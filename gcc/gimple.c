--- conflicted
+++ resolved
@@ -4101,109 +4101,6 @@
   return false;
 }
 
-
-<<<<<<< HEAD
-/* Create and return an unnamed temporary.  MODE indicates whether
-   this should be an SSA or NORMAL temporary.  TYPE is the type to use
-   for the new temporary.  */
-
-tree
-create_gimple_tmp (tree type, enum ssa_mode mode)
-{
-  return (mode == M_SSA)
-         ? make_ssa_name (type, NULL)
-         : create_tmp_var (type, NULL);
-}
-
-
-/* Return the expression type to use based on the CODE and type of
-   the given operand OP.  If the expression CODE is a comparison,
-   the returned type is boolean_type_node.  Otherwise, it returns
-   the type of OP.  */
-
-static tree
-get_expr_type (enum tree_code code, tree op)
-{
-  return (TREE_CODE_CLASS (code) == tcc_comparison)
-	 ? boolean_type_node
-	 : TREE_TYPE (op);
-}
-
-
-/* Build a new gimple assignment.  The LHS of the assignment is a new
-   temporary whose type matches the given expression.  MODE indicates
-   whether the LHS should be an SSA or a normal temporary.  CODE is
-   the expression code for the RHS.  OP1 is the first operand and VAL
-   is an integer value to be used as the second operand.  */
-
-gimple
-build_assign (enum tree_code code, tree op1, int val, enum ssa_mode mode)
-{
-  tree op2 = build_int_cst (TREE_TYPE (op1), val);
-  tree lhs = create_gimple_tmp (get_expr_type (code, op1), mode);
-  return gimple_build_assign_with_ops (code, lhs, op1, op2);
-}
-
-gimple
-build_assign (enum tree_code code, gimple g, int val, enum ssa_mode mode)
-{
-  return build_assign (code, gimple_assign_lhs (g), val, mode);
-}
-
-
-/* Build and return a new GIMPLE assignment.  The new assignment will
-   have the opcode CODE and operands OP1 and OP2.  The type of the
-   expression on the RHS is inferred to be the type of OP1.
-
-   The LHS of the statement will be an SSA name or a GIMPLE temporary
-   in normal form depending on the type of builder invoking this
-   function.  */
-
-gimple
-build_assign (enum tree_code code, tree op1, tree op2, enum ssa_mode mode)
-{
-  tree lhs = create_gimple_tmp (get_expr_type (code, op1), mode);
-  return gimple_build_assign_with_ops (code, lhs, op1, op2);
-}
-
-gimple
-build_assign (enum tree_code code, gimple op1, tree op2, enum ssa_mode mode)
-{
-  return build_assign (code, gimple_assign_lhs (op1), op2, mode);
-}
-
-gimple
-build_assign (enum tree_code code, tree op1, gimple op2, enum ssa_mode mode)
-{
-  return build_assign (code, op1, gimple_assign_lhs (op2), mode);
-}
-
-gimple
-build_assign (enum tree_code code, gimple op1, gimple op2, enum ssa_mode mode)
-{
-  return build_assign (code, gimple_assign_lhs (op1), gimple_assign_lhs (op2),
-                       mode);
-}
-
-
-/* Create and return a type cast assignment. This creates a NOP_EXPR
-   that converts OP to TO_TYPE.  */
-
-gimple
-build_type_cast (tree to_type, tree op, enum ssa_mode mode)
-{
-  tree lhs = create_gimple_tmp (to_type, mode);
-  return gimple_build_assign_with_ops (NOP_EXPR, lhs, op, NULL_TREE);
-}
-
-gimple
-build_type_cast (tree to_type, gimple op, enum ssa_mode mode)
-{
-  return build_type_cast (to_type, gimple_assign_lhs (op), mode);
-}
-
-=======
->>>>>>> 4494fbc9
 /* Return true if the conversion from INNER_TYPE to OUTER_TYPE is a
    useless type conversion, otherwise return false.
 
