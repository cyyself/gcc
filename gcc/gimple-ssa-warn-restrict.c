/* Pass to detect and issue warnings for violations of the restrict
   qualifier.
   Copyright (C) 2017-2018 Free Software Foundation, Inc.
   Contributed by Martin Sebor <msebor@redhat.com>.

   This file is part of GCC.

   GCC is free software; you can redistribute it and/or modify it under
   the terms of the GNU General Public License as published by the Free
   Software Foundation; either version 3, or (at your option) any later
   version.

   GCC is distributed in the hope that it will be useful, but WITHOUT ANY
   WARRANTY; without even the implied warranty of MERCHANTABILITY or
   FITNESS FOR A PARTICULAR PURPOSE.  See the GNU General Public License
   for more details.

   You should have received a copy of the GNU General Public License
   along with GCC; see the file COPYING3.  If not see
   <http://www.gnu.org/licenses/>.  */

#include "config.h"
#include "system.h"
#include "coretypes.h"
#include "backend.h"
#include "tree.h"
#include "gimple.h"
#include "domwalk.h"
#include "tree-pass.h"
#include "builtins.h"
#include "ssa.h"
#include "gimple-pretty-print.h"
#include "ssa-range.h"
#include "gimple-ssa-warn-restrict.h"
#include "diagnostic-core.h"
#include "fold-const.h"
#include "gimple-iterator.h"
#include "tree-dfa.h"
#include "tree-ssa.h"
#include "params.h"
#include "tree-cfg.h"
#include "tree-object-size.h"
#include "calls.h"
#include "cfgloop.h"
#include "intl.h"

namespace {

const pass_data pass_data_wrestrict = {
  GIMPLE_PASS,
  "wrestrict",
  OPTGROUP_NONE,
  TV_NONE,
  PROP_cfg, /* Properties_required.  */
  0,	    /* properties_provided.  */
  0,	    /* properties_destroyed.  */
  0,	    /* properties_start */
  0,	    /* properties_finish */
};

/* Pass to detect violations of strict aliasing requirements in calls
   to built-in string and raw memory functions.  */
class pass_wrestrict : public gimple_opt_pass
{
 public:
  pass_wrestrict (gcc::context *ctxt)
    : gimple_opt_pass (pass_data_wrestrict, ctxt)
    { }

  opt_pass *clone () { return new pass_wrestrict (m_ctxt); }

  virtual bool gate (function *);
  virtual unsigned int execute (function *);
};

bool
pass_wrestrict::gate (function *fun ATTRIBUTE_UNUSED)
{
  return warn_array_bounds != 0 || warn_restrict != 0;
}

<<<<<<< HEAD
static void check_call (gcall *);
=======
/* Class to walk the basic blocks of a function in dominator order.  */
class wrestrict_dom_walker : public dom_walker
{
 public:
  wrestrict_dom_walker () : dom_walker (CDI_DOMINATORS) {}

  edge before_dom_children (basic_block) FINAL OVERRIDE;
  bool handle_gimple_call (gimple_stmt_iterator *);

 private:
  void check_call (gimple *);
};
>>>>>>> c9f8fca6

static void
wrestrict_walk (basic_block bb)
{
  /* Iterate over statements, looking for function calls.  */
  for (gimple_stmt_iterator si = gsi_start_bb (bb); !gsi_end_p (si);
       gsi_next (&si))
    {
      gimple *stmt = gsi_stmt (si);
      if (!is_gimple_call (stmt))
	continue;

      check_call (stmt);
    }
}

unsigned
pass_wrestrict::execute (function *fun)
{
  basic_block bb;
  /* Note: This used to be a domwalk, but was likely doing so because
     it needed evrp for range information.  */
  FOR_EACH_BB_FN (bb, fun)
    wrestrict_walk (bb);

  return 0;
}

/* Description of a memory reference by a built-in function.  This
   is similar to ao_ref but made especially suitable for -Wrestrict
   and not for optimization.  */
struct builtin_memref
{
  /* The original pointer argument to the built-in function.  */
  tree ptr;
  /* The referenced subobject or NULL if not available, and the base
     object of the memory reference or NULL.  */
  tree ref;
  tree base;

  /* The size of the BASE object, PTRDIFF_MAX if indeterminate,
     and negative until (possibly lazily) initialized.  */
  offset_int basesize;

  /* The non-negative offset of the referenced subobject.  Used to avoid
     warnings for (apparently) possibly but not definitively overlapping
     accesses to member arrays.  Negative when unknown/invalid.  */
  offset_int refoff;

  /* The offset range relative to the base.  */
  offset_int offrange[2];
  /* The size range of the access to this reference.  */
  offset_int sizrange[2];

  /* True for "bounded" string functions like strncat, and strncpy
     and their variants that specify either an exact or upper bound
     on the size of the accesses they perform.  For strncat both
     the source and destination references are bounded.  For strncpy
     only the destination reference is.  */
  bool strbounded_p;

  builtin_memref (gcall *, tree, tree);

  tree offset_out_of_bounds (int, offset_int[2]) const;

private:
  gcall *call;

  /* Ctor helper to set or extend OFFRANGE based on argument.  */
  void extend_offset_range (tree);

  /*  Ctor helper to determine BASE and OFFRANGE from argument.  */
  void set_base_and_offset (tree);
};

/* Description of a memory access by a raw memory or string built-in
   function involving a pair of builtin_memref's.  */
class builtin_access
{
 public:
  /* Destination and source memory reference.  */
  builtin_memref* const dstref;
  builtin_memref* const srcref;
  /* The size range of the access.  It's the greater of the accesses
     to the two references.  */
  HOST_WIDE_INT sizrange[2];

  /* The minimum and maximum offset of an overlap of the access
     (if it does, in fact, overlap), and the size of the overlap.  */
  HOST_WIDE_INT ovloff[2];
  HOST_WIDE_INT ovlsiz[2];

  /* True to consider valid only accesses to the smallest subobject
     and false for raw memory functions.  */
  bool strict () const
  {
    return detect_overlap != &builtin_access::generic_overlap;
  }

  builtin_access (gimple *, builtin_memref &, builtin_memref &);

  /* Entry point to determine overlap.  */
  bool overlap ();

 private:
  /* Implementation functions used to determine overlap.  */
  bool generic_overlap ();
  bool strcat_overlap ();
  bool strcpy_overlap ();

  bool no_overlap ()
  {
    return false;
  }

  offset_int overlap_size (const offset_int [2], const offset_int[2],
			   offset_int [2]);

 private:
  /* Temporaries used to compute the final result.  */
  offset_int dstoff[2];
  offset_int srcoff[2];
  offset_int dstsiz[2];
  offset_int srcsiz[2];

  /* Pointer to a member function to call to determine overlap.  */
  bool (builtin_access::*detect_overlap) ();
};

/* Initialize a memory reference representation from a pointer EXPR and
   a size SIZE in bytes.  If SIZE is NULL_TREE then the size is assumed
   to be unknown.  */

builtin_memref::builtin_memref (gcall *_call, tree expr, tree size)
: ptr (expr),
  ref (),
  base (),
  basesize (-1),
  refoff (HOST_WIDE_INT_MIN),
  offrange (),
  sizrange (),
  strbounded_p (),
  call (_call)
{
  /* Unfortunately, wide_int default ctor is a no-op so array members
     of the type must be set individually.  */
  offrange[0] = offrange[1] = 0;
  sizrange[0] = sizrange[1] = 0;

  const offset_int maxobjsize = tree_to_shwi (max_object_size ());

  /* Find the BASE object or pointer referenced by EXPR and set
     the offset range OFFRANGE in the process.  */
  set_base_and_offset (expr);

  if (size)
    {
      tree range[2];
      /* Determine the size range, allowing for the result to be [0, 0]
	 for SIZE in the anti-range ~[0, N] where N >= PTRDIFF_MAX.  */
      get_size_range (size, range, true, call);
      sizrange[0] = wi::to_offset (range[0]);
      sizrange[1] = wi::to_offset (range[1]);
      /* get_size_range returns SIZE_MAX for the maximum size.
	 Constrain it to the real maximum of PTRDIFF_MAX.  */
      if (sizrange[1] > maxobjsize)
	sizrange[1] = maxobjsize;
    }
  else
    sizrange[1] = maxobjsize;

  if (!DECL_P (base))
    return;

  /* If the offset could be in the range of the referenced object
     constrain its bounds so neither exceeds those of the object.  */
  if (offrange[0] < 0 && offrange[1] > 0)
    offrange[0] = 0;

  offset_int maxoff = maxobjsize;
  tree basetype = TREE_TYPE (base);
  if (TREE_CODE (basetype) == ARRAY_TYPE
      && ref
      && array_at_struct_end_p (ref))
    ;   /* Use the maximum possible offset for last member arrays.  */
  else if (tree basesize = TYPE_SIZE_UNIT (basetype))
    if (TREE_CODE (basesize) == INTEGER_CST)
      /* Size could be non-constant for a variable-length type such
	 as a struct with a VLA member (a GCC extension).  */
      maxoff = wi::to_offset (basesize);

  if (offrange[0] >= 0)
    {
      if (offrange[1] < 0)
	offrange[1] = offrange[0] <= maxoff ? maxoff : maxobjsize;
      else if (offrange[0] <= maxoff && offrange[1] > maxoff)
	offrange[1] = maxoff;
    }
}

/* Get the range SSA would have if control flowed to STMT.  If a
   suitable range is found, and it is not the entire range, return TRUE
   and store it in R.  */

static inline bool
maybe_get_range_on_stmt (irange &r, tree ssa, gimple *stmt)
{
  /* Don't call the ranger if we have no CFG.  */
  if (DECL_SAVED_TREE (cfun->decl))
    return false;
  return on_demand_get_range_on_stmt (r, ssa, stmt);
}

/* Return true if the range in R is the inverse of a range and store
   the inverse of the range in ANTI.  This is a temporary measure to
   mimic what ANTI_RANGEs were, so we don't have to rewrite this pass
   to use iranges instead of lower/upper bound ranges (FIXME ??).  */

static bool
anti_range_p (const irange &r, irange &anti)
{
  tree type = r.get_type ();
  unsigned int precision = TYPE_PRECISION (type);
  wide_int min = wi::min_value (precision, TYPE_SIGN (type));
  wide_int max = wi::max_value (precision, TYPE_SIGN (type));
  // Note: VR_ANTI_RANGE([3,10]) ==> [-MIN,2][11,MAX]
  if (r.num_pairs () == 2
      && r.lower_bound () == min && r.upper_bound () == max)
    {
      anti = irange_invert (r);
      gcc_assert (anti.num_pairs () == 1);
      return true;
    }
  return false;
}

/* Ctor helper to set or extend OFFRANGE based on the OFFSET argument.  */

void
builtin_memref::extend_offset_range (tree offset)
{
  const offset_int maxobjsize = tree_to_shwi (max_object_size ());

  if (TREE_CODE (offset) == INTEGER_CST)
    {
      offset_int off = int_cst_value (offset);
      if (off != 0)
	{
	  offrange[0] += off;
	  offrange[1] += off;
	}
      return;
    }

  if (TREE_CODE (offset) == SSA_NAME)
    {
      wide_int min, max;
      value_range_type rng;
      irange r;
      if (maybe_get_range_on_stmt (r, offset, call))
	{
	  irange anti;
	  if (anti_range_p (r, anti))
	    {
	      rng = VR_ANTI_RANGE;
	      r = anti;
	    }
	  else
	    rng = VR_RANGE;
	  min = r.lower_bound ();
	  max = r.upper_bound ();
	}
      else
	{
	  tree type = TREE_TYPE (offset);
	  rng = VR_RANGE;
	  min = wi::to_wide (TYPE_MIN_VALUE (type));
	  max = wi::to_wide (TYPE_MAX_VALUE (type));
	}
      if (rng == VR_RANGE)
	{
	  offrange[0] += offset_int::from (min, SIGNED);
	  offrange[1] += offset_int::from (max, SIGNED);
	}
      else if (rng == VR_ANTI_RANGE)
	{
	  offrange[0] += offset_int::from (max + 1, SIGNED);
	  offrange[1] += offset_int::from (min - 1, SIGNED);
	}
      else
	{
	  gimple *stmt = SSA_NAME_DEF_STMT (offset);
	  tree type;
	  if (is_gimple_assign (stmt)
	      && gimple_assign_rhs_code (stmt) == NOP_EXPR
	      && (type = TREE_TYPE (gimple_assign_rhs1 (stmt)))
	      && INTEGRAL_TYPE_P (type))
	    {
	      /* Use the bounds of the type of the NOP_EXPR operand
		 even if it's signed.  The result doesn't trigger
		 warnings but makes their output more readable.  */
	      offrange[0] += wi::to_offset (TYPE_MIN_VALUE (type));
	      offrange[1] += wi::to_offset (TYPE_MAX_VALUE (type));
	    }
	  else
	    offrange[1] += maxobjsize;
	}
      return;
    }

  offrange[1] += maxobjsize;
}

/* Determines the base object or pointer of the reference EXPR
   and the offset range from the beginning of the base.  */

void
builtin_memref::set_base_and_offset (tree expr)
{
  const offset_int maxobjsize = tree_to_shwi (max_object_size ());

  if (TREE_CODE (expr) == SSA_NAME)
    {
      /* Try to tease the offset out of the pointer.  */
      gimple *stmt = SSA_NAME_DEF_STMT (expr);
      if (!base
	  && gimple_assign_single_p (stmt)
	  && gimple_assign_rhs_code (stmt) == ADDR_EXPR)
	expr = gimple_assign_rhs1 (stmt);
      else if (is_gimple_assign (stmt))
	{
	  tree_code code = gimple_assign_rhs_code (stmt);
	  if (code == NOP_EXPR)
	    {
	      tree rhs = gimple_assign_rhs1 (stmt);
	      if (POINTER_TYPE_P (TREE_TYPE (rhs)))
		expr = gimple_assign_rhs1 (stmt);
	      else
		{
		  base = expr;
		  return;
		}
	    }
	  else if (code == POINTER_PLUS_EXPR)
	    {
	      expr = gimple_assign_rhs1 (stmt);

	      tree offset = gimple_assign_rhs2 (stmt);
	      extend_offset_range (offset);
	    }
	  else
	    {
	      base = expr;
	      return;
	    }
	}
      else
	{
	  base = expr;
	  return;
	}
    }

  if (TREE_CODE (expr) == ADDR_EXPR)
    expr = TREE_OPERAND (expr, 0);

  /* Stash the reference for offset validation.  */
  ref = expr;

  poly_int64 bitsize, bitpos;
  tree var_off;
  machine_mode mode;
  int sign, reverse, vol;

  /* Determine the base object or pointer of the reference and
     the constant bit offset from the beginning of the base.
     If the offset has a non-constant component, it will be in
     VAR_OFF.  MODE, SIGN, REVERSE, and VOL are write only and
     unused here.  */
  base = get_inner_reference (expr, &bitsize, &bitpos, &var_off,
			      &mode, &sign, &reverse, &vol);

  /* get_inner_reference is not expected to return null.  */
  gcc_assert (base != NULL);

  poly_int64 bytepos = exact_div (bitpos, BITS_PER_UNIT);

  /* Convert the poly_int64 offset to offset_int.  The offset
     should be constant but be prepared for it not to be just in
     case.  */
  offset_int cstoff;
  if (bytepos.is_constant (&cstoff))
    {
      offrange[0] += cstoff;
      offrange[1] += cstoff;

      /* Besides the reference saved above, also stash the offset
	 for validation.  */
      if (TREE_CODE (expr) == COMPONENT_REF)
	refoff = cstoff;
    }
  else
    offrange[1] += maxobjsize;

  if (var_off)
    {
      if (TREE_CODE (var_off) == INTEGER_CST)
	{
	  cstoff = wi::to_offset (var_off);
	  offrange[0] += cstoff;
	  offrange[1] += cstoff;
	}
      else
	offrange[1] += maxobjsize;
    }

  if (TREE_CODE (base) == MEM_REF)
    {
      tree memrefoff = TREE_OPERAND (base, 1);
      extend_offset_range (memrefoff);
      base = TREE_OPERAND (base, 0);
    }

  if (TREE_CODE (base) == SSA_NAME)
    set_base_and_offset (base);
}

/* Return error_mark_node if the signed offset exceeds the bounds
   of the address space (PTRDIFF_MAX).  Otherwise, return either
   BASE or REF when the offset exceeds the bounds of the BASE or
   REF object, and set OOBOFF to the past-the-end offset formed
   by the reference, including its size.  When STRICT is non-zero
   use REF size, when available, otherwise use BASE size.  When
   STRICT is greater than 1, use the size of the last array member
   as the bound, otherwise treat such a member as a flexible array
   member.  Return NULL when the offset is in bounds.  */

tree
builtin_memref::offset_out_of_bounds (int strict, offset_int ooboff[2]) const
{
  const offset_int maxobjsize = tree_to_shwi (max_object_size ());

  /* A temporary, possibly adjusted, copy of the offset range.  */
  offset_int offrng[2] = { offrange[0], offrange[1] };

  if (DECL_P (base) && TREE_CODE (TREE_TYPE (base)) == ARRAY_TYPE)
    {
      /* Check for offset in an anti-range with a negative lower bound.
	 For such a range, consider only the non-negative subrange.  */
      if (offrng[1] < offrng[0] && offrng[1] < 0)
  	offrng[1] = maxobjsize;
    }

  /* Conservative offset of the last byte of the referenced object.  */
  offset_int endoff;

  /* The bounds need not be ordered.  Set HIB to use as the index
     of the larger of the bounds and LOB as the opposite.  */
  bool hib = wi::les_p (offrng[0], offrng[1]);
  bool lob = !hib;

  if (basesize < 0)
    {
      endoff = offrng[lob] + sizrange[0];

      /* For a reference through a pointer to an object of unknown size
	 all initial offsets are considered valid, positive as well as
	 negative, since the pointer itself can point past the beginning
	 of the object.  However, the sum of the lower bound of the offset
	 and that of the size must be less than or equal than PTRDIFF_MAX.  */
      if (endoff > maxobjsize)
	return error_mark_node;

      return NULL_TREE;
    }

  /* A reference to an object of known size must be within the bounds
     of the base object.  */
  if (offrng[hib] < 0 || offrng[lob] > basesize)
    return base;

  /* The extent of the reference must also be within the bounds of
     the base object (if known) or the maximum object size otherwise.  */
  endoff = wi::smax (offrng[lob], 0) + sizrange[0];
  if (endoff > maxobjsize)
    return error_mark_node;

  offset_int size = basesize;
  tree obj = base;

  if (strict
      && DECL_P (obj)
      && ref
      && refoff >= 0
      && TREE_CODE (ref) == COMPONENT_REF
      && (strict > 1
	  || !array_at_struct_end_p (ref)))
    {
      /* If the reference is to a member subobject, the offset must
	 be within the bounds of the subobject.  */
      tree field = TREE_OPERAND (ref, 1);
      tree type = TREE_TYPE (field);
      if (tree sz = TYPE_SIZE_UNIT (type))
	if (TREE_CODE (sz) == INTEGER_CST)
	  {
	    size = refoff + wi::to_offset (sz);
	    obj = ref;
	  }
    }

  if (endoff <= size)
    return NULL_TREE;

  /* Set the out-of-bounds offset range to be one greater than
     that delimited by the reference including its size.  */
  ooboff[lob] = size + 1;

  if (endoff > ooboff[lob])
    ooboff[hib] = endoff;
  else
    ooboff[hib] = wi::smax (offrng[lob], 0) + sizrange[1];

  return obj;
}

/* Create an association between the memory references DST and SRC
   for access by a call EXPR to a memory or string built-in funtion.  */

builtin_access::builtin_access (gimple *call, builtin_memref &dst,
				builtin_memref &src)
: dstref (&dst), srcref (&src), sizrange (), ovloff (), ovlsiz (),
  dstoff (), srcoff (), dstsiz (), srcsiz ()
{
  /* Zero out since the offset_int ctors invoked above are no-op.  */
  dstoff[0] = dstoff[1] = 0;
  srcoff[0] = srcoff[1] = 0;
  dstsiz[0] = dstsiz[1] = 0;
  srcsiz[0] = srcsiz[1] = 0;

  /* Object Size Type to use to determine the size of the destination
     and source objects.  Overridden below for raw memory functions.  */
  int ostype = 1;

  /* True when the size of one reference depends on the offset of
     itself or the other.  */
  bool depends_p = true;

  /* True when the size of the destination reference DSTREF has been
     determined from SRCREF and so needs to be adjusted by the latter's
     offset.  Only meaningful for bounded string functions like strncpy.  */
  bool dstadjust_p = false;

  /* The size argument number (depends on the built-in).  */
  unsigned sizeargno = 2;

  tree func = gimple_call_fndecl (call);
  switch (DECL_FUNCTION_CODE (func))
    {
    case BUILT_IN_MEMCPY:
    case BUILT_IN_MEMCPY_CHK:
    case BUILT_IN_MEMPCPY:
    case BUILT_IN_MEMPCPY_CHK:
      ostype = 0;
      depends_p = false;
      detect_overlap = &builtin_access::generic_overlap;
      break;

    case BUILT_IN_MEMMOVE:
    case BUILT_IN_MEMMOVE_CHK:
      /* For memmove there is never any overlap to check for.  */
      ostype = 0;
      depends_p = false;
      detect_overlap = &builtin_access::no_overlap;
      break;

    case BUILT_IN_STPNCPY:
    case BUILT_IN_STPNCPY_CHK:
    case BUILT_IN_STRNCPY:
    case BUILT_IN_STRNCPY_CHK:
      dstref->strbounded_p = true;
      detect_overlap = &builtin_access::strcpy_overlap;
      break;

    case BUILT_IN_STPCPY:
    case BUILT_IN_STPCPY_CHK:
    case BUILT_IN_STRCPY:
    case BUILT_IN_STRCPY_CHK:
      detect_overlap = &builtin_access::strcpy_overlap;
      break;

    case BUILT_IN_STRCAT:
    case BUILT_IN_STRCAT_CHK:
      detect_overlap = &builtin_access::strcat_overlap;
      break;

    case BUILT_IN_STRNCAT:
    case BUILT_IN_STRNCAT_CHK:
      dstref->strbounded_p = true;
      srcref->strbounded_p = true;
      detect_overlap = &builtin_access::strcat_overlap;
      break;

    default:
      /* Handle other string functions here whose access may need
	 to be validated for in-bounds offsets and non-overlapping
	 copies.  */
      return;
    }

  const offset_int maxobjsize = tree_to_shwi (max_object_size ());

  /* Try to determine the size of the base object.  compute_objsize
     expects a pointer so create one if BASE is a non-pointer object.  */
  tree addr;
  if (dst.basesize < 0)
    {
      addr = dst.base;
      if (!POINTER_TYPE_P (TREE_TYPE (addr)))
	addr = build1 (ADDR_EXPR, (TREE_TYPE (addr)), addr);

      if (tree dstsize = compute_objsize (addr, ostype))
	dst.basesize = wi::to_offset (dstsize);
      else if (POINTER_TYPE_P (TREE_TYPE (addr)))
	dst.basesize = HOST_WIDE_INT_MIN;
      else
	dst.basesize = maxobjsize;
    }

  if (src.basesize < 0)
    {
      addr = src.base;
      if (!POINTER_TYPE_P (TREE_TYPE (addr)))
	addr = build1 (ADDR_EXPR, (TREE_TYPE (addr)), addr);

      if (tree srcsize = compute_objsize (addr, ostype))
	src.basesize = wi::to_offset (srcsize);
      else if (POINTER_TYPE_P (TREE_TYPE (addr)))
	src.basesize = HOST_WIDE_INT_MIN;
      else
	src.basesize = maxobjsize;
    }

  /* If there is no dependency between the references or the base
     objects of the two references aren't the same there's nothing
     else to do.  */
  if (depends_p && dstref->base != srcref->base)
    return;

  /* ...otherwise, make adjustments for references to the same object
     by string built-in functions to reflect the constraints imposed
     by the function.  */

  /* For bounded string functions determine the range of the bound
     on the access.  For others, the range stays unbounded.  */
  offset_int bounds[2] = { maxobjsize, maxobjsize };
  if (dstref->strbounded_p)
    {
      tree size = gimple_call_arg (call, sizeargno);
      tree range[2];
      if (get_size_range (size, range, true, call))
	{
	  bounds[0] = wi::to_offset (range[0]);
	  bounds[1] = wi::to_offset (range[1]);
	}

      /* If both references' size ranges are indeterminate use the last
	 (size) argument from the function call as a substitute.  This
	 may only be necessary for strncpy (but not for memcpy where
	 the size range would have been already determined this way).  */
      if (dstref->sizrange[0] == 0 && dstref->sizrange[1] == maxobjsize
	  && srcref->sizrange[0] == 0 && srcref->sizrange[1] == maxobjsize)
	{
	  dstref->sizrange[0] = bounds[0];
	  dstref->sizrange[1] = bounds[1];
	}
    }

  /* The size range of one reference involving the same base object
     can be determined from the size range of the other reference.
     This makes it possible to compute accurate offsets for warnings
     involving functions like strcpy where the length of just one of
     the two arguments is known (determined by tree-ssa-strlen).  */
  if (dstref->sizrange[0] == 0 && dstref->sizrange[1] == maxobjsize)
    {
      /* When the destination size is unknown set it to the size of
	 the source.  */
      dstref->sizrange[0] = srcref->sizrange[0];
      dstref->sizrange[1] = srcref->sizrange[1];
    }
  else if (srcref->sizrange[0] == 0 && srcref->sizrange[1] == maxobjsize)
    {
      /* When the source size is unknown set it to the size of
	 the destination.  */
      srcref->sizrange[0] = dstref->sizrange[0];
      srcref->sizrange[1] = dstref->sizrange[1];

      if (depends_p)
	{
	  if (dstref->strbounded_p)
	    {
	      /* Read access by strncpy is bounded.  */
	      if (bounds[0] < srcref->sizrange[0])
		srcref->sizrange[0] = bounds[0];
	      if (bounds[1] < srcref->sizrange[1])
		srcref->sizrange[1] = bounds[1];
	    }

	  /* For string functions, adjust the size range of the source
	     reference by the inverse boundaries of the offset (because
	     the higher the offset into the string the shorter its
	     length).  */
	  if (srcref->offrange[1] >= 0
	      && srcref->offrange[1] < srcref->sizrange[0])
	    srcref->sizrange[0] -= srcref->offrange[1];
	  else
	    srcref->sizrange[0] = 0;

	  if (srcref->offrange[0] > 0)
	    {
	      if (srcref->offrange[0] < srcref->sizrange[1])
		srcref->sizrange[1] -= srcref->offrange[0];
	      else
		srcref->sizrange[1] = 0;
	    }

	  dstadjust_p = true;
	}
    }

  if (detect_overlap == &builtin_access::generic_overlap)
    {
      if (dstref->strbounded_p)
	{
	  dstref->sizrange[0] = bounds[0];
	  dstref->sizrange[1] = bounds[1];

	  if (dstref->sizrange[0] < srcref->sizrange[0])
	    srcref->sizrange[0] = dstref->sizrange[0];

	  if (dstref->sizrange[1] < srcref->sizrange[1])
	    srcref->sizrange[1] = dstref->sizrange[1];
	}
    }
  else if (detect_overlap == &builtin_access::strcpy_overlap)
    {
      if (!dstref->strbounded_p)
	{
	  /* For strcpy, adjust the destination size range to match that
	     of the source computed above.  */
	  if (depends_p && dstadjust_p)
	    {
	      dstref->sizrange[0] = srcref->sizrange[0];
	      dstref->sizrange[1] = srcref->sizrange[1];
	    }
	}
    }

  if (dstref->strbounded_p)
    {
      /* For strncpy, adjust the destination size range to match that
	 of the source computed above.  */
      dstref->sizrange[0] = bounds[0];
      dstref->sizrange[1] = bounds[1];

      if (bounds[0] < srcref->sizrange[0])
	srcref->sizrange[0] = bounds[0];

      if (bounds[1] < srcref->sizrange[1])
	srcref->sizrange[1] = bounds[1];
    }
}

offset_int
builtin_access::overlap_size (const offset_int a[2], const offset_int b[2],
			      offset_int *off)
{
  const offset_int *p = a;
  const offset_int *q = b;

  /* Point P at the bigger of the two ranges and Q at the smaller.  */
  if (wi::lts_p (a[1] - a[0], b[1] - b[0]))
    {
      p = b;
      q = a;
    }

  if (p[0] < q[0])
    {
      if (p[1] < q[0])
	return 0;

      *off = q[0];
      return wi::smin (p[1], q[1]) - q[0];
    }

  if (q[1] < p[0])
    return 0;

  off[0] = p[0];
  return q[1] - p[0];
}

/* Return true if the bounded mempry (memcpy amd similar) or string function
   access (strncpy and similar) ACS overlaps.  */

bool
builtin_access::generic_overlap ()
{
  builtin_access &acs = *this;
  const builtin_memref *dstref = acs.dstref;
  const builtin_memref *srcref = acs.srcref;

  gcc_assert (dstref->base == srcref->base);

  const offset_int maxobjsize = tree_to_shwi (max_object_size ());

  offset_int maxsize = dstref->basesize < 0 ? maxobjsize : dstref->basesize;
  gcc_assert (maxsize <= maxobjsize);

  /* Adjust the larger bounds of the offsets (which may be the first
     element if the lower bound is larger than the upper bound) to
     make them valid for the smallest access (if possible) but no smaller
     than the smaller bounds.  */
  gcc_assert (wi::les_p (acs.dstoff[0], acs.dstoff[1]));

  if (maxsize < acs.dstoff[1] + acs.dstsiz[0])
    acs.dstoff[1] = maxsize - acs.dstsiz[0];
  if (acs.dstoff[1] < acs.dstoff[0])
    acs.dstoff[1] = acs.dstoff[0];

  gcc_assert (wi::les_p (acs.srcoff[0], acs.srcoff[1]));

  if (maxsize < acs.srcoff[1] + acs.srcsiz[0])
    acs.srcoff[1] = maxsize - acs.srcsiz[0];
  if (acs.srcoff[1] < acs.srcoff[0])
    acs.srcoff[1] = acs.srcoff[0];

  /* Determine the minimum and maximum space for the access given
     the offsets.  */
  offset_int space[2];
  space[0] = wi::abs (acs.dstoff[0] - acs.srcoff[0]);
  space[1] = space[0];

  offset_int d = wi::abs (acs.dstoff[0] - acs.srcoff[1]);
  if (acs.srcsiz[0] > 0)
    {
      if (d < space[0])
	space[0] = d;

      if (space[1] < d)
	space[1] = d;
    }
  else
    space[1] = acs.dstsiz[1];

  d = wi::abs (acs.dstoff[1] - acs.srcoff[0]);
  if (d < space[0])
    space[0] = d;

  if (space[1] < d)
    space[1] = d;

  /* Treat raw memory functions both of whose references are bounded
     as special and permit uncertain overlaps to go undetected.  For
     all kinds of constant offset and constant size accesses, if
     overlap isn't certain it is not possible.  */
  bool overlap_possible = space[0] < acs.dstsiz[1];
  if (!overlap_possible)
    return false;

  bool overlap_certain = space[1] < acs.dstsiz[0];

  /* True when the size of one reference depends on the offset of
     the other.  */
  bool depends_p = detect_overlap != &builtin_access::generic_overlap;

  if (!overlap_certain)
    {
      if (!dstref->strbounded_p && !depends_p)
	/* Memcpy only considers certain overlap.  */
	return false;

      /* There's no way to distinguish an access to the same member
	 of a structure from one to two distinct members of the same
	 structure.  Give up to avoid excessive false positives.  */
      tree basetype = TREE_TYPE (dstref->base);

      if (POINTER_TYPE_P (basetype))
	basetype = TREE_TYPE (basetype);
      else
	while (TREE_CODE (basetype) == ARRAY_TYPE)
	  basetype = TREE_TYPE (basetype);

      if (RECORD_OR_UNION_TYPE_P (basetype))
	return false;
    }

  /* True for stpcpy and strcpy.  */
  bool stxcpy_p = (!dstref->strbounded_p
		   && detect_overlap == &builtin_access::strcpy_overlap);

  if (dstref->refoff >= 0
      && srcref->refoff >= 0
      && dstref->refoff != srcref->refoff
      && (stxcpy_p || dstref->strbounded_p || srcref->strbounded_p))
    return false;

  offset_int siz[2] = { maxobjsize + 1, 0 };

  ovloff[0] = HOST_WIDE_INT_MAX;
  ovloff[1] = HOST_WIDE_INT_MIN;

  /* Adjustment to the lower bound of the offset of the overlap to
     account for a subset of unbounded string calls where the size
     of the destination string depends on the length of the source
     which in turn depends on the offset into it.  */
  bool sub1;

  if (stxcpy_p)
    {
      sub1 = acs.dstoff[0] <= acs.srcoff[0];

      /* Iterate over the extreme locations (on the horizontal axis formed
	 by their offsets) and sizes of two regions and find their smallest
	 and largest overlap and the corresponding offsets.  */
      for (unsigned i = 0; i != 2; ++i)
	{
	  const offset_int a[2] = {
	    acs.dstoff[i], acs.dstoff[i] + acs.dstsiz[!i]
	  };

	  const offset_int b[2] = {
	    acs.srcoff[i], acs.srcoff[i] + acs.srcsiz[!i]
	  };

	  offset_int off;
	  offset_int sz = overlap_size (a, b, &off);
	  if (sz < siz[0])
	    siz[0] = sz;

	  if (siz[1] <= sz)
	    siz[1] = sz;

	  if (sz != 0)
	    {
	      if (wi::lts_p (off, ovloff[0]))
		ovloff[0] = off.to_shwi ();
	      if (wi::lts_p (ovloff[1], off))
		ovloff[1] = off.to_shwi ();
	    }
	}
    }
  else
    {
      sub1 = !depends_p;

      /* Iterate over the extreme locations (on the horizontal axis
	 formed by their offsets) and sizes of two regions and find
	 their smallest and largest overlap and the corresponding
	 offsets.  */

      for (unsigned io = 0; io != 2; ++io)
	for (unsigned is = 0; is != 2; ++is)
	  {
	    const offset_int a[2] = {
	      acs.dstoff[io], acs.dstoff[io] + acs.dstsiz[is]
	    };

	    for (unsigned jo = 0; jo != 2; ++jo)
	      for (unsigned js = 0; js != 2; ++js)
		{
		  if (depends_p)
		    {
		      /* For st{p,r}ncpy the size of the source sequence
			 depends on the offset into it.  */
		      if (js)
			break;
		      js = !jo;
		    }

		  const offset_int b[2] = {
		    acs.srcoff[jo], acs.srcoff[jo] + acs.srcsiz[js]
		  };

		  offset_int off;
		  offset_int sz = overlap_size (a, b, &off);
		  if (sz < siz[0])
		    siz[0] = sz;

		  if (siz[1] <= sz)
		    siz[1] = sz;

		  if (sz != 0)
		    {
		      if (wi::lts_p (off, ovloff[0]))
			ovloff[0] = off.to_shwi ();
		      if (wi::lts_p (ovloff[1], off))
			ovloff[1] = off.to_shwi ();
		    }
		}
	  }
    }

  ovlsiz[0] = siz[0].to_shwi ();
  ovlsiz[1] = siz[1].to_shwi ();

  if (ovlsiz[0] == 0 && ovlsiz[1] > 1)
    ovloff[0] = ovloff[1] + ovlsiz[1] - 1 - sub1;

  return true;
}

/* Return true if the strcat-like access overlaps.  */

bool
builtin_access::strcat_overlap ()
{
  builtin_access &acs = *this;
  const builtin_memref *dstref = acs.dstref;
  const builtin_memref *srcref = acs.srcref;

  gcc_assert (dstref->base == srcref->base);

  const offset_int maxobjsize = tree_to_shwi (max_object_size ());

  gcc_assert (dstref->base && dstref->base == srcref->base);

  /* Adjust for strcat-like accesses.  */

  /* As a special case for strcat, set the DSTREF offsets to the length
     of the source string since the function starts writing at the first
     nul, and set the size to 1 for the length of the nul.  */
  acs.dstoff[0] += acs.dstsiz[0];
  acs.dstoff[1] += acs.dstsiz[1];

  bool strfunc_unknown_args = acs.dstsiz[0] == 0 && acs.dstsiz[1] != 0;

  /* The lower bound is zero when the size is unknown because then
     overlap is not certain.  */
  acs.dstsiz[0] = strfunc_unknown_args ? 0 : 1;
  acs.dstsiz[1] = 1;

  offset_int maxsize = dstref->basesize < 0 ? maxobjsize : dstref->basesize;
  gcc_assert (maxsize <= maxobjsize);

  /* For references to the same base object, determine if there's a pair
     of valid offsets into the two references such that access between
     them doesn't overlap.  Adjust both upper bounds to be valid for
     the smaller size (i.e., at most MAXSIZE - SIZE).  */

  if (maxsize < acs.dstoff[1] + acs.dstsiz[0])
    acs.dstoff[1] = maxsize - acs.dstsiz[0];

  if (maxsize < acs.srcoff[1] + acs.srcsiz[0])
    acs.srcoff[1] = maxsize - acs.srcsiz[0];

  /* Check to see if there's enough space for both accesses without
     overlap.  Determine the optimistic (maximum) amount of available
     space.  */
  offset_int space;
  if (acs.dstoff[0] <= acs.srcoff[0])
    {
      if (acs.dstoff[1] < acs.srcoff[1])
	space = acs.srcoff[1] + acs.srcsiz[0] - acs.dstoff[0];
      else
	space = acs.dstoff[1] + acs.dstsiz[0] - acs.srcoff[0];
    }
  else
    space = acs.dstoff[1] + acs.dstsiz[0] - acs.srcoff[0];

  /* Overlap is certain if the distance between the farthest offsets
     of the opposite accesses is less than the sum of the lower bounds
     of the sizes of the two accesses.  */
  bool overlap_certain = space < acs.dstsiz[0] + acs.srcsiz[0];

  /* For a constant-offset, constant size access, consider the largest
     distance between the offset bounds and the lower bound of the access
     size.  If the overlap isn't certain return success.  */
  if (!overlap_certain
      && acs.dstoff[0] == acs.dstoff[1]
      && acs.srcoff[0] == acs.srcoff[1]
      && acs.dstsiz[0] == acs.dstsiz[1]
      && acs.srcsiz[0] == acs.srcsiz[1])
    return false;

  /* Overlap is not certain but may be possible.  */

  offset_int access_min = acs.dstsiz[0] + acs.srcsiz[0];

  /* Determine the conservative (minimum) amount of space.  */
  space = wi::abs (acs.dstoff[0] - acs.srcoff[0]);
  offset_int d = wi::abs (acs.dstoff[0] - acs.srcoff[1]);
  if (d < space)
    space = d;
  d = wi::abs (acs.dstoff[1] - acs.srcoff[0]);
  if (d < space)
    space = d;

  /* For a strict test (used for strcpy and similar with unknown or
     variable bounds or sizes), consider the smallest distance between
     the offset bounds and either the upper bound of the access size
     if known, or the lower bound otherwise.  */
  if (access_min <= space && (access_min != 0 || !strfunc_unknown_args))
    return false;

  /* When strcat overlap is certain it is always a single byte:
     the terminating NUL, regardless of offsets and sizes.  When
     overlap is only possible its range is [0, 1].  */
  acs.ovlsiz[0] = dstref->sizrange[0] == dstref->sizrange[1] ? 1 : 0;
  acs.ovlsiz[1] = 1;

  offset_int endoff = dstref->offrange[0] + dstref->sizrange[0];
  if (endoff <= srcref->offrange[0])
    acs.ovloff[0] = wi::smin (maxobjsize, srcref->offrange[0]).to_shwi ();
  else
    acs.ovloff[0] = wi::smin (maxobjsize, endoff).to_shwi ();

  acs.sizrange[0] = wi::smax (wi::abs (endoff - srcref->offrange[0]) + 1,
			      srcref->sizrange[0]).to_shwi ();
  if (dstref->offrange[0] == dstref->offrange[1])
    {
      if (srcref->offrange[0] == srcref->offrange[1])
	acs.ovloff[1] = acs.ovloff[0];
      else
	acs.ovloff[1]
	  = wi::smin (maxobjsize,
		      srcref->offrange[1] + srcref->sizrange[1]).to_shwi ();
    }
  else
    acs.ovloff[1]
      = wi::smin (maxobjsize,
		  dstref->offrange[1] + dstref->sizrange[1]).to_shwi ();

  if (acs.sizrange[0] == 0)
    acs.sizrange[0] = 1;
  acs.sizrange[1] = wi::smax (acs.dstsiz[1], srcref->sizrange[1]).to_shwi ();
  return true;
}

/* Return true if the strcpy-like access overlaps.  */

bool
builtin_access::strcpy_overlap ()
{
  return generic_overlap ();
}


/* Return true if DSTREF and SRCREF describe accesses that either overlap
   one another or that, in order not to overlap, would imply that the size
   of the referenced object(s) exceeds the maximum size of an object.  Set
   Otherwise, if DSTREF and SRCREF do not definitely overlap (even though
   they may overlap in a way that's not apparent from the available data),
   return false.  */

bool
builtin_access::overlap ()
{
  builtin_access &acs = *this;

  const offset_int maxobjsize = tree_to_shwi (max_object_size ());

  acs.sizrange[0] = wi::smax (dstref->sizrange[0],
			      srcref->sizrange[0]).to_shwi ();
  acs.sizrange[1] = wi::smax (dstref->sizrange[1],
			      srcref->sizrange[1]).to_shwi ();

  /* Check to see if the two references refer to regions that are
     too large not to overlap in the address space (whose maximum
     size is PTRDIFF_MAX).  */
  offset_int size = dstref->sizrange[0] + srcref->sizrange[0];
  if (maxobjsize < size)
    {
      acs.ovloff[0] = (maxobjsize - dstref->sizrange[0]).to_shwi ();
      acs.ovlsiz[0] = (size - maxobjsize).to_shwi ();
      return true;
    }

  /* If both base objects aren't known return the maximum possible
     offset that would make them not overlap.  */
  if (!dstref->base || !srcref->base)
    return false;

  /* Set the access offsets.  */
  acs.dstoff[0] = dstref->offrange[0];
  acs.dstoff[1] = dstref->offrange[1];

  /* If the base object is an array adjust the bounds of the offset
     to be non-negative and within the bounds of the array if possible.  */
  if (dstref->base
      && TREE_CODE (TREE_TYPE (dstref->base)) == ARRAY_TYPE)
    {
      if (acs.dstoff[0] < 0 && acs.dstoff[1] >= 0)
	acs.dstoff[0] = 0;

      if (acs.dstoff[1] < acs.dstoff[0])
	{
	  if (tree size = TYPE_SIZE_UNIT (TREE_TYPE (dstref->base)))
	    acs.dstoff[1] = wi::umin (acs.dstoff[1], wi::to_offset (size));
	  else
	    acs.dstoff[1] = wi::umin (acs.dstoff[1], maxobjsize);
	}
    }

  acs.srcoff[0] = srcref->offrange[0];
  acs.srcoff[1] = srcref->offrange[1];

  if (srcref->base
      && TREE_CODE (TREE_TYPE (srcref->base)) == ARRAY_TYPE)
    {
      if (acs.srcoff[0] < 0 && acs.srcoff[1] >= 0)
	acs.srcoff[0] = 0;

      if (tree size = TYPE_SIZE_UNIT (TREE_TYPE (srcref->base)))
	acs.srcoff[1] = wi::umin (acs.srcoff[1], wi::to_offset (size));
      else if (acs.srcoff[1] < acs.srcoff[0])
	acs.srcoff[1] = wi::umin (acs.srcoff[1], maxobjsize);
    }

  /* When the upper bound of the offset is less than the lower bound
     the former is the result of a negative offset being represented
     as a large positive value or vice versa.  The resulting range is
     a union of two subranges: [MIN, UB] and [LB, MAX].  Since such
     a union is not representable using the current data structure
     replace it with the full range of offsets.  */
  if (acs.dstoff[1] < acs.dstoff[0])
    {
      acs.dstoff[0] = -maxobjsize - 1;
      acs.dstoff[1] = maxobjsize;
    }

  /* Validate the offset and size of each reference on its own first.
     This is independent of whether or not the base objects are the
     same.  Normally, this would have already been detected and
     diagnosed by -Warray-bounds, unless it has been disabled.  */
  offset_int maxoff = acs.dstoff[0] + dstref->sizrange[0];
  if (maxobjsize < maxoff)
    {
      acs.ovlsiz[0] = (maxoff - maxobjsize).to_shwi ();
      acs.ovloff[0] = acs.dstoff[0].to_shwi () - acs.ovlsiz[0];
      return true;
    }

  /* Repeat the same as above but for the source offsets.  */
  if (acs.srcoff[1] < acs.srcoff[0])
    {
      acs.srcoff[0] = -maxobjsize - 1;
      acs.srcoff[1] = maxobjsize;
    }

  maxoff = acs.srcoff[0] + srcref->sizrange[0];
  if (maxobjsize < maxoff)
    {
      acs.ovlsiz[0] = (maxoff - maxobjsize).to_shwi ();
      acs.ovlsiz[1] = (acs.srcoff[0] + srcref->sizrange[1]
		       - maxobjsize).to_shwi ();
      acs.ovloff[0] = acs.srcoff[0].to_shwi () - acs.ovlsiz[0];
      return true;
    }

  if (dstref->base != srcref->base)
    return false;

  acs.dstsiz[0] = dstref->sizrange[0];
  acs.dstsiz[1] = dstref->sizrange[1];

  acs.srcsiz[0] = srcref->sizrange[0];
  acs.srcsiz[1] = srcref->sizrange[1];

  /* Call the appropriate function to determine the overlap.  */
  if ((this->*detect_overlap) ())
    {
      if (!sizrange[1])
	{
	  /* Unless the access size range has already been set, do so here.  */
	  sizrange[0] = wi::smax (acs.dstsiz[0], srcref->sizrange[0]).to_shwi ();
	  sizrange[1] = wi::smax (acs.dstsiz[1], srcref->sizrange[1]).to_shwi ();
	}
      return true;
    }

  return false;
}

/* Attempt to detect and diagnose an overlapping copy in a call expression
   EXPR involving an an access ACS to a built-in memory or string function.
   Return true when one has been detected, false otherwise.  */

static bool
maybe_diag_overlap (location_t loc, gimple *call, builtin_access &acs)
{
  if (!acs.overlap ())
    return false;

  /* For convenience.  */
  const builtin_memref &dstref = *acs.dstref;
  const builtin_memref &srcref = *acs.srcref;

  /* Determine the range of offsets and sizes of the overlap if it
     exists and issue diagnostics.  */
  HOST_WIDE_INT *ovloff = acs.ovloff;
  HOST_WIDE_INT *ovlsiz = acs.ovlsiz;
  HOST_WIDE_INT *sizrange = acs.sizrange;

  tree func = gimple_call_fndecl (call);

  /* To avoid a combinatorial explosion of diagnostics format the offsets
     or their ranges as strings and use them in the warning calls below.  */
  char offstr[3][64];

  if (dstref.offrange[0] == dstref.offrange[1]
      || dstref.offrange[1] > HOST_WIDE_INT_MAX)
    sprintf (offstr[0], HOST_WIDE_INT_PRINT_DEC,
	     dstref.offrange[0].to_shwi ());
  else
    sprintf (offstr[0],
	     "[" HOST_WIDE_INT_PRINT_DEC ", " HOST_WIDE_INT_PRINT_DEC "]",
	     dstref.offrange[0].to_shwi (),
	     dstref.offrange[1].to_shwi ());

  if (srcref.offrange[0] == srcref.offrange[1]
      || srcref.offrange[1] > HOST_WIDE_INT_MAX)
    sprintf (offstr[1],
	     HOST_WIDE_INT_PRINT_DEC,
	     srcref.offrange[0].to_shwi ());
  else
    sprintf (offstr[1],
	     "[" HOST_WIDE_INT_PRINT_DEC ", " HOST_WIDE_INT_PRINT_DEC "]",
	     srcref.offrange[0].to_shwi (),
	     srcref.offrange[1].to_shwi ());

  if (ovloff[0] == ovloff[1] || !ovloff[1])
    sprintf (offstr[2], HOST_WIDE_INT_PRINT_DEC, ovloff[0]);
  else
    sprintf (offstr[2],
	     "[" HOST_WIDE_INT_PRINT_DEC ", " HOST_WIDE_INT_PRINT_DEC "]",
	     ovloff[0], ovloff[1]);

  const offset_int maxobjsize = tree_to_shwi (max_object_size ());
  bool must_overlap = ovlsiz[0] > 0;

  if (ovlsiz[1] == 0)
    ovlsiz[1] = ovlsiz[0];

  if (must_overlap)
    {
      /* Issue definitive "overlaps" diagnostic in this block.  */

      if (sizrange[0] == sizrange[1])
	{
	  if (ovlsiz[0] == ovlsiz[1])
	    warning_at (loc, OPT_Wrestrict,
			sizrange[0] == 1
			? (ovlsiz[0] == 1
			   ? G_("%G%qD accessing %wu byte at offsets %s "
				"and %s overlaps %wu byte at offset %s")
			   :  G_("%G%qD accessing %wu byte at offsets %s "
				 "and %s overlaps %wu bytes at offset "
				 "%s"))
			: (ovlsiz[0] == 1
			   ? G_("%G%qD accessing %wu bytes at offsets %s "
				"and %s overlaps %wu byte at offset %s")
			   : G_("%G%qD accessing %wu bytes at offsets %s "
				"and %s overlaps %wu bytes at offset "
				"%s")),
			call, func, sizrange[0],
			offstr[0], offstr[1], ovlsiz[0], offstr[2]);
	  else if (ovlsiz[1] >= 0 && ovlsiz[1] < maxobjsize.to_shwi ())
	    warning_n (loc, OPT_Wrestrict, sizrange[0],
		       "%G%qD accessing %wu byte at offsets %s "
		       "and %s overlaps between %wu and %wu bytes "
		       "at offset %s",
		       "%G%qD accessing %wu bytes at offsets %s "
		       "and %s overlaps between %wu and %wu bytes "
		       "at offset %s",
		       call, func, sizrange[0], offstr[0], offstr[1],
		       ovlsiz[0], ovlsiz[1], offstr[2]);
	  else
	    warning_n (loc, OPT_Wrestrict, sizrange[0],
		       "%G%qD accessing %wu byte at offsets %s and "
		       "%s overlaps %wu or more bytes at offset %s",
		       "%G%qD accessing %wu bytes at offsets %s and "
		       "%s overlaps %wu or more bytes at offset %s",
		       call, func, sizrange[0],
		       offstr[0], offstr[1], ovlsiz[0], offstr[2]);
	  return true;
	}

      if (sizrange[1] >= 0 && sizrange[1] < maxobjsize.to_shwi ())
	{
	  if (ovlsiz[0] == ovlsiz[1])
	    warning_n (loc, OPT_Wrestrict, ovlsiz[0],
		       "%G%qD accessing between %wu and %wu bytes "
		       "at offsets %s and %s overlaps %wu byte at "
		       "offset %s",
		       "%G%qD accessing between %wu and %wu bytes "
		       "at offsets %s and %s overlaps %wu bytes "
		       "at offset %s",
		       call, func, sizrange[0], sizrange[1],
		       offstr[0], offstr[1], ovlsiz[0], offstr[2]);
	  else if (ovlsiz[1] >= 0 && ovlsiz[1] < maxobjsize.to_shwi ())
	    warning_at (loc, OPT_Wrestrict,
			"%G%qD accessing between %wu and %wu bytes at "
			"offsets %s and %s overlaps between %wu and %wu "
			"bytes at offset %s",
			call, func, sizrange[0], sizrange[1],
			offstr[0], offstr[1], ovlsiz[0], ovlsiz[1],
			offstr[2]);
	  else
	    warning_at (loc, OPT_Wrestrict,
			"%G%qD accessing between %wu and %wu bytes at "
			"offsets %s and %s overlaps %wu or more bytes "
			"at offset %s",
			call, func, sizrange[0], sizrange[1],
			offstr[0], offstr[1], ovlsiz[0], offstr[2]);
	  return true;
	}

      if (ovlsiz[0] != ovlsiz[1])
	ovlsiz[1] = maxobjsize.to_shwi ();

      if (ovlsiz[0] == ovlsiz[1])
	warning_n (loc, OPT_Wrestrict, ovlsiz[0],
		   "%G%qD accessing %wu or more bytes at offsets "
		   "%s and %s overlaps %wu byte at offset %s",
		   "%G%qD accessing %wu or more bytes at offsets "
		   "%s and %s overlaps %wu bytes at offset %s",
		   call, func, sizrange[0], offstr[0], offstr[1],
		   ovlsiz[0], offstr[2]);
      else if (ovlsiz[1] >= 0 && ovlsiz[1] < maxobjsize.to_shwi ())
	warning_at (loc, OPT_Wrestrict,
		    "%G%qD accessing %wu or more bytes at offsets %s "
		    "and %s overlaps between %wu and %wu bytes "
		    "at offset %s",
		    call, func, sizrange[0], offstr[0], offstr[1],
		    ovlsiz[0], ovlsiz[1], offstr[2]);
      else
	warning_at (loc, OPT_Wrestrict,
		    "%G%qD accessing %wu or more bytes at offsets %s "
		    "and %s overlaps %wu or more bytes at offset %s",
		    call, func, sizrange[0], offstr[0], offstr[1],
		    ovlsiz[0], offstr[2]);
      return true;
    }

  /* Use more concise wording when one of the offsets is unbounded
     to avoid confusing the user with large and mostly meaningless
     numbers.  */
  bool open_range;
  if (DECL_P (dstref.base) && TREE_CODE (TREE_TYPE (dstref.base)) == ARRAY_TYPE)
    open_range = ((dstref.offrange[0] == 0
		   && dstref.offrange[1] == maxobjsize)
		  || (srcref.offrange[0] == 0
		      && srcref.offrange[1] == maxobjsize));
  else
    open_range = ((dstref.offrange[0] == -maxobjsize - 1
		   && dstref.offrange[1] == maxobjsize)
		  || (srcref.offrange[0] == -maxobjsize - 1
		      && srcref.offrange[1] == maxobjsize));

  if (sizrange[0] == sizrange[1] || sizrange[1] == 1)
    {
      if (ovlsiz[1] == 1)
	{
	  if (open_range)
	    warning_n (loc, OPT_Wrestrict, sizrange[1],
		       "%G%qD accessing %wu byte may overlap "
		       "%wu byte",
		       "%G%qD accessing %wu bytes may overlap "
		       "%wu byte",
		       call, func, sizrange[1], ovlsiz[1]);
	  else
	    warning_n (loc, OPT_Wrestrict, sizrange[1],
		       "%G%qD accessing %wu byte at offsets %s "
		       "and %s may overlap %wu byte at offset %s",
		       "%G%qD accessing %wu bytes at offsets %s "
		       "and %s may overlap %wu byte at offset %s",
		       call, func, sizrange[1], offstr[0], offstr[1],
		       ovlsiz[1], offstr[2]);
	  return true;
	}

      if (open_range)
	warning_n (loc, OPT_Wrestrict, sizrange[1],
		   "%G%qD accessing %wu byte may overlap "
		   "up to %wu bytes",
		   "%G%qD accessing %wu bytes may overlap "
		   "up to %wu bytes",
		   call, func, sizrange[1], ovlsiz[1]);
      else
	warning_n (loc, OPT_Wrestrict, sizrange[1],
		   "%G%qD accessing %wu byte at offsets %s and "
		   "%s may overlap up to %wu bytes at offset %s",
		   "%G%qD accessing %wu bytes at offsets %s and "
		   "%s may overlap up to %wu bytes at offset %s",
		   call, func, sizrange[1], offstr[0], offstr[1],
		   ovlsiz[1], offstr[2]);
      return true;
    }

  if (sizrange[1] >= 0 && sizrange[1] < maxobjsize.to_shwi ())
    {
      if (open_range)
	warning_n (loc, OPT_Wrestrict, ovlsiz[1],
		   "%G%qD accessing between %wu and %wu bytes "
		   "may overlap %wu byte",
		   "%G%qD accessing between %wu and %wu bytes "
		   "may overlap up to %wu bytes",
		   call, func, sizrange[0], sizrange[1], ovlsiz[1]);
      else
	warning_n (loc, OPT_Wrestrict, ovlsiz[1],
		   "%G%qD accessing between %wu and %wu bytes "
		   "at offsets %s and %s may overlap %wu byte "
		   "at offset %s",
		   "%G%qD accessing between %wu and %wu bytes "
		   "at offsets %s and %s may overlap up to %wu "
		   "bytes at offset %s",
		   call, func, sizrange[0], sizrange[1],
		   offstr[0], offstr[1], ovlsiz[1], offstr[2]);
      return true;
    }

  warning_n (loc, OPT_Wrestrict, ovlsiz[1],
	     "%G%qD accessing %wu or more bytes at offsets %s "
	     "and %s may overlap %wu byte at offset %s",
	     "%G%qD accessing %wu or more bytes at offsets %s "
	     "and %s may overlap up to %wu bytes at offset %s",
	     call, func, sizrange[0], offstr[0], offstr[1],
	     ovlsiz[1], offstr[2]);

  return true;
}

/* Validate REF offsets in an EXPRession passed as an argument to a CALL
   to a built-in function FUNC to make sure they are within the bounds
   of the referenced object if its size is known, or PTRDIFF_MAX otherwise.
   Both initial values of the offsets and their final value computed by
   the function by incrementing the initial value by the size are
   validated.  Return true if the offsets are not valid and a diagnostic
   has been issued.  */

static bool
maybe_diag_offset_bounds (location_t loc, gimple *call, tree func, int strict,
			  tree expr, const builtin_memref &ref)
{
  if (!warn_array_bounds)
    return false;

  offset_int ooboff[] = { ref.offrange[0], ref.offrange[1] };
  tree oobref = ref.offset_out_of_bounds (strict, ooboff);
  if (!oobref)
    return false;

  if (EXPR_HAS_LOCATION (expr))
    loc = EXPR_LOCATION (expr);

  loc = expansion_point_location_if_in_system_header (loc);

  char rangestr[2][64];
  if (ooboff[0] == ooboff[1]
      || (ooboff[0] != ref.offrange[0]
	  && ooboff[0].to_shwi () >= ooboff[1].to_shwi ()))
    sprintf (rangestr[0], "%lli", (long long) ooboff[0].to_shwi ());
  else
    sprintf (rangestr[0], "[%lli, %lli]",
	     (long long) ooboff[0].to_shwi (),
	     (long long) ooboff[1].to_shwi ());

  bool warned = false;

  if (oobref == error_mark_node)
    {
      if (ref.sizrange[0] == ref.sizrange[1])
	sprintf (rangestr[1], "%lli", (long long) ref.sizrange[0].to_shwi ());
      else
	sprintf (rangestr[1], "[%lli, %lli]",
		 (long long) ref.sizrange[0].to_shwi (),
		 (long long) ref.sizrange[1].to_shwi ());

      tree type;

      if (DECL_P (ref.base)
	  && TREE_CODE (type = TREE_TYPE (ref.base)) == ARRAY_TYPE)
	{
	  if (warning_at (loc, OPT_Warray_bounds,
			  "%G%qD pointer overflow between offset %s "
			  "and size %s accessing array %qD with type %qT",
			  call, func, rangestr[0], rangestr[1], ref.base, type))
	    {
	      inform (DECL_SOURCE_LOCATION (ref.base),
		      "array %qD declared here", ref.base);
	      warned = true;
	    }
	  else
	    warned = warning_at (loc, OPT_Warray_bounds,
				 "%G%qD pointer overflow between offset %s "
				 "and size %s",
				 call, func, rangestr[0], rangestr[1]);
	}
      else
	warned = warning_at (loc, OPT_Warray_bounds,
			     "%G%qD pointer overflow between offset %s "
			     "and size %s",
			     call, func, rangestr[0], rangestr[1]);
    }
  else if (oobref == ref.base)
    {
      const offset_int maxobjsize = tree_to_shwi (max_object_size ());

      /* True when the offset formed by an access to the reference
	 is out of bounds, rather than the initial offset wich is
	 in bounds.  This implies access past the end.  */
      bool form = ooboff[0] != ref.offrange[0];

      if (DECL_P (ref.base))
	{
	  if ((ref.basesize < maxobjsize
	       && warning_at (loc, OPT_Warray_bounds,
			      form
			      ? G_("%G%qD forming offset %s is out of "
				   "the bounds [0, %wu] of object %qD with "
				   "type %qT")
			      : G_("%G%qD offset %s is out of the bounds "
				   "[0, %wu] of object %qD with type %qT"),
			      call, func, rangestr[0], ref.basesize.to_uhwi (),
			      ref.base, TREE_TYPE (ref.base)))
	      || warning_at (loc, OPT_Warray_bounds,
			     form
			     ? G_("%G%qD forming offset %s is out of "
				  "the bounds of object %qD with type %qT")
			     : G_("%G%qD offset %s is out of the bounds "
				  "of object %qD with type %qT"),
			     call, func, rangestr[0],
			     ref.base, TREE_TYPE (ref.base)))
	    {
	      inform (DECL_SOURCE_LOCATION (ref.base),
		      "%qD declared here", ref.base);
	      warned = true;
	    }
	}
      else if (ref.basesize < maxobjsize)
	warned = warning_at (loc, OPT_Warray_bounds,
			     form
			     ? G_("%G%qD forming offset %s is out "
				  "of the bounds [0, %wu]")
			     : G_("%G%qD offset %s is out "
				  "of the bounds [0, %wu]"),
			     call, func, rangestr[0], ref.basesize.to_uhwi ());
      else
	warned = warning_at (loc, OPT_Warray_bounds,
			     form
			     ? G_("%G%qD forming offset %s is out of bounds")
			     : G_("%G%qD offset %s is out of bounds"),
			     call, func, rangestr[0]);
    }
  else if (TREE_CODE (ref.ref) == MEM_REF)
    {
      tree type = TREE_TYPE (TREE_OPERAND (ref.ref, 0));
      if (POINTER_TYPE_P (type))
	type = TREE_TYPE (type);
      type = TYPE_MAIN_VARIANT (type);

      warned = warning_at (loc, OPT_Warray_bounds,
			   "%G%qD offset %s from the object at %qE is out "
			   "of the bounds of %qT",
			   call, func, rangestr[0], ref.base, type);
    }
  else
    {
      tree type = TYPE_MAIN_VARIANT (TREE_TYPE (ref.ref));

      warned = warning_at (loc, OPT_Warray_bounds,
			   "%G%qD offset %s from the object at %qE is out "
			   "of the bounds of referenced subobject %qD with "
			   "type %qT at offset %wu",
			   call, func, rangestr[0], ref.base,
			   TREE_OPERAND (ref.ref, 1), type,
			   ref.refoff.to_uhwi ());
    }

  return warned;
}

/* Check a CALL statement for restrict-violations and issue warnings
   if/when appropriate.  */

<<<<<<< HEAD
static void
check_call (gcall *call)
=======
void
wrestrict_dom_walker::check_call (gimple *call)
>>>>>>> c9f8fca6
{
  /* Avoid checking the call if it has already been diagnosed for
     some reason.  */
  if (gimple_no_warning_p (call))
    return;

  tree func = gimple_call_fndecl (call);
  if (!func || DECL_BUILT_IN_CLASS (func) != BUILT_IN_NORMAL)
    return;

  /* Argument number to extract from the call (depends on the built-in
     and its kind).  */
  unsigned dst_idx = -1;
  unsigned src_idx = -1;
  unsigned bnd_idx = -1;

  /* Is this CALL to a string function (as opposed to one to a raw
     memory function).  */
  bool strfun = true;

  switch (DECL_FUNCTION_CODE (func))
    {
    case BUILT_IN_MEMCPY:
    case BUILT_IN_MEMCPY_CHK:
    case BUILT_IN_MEMPCPY:
    case BUILT_IN_MEMPCPY_CHK:
    case BUILT_IN_MEMMOVE:
    case BUILT_IN_MEMMOVE_CHK:
      strfun = false;
      /* Fall through.  */

    case BUILT_IN_STPNCPY:
    case BUILT_IN_STPNCPY_CHK:
    case BUILT_IN_STRNCAT:
    case BUILT_IN_STRNCAT_CHK:
    case BUILT_IN_STRNCPY:
    case BUILT_IN_STRNCPY_CHK:
      dst_idx = 0;
      src_idx = 1;
      bnd_idx = 2;
      break;

    case BUILT_IN_STPCPY:
    case BUILT_IN_STPCPY_CHK:
    case BUILT_IN_STRCPY:
    case BUILT_IN_STRCPY_CHK:
    case BUILT_IN_STRCAT:
    case BUILT_IN_STRCAT_CHK:
      dst_idx = 0;
      src_idx = 1;
      break;

    default:
      /* Handle other string functions here whose access may need
	 to be validated for in-bounds offsets and non-overlapping
	 copies.  */
      return;
    }

  unsigned nargs = gimple_call_num_args (call);

  tree dst = dst_idx < nargs ? gimple_call_arg (call, dst_idx) : NULL_TREE;
  tree src = src_idx < nargs ? gimple_call_arg (call, src_idx) : NULL_TREE;
  tree dstwr = bnd_idx < nargs ? gimple_call_arg (call, bnd_idx) : NULL_TREE;

  /* For string functions with an unspecified or unknown bound,
     assume the size of the access is one.  */
  if (!dstwr && strfun)
    dstwr = size_one_node;

  /* DST and SRC can be null for a call with an insufficient number
     of arguments to a built-in function declared without a protype.  */
  if (!dst || !src)
    return;

  /* DST, SRC, or DSTWR can also have the wrong type in a call to
     a function declared without a prototype.  Avoid checking such
     invalid calls.  */
  if (TREE_CODE (TREE_TYPE (dst)) != POINTER_TYPE
      || TREE_CODE (TREE_TYPE (src)) != POINTER_TYPE
      || (dstwr && !INTEGRAL_TYPE_P (TREE_TYPE (dstwr))))
    return;

  if (check_bounds_or_overlap (call, dst, src, dstwr, NULL_TREE))
    return;

  /* Avoid diagnosing the call again.  */
  gimple_set_no_warning (call, true);
}

} /* anonymous namespace */

/* Attempt to detect and diagnose invalid offset bounds and (except for
   memmove) overlapping copy in a call expression EXPR from SRC to DST
   and DSTSIZE and SRCSIZE bytes, respectively.  Both DSTSIZE and
   SRCSIZE may be NULL.  Return false when one or the other has been
   detected and diagnosed, true otherwise.  */

bool
check_bounds_or_overlap (gimple *call, tree dst, tree src, tree dstsize,
			 tree srcsize, bool bounds_only /* = false */)
{
  location_t loc = gimple_nonartificial_location (call);
  loc = expansion_point_location_if_in_system_header (loc);

  tree func = gimple_call_fndecl (call);

  builtin_memref dstref (call, dst, dstsize);
  builtin_memref srcref (call, src, srcsize);

  builtin_access acs (call, dstref, srcref);

  /* Set STRICT to the value of the -Warray-bounds=N argument for
     string functions or when N > 1.  */
  int strict = (acs.strict () || warn_array_bounds > 1 ? warn_array_bounds : 0);

  /* Validate offsets first to make sure they are within the bounds
     of the destination object if its size is known, or PTRDIFF_MAX
     otherwise.  */
  if (maybe_diag_offset_bounds (loc, call, func, strict, dst, dstref)
      || maybe_diag_offset_bounds (loc, call, func, strict, src, srcref))
    {
      gimple_set_no_warning (call, true);
      return false;
    }

  bool check_overlap
    = (warn_restrict
       && (bounds_only
	   || (DECL_FUNCTION_CODE (func) != BUILT_IN_MEMMOVE
	       && DECL_FUNCTION_CODE (func) != BUILT_IN_MEMMOVE_CHK)));

  if (!check_overlap)
    return true;

  if (operand_equal_p (dst, src, 0))
    {
      /* Issue -Wrestrict unless the pointers are null (those do
	 not point to objects and so do not indicate an overlap;
	 such calls could be the result of sanitization and jump
	 threading).  */
      if (!integer_zerop (dst) && !gimple_no_warning_p (call))
	{
	  warning_at (loc, OPT_Wrestrict,
		      "%G%qD source argument is the same as destination",
		      call, func);
	  gimple_set_no_warning (call, true);
	  return false;
	}

      return true;
    }

  /* Return false when overlap has been detected.  */
  if (maybe_diag_overlap (loc, call, acs))
    {
      gimple_set_no_warning (call, true);
      return false;
    }

  return true;
}

gimple_opt_pass *
make_pass_warn_restrict (gcc::context *ctxt)
{
  return new pass_wrestrict (ctxt);
}<|MERGE_RESOLUTION|>--- conflicted
+++ resolved
@@ -79,22 +79,7 @@
   return warn_array_bounds != 0 || warn_restrict != 0;
 }
 
-<<<<<<< HEAD
-static void check_call (gcall *);
-=======
-/* Class to walk the basic blocks of a function in dominator order.  */
-class wrestrict_dom_walker : public dom_walker
-{
- public:
-  wrestrict_dom_walker () : dom_walker (CDI_DOMINATORS) {}
-
-  edge before_dom_children (basic_block) FINAL OVERRIDE;
-  bool handle_gimple_call (gimple_stmt_iterator *);
-
- private:
-  void check_call (gimple *);
-};
->>>>>>> c9f8fca6
+static void check_call (gimple *);
 
 static void
 wrestrict_walk (basic_block bb)
@@ -1781,13 +1766,8 @@
 /* Check a CALL statement for restrict-violations and issue warnings
    if/when appropriate.  */
 
-<<<<<<< HEAD
 static void
-check_call (gcall *call)
-=======
-void
-wrestrict_dom_walker::check_call (gimple *call)
->>>>>>> c9f8fca6
+check_call (gimple *call)
 {
   /* Avoid checking the call if it has already been diagnosed for
      some reason.  */
