/* params.def - Run-time parameters.
   Copyright (C) 2001-2019 Free Software Foundation, Inc.
   Written by Mark Mitchell <mark@codesourcery.com>.

This file is part of GCC.

GCC is free software; you can redistribute it and/or modify it under
the terms of the GNU General Public License as published by the Free
Software Foundation; either version 3, or (at your option) any later
version.

GCC is distributed in the hope that it will be useful, but WITHOUT ANY
WARRANTY; without even the implied warranty of MERCHANTABILITY or
FITNESS FOR A PARTICULAR PURPOSE.  See the GNU General Public License
for more details.

You should have received a copy of the GNU General Public License
along with GCC; see the file COPYING3.  If not see
<http://www.gnu.org/licenses/>.  */

/* This file contains definitions for language-independent
   parameters.  The DEFPARAM macro takes 6 arguments:

     - The enumeral corresponding to this parameter.

     - The name that can be used to set this parameter using the
       command-line option `--param <name>=<value>'.

     - A help string explaining how the parameter is used.

     - A default value for the parameter.

     - The minimum acceptable value for the parameter.

     - The maximum acceptable value for the parameter (if greater than
     the minimum).

   The DEFPARAMENUM<N> macro is similar, but instead of the minumum and maximum
   arguments, it contains a list of <N> allowed strings, corresponding to
   integer values 0..<N>-1.  Note that the default argument needs to be
   specified as one of the allowed strings, rather than an integer value.

   Be sure to add an entry to invoke.texi summarizing the parameter.  */

/* When branch is predicted to be taken with probability lower than this
   threshold (in percent), then it is considered well predictable. */
DEFPARAM (PARAM_PREDICTABLE_BRANCH_OUTCOME,
	  "predictable-branch-outcome",
	  "Maximal estimated outcome of branch considered predictable.",
	  2, 0, 50)

DEFPARAM (PARAM_INLINE_MIN_SPEEDUP,
	  "inline-min-speedup",
	  "The minimal estimated speedup allowing inliner to ignore inline-insns-single and inline-insns-auto.",
	  15, 0, 0)

/* The single function inlining limit. This is the maximum size
   of a function counted in internal gcc instructions (not in
   real machine instructions) that is eligible for inlining
   by the tree inliner.
   Only functions marked inline (or methods defined in the class
   definition for C++) are affected by this.
   There are more restrictions to inlining: If inlined functions
   call other functions, the already inlined instructions are
   counted and once the recursive inline limit (see
   "max-inline-insns" parameter) is exceeded, the acceptable size
   gets decreased.  */
DEFPARAM (PARAM_MAX_INLINE_INSNS_SINGLE,
	  "max-inline-insns-single",
	  "The maximum number of instructions in a single function eligible for inlining.",
	  200, 0, 0)

/* The single function inlining limit for functions that are
   inlined by virtue of -finline-functions (-O3).
   This limit should be chosen to be below or equal to the limit
   that is applied to functions marked inlined (or defined in the
   class declaration in C++) given by the "max-inline-insns-single"
   parameter.
   The default value is 30.  */
DEFPARAM (PARAM_MAX_INLINE_INSNS_AUTO,
	  "max-inline-insns-auto",
	  "The maximum number of instructions when automatically inlining.",
	  30, 0, 0)

DEFPARAM (PARAM_MAX_INLINE_INSNS_SMALL,
	  "max-inline-insns-small",
	  "The maximum number of instructions when automatically inlining small functions.",
	  0, 0, 0)

DEFPARAM (PARAM_MAX_INLINE_INSNS_SIZE,
	  "max-inline-insns-size",
	  "The maximum number of instructions when inlining for size.",
	  0, 0, 0)

DEFPARAM (PARAM_UNINLINED_FUNCTION_INSNS,
	  "uninlined-function-insns",
	  "Instruction accounted for function prologue, epilogue and other"
	  " overhead.",
	  2, 0, 1000000)

DEFPARAM (PARAM_UNINLINED_FUNCTION_TIME,
	  "uninlined-function-time",
	  "Time accounted for function prologue, epilogue and other"
	  " overhead.",
	  0, 0, 1000000)

DEFPARAM (PARAM_UNINLINED_FUNCTION_THUNK_INSNS,
	  "uninlined-thunk-insns",
	  "Instruction accounted for function thunk overhead.",
	  2, 0, 1000000)

DEFPARAM (PARAM_UNINLINED_FUNCTION_THUNK_TIME,
	  "uninlined-thunk-time",
	  "Time accounted for function thunk overhead.",
	  2, 0, 1000000)

DEFPARAM (PARAM_MAX_INLINE_INSNS_RECURSIVE,
	  "max-inline-insns-recursive",
	  "The maximum number of instructions inline function can grow to via recursive inlining.",
	  450, 0, 0)

DEFPARAM (PARAM_MAX_INLINE_INSNS_RECURSIVE_AUTO,
	  "max-inline-insns-recursive-auto",
	  "The maximum number of instructions non-inline function can grow to via recursive inlining.",
	  450, 0, 0)

DEFPARAM (PARAM_MAX_INLINE_RECURSIVE_DEPTH,
	  "max-inline-recursive-depth",
	  "The maximum depth of recursive inlining for inline functions.",
	  8, 0, 0)

DEFPARAM (PARAM_MAX_INLINE_RECURSIVE_DEPTH_AUTO,
	  "max-inline-recursive-depth-auto",
	  "The maximum depth of recursive inlining for non-inline functions.",
	  8, 0, 0)

DEFPARAM (PARAM_MIN_INLINE_RECURSIVE_PROBABILITY,
	  "min-inline-recursive-probability",
	  "Inline recursively only when the probability of call being executed exceeds the parameter.",
	  10, 0, 0)

/* Limit of iterations of early inliner.  This basically bounds number of
   nested indirect calls early inliner can resolve.  Deeper chains are still
   handled by late inlining.  */
DEFPARAM (PARAM_EARLY_INLINER_MAX_ITERATIONS,
	  "max-early-inliner-iterations",
	  "The maximum number of nested indirect inlining performed by early inliner.",
	  1, 0, 0)

/* Limit on probability of entry BB.  */
DEFPARAM (PARAM_COMDAT_SHARING_PROBABILITY,
	  "comdat-sharing-probability",
	  "Probability that COMDAT function will be shared with different compilation unit.",
	  20, 0, 0)

/* Limit on probability of entry BB.  */
DEFPARAM (PARAM_PARTIAL_INLINING_ENTRY_PROBABILITY,
	  "partial-inlining-entry-probability",
	  "Maximum probability of the entry BB of split region (in percent relative to entry BB of the function) to make partial inlining happen.",
	  70, 0, 100)

/* Limit the number of expansions created by the variable expansion
   optimization to avoid register pressure.  */
DEFPARAM (PARAM_MAX_VARIABLE_EXPANSIONS,
	  "max-variable-expansions-in-unroller",
	  "If -fvariable-expansion-in-unroller is used, the maximum number of times that an individual variable will be expanded during loop unrolling.",
          1, 0, 0)

/* Limit loop autovectorization to loops with large enough iteration count.  */
DEFPARAM (PARAM_MIN_VECT_LOOP_BOUND,
	  "min-vect-loop-bound",
	  "If -ftree-vectorize is used, the minimal loop bound of a loop to be considered for vectorization.",
	  0, 0, 0)

/* The maximum number of instructions to consider when looking for an
   instruction to fill a delay slot.  If more than this arbitrary
   number of instructions is searched, the time savings from filling
   the delay slot will be minimal so stop searching.  Increasing
   values mean more aggressive optimization, making the compile time
   increase with probably small improvement in executable run time.  */
DEFPARAM (PARAM_MAX_DELAY_SLOT_INSN_SEARCH,
	  "max-delay-slot-insn-search",
	  "The maximum number of instructions to consider to fill a delay slot.",
	  100, 0, 0)

/* When trying to fill delay slots, the maximum number of instructions
   to consider when searching for a block with valid live register
   information.  Increasing this arbitrarily chosen value means more
   aggressive optimization, increasing the compile time.  This
   parameter should be removed when the delay slot code is rewritten
   to maintain the control-flow graph.  */
DEFPARAM(PARAM_MAX_DELAY_SLOT_LIVE_SEARCH,
	 "max-delay-slot-live-search",
	 "The maximum number of instructions to consider to find accurate live register information.",
	 333, 0, 0)

/* This parameter limits the number of branch elements that the
   scheduler will track anti-dependencies through without resetting
   the tracking mechanism.  Large functions with few calls or barriers
   can generate lists containing many 1000's of dependencies.  Generally
   the compiler either uses all available memory, or runs for far too long.  */
DEFPARAM(PARAM_MAX_PENDING_LIST_LENGTH,
	 "max-pending-list-length",
	 "The maximum length of scheduling's pending operations list.",
	 32, 0, 0)

/* This parameter limits the number of backtracking attempts when using the
   haifa scheduler for modulo scheduling.  */
DEFPARAM(PARAM_MAX_MODULO_BACKTRACK_ATTEMPTS,
	 "max-modulo-backtrack-attempts",
	 "The maximum number of backtrack attempts the scheduler should make when modulo scheduling a loop.",
	 40, 0, 0)

DEFPARAM(PARAM_LARGE_FUNCTION_INSNS,
	 "large-function-insns",
	 "The size of function body to be considered large.",
	 2700, 0, 0)
DEFPARAM(PARAM_LARGE_FUNCTION_GROWTH,
	 "large-function-growth",
	 "Maximal growth due to inlining of large function (in percent).",
	 100, 0, 0)
DEFPARAM(PARAM_LARGE_UNIT_INSNS,
	 "large-unit-insns",
	 "The size of translation unit to be considered large.",
	 10000, 0, 0)
DEFPARAM(PARAM_INLINE_UNIT_GROWTH,
	 "inline-unit-growth",
	 "How much can given compilation unit grow because of the inlining (in percent).",
	 40, 0, 0)
DEFPARAM(PARAM_IPCP_UNIT_GROWTH,
	 "ipcp-unit-growth",
	 "How much can given compilation unit grow because of the interprocedural constant propagation (in percent).",
	 10, 0, 0)
DEFPARAM(PARAM_EARLY_INLINING_INSNS,
	 "early-inlining-insns",
	 "Maximal estimated growth of function body caused by early inlining of single call.",
	 14, 0, 0)
DEFPARAM(PARAM_LARGE_STACK_FRAME,
	 "large-stack-frame",
	 "The size of stack frame to be considered large.",
	 256, 0, 0)
DEFPARAM(PARAM_STACK_FRAME_GROWTH,
	 "large-stack-frame-growth",
	 "Maximal stack frame growth due to inlining (in percent).",
	 1000, 0, 0)

/* Keep these up to date with those in configure.ac.  */
DEFPARAM(PARAM_STACK_CLASH_PROTECTION_GUARD_SIZE,
	 "stack-clash-protection-guard-size",
	 "Size of the stack guard expressed as a power of two in bytes.",
	 12, 12, 30)

DEFPARAM(PARAM_STACK_CLASH_PROTECTION_PROBE_INTERVAL,
	 "stack-clash-protection-probe-interval",
	 "Interval in which to probe the stack expressed as a power of two in bytes.",
	 12, 10, 16)

/* The GCSE optimization will be disabled if it would require
   significantly more memory than this value.  */
DEFPARAM(PARAM_MAX_GCSE_MEMORY,
	 "max-gcse-memory",
	 "The maximum amount of memory to be allocated by GCSE.",
	 128 * 1024 * 1024, 0, 0)

/* The GCSE optimization of an expression will avoided if the ratio of
   insertions to deletions is greater than this value.  */
DEFPARAM(PARAM_MAX_GCSE_INSERTION_RATIO,
	 "max-gcse-insertion-ratio",
	 "The maximum ratio of insertions to deletions of expressions in GCSE.",
	 20, 0, 0)

/* This is the threshold ratio when to perform partial redundancy
   elimination after reload. We perform partial redundancy elimination
   when the following holds:
   (Redundant load execution count)
   ------------------------------- >= GCSE_AFTER_RELOAD_PARTIAL_FRACTION
   (Added loads execution count)					  */
DEFPARAM(PARAM_GCSE_AFTER_RELOAD_PARTIAL_FRACTION,
	"gcse-after-reload-partial-fraction",
	"The threshold ratio for performing partial redundancy elimination after reload.",
        3, 0, 0)
/* This is the threshold ratio of the critical edges execution count compared to
   the redundant loads execution count that permits performing the load
   redundancy elimination in gcse after reload.  */
DEFPARAM(PARAM_GCSE_AFTER_RELOAD_CRITICAL_FRACTION,
	"gcse-after-reload-critical-fraction",
	"The threshold ratio of critical edges execution count that permit performing redundancy elimination after reload.",
        10, 0, 0)

/* GCSE will use GCSE_COST_DISTANCE_RATION as a scaling factor
   to calculate maximum distance for which an expression is allowed to move
   from its rtx_cost.  */
DEFPARAM(PARAM_GCSE_COST_DISTANCE_RATIO,
	 "gcse-cost-distance-ratio",
	 "Scaling factor in calculation of maximum distance an expression can be moved by GCSE optimizations.",
	 10, 0, 0)
/* GCSE won't restrict distance for which an expression with rtx_cost greater
   than COSTS_N_INSN(GCSE_UNRESTRICTED_COST) is allowed to move.  */
DEFPARAM(PARAM_GCSE_UNRESTRICTED_COST,
	 "gcse-unrestricted-cost",
	 "Cost at which GCSE optimizations will not constraint the distance an expression can travel.",
	 3, 0, 0)

/* How deep from a given basic block the dominator tree should be searched
   for expressions to hoist to the block.  The value of 0 will avoid limiting
   the search.  */
DEFPARAM(PARAM_MAX_HOIST_DEPTH,
	 "max-hoist-depth",
	 "Maximum depth of search in the dominator tree for expressions to hoist.",
	 30, 0, 0)


/* When synthesizing expnonentiation by a real constant operations using square
   roots, this controls how deep sqrt chains we are willing to generate.  */
DEFPARAM(PARAM_MAX_POW_SQRT_DEPTH,
	 "max-pow-sqrt-depth",
	 "Maximum depth of sqrt chains to use when synthesizing exponentiation by a real constant.",
	 5, 1, 32)

/* This parameter limits the number of insns in a loop that will be unrolled,
   and by how much the loop is unrolled.

   This limit should be at most half of the peeling limits:  loop unroller
   decides to not unroll loops that iterate fewer than 2*number of allowed
   unrollings and thus we would have loops that are neither peeled or unrolled
   otherwise.  */
DEFPARAM(PARAM_MAX_UNROLLED_INSNS,
	 "max-unrolled-insns",
	 "The maximum number of instructions to consider to unroll in a loop.",
	 200, 0, 0)
/* This parameter limits how many times the loop is unrolled depending
   on number of insns really executed in each iteration.  */
DEFPARAM(PARAM_MAX_AVERAGE_UNROLLED_INSNS,
	 "max-average-unrolled-insns",
	 "The maximum number of instructions to consider to unroll in a loop on average.",
	 80, 0, 0)
/* The maximum number of unrollings of a single loop.  */
DEFPARAM(PARAM_MAX_UNROLL_TIMES,
	"max-unroll-times",
	"The maximum number of unrollings of a single loop.",
	8, 0, 0)
/* The maximum number of insns of a peeled loop.  */
DEFPARAM(PARAM_MAX_PEELED_INSNS,
	"max-peeled-insns",
	"The maximum number of insns of a peeled loop.",
	100, 0, 0)
/* The maximum number of peelings of a single loop.  */
DEFPARAM(PARAM_MAX_PEEL_TIMES,
	"max-peel-times",
	"The maximum number of peelings of a single loop.",
	16, 0, 0)
/* The maximum number of peelings of a single loop that is peeled completely.  */
DEFPARAM(PARAM_MAX_PEEL_BRANCHES,
	"max-peel-branches",
	"The maximum number of branches on the path through the peeled sequence.",
	32, 0, 0)
/* The maximum number of insns of a peeled loop.  */
DEFPARAM(PARAM_MAX_COMPLETELY_PEELED_INSNS,
	"max-completely-peeled-insns",
	"The maximum number of insns of a completely peeled loop.",
	200, 0, 0)
/* The maximum number of peelings of a single loop that is peeled completely.  */
DEFPARAM(PARAM_MAX_COMPLETELY_PEEL_TIMES,
	"max-completely-peel-times",
	"The maximum number of peelings of a single loop that is peeled completely.",
	16, 0, 0)
/* The maximum number of insns of a peeled loop that rolls only once.  */
DEFPARAM(PARAM_MAX_ONCE_PEELED_INSNS,
	"max-once-peeled-insns",
	"The maximum number of insns of a peeled loop that rolls only once.",
	400, 0, 0)
/* The maximum depth of a loop nest we completely peel.  */
DEFPARAM(PARAM_MAX_UNROLL_ITERATIONS,
	 "max-completely-peel-loop-nest-depth",
	 "The maximum depth of a loop nest we completely peel.",
	 8, 0, 0)

/* The maximum number of insns of an unswitched loop.  */
DEFPARAM(PARAM_MAX_UNSWITCH_INSNS,
	"max-unswitch-insns",
	"The maximum number of insns of an unswitched loop.",
	50, 0, 0)
/* The maximum level of recursion in unswitch_single_loop.  */
DEFPARAM(PARAM_MAX_UNSWITCH_LEVEL,
	"max-unswitch-level",
	"The maximum number of unswitchings in a single loop.",
	3, 0, 0)

/* The maximum number of insns in loop header duplicated by the copy loop
   headers pass.  */
DEFPARAM(PARAM_MAX_LOOP_HEADER_INSNS,
	"max-loop-header-insns",
	"The maximum number of insns in loop header duplicated by the copy loop headers pass.",
	20, 0, 0)

/* The maximum number of iterations of a loop the brute force algorithm
   for analysis of # of iterations of the loop tries to evaluate.  */
DEFPARAM(PARAM_MAX_ITERATIONS_TO_TRACK,
	"max-iterations-to-track",
	"Bound on the number of iterations the brute force # of iterations analysis algorithm evaluates.",
	1000, 0, 0)
/* A cutoff to avoid costly computations of the number of iterations in
   the doloop transformation.  */
DEFPARAM(PARAM_MAX_ITERATIONS_COMPUTATION_COST,
	"max-iterations-computation-cost",
	"Bound on the cost of an expression to compute the number of iterations.",
	10, 0, 0)

/* This parameter is used to tune SMS MAX II calculations.  */
DEFPARAM(PARAM_SMS_MAX_II_FACTOR,
	 "sms-max-ii-factor",
	 "A factor for tuning the upper bound that swing modulo scheduler uses for scheduling a loop.",
	 100, 0, 0)
/* The minimum value of stage count that swing modulo scheduler will generate.  */
DEFPARAM(PARAM_SMS_MIN_SC,
        "sms-min-sc",
        "The minimum value of stage count that swing modulo scheduler will generate.",
        2, 1, 1)
DEFPARAM(PARAM_SMS_DFA_HISTORY,
	 "sms-dfa-history",
	 "The number of cycles the swing modulo scheduler considers when checking conflicts using DFA.",
	 0, 0, 0)
DEFPARAM(PARAM_SMS_LOOP_AVERAGE_COUNT_THRESHOLD,
	 "sms-loop-average-count-threshold",
	 "A threshold on the average loop count considered by the swing modulo scheduler.",
	 0, 0, 0)

DEFPARAM(HOT_BB_COUNT_FRACTION,
	 "hot-bb-count-fraction",
	 "Select fraction of the maximal count of repetitions of basic block in program given basic "
	 "block needs to have to be considered hot (used in non-LTO mode).",
	 10000, 0, 0)
DEFPARAM(HOT_BB_COUNT_WS_PERMILLE,
	 "hot-bb-count-ws-permille",
         "A basic block profile count is considered hot if it contributes to "
         "the given permillage of the entire profiled execution (used in LTO mode).",
	 990, 0, 1000)
DEFPARAM(HOT_BB_FREQUENCY_FRACTION,
	 "hot-bb-frequency-fraction",
	 "Select fraction of the maximal frequency of executions of basic block in function given basic block needs to have to be considered hot.",
	 1000, 0, 0)

DEFPARAM(UNLIKELY_BB_COUNT_FRACTION,
	 "unlikely-bb-count-fraction",
         "The minimum fraction of profile runs a given basic block execution count must be not to be considered unlikely.",
	 20, 1, 10000)

DEFPARAM (PARAM_ALIGN_THRESHOLD,
	  "align-threshold",
	  "Select fraction of the maximal frequency of executions of basic block in function given basic block get alignment.",
	  100, 1, 0)

DEFPARAM (PARAM_ALIGN_LOOP_ITERATIONS,
	  "align-loop-iterations",
	  "Loops iterating at least selected number of iterations will get "
	  "loop alignment.", 4, 0, 0)

/* For guessed profiles, the loops having unknown number of iterations
   are predicted to iterate relatively few (10) times at average.
   For functions containing one loop with large known number of iterations
   and other loops having unbounded loops we would end up predicting all
   the other loops cold that is not usually the case.  So we need to artificially
   flatten the profile.

   We need to cut the maximal predicted iterations to large enough iterations
   so the loop appears important, but safely within maximum hotness
   range.  */

DEFPARAM(PARAM_MAX_PREDICTED_ITERATIONS,
	 "max-predicted-iterations",
	 "The maximum number of loop iterations we predict statically.",
	 100, 0, 0)

/* This parameter controls the probability of builtin_expect. The default
   value is 90%. This empirical value is obtained through the weighted
   probability of FDO counters (with the FDO count value as the weight)
   in some real world programs:
   (1) Google performance test benchmarks: the probability is 0.9081.
   (2) Linux 3.3 kernel running Google search workload: the probability
   is 0.8717.  */

DEFPARAM(BUILTIN_EXPECT_PROBABILITY,
	 "builtin-expect-probability",
	 "Set the estimated probability in percentage for builtin expect. The default value is 90% probability.",
	 90, 0, 100)
DEFPARAM(BUILTIN_STRING_CMP_INLINE_LENGTH,
	 "builtin-string-cmp-inline-length",
	 "The maximum length of a constant string for a builtin string cmp call eligible for inlining. The default value is 3.",
	 3, 0, 100)
DEFPARAM(TRACER_DYNAMIC_COVERAGE_FEEDBACK,
	 "tracer-dynamic-coverage-feedback",
	 "The percentage of function, weighted by execution frequency, that must be covered by trace formation. Used when profile feedback is available.",
	 95, 0, 100)
DEFPARAM(TRACER_DYNAMIC_COVERAGE,
	 "tracer-dynamic-coverage",
	 "The percentage of function, weighted by execution frequency, that must be covered by trace formation. Used when profile feedback is not available.",
	 75, 0, 100)
DEFPARAM(TRACER_MAX_CODE_GROWTH,
	 "tracer-max-code-growth",
	 "Maximal code growth caused by tail duplication (in percent).",
	 100, 0, 0)
DEFPARAM(TRACER_MIN_BRANCH_RATIO,
	 "tracer-min-branch-ratio",
	 "Stop reverse growth if the reverse probability of best edge is less than this threshold (in percent).",
	 10, 0, 100)
DEFPARAM(TRACER_MIN_BRANCH_PROBABILITY_FEEDBACK,
	 "tracer-min-branch-probability-feedback",
	 "Stop forward growth if the probability of best edge is less than this threshold (in percent). Used when profile feedback is available.",
	 80, 0, 100)
DEFPARAM(TRACER_MIN_BRANCH_PROBABILITY,
	 "tracer-min-branch-probability",
	 "Stop forward growth if the probability of best edge is less than this threshold (in percent). Used when profile feedback is not available.",
	 50, 0, 100)

/* The maximum number of incoming edges to consider for crossjumping.  */
DEFPARAM(PARAM_MAX_CROSSJUMP_EDGES,
	 "max-crossjump-edges",
	 "The maximum number of incoming edges to consider for crossjumping.",
	 100, 0, 0)

/* The minimum number of matching instructions to consider for crossjumping.  */
DEFPARAM(PARAM_MIN_CROSSJUMP_INSNS,
     "min-crossjump-insns",
     "The minimum number of matching instructions to consider for crossjumping.",
     5, 1, 0)

/* The maximum number expansion factor when copying basic blocks.  */
DEFPARAM(PARAM_MAX_GROW_COPY_BB_INSNS,
     "max-grow-copy-bb-insns",
     "The maximum expansion factor when copying basic blocks.",
     8, 0, 0)

/* The maximum number of insns to duplicate when unfactoring computed gotos.  */
DEFPARAM(PARAM_MAX_GOTO_DUPLICATION_INSNS,
     "max-goto-duplication-insns",
     "The maximum number of insns to duplicate when unfactoring computed gotos.",
     8, 0, 0)

/* The maximum length of path considered in cse.  */
DEFPARAM(PARAM_MAX_CSE_PATH_LENGTH,
	 "max-cse-path-length",
	 "The maximum length of path considered in cse.",
	 10, 1, 0)
DEFPARAM(PARAM_MAX_CSE_INSNS,
	 "max-cse-insns",
	 "The maximum instructions CSE process before flushing.",
	 1000, 0, 0)

/* The cost of expression in loop invariant motion that is considered
   expensive.  */
DEFPARAM(PARAM_LIM_EXPENSIVE,
	 "lim-expensive",
	 "The minimum cost of an expensive expression in the loop invariant motion.",
	 20, 0, 0)

/* Bound on number of candidates for induction variables below that
   all candidates are considered for each use in induction variable
   optimizations.  */

DEFPARAM(PARAM_IV_CONSIDER_ALL_CANDIDATES_BOUND,
	 "iv-consider-all-candidates-bound",
	 "Bound on number of candidates below that all candidates are considered in iv optimizations.",
	 40, 0, 0)

/* The induction variable optimizations give up on loops that contain more
   induction variable uses.  */

DEFPARAM(PARAM_IV_MAX_CONSIDERED_USES,
	 "iv-max-considered-uses",
	 "Bound on number of iv uses in loop optimized in iv optimizations.",
	 250, 0, 0)

/* If there are at most this number of ivs in the set, try removing unnecessary
   ivs from the set always.  */

DEFPARAM(PARAM_IV_ALWAYS_PRUNE_CAND_SET_BOUND,
	 "iv-always-prune-cand-set-bound",
	 "If number of candidates in the set is smaller, we always try to remove unused ivs during its optimization.",
	 10, 0, 0)

DEFPARAM(PARAM_AVG_LOOP_NITER,
	 "avg-loop-niter",
	 "Average number of iterations of a loop.",
	 10, 1, 0)

DEFPARAM(PARAM_DSE_MAX_OBJECT_SIZE,
	 "dse-max-object-size",
	 "Maximum size (in bytes) of objects tracked bytewise by dead store elimination.",
	 256, 0, 0)

DEFPARAM(PARAM_DSE_MAX_ALIAS_QUERIES_PER_STORE,
	 "dse-max-alias-queries-per-store",
	 "Maximum number of queries into the alias oracle per store.",
	 256, 0, 0)

DEFPARAM(PARAM_SCEV_MAX_EXPR_SIZE,
 	 "scev-max-expr-size",
	 "Bound on size of expressions used in the scalar evolutions analyzer.",
	 100, 0, 0)

DEFPARAM(PARAM_SCEV_MAX_EXPR_COMPLEXITY,
	 "scev-max-expr-complexity",
	 "Bound on the complexity of the expressions in the scalar evolutions analyzer.",
	 10, 0, 0)

DEFPARAM (PARAM_MAX_TREE_IF_CONVERSION_PHI_ARGS,
	  "max-tree-if-conversion-phi-args",
	  "Maximum number of arguments in a PHI supported by TREE if-conversion "
	  "unless the loop is marked with simd pragma.",
	  4, 2, 0)

DEFPARAM(PARAM_VECT_MAX_VERSION_FOR_ALIGNMENT_CHECKS,
         "vect-max-version-for-alignment-checks",
         "Bound on number of runtime checks inserted by the vectorizer's loop versioning for alignment check.",
         6, 0, 0)

DEFPARAM(PARAM_VECT_MAX_VERSION_FOR_ALIAS_CHECKS,
         "vect-max-version-for-alias-checks",
         "Bound on number of runtime checks inserted by the vectorizer's loop versioning for alias check.",
         10, 0, 0)

DEFPARAM(PARAM_VECT_MAX_PEELING_FOR_ALIGNMENT,
         "vect-max-peeling-for-alignment",
         "Maximum number of loop peels to enhance alignment of data references in a loop.",
         -1, -1, 64)

DEFPARAM(PARAM_MAX_CSELIB_MEMORY_LOCATIONS,
	 "max-cselib-memory-locations",
	 "The maximum memory locations recorded by cselib.",
	 500, 0, 0)

#ifdef ENABLE_GC_ALWAYS_COLLECT
# define GGC_MIN_EXPAND_DEFAULT 0
# define GGC_MIN_HEAPSIZE_DEFAULT 0
#else
# define GGC_MIN_EXPAND_DEFAULT 30
# define GGC_MIN_HEAPSIZE_DEFAULT 4096
#endif

DEFPARAM(GGC_MIN_EXPAND,
	 "ggc-min-expand",
	 "Minimum heap expansion to trigger garbage collection, as a percentage of the total size of the heap.",
	 GGC_MIN_EXPAND_DEFAULT, 0, 0)

DEFPARAM(GGC_MIN_HEAPSIZE,
	 "ggc-min-heapsize",
	 "Minimum heap size before we start collecting garbage, in kilobytes.",
	 GGC_MIN_HEAPSIZE_DEFAULT, 0, 0)

#undef GGC_MIN_EXPAND_DEFAULT
#undef GGC_MIN_HEAPSIZE_DEFAULT

DEFPARAM(PARAM_MAX_RELOAD_SEARCH_INSNS,
	 "max-reload-search-insns",
	 "The maximum number of instructions to search backward when looking for equivalent reload.",
	 100, 0, 0)

DEFPARAM(PARAM_SINK_FREQUENCY_THRESHOLD,
	 "sink-frequency-threshold",
	 "Target block's relative execution frequency (as a percentage) required to sink a statement.",
	 75, 0, 100)

DEFPARAM(PARAM_MAX_SCHED_REGION_BLOCKS,
	 "max-sched-region-blocks",
	 "The maximum number of blocks in a region to be considered for interblock scheduling.",
	 10, 0, 0)

DEFPARAM(PARAM_MAX_SCHED_REGION_INSNS,
	 "max-sched-region-insns",
	 "The maximum number of insns in a region to be considered for interblock scheduling.",
	 100, 0, 0)

DEFPARAM(PARAM_MAX_PIPELINE_REGION_BLOCKS,
	 "max-pipeline-region-blocks",
	 "The maximum number of blocks in a region to be considered for interblock scheduling.",
	 15, 0, 0)

DEFPARAM(PARAM_MAX_PIPELINE_REGION_INSNS,
	 "max-pipeline-region-insns",
	 "The maximum number of insns in a region to be considered for interblock scheduling.",
	 200, 0, 0)

DEFPARAM(PARAM_MIN_SPEC_PROB,
         "min-spec-prob",
         "The minimum probability of reaching a source block for interblock speculative scheduling.",
         40, 0, 0)

DEFPARAM(PARAM_MAX_SCHED_EXTEND_REGIONS_ITERS,
         "max-sched-extend-regions-iters",
         "The maximum number of iterations through CFG to extend regions.",
         0, 0, 0)

DEFPARAM(PARAM_MAX_SCHED_INSN_CONFLICT_DELAY,
         "max-sched-insn-conflict-delay",
         "The maximum conflict delay for an insn to be considered for speculative motion.",
         3, 1, 10)

DEFPARAM(PARAM_SCHED_SPEC_PROB_CUTOFF,
         "sched-spec-prob-cutoff",
         "The minimal probability of speculation success (in percents), so that speculative insn will be scheduled.",
         40, 0, 100)

DEFPARAM(PARAM_SCHED_STATE_EDGE_PROB_CUTOFF,
         "sched-state-edge-prob-cutoff",
         "The minimum probability an edge must have for the scheduler to save its state across it.",
         10, 0, 100)

DEFPARAM(PARAM_SELSCHED_MAX_LOOKAHEAD,
         "selsched-max-lookahead",
         "The maximum size of the lookahead window of selective scheduling.",
         50, 0, 0)

DEFPARAM(PARAM_SELSCHED_MAX_SCHED_TIMES,
         "selsched-max-sched-times",
         "Maximum number of times that an insn could be scheduled.",
         2, 1, 0)

DEFPARAM(PARAM_SELSCHED_INSNS_TO_RENAME,
         "selsched-insns-to-rename",
         "Maximum number of instructions in the ready list that are considered eligible for renaming.",
         2, 0, 0)

DEFPARAM (PARAM_SCHED_MEM_TRUE_DEP_COST,
	  "sched-mem-true-dep-cost",
	  "Minimal distance between possibly conflicting store and load.",
	  1, 0, 0)

DEFPARAM (PARAM_SCHED_AUTOPREF_QUEUE_DEPTH,
	  "sched-autopref-queue-depth",
	  "Hardware autoprefetcher scheduler model control flag.  Number of lookahead cycles the model looks into; at '0' only enable instruction sorting heuristic.  Disabled by default.",
	  -1, 0, 0)

DEFPARAM(PARAM_MAX_LAST_VALUE_RTL,
	 "max-last-value-rtl",
	 "The maximum number of RTL nodes that can be recorded as combiner's last value.",
	 10000, 0, 0)

DEFPARAM(PARAM_MAX_COMBINE_INSNS,
	 "max-combine-insns",
	 "The maximum number of insns combine tries to combine.",
	 4, 2, 4)

/* INTEGER_CST nodes are shared for values [{-1,0} .. N) for
   {signed,unsigned} integral types.  This determines N.
   Experimentation shows 251 to be a good value that generates the
   least amount of garbage for allocating the TREE_VEC storage.  */
DEFPARAM (PARAM_INTEGER_SHARE_LIMIT,
	  "integer-share-limit",
	  "The upper bound for sharing integer constants.",
	  251, 2, 2)

DEFPARAM (PARAM_SSP_BUFFER_SIZE,
	  "ssp-buffer-size",
	  "The lower bound for a buffer to be considered for stack smashing protection.",
	  8, 1, 0)

DEFPARAM (PARAM_MIN_SIZE_FOR_STACK_SHARING,
	  "min-size-for-stack-sharing",
	  "The minimum size of variables taking part in stack slot sharing "
	  "when not optimizing.",
	  32, 0, 0)

/* When we thread through a block we have to make copies of the
   statements within the block.  Clearly for large blocks the code
   duplication is bad.

   PARAM_MAX_JUMP_THREAD_DUPLICATION_STMTS specifies the maximum number
   of statements and PHI nodes allowed in a block which is going to
   be duplicated for thread jumping purposes.

   Some simple analysis showed that more than 99% of the jump
   threading opportunities are for blocks with less than 15
   statements.  So we can get the benefits of jump threading
   without excessive code bloat for pathological cases with the
   throttle set at 15 statements.  */
DEFPARAM (PARAM_MAX_JUMP_THREAD_DUPLICATION_STMTS,
	  "max-jump-thread-duplication-stmts",
          "Maximum number of statements allowed in a block that needs to be duplicated when threading jumps.",
	  15, 0, 0)

/* This is the maximum number of fields a variable may have before the pointer analysis machinery
   will stop trying to treat it in a field-sensitive manner.
   There are programs out there with thousands of fields per structure, and handling them
   field-sensitively is not worth the cost.  */
DEFPARAM (PARAM_MAX_FIELDS_FOR_FIELD_SENSITIVE,
          "max-fields-for-field-sensitive",
	  "Maximum number of fields in a structure before pointer analysis treats the structure as a single variable.",
	  0, 0, 0)

DEFPARAM(PARAM_MAX_SCHED_READY_INSNS,
	 "max-sched-ready-insns",
	 "The maximum number of instructions ready to be issued to be considered by the scheduler during the first scheduling pass.",
	 100, 1, 0)

/* This is the maximum number of active local stores RTL DSE will consider.  */
DEFPARAM (PARAM_MAX_DSE_ACTIVE_LOCAL_STORES,
	  "max-dse-active-local-stores",
	  "Maximum number of active local stores in RTL dead store elimination.",
	  5000, 0, 0)

/* Prefetching and cache-optimizations related parameters.  Default values are
   usually set by machine description.  */

/* The number of insns executed before prefetch is completed.  */

DEFPARAM (PARAM_PREFETCH_LATENCY,
	 "prefetch-latency",
	 "The number of insns executed before prefetch is completed.",
	 200, 0, 0)

/* The number of prefetches that can run at the same time.  */

DEFPARAM (PARAM_SIMULTANEOUS_PREFETCHES,
	  "simultaneous-prefetches",
	  "The number of prefetches that can run at the same time.",
	  3, 0, 0)

/* The size of L1 cache in kB.  */

DEFPARAM (PARAM_L1_CACHE_SIZE,
	  "l1-cache-size",
	  "The size of L1 cache.",
	  64, 0, 0)

/* The size of L1 cache line in bytes.  */

DEFPARAM (PARAM_L1_CACHE_LINE_SIZE,
	  "l1-cache-line-size",
	  "The size of L1 cache line.",
	  32, 0, 0)

/* The size of L2 cache in kB.  */

DEFPARAM (PARAM_L2_CACHE_SIZE,
	  "l2-cache-size",
	  "The size of L2 cache.",
	  512, 0, 0)

/* Whether software prefetch hints should be issued for non-constant
   strides.  */

DEFPARAM (PARAM_PREFETCH_DYNAMIC_STRIDES,
	  "prefetch-dynamic-strides",
	  "Whether software prefetch hints should be issued for non-constant "
	  "strides.",
	  1, 0, 1)

/* The minimum constant stride beyond which we should use prefetch hints
   for.  */

DEFPARAM (PARAM_PREFETCH_MINIMUM_STRIDE,
	  "prefetch-minimum-stride",
	  "The minimum constant stride beyond which we should use prefetch "
	  "hints for.",
	  -1, 0, 0)

/* Maximum number of statements in loop nest for loop interchange.  */

DEFPARAM (PARAM_LOOP_INTERCHANGE_MAX_NUM_STMTS,
	  "loop-interchange-max-num-stmts",
	  "The maximum number of stmts in loop nest for loop interchange.",
	  64, 0, 0)

/* Minimum stride ratio for loop interchange to be profitiable.  */

DEFPARAM (PARAM_LOOP_INTERCHANGE_STRIDE_RATIO,
	  "loop-interchange-stride-ratio",
	  "The minimum stride ratio for loop interchange to be profitable.",
	  2, 0, 0)

/* Whether we should use canonical types rather than deep "structural"
   type checking.  Setting this value to 1 (the default) improves
   compilation performance in the C++ and Objective-C++ front end;
   this value should only be set to zero to work around bugs in the
   canonical type system by disabling it.  */

DEFPARAM (PARAM_USE_CANONICAL_TYPES,
	  "use-canonical-types",
	  "Whether to use canonical types.",
	  1, 0, 1)

DEFPARAM (PARAM_MAX_PARTIAL_ANTIC_LENGTH,
	  "max-partial-antic-length",
	  "Maximum length of partial antic set when performing tree pre optimization.",
	  100, 0, 0)

/* The following is used as a stop-gap limit for cases where really deep
   loop nests cause compile-time to blow up.  If we hit this limit,
   FRE and PRE will value-number outer loops (but the outermost) in a
   loop nest non-optimistically.  */

DEFPARAM (PARAM_RPO_VN_MAX_LOOP_DEPTH,
	  "rpo-vn-max-loop-depth",
	  "Maximum depth of a loop nest to fully value-number optimistically.",
	  7, 2, 0)

/* The following is used as a stop-gap limit for cases where really huge
   functions blow up compile-time use too much.  It limits the number of
   alias-queries we do for finding common subexpressions for memory loads and
   stores.  The number of alias-queries is otherwise limited by the number of
   stores on paths to function entry.  */

DEFPARAM (PARAM_SCCVN_MAX_ALIAS_QUERIES_PER_ACCESS,
	  "sccvn-max-alias-queries-per-access",
	  "Maximum number of disambiguations to perform per memory access.",
	  1000, 0, 0)

DEFPARAM (PARAM_IRA_MAX_LOOPS_NUM,
	  "ira-max-loops-num",
	  "Max loops number for regional RA.",
	  100, 0, 0)

DEFPARAM (PARAM_IRA_MAX_CONFLICT_TABLE_SIZE,
	  "ira-max-conflict-table-size",
	  "Max size of conflict table in MB.",
	  1000, 0, 0)

DEFPARAM (PARAM_IRA_LOOP_RESERVED_REGS,
	  "ira-loop-reserved-regs",
	  "The number of registers in each class kept unused by loop invariant motion.",
	  2, 0, 0)

DEFPARAM (PARAM_LRA_MAX_CONSIDERED_RELOAD_PSEUDOS,
	  "lra-max-considered-reload-pseudos",
	  "The max number of reload pseudos which are considered during spilling a non-reload pseudo.",
	  500, 0, 0)

DEFPARAM (PARAM_LRA_INHERITANCE_EBB_PROBABILITY_CUTOFF,
	  "lra-inheritance-ebb-probability-cutoff",
	  "Minimal fall-through edge probability in percentage used to add BB to inheritance EBB in LRA.",
	  40, 0, 100)

/* Switch initialization conversion will refuse to create arrays that are
   bigger than this parameter times the number of switch branches.  */

DEFPARAM (PARAM_SWITCH_CONVERSION_BRANCH_RATIO,
	  "switch-conversion-max-branch-ratio",
	  "The maximum ratio between array size and switch branches for "
	  "a switch conversion to take place.",
	  8, 1, 0)

/* Size of tiles when doing loop blocking.  */

DEFPARAM (PARAM_LOOP_BLOCK_TILE_SIZE,
	  "loop-block-tile-size",
	  "Size of tiles for loop blocking.",
	  51, 0, 0)

/* Maximal number of parameters that we allow in a SCoP.  */

DEFPARAM (PARAM_GRAPHITE_MAX_NB_SCOP_PARAMS,
	  "graphite-max-nb-scop-params",
	  "Maximum number of parameters in a SCoP.",
	  10, 0, 0)

/* Maximal number of array references in a scop.  */

DEFPARAM (PARAM_GRAPHITE_MAX_ARRAYS_PER_SCOP,
	  "graphite-max-arrays-per-scop",
	  "Maximum number of arrays per SCoP.",
	  100, 0, 0)

DEFPARAM (PARAM_MAX_ISL_OPERATIONS,
	  "max-isl-operations",
	  "Maximum number of isl operations, 0 means unlimited.",
	  350000, 0, 0)

/* For testsuite purposes allow to check for codegen error handling.  */
DEFPARAM (PARAM_GRAPHITE_ALLOW_CODEGEN_ERRORS,
	  "graphite-allow-codegen-errors",
	  "Whether codegen errors should be ICEs when -fchecking.",
	  0, 0, 1)

/* Avoid data dependence analysis on very large loops.  */
DEFPARAM (PARAM_LOOP_MAX_DATAREFS_FOR_DATADEPS,
	  "loop-max-datarefs-for-datadeps",
	  "Maximum number of datarefs in loop for building loop data dependencies.",
	  1000, 0, 0)

/* Avoid doing loop invariant motion on very large loops.  */

DEFPARAM (PARAM_LOOP_INVARIANT_MAX_BBS_IN_LOOP,
	  "loop-invariant-max-bbs-in-loop",
	  "Max basic blocks number in loop for loop invariant motion.",
	  10000, 0, 0)

/* When the parameter is 1, use the internal function id
   to look up for profile data. Otherwise, use a more stable
   external id based on assembler name and source location. */
DEFPARAM (PARAM_PROFILE_FUNC_INTERNAL_ID,
	  "profile-func-internal-id",
	  "Use internal function id in profile lookup.",
	  0, 0, 1)

/* When the parameter is 1, track the most frequent N target
   addresses in indirect-call profile. This disables
   indirect_call_profiler_v3 which tracks single target.  */
DEFPARAM (PARAM_INDIR_CALL_TOPN_PROFILE,
	  "indir-call-topn-profile",
	  "Track top N target addresses in indirect-call profile.",
	  0, 0, 1)

/* Avoid SLP vectorization of large basic blocks.  */
DEFPARAM (PARAM_SLP_MAX_INSNS_IN_BB,
	  "slp-max-insns-in-bb",
	  "Maximum number of instructions in basic block to be considered for "
	  "SLP vectorization.", 1000, 0, 0)

DEFPARAM (PARAM_MIN_INSN_TO_PREFETCH_RATIO,
	  "min-insn-to-prefetch-ratio",
	  "Min. ratio of insns to prefetches to enable prefetching for "
          "a loop with an unknown trip count.",
	  9, 0, 0)

DEFPARAM (PARAM_PREFETCH_MIN_INSN_TO_MEM_RATIO,
	  "prefetch-min-insn-to-mem-ratio",
	  "Min. ratio of insns to mem ops to enable prefetching in a loop.",
	  3, 0, 0)

/* Set maximum hash table size for var tracking.  */

DEFPARAM (PARAM_MAX_VARTRACK_SIZE,
	  "max-vartrack-size",
	  "Max. size of var tracking hash tables.",
	  50000000, 0, 0)

/* Set maximum recursion depth for var tracking expression expansion
   and resolution.  */

DEFPARAM (PARAM_MAX_VARTRACK_EXPR_DEPTH,
	  "max-vartrack-expr-depth",
	  "Max. recursion depth for expanding var tracking expressions.",
	  12, 0, 0)

/* Set maximum length of value location list for which var tracking
   should add reverse operations.  */

DEFPARAM (PARAM_MAX_VARTRACK_REVERSE_OP_SIZE,
	  "max-vartrack-reverse-op-size",
	  "Max. size of loc list for which reverse ops should be added.",
	  50, 0, 0)

/* Set a threshold to discard debug markers (e.g. debug begin stmt
   markers) when expanding a function to RTL, or inlining it into
   another function.  */

DEFPARAM (PARAM_MAX_DEBUG_MARKER_COUNT,
	  "max-debug-marker-count",
	  "Max. count of debug markers to expand or inline.",
	  100000, 0, 0)

/* Set minimum insn uid for non-debug insns.  */

DEFPARAM (PARAM_MIN_NONDEBUG_INSN_UID,
	  "min-nondebug-insn-uid",
	  "The minimum UID to be used for a nondebug insn.",
	  0, 0, 0)

DEFPARAM (PARAM_IPA_SRA_PTR_GROWTH_FACTOR,
	  "ipa-sra-ptr-growth-factor",
	  "Maximum allowed growth of number and total size of new parameters "
	  "that ipa-sra replaces a pointer to an aggregate with.",
	  2, 0, 0)

DEFPARAM (PARAM_TM_MAX_AGGREGATE_SIZE,
	  "tm-max-aggregate-size",
	  "Size in bytes after which thread-local aggregates should be "
	  "instrumented with the logging functions instead of save/restore "
	  "pairs.",
	  9, 0, 0)

DEFPARAM (PARAM_SRA_MAX_SCALARIZATION_SIZE_SPEED,
	  "sra-max-scalarization-size-Ospeed",
	  "Maximum size, in storage units, of an aggregate which should be "
	  "considered for scalarization when compiling for speed.",
	  0, 0, 0)

DEFPARAM (PARAM_SRA_MAX_SCALARIZATION_SIZE_SIZE,
	  "sra-max-scalarization-size-Osize",
	  "Maximum size, in storage units, of an aggregate which should be "
	  "considered for scalarization when compiling for size.",
	  0, 0, 0)

DEFPARAM (PARAM_IPA_CP_VALUE_LIST_SIZE,
	  "ipa-cp-value-list-size",
	  "Maximum size of a list of values associated with each parameter for "
	  "interprocedural constant propagation.",
	  8, 0, 0)

DEFPARAM (PARAM_IPA_CP_EVAL_THRESHOLD,
	  "ipa-cp-eval-threshold",
	  "Threshold ipa-cp opportunity evaluation that is still considered "
	  "beneficial to clone.",
	  500, 0, 0)

DEFPARAM (PARAM_IPA_CP_RECURSION_PENALTY,
	  "ipa-cp-recursion-penalty",
	  "Percentage penalty the recursive functions will receive when they "
	  "are evaluated for cloning.",
	  40, 0, 100)

DEFPARAM (PARAM_IPA_CP_SINGLE_CALL_PENALTY,
	  "ipa-cp-single-call-penalty",
	  "Percentage penalty functions containing a single call to another "
	  "function will receive when they are evaluated for cloning.",
	  15, 0, 100)

DEFPARAM (PARAM_IPA_MAX_AGG_ITEMS,
	  "ipa-max-agg-items",
	  "Maximum number of aggregate content items for a parameter in "
	  "jump functions and lattices.",
	  16, 0, 0)

DEFPARAM (PARAM_IPA_CP_LOOP_HINT_BONUS,
	  "ipa-cp-loop-hint-bonus",
	  "Compile-time bonus IPA-CP assigns to candidates which make loop "
	  "bounds or strides known.",
	  64, 0, 0)

DEFPARAM (PARAM_IPA_CP_ARRAY_INDEX_HINT_BONUS,
	  "ipa-cp-array-index-hint-bonus",
	  "Compile-time bonus IPA-CP assigns to candidates which make an array "
	  "index known.",
	  48, 0, 0)

DEFPARAM (PARAM_IPA_MAX_AA_STEPS,
	  "ipa-max-aa-steps",
	  "Maximum number of statements that will be visited by IPA formal "
	  "parameter analysis based on alias analysis in any given function.",
	  25000, 0, 0)

/* WHOPR partitioning configuration.  */

DEFPARAM (PARAM_LTO_PARTITIONS,
	  "lto-partitions",
	  "Number of partitions the program should be split to.",
	  128, 1, 0)

DEFPARAM (MIN_PARTITION_SIZE,
	  "lto-min-partition",
	  "Minimal size of a partition for LTO (in estimated instructions).",
	  10000, 0, 0)

DEFPARAM (MAX_PARTITION_SIZE,
	  "lto-max-partition",
	  "Maximal size of a partition for LTO (in estimated instructions).",
	  1000000, 0, INT_MAX)

DEFPARAM (PARAM_MAX_LTO_STREAMING_PARALLELISM,
	  "lto-max-streaming-parallelism",
	  "maximal number of LTO partitions streamed in parallel.",
	  32, 1, 0)

/* Diagnostic parameters.  */

DEFPARAM (CXX_MAX_NAMESPACES_FOR_DIAGNOSTIC_HELP,
	  "cxx-max-namespaces-for-diagnostic-help",
	  "Maximum number of namespaces to search for alternatives when "
	  "name lookup fails.",
	  1000, 0, 0)

/* Maximum number of conditional store pairs that can be sunk.  */
DEFPARAM (PARAM_MAX_STORES_TO_SINK,
          "max-stores-to-sink",
          "Maximum number of conditional store pairs that can be sunk.",
          2, 0, 0)

/* Override CASE_VALUES_THRESHOLD of when to switch from doing switch
   statements via if statements to using a table jump operation.  If the value
   is 0, the default CASE_VALUES_THRESHOLD will be used.  */
DEFPARAM (PARAM_CASE_VALUES_THRESHOLD,
          "case-values-threshold",
          "The smallest number of different values for which it is best to "
	  "use a jump-table instead of a tree of conditional branches, "
	  "if 0, use the default for the machine.",
          0, 0, 0)

DEFPARAM (PARAM_JUMP_TABLE_MAX_GROWTH_RATIO_FOR_SIZE,
	  "jump-table-max-growth-ratio-for-size",
	  "The maximum code size growth ratio when expanding "
	  "into a jump table (in percent).  The parameter is used when "
	  "optimizing for size.",
	  300, 0, 0)

DEFPARAM (PARAM_JUMP_TABLE_MAX_GROWTH_RATIO_FOR_SPEED,
	  "jump-table-max-growth-ratio-for-speed",
	  "The maximum code size growth ratio when expanding "
	  "into a jump table (in percent).  The parameter is used when "
	  "optimizing for speed.",
	  800, 0, 0)

/* Data race flags for C++0x memory model compliance.  */
DEFPARAM (PARAM_ALLOW_STORE_DATA_RACES,
	  "allow-store-data-races",
	  "Allow new data races on stores to be introduced.",
	  0, 0, 1)

/* Reassociation width to be used by tree reassoc optimization.  */
DEFPARAM (PARAM_TREE_REASSOC_WIDTH,
	  "tree-reassoc-width",
	  "Set the maximum number of instructions executed in parallel in "
	  "reassociated tree.  If 0, use the target dependent heuristic.",
	  0, 0, 0)

DEFPARAM (PARAM_MAX_TAIL_MERGE_COMPARISONS,
          "max-tail-merge-comparisons",
          "Maximum amount of similar bbs to compare a bb with.",
          10, 0, 0)

DEFPARAM (PARAM_STORE_MERGING_ALLOW_UNALIGNED,
	  "store-merging-allow-unaligned",
	  "Allow the store merging pass to introduce unaligned stores "
	  "if it is legal to do so.",
	  1, 0, 1)

DEFPARAM (PARAM_MAX_STORES_TO_MERGE,
	  "max-stores-to-merge",
	  "Maximum number of constant stores to merge in the "
	  "store merging pass.",
	  64, 2, 0)

DEFPARAM (PARAM_STORE_MERGING_MAX_SIZE,
	  "store-merging-max-size",
	  "Maximum size of a single store merging region in bytes.",
	  65536, 1, 1)

DEFPARAM (PARAM_MAX_TAIL_MERGE_ITERATIONS,
          "max-tail-merge-iterations",
          "Maximum amount of iterations of the pass over a function.",
          2, 0, 0)

/* Maximum number of strings for which strlen optimization pass will
   track string lenths.  */
DEFPARAM (PARAM_MAX_TRACKED_STRLENS,
	  "max-tracked-strlens",
	  "Maximum number of strings for which strlen optimization pass will "
	  "track string lengths.",
	  10000, 0, 0)

/* Keep this in sync with the sched_pressure_algorithm enum.  */
DEFPARAM (PARAM_SCHED_PRESSURE_ALGORITHM,
	  "sched-pressure-algorithm",
	  "Which -fsched-pressure algorithm to apply.",
	  1, 1, 2)

/* Maximum length of candidate scans in straight-line strength reduction.  */
DEFPARAM (PARAM_MAX_SLSR_CANDIDATE_SCAN,
	  "max-slsr-cand-scan",
	  "Maximum length of candidate scans for straight-line "
	  "strength reduction.",
	  50, 1, 999999)

/* ASan stands for AddressSanitizer: https://github.com/google/sanitizers.  */

DEFPARAM (PARAM_ASAN_STACK,
         "asan-stack",
         "Enable asan stack protection.",
         1, 0, 1)

DEFPARAM (PARAM_ASAN_PROTECT_ALLOCAS,
	"asan-instrument-allocas",
	"Enable asan allocas/VLAs protection.",
	1, 0, 1)

DEFPARAM (PARAM_ASAN_GLOBALS,
         "asan-globals",
         "Enable asan globals protection.",
         1, 0, 1)

DEFPARAM (PARAM_ASAN_INSTRUMENT_WRITES,
         "asan-instrument-writes",
         "Enable asan store operations protection.",
         1, 0, 1)

DEFPARAM (PARAM_ASAN_INSTRUMENT_READS,
         "asan-instrument-reads",
         "Enable asan load operations protection.",
         1, 0, 1)

DEFPARAM (PARAM_ASAN_MEMINTRIN,
         "asan-memintrin",
         "Enable asan builtin functions protection.",
         1, 0, 1)

DEFPARAM (PARAM_ASAN_USE_AFTER_RETURN,
         "asan-use-after-return",
         "Enable asan detection of use-after-return bugs.",
         1, 0, 1)

DEFPARAM (PARAM_ASAN_INSTRUMENTATION_WITH_CALL_THRESHOLD,
         "asan-instrumentation-with-call-threshold",
         "Use callbacks instead of inline code if number of accesses "
         "in function becomes greater or equal to this number.",
         7000, 0, INT_MAX)

DEFPARAM (PARAM_USE_AFTER_SCOPE_DIRECT_EMISSION_THRESHOLD,
	 "use-after-scope-direct-emission-threshold",
	 "Use direct poisoning/unpoisoning instructions for variables "
	 "smaller or equal to this number.",
	 256, 0, INT_MAX)

DEFPARAM (PARAM_UNINIT_CONTROL_DEP_ATTEMPTS,
	  "uninit-control-dep-attempts",
	  "Maximum number of nested calls to search for control dependencies "
	  "during uninitialized variable analysis.",
	  1000, 1, 0)

DEFPARAM (PARAM_FSM_SCALE_PATH_STMTS,
	  "fsm-scale-path-stmts",
	  "Scale factor to apply to the number of statements in a threading path when comparing to the number of (scaled) blocks.",
	  2, 1, 10)

DEFPARAM (PARAM_FSM_MAXIMUM_PHI_ARGUMENTS,
	  "fsm-maximum-phi-arguments",
	  "Maximum number of arguments a PHI may have before the FSM threader will not try to thread through its block.",
	  100, 1, 999999)

DEFPARAM (PARAM_FSM_SCALE_PATH_BLOCKS,
	  "fsm-scale-path-blocks",
	  "Scale factor to apply to the number of blocks in a threading path when comparing to the number of (scaled) statements.",
	  3, 1, 10)

DEFPARAM (PARAM_MAX_FSM_THREAD_PATH_INSNS,
	  "max-fsm-thread-path-insns",
	  "Maximum number of instructions to copy when duplicating blocks on a finite state automaton jump thread path.",
	  100, 1, 999999)

DEFPARAM (PARAM_MAX_FSM_THREAD_LENGTH,
	  "max-fsm-thread-length",
	  "Maximum number of basic blocks on a finite state automaton jump thread path.",
	  10, 1, 999999)

DEFPARAM (PARAM_MAX_FSM_THREAD_PATHS,
	  "max-fsm-thread-paths",
	  "Maximum number of new jump thread paths to create for a finite state automaton.",
	  50, 1, 999999)

DEFPARAM (PARAM_PARLOOPS_CHUNK_SIZE,
	  "parloops-chunk-size",
	  "Chunk size of omp schedule for loops parallelized by parloops.",
	  0, 0, 0)

DEFPARAMENUM5 (PARAM_PARLOOPS_SCHEDULE,
	       "parloops-schedule",
	       "Schedule type of omp schedule for loops parallelized by "
	       "parloops (static, dynamic, guided, auto, runtime).",
	       static,
	       static, dynamic, guided, auto, runtime)

DEFPARAM (PARAM_PARLOOPS_MIN_PER_THREAD,
	  "parloops-min-per-thread",
	  "Minimum number of iterations per thread of an innermost "
	  "parallelized loop.",
	  100, 2, 0)

DEFPARAM (PARAM_MAX_SSA_NAME_QUERY_DEPTH,
	  "max-ssa-name-query-depth",
	  "Maximum recursion depth allowed when querying a property of an"
	  " SSA name.",
	  3, 1, 10)

DEFPARAM (PARAM_MAX_RTL_IF_CONVERSION_INSNS,
	  "max-rtl-if-conversion-insns",
	  "Maximum number of insns in a basic block to consider for RTL "
	  "if-conversion.",
	  10, 0, 99)

DEFPARAM (PARAM_MAX_RTL_IF_CONVERSION_PREDICTABLE_COST,
	  "max-rtl-if-conversion-predictable-cost",
	  "Maximum permissible cost for the sequence that would be "
	  "generated by the RTL if-conversion pass for a branch that "
	  "is considered predictable.",
	  20, 0, 200)

DEFPARAM (PARAM_MAX_RTL_IF_CONVERSION_UNPREDICTABLE_COST,
	  "max-rtl-if-conversion-unpredictable-cost",
	  "Maximum permissible cost for the sequence that would be "
	  "generated by the RTL if-conversion pass for a branch that "
	  "is considered unpredictable.",
	  40, 0, 200)

DEFPARAM (PARAM_HSA_GEN_DEBUG_STORES,
	  "hsa-gen-debug-stores",
	  "Level of hsa debug stores verbosity.",
	  0, 0, 1)

DEFPARAM (PARAM_MAX_SPECULATIVE_DEVIRT_MAYDEFS,
	  "max-speculative-devirt-maydefs",
	  "Maximum number of may-defs visited when devirtualizing "
	  "speculatively.", 50, 0, 0)

DEFPARAM (PARAM_MAX_VRP_SWITCH_ASSERTIONS,
	  "max-vrp-switch-assertions",
	  "Maximum number of assertions to add along the default "
	  "edge of a switch statement during VRP.",
	  10, 0, 0)

DEFPARAM (PARAM_VECT_EPILOGUES_NOMASK,
	  "vect-epilogues-nomask",
	  "Enable loop epilogue vectorization using smaller vector size.",
	  0, 0, 1)

DEFPARAM(PARAM_UNROLL_JAM_MIN_PERCENT,
	 "unroll-jam-min-percent",
	 "Minimum percentage of memrefs that must go away for unroll-and-jam to be considered profitable.",
	 1, 0, 100)

DEFPARAM(PARAM_UNROLL_JAM_MAX_UNROLL,
	 "unroll-jam-max-unroll",
	 "Maximum unroll factor for the unroll-and-jam transformation.",
	 4, 0, 0)

DEFPARAM(PARAM_AVOID_FMA_MAX_BITS,
	 "avoid-fma-max-bits",
	 "Maximum number of bits for which we avoid creating FMAs.",
	 0, 0, 512)

DEFPARAM(PARAM_LOGICAL_OP_NON_SHORT_CIRCUIT,
	 "logical-op-non-short-circuit",
	 "True if a non-short-circuit operation is optimal.",
	 -1, -1, 1)

DEFPARAM(PARAM_LOOP_VERSIONING_MAX_INNER_INSNS,
	 "loop-versioning-max-inner-insns",
	 "The maximum number of instructions in an inner loop that is being"
	 " considered for versioning.",
	 200, 0, 0)

DEFPARAM(PARAM_LOOP_VERSIONING_MAX_OUTER_INSNS,
	 "loop-versioning-max-outer-insns",
	 "The maximum number of instructions in an outer loop that is being"
	 " considered for versioning, on top of the instructions in inner"
	 " loops.",
	 100, 0, 0)

<<<<<<< HEAD
DEFPARAM(PARAM_LAZY_MODULES,
	 "lazy-modules",
	 "Maximum number of concurrently open module files when lazy loading.",
	 0, 0, 32768)
=======
DEFPARAM(PARAM_GIMPLE_FE_COMPUTED_HOT_BB_THRESHOLD,
	 "gimple-fe-computed-hot-bb-threshold",
	 "The number of executions of a basic block which is considered hot."
	 " The parameter is used only in GIMPLE FE.",
	 0, 0, 0)

/*
>>>>>>> 8ee47828

/*
Local variables:
mode:c
End:
*/<|MERGE_RESOLUTION|>--- conflicted
+++ resolved
@@ -1433,20 +1433,16 @@
 	 " loops.",
 	 100, 0, 0)
 
-<<<<<<< HEAD
-DEFPARAM(PARAM_LAZY_MODULES,
-	 "lazy-modules",
-	 "Maximum number of concurrently open module files when lazy loading.",
-	 0, 0, 32768)
-=======
 DEFPARAM(PARAM_GIMPLE_FE_COMPUTED_HOT_BB_THRESHOLD,
 	 "gimple-fe-computed-hot-bb-threshold",
 	 "The number of executions of a basic block which is considered hot."
 	 " The parameter is used only in GIMPLE FE.",
 	 0, 0, 0)
 
-/*
->>>>>>> 8ee47828
+DEFPARAM(PARAM_LAZY_MODULES,
+	 "lazy-modules",
+	 "Maximum number of concurrently open module files when lazy loading.",
+	 0, 0, 32768)
 
 /*
 Local variables:
