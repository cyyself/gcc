--- conflicted
+++ resolved
@@ -813,7 +813,6 @@
 }
 
 
-<<<<<<< HEAD
 static void
 dump_upc_type_quals (pretty_printer *buffer, tree type, int quals)
 {
@@ -833,10 +832,7 @@
     }
 }
 
-/* Dump the node NODE on the pretty_printer BUFFER, SPC spaces of
-=======
 /* Dump the node NODE on the pretty_printer PP, SPC spaces of
->>>>>>> 2625bb5d
    indent.  FLAGS specifies details to show in the dump (see TDF_* in
    dumpfile.h).  If IS_STMT is true, the object printed is considered
    to be a statement and it is terminated by ';' if appropriate.  */
@@ -934,13 +930,9 @@
 	else if (quals & TYPE_QUAL_VOLATILE)
 	  pp_string (pp, "volatile ");
 	else if (quals & TYPE_QUAL_RESTRICT)
-<<<<<<< HEAD
-	  pp_string (buffer, "restrict ");
+	  pp_string (pp, "restrict ");
 	else if (quals & TYPE_QUAL_UPC_SHARED)
-          dump_upc_type_quals (buffer, node, quals);
-=======
-	  pp_string (pp, "restrict ");
->>>>>>> 2625bb5d
+          dump_upc_type_quals (pp, node, quals);
 
 	if (!ADDR_SPACE_GENERIC_P (TYPE_ADDR_SPACE (node)))
 	  {
@@ -1082,19 +1074,15 @@
 	  if (quals & TYPE_QUAL_VOLATILE)
 	    pp_string (pp, " volatile");
 	  if (quals & TYPE_QUAL_RESTRICT)
-<<<<<<< HEAD
-	    pp_string (buffer, " restrict");
+	    pp_string (pp, " restrict");
           if (quals & TYPE_QUAL_UPC_SHARED)
 	    {
 	      if (quals & TYPE_QUAL_UPC_STRICT)
-		pp_string (buffer, " strict");
+		pp_string (pp, " strict");
 	      if (quals & TYPE_QUAL_UPC_RELAXED)
-		pp_string (buffer, " relaxed");
-              pp_string (buffer, " shared");
+		pp_string (pp, " relaxed");
+              pp_string (pp, " shared");
 	    }
-=======
-	    pp_string (pp, " restrict");
->>>>>>> 2625bb5d
 
 	  if (!ADDR_SPACE_GENERIC_P (TYPE_ADDR_SPACE (node)))
 	    {
@@ -1263,13 +1251,9 @@
 	if (quals & TYPE_QUAL_CONST)
 	  pp_string (pp, "const ");
 	if (quals & TYPE_QUAL_VOLATILE)
-<<<<<<< HEAD
-	  pp_string (buffer, "volatile ");
+	  pp_string (pp, "volatile ");
 	if (quals & TYPE_QUAL_UPC_SHARED)
-          dump_upc_type_quals (buffer, node, quals);
-=======
-	  pp_string (pp, "volatile ");
->>>>>>> 2625bb5d
+          dump_upc_type_quals (pp, node, quals);
 
         /* Print the name of the structure.  */
         if (TREE_CODE (node) == RECORD_TYPE)
@@ -1277,18 +1261,13 @@
         else if (TREE_CODE (node) == UNION_TYPE)
 	  pp_string (pp, "union ");
 
-<<<<<<< HEAD
 	if (upc_pts_rep_type_node && node == upc_pts_rep_type_node)
 	  /* Normally, builtin types will not be printed.
 	     We short-circuit that check for the UPC "struct PTS"
 	     representation type.  */
-	  pp_string (buffer, "upc_shared_ptr_t");
+	  pp_string (pp, "upc_shared_ptr_t");
         else if (TYPE_NAME (node))
-	  dump_generic_node (buffer, TYPE_NAME (node), spc, flags, false);
-=======
-        if (TYPE_NAME (node))
 	  dump_generic_node (pp, TYPE_NAME (node), spc, flags, false);
->>>>>>> 2625bb5d
 	else if (!(flags & TDF_SLIM))
 	  /* FIXME: If we eliminate the 'else' above and attempt
 	     to show the fields for named types, we may get stuck
