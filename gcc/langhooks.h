--- conflicted
+++ resolved
@@ -373,10 +373,6 @@
     {
      PT_begin_pragma = 1 << 0
     };
-<<<<<<< HEAD
-  
-=======
->>>>>>> d3ae8024
 
   /* Register language-specific dumps.  */
   void (*register_dumps) (gcc::dump_manager *);
