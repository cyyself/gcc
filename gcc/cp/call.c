/* Functions related to invoking -*- C++ -*- methods and overloaded functions.
   Copyright (C) 1987-2017 Free Software Foundation, Inc.
   Contributed by Michael Tiemann (tiemann@cygnus.com) and
   modified by Brendan Kehoe (brendan@cygnus.com).

This file is part of GCC.

GCC is free software; you can redistribute it and/or modify
it under the terms of the GNU General Public License as published by
the Free Software Foundation; either version 3, or (at your option)
any later version.

GCC is distributed in the hope that it will be useful,
but WITHOUT ANY WARRANTY; without even the implied warranty of
MERCHANTABILITY or FITNESS FOR A PARTICULAR PURPOSE.  See the
GNU General Public License for more details.

You should have received a copy of the GNU General Public License
along with GCC; see the file COPYING3.  If not see
<http://www.gnu.org/licenses/>.  */


/* High-level class interface.  */

#include "config.h"
#include "system.h"
#include "coretypes.h"
#include "target.h"
#include "cp-tree.h"
#include "timevar.h"
#include "stringpool.h"
#include "cgraph.h"
#include "stor-layout.h"
#include "trans-mem.h"
#include "flags.h"
#include "toplev.h"
#include "intl.h"
#include "convert.h"
#include "langhooks.h"
#include "c-family/c-objc.h"
#include "internal-fn.h"

/* The various kinds of conversion.  */

enum conversion_kind {
  ck_identity,
  ck_lvalue,
  ck_fnptr,
  ck_qual,
  ck_std,
  ck_ptr,
  ck_pmem,
  ck_base,
  ck_ref_bind,
  ck_user,
  ck_ambig,
  ck_list,
  ck_aggr,
  ck_rvalue
};

/* The rank of the conversion.  Order of the enumerals matters; better
   conversions should come earlier in the list.  */

enum conversion_rank {
  cr_identity,
  cr_exact,
  cr_promotion,
  cr_std,
  cr_pbool,
  cr_user,
  cr_ellipsis,
  cr_bad
};

/* An implicit conversion sequence, in the sense of [over.best.ics].
   The first conversion to be performed is at the end of the chain.
   That conversion is always a cr_identity conversion.  */

struct conversion {
  /* The kind of conversion represented by this step.  */
  conversion_kind kind;
  /* The rank of this conversion.  */
  conversion_rank rank;
  BOOL_BITFIELD user_conv_p : 1;
  BOOL_BITFIELD ellipsis_p : 1;
  BOOL_BITFIELD this_p : 1;
  /* True if this conversion would be permitted with a bending of
     language standards, e.g. disregarding pointer qualifiers or
     converting integers to pointers.  */
  BOOL_BITFIELD bad_p : 1;
  /* If KIND is ck_ref_bind ck_base_conv, true to indicate that a
     temporary should be created to hold the result of the
     conversion.  */
  BOOL_BITFIELD need_temporary_p : 1;
  /* If KIND is ck_ptr or ck_pmem, true to indicate that a conversion
     from a pointer-to-derived to pointer-to-base is being performed.  */
  BOOL_BITFIELD base_p : 1;
  /* If KIND is ck_ref_bind, true when either an lvalue reference is
     being bound to an lvalue expression or an rvalue reference is
     being bound to an rvalue expression.  If KIND is ck_rvalue,
     true when we should treat an lvalue as an rvalue (12.8p33).  If
     KIND is ck_base, always false.  */
  BOOL_BITFIELD rvaluedness_matches_p: 1;
  BOOL_BITFIELD check_narrowing: 1;
  /* The type of the expression resulting from the conversion.  */
  tree type;
  union {
    /* The next conversion in the chain.  Since the conversions are
       arranged from outermost to innermost, the NEXT conversion will
       actually be performed before this conversion.  This variant is
       used only when KIND is neither ck_identity, ck_ambig nor
       ck_list.  Please use the next_conversion function instead
       of using this field directly.  */
    conversion *next;
    /* The expression at the beginning of the conversion chain.  This
       variant is used only if KIND is ck_identity or ck_ambig.  */
    tree expr;
    /* The array of conversions for an initializer_list, so this
       variant is used only when KIN D is ck_list.  */
    conversion **list;
  } u;
  /* The function candidate corresponding to this conversion
     sequence.  This field is only used if KIND is ck_user.  */
  struct z_candidate *cand;
};

#define CONVERSION_RANK(NODE)			\
  ((NODE)->bad_p ? cr_bad			\
   : (NODE)->ellipsis_p ? cr_ellipsis		\
   : (NODE)->user_conv_p ? cr_user		\
   : (NODE)->rank)

#define BAD_CONVERSION_RANK(NODE)		\
  ((NODE)->ellipsis_p ? cr_ellipsis		\
   : (NODE)->user_conv_p ? cr_user		\
   : (NODE)->rank)

static struct obstack conversion_obstack;
static bool conversion_obstack_initialized;
struct rejection_reason;

static struct z_candidate * tourney (struct z_candidate *, tsubst_flags_t);
static int equal_functions (tree, tree);
static int joust (struct z_candidate *, struct z_candidate *, bool,
		  tsubst_flags_t);
static int compare_ics (conversion *, conversion *);
static tree build_over_call (struct z_candidate *, int, tsubst_flags_t);
#define convert_like(CONV, EXPR, COMPLAIN)			\
  convert_like_real ((CONV), (EXPR), NULL_TREE, 0, 0,		\
		     /*issue_conversion_warnings=*/true,	\
		     /*c_cast_p=*/false, (COMPLAIN))
#define convert_like_with_context(CONV, EXPR, FN, ARGNO, COMPLAIN )	\
  convert_like_real ((CONV), (EXPR), (FN), (ARGNO), 0,			\
		     /*issue_conversion_warnings=*/true,		\
		     /*c_cast_p=*/false, (COMPLAIN))
static tree convert_like_real (conversion *, tree, tree, int, int, bool,
			       bool, tsubst_flags_t);
static void op_error (location_t, enum tree_code, enum tree_code, tree,
		      tree, tree, bool);
static struct z_candidate *build_user_type_conversion_1 (tree, tree, int,
							 tsubst_flags_t);
static void print_z_candidate (location_t, const char *, struct z_candidate *);
static void print_z_candidates (location_t, struct z_candidate *);
static tree build_this (tree);
static struct z_candidate *splice_viable (struct z_candidate *, bool, bool *);
static bool any_strictly_viable (struct z_candidate *);
static struct z_candidate *add_template_candidate
	(struct z_candidate **, tree, tree, tree, tree, const vec<tree, va_gc> *,
	 tree, tree, tree, int, unification_kind_t, tsubst_flags_t);
static struct z_candidate *add_template_candidate_real
	(struct z_candidate **, tree, tree, tree, tree, const vec<tree, va_gc> *,
	 tree, tree, tree, int, tree, unification_kind_t, tsubst_flags_t);
static void add_builtin_candidates
	(struct z_candidate **, enum tree_code, enum tree_code,
	 tree, tree *, int, tsubst_flags_t);
static void add_builtin_candidate
	(struct z_candidate **, enum tree_code, enum tree_code,
	 tree, tree, tree, tree *, tree *, int, tsubst_flags_t);
static bool is_complete (tree);
static void build_builtin_candidate
	(struct z_candidate **, tree, tree, tree, tree *, tree *,
	 int, tsubst_flags_t);
static struct z_candidate *add_conv_candidate
	(struct z_candidate **, tree, tree, const vec<tree, va_gc> *, tree,
	 tree, tsubst_flags_t);
static struct z_candidate *add_function_candidate
	(struct z_candidate **, tree, tree, tree, const vec<tree, va_gc> *, tree,
	 tree, int, tsubst_flags_t);
static conversion *implicit_conversion (tree, tree, tree, bool, int,
					tsubst_flags_t);
static conversion *reference_binding (tree, tree, tree, bool, int,
				      tsubst_flags_t);
static conversion *build_conv (conversion_kind, tree, conversion *);
static conversion *build_list_conv (tree, tree, int, tsubst_flags_t);
static conversion *next_conversion (conversion *);
static bool is_subseq (conversion *, conversion *);
static conversion *maybe_handle_ref_bind (conversion **);
static void maybe_handle_implicit_object (conversion **);
static struct z_candidate *add_candidate
	(struct z_candidate **, tree, tree, const vec<tree, va_gc> *, size_t,
	 conversion **, tree, tree, int, struct rejection_reason *, int);
static tree source_type (conversion *);
static void add_warning (struct z_candidate *, struct z_candidate *);
static bool reference_compatible_p (tree, tree);
static conversion *direct_reference_binding (tree, conversion *);
static bool promoted_arithmetic_type_p (tree);
static conversion *conditional_conversion (tree, tree, tsubst_flags_t);
static char *name_as_c_string (tree, tree, bool *);
static tree prep_operand (tree);
static void add_candidates (tree, tree, const vec<tree, va_gc> *, tree, tree,
			    bool, tree, tree, int, struct z_candidate **,
			    tsubst_flags_t);
static conversion *merge_conversion_sequences (conversion *, conversion *);
static tree build_temp (tree, tree, int, diagnostic_t *, tsubst_flags_t);

/* Returns nonzero iff the destructor name specified in NAME matches BASETYPE.
   NAME can take many forms...  */

bool
check_dtor_name (tree basetype, tree name)
{
  /* Just accept something we've already complained about.  */
  if (name == error_mark_node)
    return true;

  if (TREE_CODE (name) == TYPE_DECL)
    name = TREE_TYPE (name);
  else if (TYPE_P (name))
    /* OK */;
  else if (identifier_p (name))
    {
      if ((MAYBE_CLASS_TYPE_P (basetype)
	   && name == constructor_name (basetype))
	  || (TREE_CODE (basetype) == ENUMERAL_TYPE
	      && name == TYPE_IDENTIFIER (basetype)))
	return true;
      else
	name = get_type_value (name);
    }
  else
    {
      /* In the case of:

	 template <class T> struct S { ~S(); };
	 int i;
	 i.~S();

	 NAME will be a class template.  */
      gcc_assert (DECL_CLASS_TEMPLATE_P (name));
      return false;
    }

  if (!name || name == error_mark_node)
    return false;
  return same_type_p (TYPE_MAIN_VARIANT (basetype), TYPE_MAIN_VARIANT (name));
}

/* We want the address of a function or method.  We avoid creating a
   pointer-to-member function.  */

tree
build_addr_func (tree function, tsubst_flags_t complain)
{
  tree type = TREE_TYPE (function);

  /* We have to do these by hand to avoid real pointer to member
     functions.  */
  if (TREE_CODE (type) == METHOD_TYPE)
    {
      if (TREE_CODE (function) == OFFSET_REF)
	{
	  tree object = build_address (TREE_OPERAND (function, 0));
	  return get_member_function_from_ptrfunc (&object,
						   TREE_OPERAND (function, 1),
						   complain);
	}
      function = build_address (function);
    }
  else
    function = decay_conversion (function, complain, /*reject_builtin=*/false);

  return function;
}

/* Build a CALL_EXPR, we can handle FUNCTION_TYPEs, METHOD_TYPEs, or
   POINTER_TYPE to those.  Note, pointer to member function types
   (TYPE_PTRMEMFUNC_P) must be handled by our callers.  There are
   two variants.  build_call_a is the primitive taking an array of
   arguments, while build_call_n is a wrapper that handles varargs.  */

tree
build_call_n (tree function, int n, ...)
{
  if (n == 0)
    return build_call_a (function, 0, NULL);
  else
    {
      tree *argarray = XALLOCAVEC (tree, n);
      va_list ap;
      int i;

      va_start (ap, n);
      for (i = 0; i < n; i++)
	argarray[i] = va_arg (ap, tree);
      va_end (ap);
      return build_call_a (function, n, argarray);
    }
}

/* Update various flags in cfun and the call itself based on what is being
   called.  Split out of build_call_a so that bot_manip can use it too.  */

void
set_flags_from_callee (tree call)
{
  bool nothrow;
  tree decl = get_callee_fndecl (call);

  /* We check both the decl and the type; a function may be known not to
     throw without being declared throw().  */
  nothrow = decl && TREE_NOTHROW (decl);
  if (CALL_EXPR_FN (call))
    nothrow |= TYPE_NOTHROW_P (TREE_TYPE (TREE_TYPE (CALL_EXPR_FN (call))));
  else if (internal_fn_flags (CALL_EXPR_IFN (call)) & ECF_NOTHROW)
    nothrow = true;

  if (!nothrow && at_function_scope_p () && cfun && cp_function_chain)
    cp_function_chain->can_throw = 1;

  if (decl && TREE_THIS_VOLATILE (decl) && cfun && cp_function_chain)
    current_function_returns_abnormally = 1;

  TREE_NOTHROW (call) = nothrow;
}

tree
build_call_a (tree function, int n, tree *argarray)
{
  tree decl;
  tree result_type;
  tree fntype;
  int i;

  function = build_addr_func (function, tf_warning_or_error);

  gcc_assert (TYPE_PTR_P (TREE_TYPE (function)));
  fntype = TREE_TYPE (TREE_TYPE (function));
  gcc_assert (TREE_CODE (fntype) == FUNCTION_TYPE
	      || TREE_CODE (fntype) == METHOD_TYPE);
  result_type = TREE_TYPE (fntype);
  /* An rvalue has no cv-qualifiers.  */
  if (SCALAR_TYPE_P (result_type) || VOID_TYPE_P (result_type))
    result_type = cv_unqualified (result_type);

  function = build_call_array_loc (input_location,
				   result_type, function, n, argarray);
  set_flags_from_callee (function);

  decl = get_callee_fndecl (function);

  if (decl && !TREE_USED (decl))
    {
      /* We invoke build_call directly for several library
	 functions.  These may have been declared normally if
	 we're building libgcc, so we can't just check
	 DECL_ARTIFICIAL.  */
      gcc_assert (DECL_ARTIFICIAL (decl)
		  || !strncmp (IDENTIFIER_POINTER (DECL_NAME (decl)),
			       "__", 2));
      mark_used (decl);
    }

  require_complete_eh_spec_types (fntype, decl);

  TREE_HAS_CONSTRUCTOR (function) = (decl && DECL_CONSTRUCTOR_P (decl));

  if (current_function_decl && decl
      && flag_new_inheriting_ctors
      && DECL_INHERITED_CTOR (current_function_decl)
      && (DECL_INHERITED_CTOR (current_function_decl)
	  == DECL_CLONED_FUNCTION (decl)))
    /* Pass arguments directly to the inherited constructor.  */
    CALL_FROM_THUNK_P (function) = true;

  /* Don't pass empty class objects by value.  This is useful
     for tags in STL, which are used to control overload resolution.
     We don't need to handle other cases of copying empty classes.  */
  else if (! decl || ! DECL_BUILT_IN (decl))
    for (i = 0; i < n; i++)
      {
	tree arg = CALL_EXPR_ARG (function, i);
	if (is_empty_class (TREE_TYPE (arg))
	    && ! TREE_ADDRESSABLE (TREE_TYPE (arg)))
	  {
	    tree t = build0 (EMPTY_CLASS_EXPR, TREE_TYPE (arg));
	    arg = build2 (COMPOUND_EXPR, TREE_TYPE (t), arg, t);
	    CALL_EXPR_ARG (function, i) = arg;
	  }
      }

  return function;
}

/* New overloading code.  */

struct z_candidate;

struct candidate_warning {
  z_candidate *loser;
  candidate_warning *next;
};

/* Information for providing diagnostics about why overloading failed.  */

enum rejection_reason_code {
  rr_none,
  rr_arity,
  rr_explicit_conversion,
  rr_template_conversion,
  rr_arg_conversion,
  rr_bad_arg_conversion,
  rr_template_unification,
  rr_invalid_copy,
  rr_inherited_ctor,
  rr_constraint_failure
};

struct conversion_info {
  /* The index of the argument, 0-based.  */
  int n_arg;
  /* The actual argument or its type.  */
  tree from;
  /* The type of the parameter.  */
  tree to_type;
};
  
struct rejection_reason {
  enum rejection_reason_code code;
  union {
    /* Information about an arity mismatch.  */
    struct {
      /* The expected number of arguments.  */
      int expected;
      /* The actual number of arguments in the call.  */
      int actual;
      /* Whether the call was a varargs call.  */
      bool call_varargs_p;
    } arity;
    /* Information about an argument conversion mismatch.  */
    struct conversion_info conversion;
    /* Same, but for bad argument conversions.  */
    struct conversion_info bad_conversion;
    /* Information about template unification failures.  These are the
       parameters passed to fn_type_unification.  */
    struct {
      tree tmpl;
      tree explicit_targs;
      int num_targs;
      const tree *args;
      unsigned int nargs;
      tree return_type;
      unification_kind_t strict;
      int flags;
    } template_unification;
    /* Information about template instantiation failures.  These are the
       parameters passed to instantiate_template.  */
    struct {
      tree tmpl;
      tree targs;
    } template_instantiation;
  } u;
};

struct z_candidate {
  /* The FUNCTION_DECL that will be called if this candidate is
     selected by overload resolution.  */
  tree fn;
  /* If not NULL_TREE, the first argument to use when calling this
     function.  */
  tree first_arg;
  /* The rest of the arguments to use when calling this function.  If
     there are no further arguments this may be NULL or it may be an
     empty vector.  */
  const vec<tree, va_gc> *args;
  /* The implicit conversion sequences for each of the arguments to
     FN.  */
  conversion **convs;
  /* The number of implicit conversion sequences.  */
  size_t num_convs;
  /* If FN is a user-defined conversion, the standard conversion
     sequence from the type returned by FN to the desired destination
     type.  */
  conversion *second_conv;
  struct rejection_reason *reason;
  /* If FN is a member function, the binfo indicating the path used to
     qualify the name of FN at the call site.  This path is used to
     determine whether or not FN is accessible if it is selected by
     overload resolution.  The DECL_CONTEXT of FN will always be a
     (possibly improper) base of this binfo.  */
  tree access_path;
  /* If FN is a non-static member function, the binfo indicating the
     subobject to which the `this' pointer should be converted if FN
     is selected by overload resolution.  The type pointed to by
     the `this' pointer must correspond to the most derived class
     indicated by the CONVERSION_PATH.  */
  tree conversion_path;
  tree template_decl;
  tree explicit_targs;
  candidate_warning *warnings;
  z_candidate *next;
  int viable;

  /* The flags active in add_candidate.  */
  int flags;
};

/* Returns true iff T is a null pointer constant in the sense of
   [conv.ptr].  */

bool
null_ptr_cst_p (tree t)
{
  tree type = TREE_TYPE (t);

  /* [conv.ptr]

     A null pointer constant is an integral constant expression
     (_expr.const_) rvalue of integer type that evaluates to zero or
     an rvalue of type std::nullptr_t. */
  if (NULLPTR_TYPE_P (type))
    return true;

  if (cxx_dialect >= cxx11)
    {
      /* Core issue 903 says only literal 0 is a null pointer constant.  */
      if (TREE_CODE (type) == INTEGER_TYPE
	  && !char_type_p (type)
	  && TREE_CODE (t) == INTEGER_CST
	  && integer_zerop (t)
	  && !TREE_OVERFLOW (t))
	return true;
    }
  else if (CP_INTEGRAL_TYPE_P (type))
    {
      t = fold_non_dependent_expr (t);
      STRIP_NOPS (t);
      if (integer_zerop (t) && !TREE_OVERFLOW (t))
	return true;
    }

  return false;
}

/* Returns true iff T is a null member pointer value (4.11).  */

bool
null_member_pointer_value_p (tree t)
{
  tree type = TREE_TYPE (t);
  if (!type)
    return false;
  else if (TYPE_PTRMEMFUNC_P (type))
    return (TREE_CODE (t) == CONSTRUCTOR
	    && integer_zerop (CONSTRUCTOR_ELT (t, 0)->value));
  else if (TYPE_PTRDATAMEM_P (type))
    return integer_all_onesp (t);
  else
    return false;
}

/* Returns nonzero if PARMLIST consists of only default parms,
   ellipsis, and/or undeduced parameter packs.  */

bool
sufficient_parms_p (const_tree parmlist)
{
  for (; parmlist && parmlist != void_list_node;
       parmlist = TREE_CHAIN (parmlist))
    if (!TREE_PURPOSE (parmlist)
	&& !PACK_EXPANSION_P (TREE_VALUE (parmlist)))
      return false;
  return true;
}

/* Allocate N bytes of memory from the conversion obstack.  The memory
   is zeroed before being returned.  */

static void *
conversion_obstack_alloc (size_t n)
{
  void *p;
  if (!conversion_obstack_initialized)
    {
      gcc_obstack_init (&conversion_obstack);
      conversion_obstack_initialized = true;
    }
  p = obstack_alloc (&conversion_obstack, n);
  memset (p, 0, n);
  return p;
}

/* Allocate rejection reasons.  */

static struct rejection_reason *
alloc_rejection (enum rejection_reason_code code)
{
  struct rejection_reason *p;
  p = (struct rejection_reason *) conversion_obstack_alloc (sizeof *p);
  p->code = code;
  return p;
}

static struct rejection_reason *
arity_rejection (tree first_arg, int expected, int actual)
{
  struct rejection_reason *r = alloc_rejection (rr_arity);
  int adjust = first_arg != NULL_TREE;
  r->u.arity.expected = expected - adjust;
  r->u.arity.actual = actual - adjust;
  return r;
}

static struct rejection_reason *
arg_conversion_rejection (tree first_arg, int n_arg, tree from, tree to)
{
  struct rejection_reason *r = alloc_rejection (rr_arg_conversion);
  int adjust = first_arg != NULL_TREE;
  r->u.conversion.n_arg = n_arg - adjust;
  r->u.conversion.from = from;
  r->u.conversion.to_type = to;
  return r;
}

static struct rejection_reason *
bad_arg_conversion_rejection (tree first_arg, int n_arg, tree from, tree to)
{
  struct rejection_reason *r = alloc_rejection (rr_bad_arg_conversion);
  int adjust = first_arg != NULL_TREE;
  r->u.bad_conversion.n_arg = n_arg - adjust;
  r->u.bad_conversion.from = from;
  r->u.bad_conversion.to_type = to;
  return r;
}

static struct rejection_reason *
explicit_conversion_rejection (tree from, tree to)
{
  struct rejection_reason *r = alloc_rejection (rr_explicit_conversion);
  r->u.conversion.n_arg = 0;
  r->u.conversion.from = from;
  r->u.conversion.to_type = to;
  return r;
}

static struct rejection_reason *
template_conversion_rejection (tree from, tree to)
{
  struct rejection_reason *r = alloc_rejection (rr_template_conversion);
  r->u.conversion.n_arg = 0;
  r->u.conversion.from = from;
  r->u.conversion.to_type = to;
  return r;
}

static struct rejection_reason *
template_unification_rejection (tree tmpl, tree explicit_targs, tree targs,
				const tree *args, unsigned int nargs,
				tree return_type, unification_kind_t strict,
				int flags)
{
  size_t args_n_bytes = sizeof (*args) * nargs;
  tree *args1 = (tree *) conversion_obstack_alloc (args_n_bytes);
  struct rejection_reason *r = alloc_rejection (rr_template_unification);
  r->u.template_unification.tmpl = tmpl;
  r->u.template_unification.explicit_targs = explicit_targs;
  r->u.template_unification.num_targs = TREE_VEC_LENGTH (targs);
  /* Copy args to our own storage.  */
  memcpy (args1, args, args_n_bytes);
  r->u.template_unification.args = args1;
  r->u.template_unification.nargs = nargs;
  r->u.template_unification.return_type = return_type;
  r->u.template_unification.strict = strict;
  r->u.template_unification.flags = flags;
  return r;
}

static struct rejection_reason *
template_unification_error_rejection (void)
{
  return alloc_rejection (rr_template_unification);
}

static struct rejection_reason *
invalid_copy_with_fn_template_rejection (void)
{
  struct rejection_reason *r = alloc_rejection (rr_invalid_copy);
  return r;
}

static struct rejection_reason *
inherited_ctor_rejection (void)
{
  struct rejection_reason *r = alloc_rejection (rr_inherited_ctor);
  return r;
}

// Build a constraint failure record, saving information into the
// template_instantiation field of the rejection. If FN is not a template
// declaration, the TMPL member is the FN declaration and TARGS is empty.

static struct rejection_reason *
constraint_failure (tree fn)
{
  struct rejection_reason *r = alloc_rejection (rr_constraint_failure);
  if (tree ti = DECL_TEMPLATE_INFO (fn))
    {
      r->u.template_instantiation.tmpl = TI_TEMPLATE (ti);
      r->u.template_instantiation.targs = TI_ARGS (ti);
    }
  else
    {
      r->u.template_instantiation.tmpl = fn;
      r->u.template_instantiation.targs = NULL_TREE;
    }
  return r;
}

/* Dynamically allocate a conversion.  */

static conversion *
alloc_conversion (conversion_kind kind)
{
  conversion *c;
  c = (conversion *) conversion_obstack_alloc (sizeof (conversion));
  c->kind = kind;
  return c;
}

/* Make sure that all memory on the conversion obstack has been
   freed.  */

void
validate_conversion_obstack (void)
{
  if (conversion_obstack_initialized)
    gcc_assert ((obstack_next_free (&conversion_obstack)
		 == obstack_base (&conversion_obstack)));
}

/* Dynamically allocate an array of N conversions.  */

static conversion **
alloc_conversions (size_t n)
{
  return (conversion **) conversion_obstack_alloc (n * sizeof (conversion *));
}

static conversion *
build_conv (conversion_kind code, tree type, conversion *from)
{
  conversion *t;
  conversion_rank rank = CONVERSION_RANK (from);

  /* Note that the caller is responsible for filling in t->cand for
     user-defined conversions.  */
  t = alloc_conversion (code);
  t->type = type;
  t->u.next = from;

  switch (code)
    {
    case ck_ptr:
    case ck_pmem:
    case ck_base:
    case ck_std:
      if (rank < cr_std)
	rank = cr_std;
      break;

    case ck_qual:
    case ck_fnptr:
      if (rank < cr_exact)
	rank = cr_exact;
      break;

    default:
      break;
    }
  t->rank = rank;
  t->user_conv_p = (code == ck_user || from->user_conv_p);
  t->bad_p = from->bad_p;
  t->base_p = false;
  return t;
}

/* Represent a conversion from CTOR, a braced-init-list, to TYPE, a
   specialization of std::initializer_list<T>, if such a conversion is
   possible.  */

static conversion *
build_list_conv (tree type, tree ctor, int flags, tsubst_flags_t complain)
{
  tree elttype = TREE_VEC_ELT (CLASSTYPE_TI_ARGS (type), 0);
  unsigned len = CONSTRUCTOR_NELTS (ctor);
  conversion **subconvs = alloc_conversions (len);
  conversion *t;
  unsigned i;
  tree val;

  /* Within a list-initialization we can have more user-defined
     conversions.  */
  flags &= ~LOOKUP_NO_CONVERSION;
  /* But no narrowing conversions.  */
  flags |= LOOKUP_NO_NARROWING;

  /* Can't make an array of these types.  */
  if (TREE_CODE (elttype) == REFERENCE_TYPE
      || TREE_CODE (elttype) == FUNCTION_TYPE
      || VOID_TYPE_P (elttype))
    return NULL;

  FOR_EACH_CONSTRUCTOR_VALUE (CONSTRUCTOR_ELTS (ctor), i, val)
    {
      conversion *sub
	= implicit_conversion (elttype, TREE_TYPE (val), val,
			       false, flags, complain);
      if (sub == NULL)
	return NULL;

      subconvs[i] = sub;
    }

  t = alloc_conversion (ck_list);
  t->type = type;
  t->u.list = subconvs;
  t->rank = cr_exact;

  for (i = 0; i < len; ++i)
    {
      conversion *sub = subconvs[i];
      if (sub->rank > t->rank)
	t->rank = sub->rank;
      if (sub->user_conv_p)
	t->user_conv_p = true;
      if (sub->bad_p)
	t->bad_p = true;
    }

  return t;
}

/* Return the next conversion of the conversion chain (if applicable),
   or NULL otherwise.  Please use this function instead of directly
   accessing fields of struct conversion.  */

static conversion *
next_conversion (conversion *conv)
{
  if (conv == NULL
      || conv->kind == ck_identity
      || conv->kind == ck_ambig
      || conv->kind == ck_list)
    return NULL;
  return conv->u.next;
}

/* Subroutine of build_aggr_conv: check whether CTOR, a braced-init-list,
   is a valid aggregate initializer for array type ATYPE.  */

static bool
can_convert_array (tree atype, tree ctor, int flags, tsubst_flags_t complain)
{
  unsigned i;
  tree elttype = TREE_TYPE (atype);
  for (i = 0; i < CONSTRUCTOR_NELTS (ctor); ++i)
    {
      tree val = CONSTRUCTOR_ELT (ctor, i)->value;
      bool ok;
      if (TREE_CODE (elttype) == ARRAY_TYPE
	  && TREE_CODE (val) == CONSTRUCTOR)
	ok = can_convert_array (elttype, val, flags, complain);
      else
	ok = can_convert_arg (elttype, TREE_TYPE (val), val, flags,
			      complain);
      if (!ok)
	return false;
    }
  return true;
}

/* Represent a conversion from CTOR, a braced-init-list, to TYPE, an
   aggregate class, if such a conversion is possible.  */

static conversion *
build_aggr_conv (tree type, tree ctor, int flags, tsubst_flags_t complain)
{
  unsigned HOST_WIDE_INT i = 0;
  conversion *c;
  tree field = next_initializable_field (TYPE_FIELDS (type));
  tree empty_ctor = NULL_TREE;

  /* We already called reshape_init in implicit_conversion.  */

  /* The conversions within the init-list aren't affected by the enclosing
     context; they're always simple copy-initialization.  */
  flags = LOOKUP_IMPLICIT|LOOKUP_NO_NARROWING;

  for (; field; field = next_initializable_field (DECL_CHAIN (field)))
    {
      tree ftype = TREE_TYPE (field);
      tree val;
      bool ok;

      if (i < CONSTRUCTOR_NELTS (ctor))
	val = CONSTRUCTOR_ELT (ctor, i)->value;
      else if (DECL_INITIAL (field))
	val = get_nsdmi (field, /*ctor*/false);
      else if (TREE_CODE (ftype) == REFERENCE_TYPE)
	/* Value-initialization of reference is ill-formed.  */
	return NULL;
      else
	{
	  if (empty_ctor == NULL_TREE)
	    empty_ctor = build_constructor (init_list_type_node, NULL);
	  val = empty_ctor;
	}
      ++i;

      if (TREE_CODE (ftype) == ARRAY_TYPE
	  && TREE_CODE (val) == CONSTRUCTOR)
	ok = can_convert_array (ftype, val, flags, complain);
      else
	ok = can_convert_arg (ftype, TREE_TYPE (val), val, flags,
			      complain);

      if (!ok)
	return NULL;

      if (TREE_CODE (type) == UNION_TYPE)
	break;
    }

  if (i < CONSTRUCTOR_NELTS (ctor))
    return NULL;

  c = alloc_conversion (ck_aggr);
  c->type = type;
  c->rank = cr_exact;
  c->user_conv_p = true;
  c->check_narrowing = true;
  c->u.next = NULL;
  return c;
}

/* Represent a conversion from CTOR, a braced-init-list, to TYPE, an
   array type, if such a conversion is possible.  */

static conversion *
build_array_conv (tree type, tree ctor, int flags, tsubst_flags_t complain)
{
  conversion *c;
  unsigned HOST_WIDE_INT len = CONSTRUCTOR_NELTS (ctor);
  tree elttype = TREE_TYPE (type);
  unsigned i;
  tree val;
  bool bad = false;
  bool user = false;
  enum conversion_rank rank = cr_exact;

  /* We might need to propagate the size from the element to the array.  */
  complete_type (type);

  if (TYPE_DOMAIN (type)
      && !variably_modified_type_p (TYPE_DOMAIN (type), NULL_TREE))
    {
      unsigned HOST_WIDE_INT alen = tree_to_uhwi (array_type_nelts_top (type));
      if (alen < len)
	return NULL;
    }

  flags = LOOKUP_IMPLICIT|LOOKUP_NO_NARROWING;

  FOR_EACH_CONSTRUCTOR_VALUE (CONSTRUCTOR_ELTS (ctor), i, val)
    {
      conversion *sub
	= implicit_conversion (elttype, TREE_TYPE (val), val,
			       false, flags, complain);
      if (sub == NULL)
	return NULL;

      if (sub->rank > rank)
	rank = sub->rank;
      if (sub->user_conv_p)
	user = true;
      if (sub->bad_p)
	bad = true;
    }

  c = alloc_conversion (ck_aggr);
  c->type = type;
  c->rank = rank;
  c->user_conv_p = user;
  c->bad_p = bad;
  c->u.next = NULL;
  return c;
}

/* Represent a conversion from CTOR, a braced-init-list, to TYPE, a
   complex type, if such a conversion is possible.  */

static conversion *
build_complex_conv (tree type, tree ctor, int flags,
		    tsubst_flags_t complain)
{
  conversion *c;
  unsigned HOST_WIDE_INT len = CONSTRUCTOR_NELTS (ctor);
  tree elttype = TREE_TYPE (type);
  unsigned i;
  tree val;
  bool bad = false;
  bool user = false;
  enum conversion_rank rank = cr_exact;

  if (len != 2)
    return NULL;

  flags = LOOKUP_IMPLICIT|LOOKUP_NO_NARROWING;

  FOR_EACH_CONSTRUCTOR_VALUE (CONSTRUCTOR_ELTS (ctor), i, val)
    {
      conversion *sub
	= implicit_conversion (elttype, TREE_TYPE (val), val,
			       false, flags, complain);
      if (sub == NULL)
	return NULL;

      if (sub->rank > rank)
	rank = sub->rank;
      if (sub->user_conv_p)
	user = true;
      if (sub->bad_p)
	bad = true;
    }

  c = alloc_conversion (ck_aggr);
  c->type = type;
  c->rank = rank;
  c->user_conv_p = user;
  c->bad_p = bad;
  c->u.next = NULL;
  return c;
}

/* Build a representation of the identity conversion from EXPR to
   itself.  The TYPE should match the type of EXPR, if EXPR is non-NULL.  */

static conversion *
build_identity_conv (tree type, tree expr)
{
  conversion *c;

  c = alloc_conversion (ck_identity);
  c->type = type;
  c->u.expr = expr;

  return c;
}

/* Converting from EXPR to TYPE was ambiguous in the sense that there
   were multiple user-defined conversions to accomplish the job.
   Build a conversion that indicates that ambiguity.  */

static conversion *
build_ambiguous_conv (tree type, tree expr)
{
  conversion *c;

  c = alloc_conversion (ck_ambig);
  c->type = type;
  c->u.expr = expr;

  return c;
}

tree
strip_top_quals (tree t)
{
  if (TREE_CODE (t) == ARRAY_TYPE)
    return t;
  return cp_build_qualified_type (t, 0);
}

/* Returns the standard conversion path (see [conv]) from type FROM to type
   TO, if any.  For proper handling of null pointer constants, you must
   also pass the expression EXPR to convert from.  If C_CAST_P is true,
   this conversion is coming from a C-style cast.  */

static conversion *
standard_conversion (tree to, tree from, tree expr, bool c_cast_p,
		     int flags, tsubst_flags_t complain)
{
  enum tree_code fcode, tcode;
  conversion *conv;
  bool fromref = false;
  tree qualified_to;

  to = non_reference (to);
  if (TREE_CODE (from) == REFERENCE_TYPE)
    {
      fromref = true;
      from = TREE_TYPE (from);
    }
  qualified_to = to;
  to = strip_top_quals (to);
  from = strip_top_quals (from);

  if (expr && type_unknown_p (expr))
    {
      if (TYPE_PTRFN_P (to) || TYPE_PTRMEMFUNC_P (to))
	{
	  tsubst_flags_t tflags = tf_conv;
	  expr = instantiate_type (to, expr, tflags);
	  if (expr == error_mark_node)
	    return NULL;
	  from = TREE_TYPE (expr);
	}
      else if (TREE_CODE (to) == BOOLEAN_TYPE)
	{
	  /* Necessary for eg, TEMPLATE_ID_EXPRs (c++/50961).  */
	  expr = resolve_nondeduced_context (expr, complain);
	  from = TREE_TYPE (expr);
	}
    }

  fcode = TREE_CODE (from);
  tcode = TREE_CODE (to);

  conv = build_identity_conv (from, expr);
  if (fcode == FUNCTION_TYPE || fcode == ARRAY_TYPE)
    {
      from = type_decays_to (from);
      fcode = TREE_CODE (from);
      conv = build_conv (ck_lvalue, from, conv);
    }
  /* Wrapping a ck_rvalue around a class prvalue (as a result of using
     obvalue_p) seems odd, since it's already a prvalue, but that's how we
     express the copy constructor call required by copy-initialization.  */
  else if (fromref || (expr && obvalue_p (expr)))
    {
      if (expr)
	{
	  tree bitfield_type;
	  bitfield_type = is_bitfield_expr_with_lowered_type (expr);
	  if (bitfield_type)
	    {
	      from = strip_top_quals (bitfield_type);
	      fcode = TREE_CODE (from);
	    }
	}
      conv = build_conv (ck_rvalue, from, conv);
      if (flags & LOOKUP_PREFER_RVALUE)
	conv->rvaluedness_matches_p = true;
    }

   /* Allow conversion between `__complex__' data types.  */
  if (tcode == COMPLEX_TYPE && fcode == COMPLEX_TYPE)
    {
      /* The standard conversion sequence to convert FROM to TO is
	 the standard conversion sequence to perform componentwise
	 conversion.  */
      conversion *part_conv = standard_conversion
	(TREE_TYPE (to), TREE_TYPE (from), NULL_TREE, c_cast_p, flags,
	 complain);

      if (part_conv)
	{
	  conv = build_conv (part_conv->kind, to, conv);
	  conv->rank = part_conv->rank;
	}
      else
	conv = NULL;

      return conv;
    }

  if (same_type_p (from, to))
    {
      if (CLASS_TYPE_P (to) && conv->kind == ck_rvalue)
	conv->type = qualified_to;
      return conv;
    }

  /* [conv.ptr]
     A null pointer constant can be converted to a pointer type; ... A
     null pointer constant of integral type can be converted to an
     rvalue of type std::nullptr_t. */
  if ((tcode == POINTER_TYPE || TYPE_PTRMEM_P (to)
       || NULLPTR_TYPE_P (to))
      && ((expr && null_ptr_cst_p (expr))
	  || NULLPTR_TYPE_P (from)))
    conv = build_conv (ck_std, to, conv);
  else if ((tcode == INTEGER_TYPE && fcode == POINTER_TYPE)
	   || (tcode == POINTER_TYPE && fcode == INTEGER_TYPE))
    {
      /* For backwards brain damage compatibility, allow interconversion of
	 pointers and integers with a pedwarn.  */
      conv = build_conv (ck_std, to, conv);
      conv->bad_p = true;
    }
  else if (UNSCOPED_ENUM_P (to) && fcode == INTEGER_TYPE)
    {
      /* For backwards brain damage compatibility, allow interconversion of
	 enums and integers with a pedwarn.  */
      conv = build_conv (ck_std, to, conv);
      conv->bad_p = true;
    }
  else if ((tcode == POINTER_TYPE && fcode == POINTER_TYPE)
	   || (TYPE_PTRDATAMEM_P (to) && TYPE_PTRDATAMEM_P (from)))
    {
      tree to_pointee;
      tree from_pointee;

      if (tcode == POINTER_TYPE)
	{
	  to_pointee = TREE_TYPE (to);
	  from_pointee = TREE_TYPE (from);

	  /* Since this is the target of a pointer, it can't have function
	     qualifiers, so any TYPE_QUALS must be for attributes const or
	     noreturn.  Strip them.  */
	  if (TREE_CODE (to_pointee) == FUNCTION_TYPE
	      && TYPE_QUALS (to_pointee))
	    to_pointee = build_qualified_type (to_pointee, TYPE_UNQUALIFIED);
	  if (TREE_CODE (from_pointee) == FUNCTION_TYPE
	      && TYPE_QUALS (from_pointee))
	    from_pointee = build_qualified_type (from_pointee, TYPE_UNQUALIFIED);
	}
      else
	{
	  to_pointee = TYPE_PTRMEM_POINTED_TO_TYPE (to);
	  from_pointee = TYPE_PTRMEM_POINTED_TO_TYPE (from);
	}

      if (tcode == POINTER_TYPE
	  && same_type_ignoring_top_level_qualifiers_p (from_pointee,
							to_pointee))
	;
      else if (VOID_TYPE_P (to_pointee)
	       && !TYPE_PTRDATAMEM_P (from)
	       && TREE_CODE (from_pointee) != FUNCTION_TYPE)
	{
	  tree nfrom = TREE_TYPE (from);
	  /* Don't try to apply restrict to void.  */
	  int quals = cp_type_quals (nfrom) & ~TYPE_QUAL_RESTRICT;
	  from_pointee = cp_build_qualified_type (void_type_node, quals);
	  from = build_pointer_type (from_pointee);
	  conv = build_conv (ck_ptr, from, conv);
	}
      else if (TYPE_PTRDATAMEM_P (from))
	{
	  tree fbase = TYPE_PTRMEM_CLASS_TYPE (from);
	  tree tbase = TYPE_PTRMEM_CLASS_TYPE (to);

	  if (DERIVED_FROM_P (fbase, tbase)
	      && (same_type_ignoring_top_level_qualifiers_p
		  (from_pointee, to_pointee)))
	    {
	      from = build_ptrmem_type (tbase, from_pointee);
	      conv = build_conv (ck_pmem, from, conv);
	    }
	  else if (!same_type_p (fbase, tbase))
	    return NULL;
	}
      else if (CLASS_TYPE_P (from_pointee)
	       && CLASS_TYPE_P (to_pointee)
	       /* [conv.ptr]

		  An rvalue of type "pointer to cv D," where D is a
		  class type, can be converted to an rvalue of type
		  "pointer to cv B," where B is a base class (clause
		  _class.derived_) of D.  If B is an inaccessible
		  (clause _class.access_) or ambiguous
		  (_class.member.lookup_) base class of D, a program
		  that necessitates this conversion is ill-formed.
		  Therefore, we use DERIVED_FROM_P, and do not check
		  access or uniqueness.  */
	       && DERIVED_FROM_P (to_pointee, from_pointee))
	{
	  from_pointee
	    = cp_build_qualified_type (to_pointee,
				       cp_type_quals (from_pointee));
	  from = build_pointer_type (from_pointee);
	  conv = build_conv (ck_ptr, from, conv);
	  conv->base_p = true;
	}

      if (same_type_p (from, to))
	/* OK */;
      else if (c_cast_p && comp_ptr_ttypes_const (to, from))
	/* In a C-style cast, we ignore CV-qualification because we
	   are allowed to perform a static_cast followed by a
	   const_cast.  */
	conv = build_conv (ck_qual, to, conv);
      else if (!c_cast_p && comp_ptr_ttypes (to_pointee, from_pointee))
	conv = build_conv (ck_qual, to, conv);
      else if (expr && string_conv_p (to, expr, 0))
	/* converting from string constant to char *.  */
	conv = build_conv (ck_qual, to, conv);
      else if (fnptr_conv_p (to, from))
	conv = build_conv (ck_fnptr, to, conv);
      /* Allow conversions among compatible ObjC pointer types (base
	 conversions have been already handled above).  */
      else if (c_dialect_objc ()
	       && objc_compare_types (to, from, -4, NULL_TREE))
	conv = build_conv (ck_ptr, to, conv);
      else if (ptr_reasonably_similar (to_pointee, from_pointee))
	{
	  conv = build_conv (ck_ptr, to, conv);
	  conv->bad_p = true;
	}
      else
	return NULL;

      from = to;
    }
  else if (TYPE_PTRMEMFUNC_P (to) && TYPE_PTRMEMFUNC_P (from))
    {
      tree fromfn = TREE_TYPE (TYPE_PTRMEMFUNC_FN_TYPE (from));
      tree tofn = TREE_TYPE (TYPE_PTRMEMFUNC_FN_TYPE (to));
      tree fbase = class_of_this_parm (fromfn);
      tree tbase = class_of_this_parm (tofn);

      if (!DERIVED_FROM_P (fbase, tbase))
	return NULL;

      tree fstat = static_fn_type (fromfn);
      tree tstat = static_fn_type (tofn);
      if (same_type_p (tstat, fstat)
	  || fnptr_conv_p (tstat, fstat))
	/* OK */;
      else
	return NULL;

      if (!same_type_p (fbase, tbase))
	{
	  from = build_memfn_type (fstat,
				   tbase,
				   cp_type_quals (tbase),
				   type_memfn_rqual (tofn));
	  from = build_ptrmemfunc_type (build_pointer_type (from));
	  conv = build_conv (ck_pmem, from, conv);
	  conv->base_p = true;
	}
      if (fnptr_conv_p (tstat, fstat))
	conv = build_conv (ck_fnptr, to, conv);
    }
  else if (tcode == BOOLEAN_TYPE)
    {
      /* [conv.bool]

	  A prvalue of arithmetic, unscoped enumeration, pointer, or pointer
	  to member type can be converted to a prvalue of type bool. ...
	  For direct-initialization (8.5 [dcl.init]), a prvalue of type
	  std::nullptr_t can be converted to a prvalue of type bool;  */
      if (ARITHMETIC_TYPE_P (from)
	  || UNSCOPED_ENUM_P (from)
	  || fcode == POINTER_TYPE
	  || TYPE_PTRMEM_P (from)
	  || NULLPTR_TYPE_P (from))
	{
	  conv = build_conv (ck_std, to, conv);
	  if (fcode == POINTER_TYPE
	      || TYPE_PTRDATAMEM_P (from)
	      || (TYPE_PTRMEMFUNC_P (from)
		  && conv->rank < cr_pbool)
	      || NULLPTR_TYPE_P (from))
	    conv->rank = cr_pbool;
	  if (NULLPTR_TYPE_P (from) && (flags & LOOKUP_ONLYCONVERTING))
	    conv->bad_p = true;
	  return conv;
	}

      return NULL;
    }
  /* We don't check for ENUMERAL_TYPE here because there are no standard
     conversions to enum type.  */
  /* As an extension, allow conversion to complex type.  */
  else if (ARITHMETIC_TYPE_P (to))
    {
      if (! (INTEGRAL_CODE_P (fcode)
	     || (fcode == REAL_TYPE && !(flags & LOOKUP_NO_NON_INTEGRAL)))
          || SCOPED_ENUM_P (from))
	return NULL;
      conv = build_conv (ck_std, to, conv);

      /* Give this a better rank if it's a promotion.  */
      if (same_type_p (to, type_promotes_to (from))
	  && next_conversion (conv)->rank <= cr_promotion)
	conv->rank = cr_promotion;
    }
  else if (fcode == VECTOR_TYPE && tcode == VECTOR_TYPE
	   && vector_types_convertible_p (from, to, false))
    return build_conv (ck_std, to, conv);
  else if (MAYBE_CLASS_TYPE_P (to) && MAYBE_CLASS_TYPE_P (from)
	   && is_properly_derived_from (from, to))
    {
      if (conv->kind == ck_rvalue)
	conv = next_conversion (conv);
      conv = build_conv (ck_base, to, conv);
      /* The derived-to-base conversion indicates the initialization
	 of a parameter with base type from an object of a derived
	 type.  A temporary object is created to hold the result of
	 the conversion unless we're binding directly to a reference.  */
      conv->need_temporary_p = !(flags & LOOKUP_NO_TEMP_BIND);
    }
  else
    return NULL;

  if (flags & LOOKUP_NO_NARROWING)
    conv->check_narrowing = true;

  return conv;
}

/* Returns nonzero if T1 is reference-related to T2.  */

bool
reference_related_p (tree t1, tree t2)
{
  if (t1 == error_mark_node || t2 == error_mark_node)
    return false;

  t1 = TYPE_MAIN_VARIANT (t1);
  t2 = TYPE_MAIN_VARIANT (t2);

  /* [dcl.init.ref]

     Given types "cv1 T1" and "cv2 T2," "cv1 T1" is reference-related
     to "cv2 T2" if T1 is the same type as T2, or T1 is a base class
     of T2.  */
  return (same_type_p (t1, t2)
	  || (CLASS_TYPE_P (t1) && CLASS_TYPE_P (t2)
	      && DERIVED_FROM_P (t1, t2)));
}

/* Returns nonzero if T1 is reference-compatible with T2.  */

static bool
reference_compatible_p (tree t1, tree t2)
{
  /* [dcl.init.ref]

     "cv1 T1" is reference compatible with "cv2 T2" if
       * T1 is reference-related to T2 or
       * T2 is "noexcept function" and T1 is "function", where the
         function types are otherwise the same,
     and cv1 is the same cv-qualification as, or greater cv-qualification
     than, cv2.  */
  return ((reference_related_p (t1, t2)
	   || fnptr_conv_p (t1, t2))
	  && at_least_as_qualified_p (t1, t2));
}

/* A reference of the indicated TYPE is being bound directly to the
   expression represented by the implicit conversion sequence CONV.
   Return a conversion sequence for this binding.  */

static conversion *
direct_reference_binding (tree type, conversion *conv)
{
  tree t;

  gcc_assert (TREE_CODE (type) == REFERENCE_TYPE);
  gcc_assert (TREE_CODE (conv->type) != REFERENCE_TYPE);

  t = TREE_TYPE (type);

  /* [over.ics.rank]

     When a parameter of reference type binds directly
     (_dcl.init.ref_) to an argument expression, the implicit
     conversion sequence is the identity conversion, unless the
     argument expression has a type that is a derived class of the
     parameter type, in which case the implicit conversion sequence is
     a derived-to-base Conversion.

     If the parameter binds directly to the result of applying a
     conversion function to the argument expression, the implicit
     conversion sequence is a user-defined conversion sequence
     (_over.ics.user_), with the second standard conversion sequence
     either an identity conversion or, if the conversion function
     returns an entity of a type that is a derived class of the
     parameter type, a derived-to-base conversion.  */
  if (is_properly_derived_from (conv->type, t))
    {
      /* Represent the derived-to-base conversion.  */
      conv = build_conv (ck_base, t, conv);
      /* We will actually be binding to the base-class subobject in
	 the derived class, so we mark this conversion appropriately.
	 That way, convert_like knows not to generate a temporary.  */
      conv->need_temporary_p = false;
    }
  return build_conv (ck_ref_bind, type, conv);
}

/* Returns the conversion path from type FROM to reference type TO for
   purposes of reference binding.  For lvalue binding, either pass a
   reference type to FROM or an lvalue expression to EXPR.  If the
   reference will be bound to a temporary, NEED_TEMPORARY_P is set for
   the conversion returned.  If C_CAST_P is true, this
   conversion is coming from a C-style cast.  */

static conversion *
reference_binding (tree rto, tree rfrom, tree expr, bool c_cast_p, int flags,
		   tsubst_flags_t complain)
{
  conversion *conv = NULL;
  tree to = TREE_TYPE (rto);
  tree from = rfrom;
  tree tfrom;
  bool related_p;
  bool compatible_p;
  cp_lvalue_kind gl_kind;
  bool is_lvalue;

  if (TREE_CODE (to) == FUNCTION_TYPE && expr && type_unknown_p (expr))
    {
      expr = instantiate_type (to, expr, tf_none);
      if (expr == error_mark_node)
	return NULL;
      from = TREE_TYPE (expr);
    }

  if (expr && BRACE_ENCLOSED_INITIALIZER_P (expr))
    {
      maybe_warn_cpp0x (CPP0X_INITIALIZER_LISTS);
      /* DR 1288: Otherwise, if the initializer list has a single element
	 of type E and ... [T's] referenced type is reference-related to E,
	 the object or reference is initialized from that element... */
      if (CONSTRUCTOR_NELTS (expr) == 1)
	{
	  tree elt = CONSTRUCTOR_ELT (expr, 0)->value;
	  if (error_operand_p (elt))
	    return NULL;
	  tree etype = TREE_TYPE (elt);
	  if (reference_related_p (to, etype))
	    {
	      expr = elt;
	      from = etype;
	      goto skip;
	    }
	}
      /* Otherwise, if T is a reference type, a prvalue temporary of the
	 type referenced by T is copy-list-initialized or
	 direct-list-initialized, depending on the kind of initialization
	 for the reference, and the reference is bound to that temporary. */
      conv = implicit_conversion (to, from, expr, c_cast_p,
				  flags|LOOKUP_NO_TEMP_BIND, complain);
    skip:;
    }

  if (TREE_CODE (from) == REFERENCE_TYPE)
    {
      from = TREE_TYPE (from);
      if (!TYPE_REF_IS_RVALUE (rfrom)
	  || TREE_CODE (from) == FUNCTION_TYPE)
	gl_kind = clk_ordinary;
      else
	gl_kind = clk_rvalueref;
    }
  else if (expr)
    gl_kind = lvalue_kind (expr);
  else if (CLASS_TYPE_P (from)
	   || TREE_CODE (from) == ARRAY_TYPE)
    gl_kind = clk_class;
  else
    gl_kind = clk_none;

  /* Don't allow a class prvalue when LOOKUP_NO_TEMP_BIND.  */
  if ((flags & LOOKUP_NO_TEMP_BIND)
      && (gl_kind & clk_class))
    gl_kind = clk_none;

  /* Same mask as real_lvalue_p.  */
  is_lvalue = gl_kind && !(gl_kind & (clk_rvalueref|clk_class));

  tfrom = from;
  if ((gl_kind & clk_bitfield) != 0)
    tfrom = unlowered_expr_type (expr);

  /* Figure out whether or not the types are reference-related and
     reference compatible.  We have to do this after stripping
     references from FROM.  */
  related_p = reference_related_p (to, tfrom);
  /* If this is a C cast, first convert to an appropriately qualified
     type, so that we can later do a const_cast to the desired type.  */
  if (related_p && c_cast_p
      && !at_least_as_qualified_p (to, tfrom))
    to = cp_build_qualified_type (to, cp_type_quals (tfrom));
  compatible_p = reference_compatible_p (to, tfrom);

  /* Directly bind reference when target expression's type is compatible with
     the reference and expression is an lvalue. In DR391, the wording in
     [8.5.3/5 dcl.init.ref] is changed to also require direct bindings for
     const and rvalue references to rvalues of compatible class type.
     We should also do direct bindings for non-class xvalues.  */
  if ((related_p || compatible_p) && gl_kind)
    {
      /* [dcl.init.ref]

	 If the initializer expression

	 -- is an lvalue (but not an lvalue for a bit-field), and "cv1 T1"
	    is reference-compatible with "cv2 T2,"

	 the reference is bound directly to the initializer expression
	 lvalue.

	 [...]
	 If the initializer expression is an rvalue, with T2 a class type,
	 and "cv1 T1" is reference-compatible with "cv2 T2", the reference
	 is bound to the object represented by the rvalue or to a sub-object
	 within that object.  */

      conv = build_identity_conv (tfrom, expr);
      conv = direct_reference_binding (rto, conv);

      if (flags & LOOKUP_PREFER_RVALUE)
	/* The top-level caller requested that we pretend that the lvalue
	   be treated as an rvalue.  */
	conv->rvaluedness_matches_p = TYPE_REF_IS_RVALUE (rto);
      else if (TREE_CODE (rfrom) == REFERENCE_TYPE)
	/* Handle rvalue reference to function properly.  */
	conv->rvaluedness_matches_p
	  = (TYPE_REF_IS_RVALUE (rto) == TYPE_REF_IS_RVALUE (rfrom));
      else
	conv->rvaluedness_matches_p 
          = (TYPE_REF_IS_RVALUE (rto) == !is_lvalue);

      if ((gl_kind & clk_bitfield) != 0
	  || ((gl_kind & clk_packed) != 0 && !TYPE_PACKED (to)))
	/* For the purposes of overload resolution, we ignore the fact
	   this expression is a bitfield or packed field. (In particular,
	   [over.ics.ref] says specifically that a function with a
	   non-const reference parameter is viable even if the
	   argument is a bitfield.)

	   However, when we actually call the function we must create
	   a temporary to which to bind the reference.  If the
	   reference is volatile, or isn't const, then we cannot make
	   a temporary, so we just issue an error when the conversion
	   actually occurs.  */
	conv->need_temporary_p = true;

      /* Don't allow binding of lvalues (other than function lvalues) to
	 rvalue references.  */
      if (is_lvalue && TYPE_REF_IS_RVALUE (rto)
	  && TREE_CODE (to) != FUNCTION_TYPE
          && !(flags & LOOKUP_PREFER_RVALUE))
	conv->bad_p = true;

      /* Nor the reverse.  */
      if (!is_lvalue && !TYPE_REF_IS_RVALUE (rto)
	  && (!CP_TYPE_CONST_NON_VOLATILE_P (to)
	      || (flags & LOOKUP_NO_RVAL_BIND))
	  && TREE_CODE (to) != FUNCTION_TYPE)
	conv->bad_p = true;

      if (!compatible_p)
	conv->bad_p = true;

      return conv;
    }
  /* [class.conv.fct] A conversion function is never used to convert a
     (possibly cv-qualified) object to the (possibly cv-qualified) same
     object type (or a reference to it), to a (possibly cv-qualified) base
     class of that type (or a reference to it).... */
  else if (CLASS_TYPE_P (from) && !related_p
	   && !(flags & LOOKUP_NO_CONVERSION))
    {
      /* [dcl.init.ref]

	 If the initializer expression

	 -- has a class type (i.e., T2 is a class type) can be
	    implicitly converted to an lvalue of type "cv3 T3," where
	    "cv1 T1" is reference-compatible with "cv3 T3".  (this
	    conversion is selected by enumerating the applicable
	    conversion functions (_over.match.ref_) and choosing the
	    best one through overload resolution.  (_over.match_).

	the reference is bound to the lvalue result of the conversion
	in the second case.  */
      z_candidate *cand = build_user_type_conversion_1 (rto, expr, flags,
							complain);
      if (cand)
	return cand->second_conv;
    }

  /* From this point on, we conceptually need temporaries, even if we
     elide them.  Only the cases above are "direct bindings".  */
  if (flags & LOOKUP_NO_TEMP_BIND)
    return NULL;

  /* [over.ics.rank]

     When a parameter of reference type is not bound directly to an
     argument expression, the conversion sequence is the one required
     to convert the argument expression to the underlying type of the
     reference according to _over.best.ics_.  Conceptually, this
     conversion sequence corresponds to copy-initializing a temporary
     of the underlying type with the argument expression.  Any
     difference in top-level cv-qualification is subsumed by the
     initialization itself and does not constitute a conversion.  */

  /* [dcl.init.ref]

     Otherwise, the reference shall be an lvalue reference to a
     non-volatile const type, or the reference shall be an rvalue
     reference.

     We try below to treat this as a bad conversion to improve diagnostics,
     but if TO is an incomplete class, we need to reject this conversion
     now to avoid unnecessary instantiation.  */
  if (!CP_TYPE_CONST_NON_VOLATILE_P (to) && !TYPE_REF_IS_RVALUE (rto)
      && !COMPLETE_TYPE_P (to))
    return NULL;

  /* We're generating a temporary now, but don't bind any more in the
     conversion (specifically, don't slice the temporary returned by a
     conversion operator).  */
  flags |= LOOKUP_NO_TEMP_BIND;

  /* Core issue 899: When [copy-]initializing a temporary to be bound
     to the first parameter of a copy constructor (12.8) called with
     a single argument in the context of direct-initialization,
     explicit conversion functions are also considered.

     So don't set LOOKUP_ONLYCONVERTING in that case.  */
  if (!(flags & LOOKUP_COPY_PARM))
    flags |= LOOKUP_ONLYCONVERTING;

  if (!conv)
    conv = implicit_conversion (to, from, expr, c_cast_p,
				flags, complain);
  if (!conv)
    return NULL;

  if (conv->user_conv_p)
    {
      /* If initializing the temporary used a conversion function,
	 recalculate the second conversion sequence.  */
      for (conversion *t = conv; t; t = next_conversion (t))
	if (t->kind == ck_user
	    && DECL_CONV_FN_P (t->cand->fn))
	  {
	    tree ftype = TREE_TYPE (TREE_TYPE (t->cand->fn));
	    int sflags = (flags|LOOKUP_NO_CONVERSION)&~LOOKUP_NO_TEMP_BIND;
	    conversion *new_second
	      = reference_binding (rto, ftype, NULL_TREE, c_cast_p,
				   sflags, complain);
	    if (!new_second)
	      return NULL;
	    return merge_conversion_sequences (t, new_second);
	  }
    }

  conv = build_conv (ck_ref_bind, rto, conv);
  /* This reference binding, unlike those above, requires the
     creation of a temporary.  */
  conv->need_temporary_p = true;
  conv->rvaluedness_matches_p = TYPE_REF_IS_RVALUE (rto);

  /* [dcl.init.ref]

     Otherwise, the reference shall be an lvalue reference to a
     non-volatile const type, or the reference shall be an rvalue
     reference.  */
  if (!CP_TYPE_CONST_NON_VOLATILE_P (to) && !TYPE_REF_IS_RVALUE (rto))
    conv->bad_p = true;

  /* [dcl.init.ref]

     Otherwise, a temporary of type "cv1 T1" is created and
     initialized from the initializer expression using the rules for a
     non-reference copy initialization.  If T1 is reference-related to
     T2, cv1 must be the same cv-qualification as, or greater
     cv-qualification than, cv2; otherwise, the program is ill-formed.  */
  if (related_p && !at_least_as_qualified_p (to, from))
    conv->bad_p = true;

  return conv;
}

/* Returns the implicit conversion sequence (see [over.ics]) from type
   FROM to type TO.  The optional expression EXPR may affect the
   conversion.  FLAGS are the usual overloading flags.  If C_CAST_P is
   true, this conversion is coming from a C-style cast.  */

static conversion *
implicit_conversion (tree to, tree from, tree expr, bool c_cast_p,
		     int flags, tsubst_flags_t complain)
{
  conversion *conv;

  if (from == error_mark_node || to == error_mark_node
      || expr == error_mark_node)
    return NULL;

  /* Other flags only apply to the primary function in overload
     resolution, or after we've chosen one.  */
  flags &= (LOOKUP_ONLYCONVERTING|LOOKUP_NO_CONVERSION|LOOKUP_COPY_PARM
	    |LOOKUP_NO_TEMP_BIND|LOOKUP_NO_RVAL_BIND|LOOKUP_PREFER_RVALUE
	    |LOOKUP_NO_NARROWING|LOOKUP_PROTECT|LOOKUP_NO_NON_INTEGRAL);

  /* FIXME: actually we don't want warnings either, but we can't just
     have 'complain &= ~(tf_warning|tf_error)' because it would cause
     the regression of, eg, g++.old-deja/g++.benjamin/16077.C.
     We really ought not to issue that warning until we've committed
     to that conversion.  */
  complain &= ~tf_error;

  /* Call reshape_init early to remove redundant braces.  */
  if (expr && BRACE_ENCLOSED_INITIALIZER_P (expr)
      && CLASS_TYPE_P (to)
      && COMPLETE_TYPE_P (complete_type (to))
      && !CLASSTYPE_NON_AGGREGATE (to))
    {
      expr = reshape_init (to, expr, complain);
      if (expr == error_mark_node)
	return NULL;
      from = TREE_TYPE (expr);
    }

  if (TREE_CODE (to) == REFERENCE_TYPE)
    conv = reference_binding (to, from, expr, c_cast_p, flags, complain);
  else
    conv = standard_conversion (to, from, expr, c_cast_p, flags, complain);

  if (conv)
    return conv;

  if (expr && BRACE_ENCLOSED_INITIALIZER_P (expr))
    {
      if (is_std_init_list (to))
	return build_list_conv (to, expr, flags, complain);

      /* As an extension, allow list-initialization of _Complex.  */
      if (TREE_CODE (to) == COMPLEX_TYPE)
	{
	  conv = build_complex_conv (to, expr, flags, complain);
	  if (conv)
	    return conv;
	}

      /* Allow conversion from an initializer-list with one element to a
	 scalar type.  */
      if (SCALAR_TYPE_P (to))
	{
	  int nelts = CONSTRUCTOR_NELTS (expr);
	  tree elt;

	  if (nelts == 0)
	    elt = build_value_init (to, tf_none);
	  else if (nelts == 1)
	    elt = CONSTRUCTOR_ELT (expr, 0)->value;
	  else
	    elt = error_mark_node;

	  conv = implicit_conversion (to, TREE_TYPE (elt), elt,
				      c_cast_p, flags, complain);
	  if (conv)
	    {
	      conv->check_narrowing = true;
	      if (BRACE_ENCLOSED_INITIALIZER_P (elt))
		/* Too many levels of braces, i.e. '{{1}}'.  */
		conv->bad_p = true;
	      return conv;
	    }
	}
      else if (TREE_CODE (to) == ARRAY_TYPE)
	return build_array_conv (to, expr, flags, complain);
    }

  if (expr != NULL_TREE
      && (MAYBE_CLASS_TYPE_P (from)
	  || MAYBE_CLASS_TYPE_P (to))
      && (flags & LOOKUP_NO_CONVERSION) == 0)
    {
      struct z_candidate *cand;

      if (CLASS_TYPE_P (to)
	  && BRACE_ENCLOSED_INITIALIZER_P (expr)
	  && !CLASSTYPE_NON_AGGREGATE (complete_type (to)))
	return build_aggr_conv (to, expr, flags, complain);

      cand = build_user_type_conversion_1 (to, expr, flags, complain);
      if (cand)
	{
	  if (BRACE_ENCLOSED_INITIALIZER_P (expr)
	      && CONSTRUCTOR_NELTS (expr) == 1
	      && !is_list_ctor (cand->fn))
	    {
	      /* "If C is not an initializer-list constructor and the
		 initializer list has a single element of type cv U, where U is
		 X or a class derived from X, the implicit conversion sequence
		 has Exact Match rank if U is X, or Conversion rank if U is
		 derived from X."  */
	      tree elt = CONSTRUCTOR_ELT (expr, 0)->value;
	      tree elttype = TREE_TYPE (elt);
	      if (reference_related_p (to, elttype))
		return implicit_conversion (to, elttype, elt,
					    c_cast_p, flags, complain);
	    }
	  conv = cand->second_conv;
	}

      /* We used to try to bind a reference to a temporary here, but that
	 is now handled after the recursive call to this function at the end
	 of reference_binding.  */
      return conv;
    }

  return NULL;
}

/* Add a new entry to the list of candidates.  Used by the add_*_candidate
   functions.  ARGS will not be changed until a single candidate is
   selected.  */

static struct z_candidate *
add_candidate (struct z_candidate **candidates,
	       tree fn, tree first_arg, const vec<tree, va_gc> *args,
	       size_t num_convs, conversion **convs,
	       tree access_path, tree conversion_path,
	       int viable, struct rejection_reason *reason,
	       int flags)
{
  struct z_candidate *cand = (struct z_candidate *)
    conversion_obstack_alloc (sizeof (struct z_candidate));

  cand->fn = fn;
  cand->first_arg = first_arg;
  cand->args = args;
  cand->convs = convs;
  cand->num_convs = num_convs;
  cand->access_path = access_path;
  cand->conversion_path = conversion_path;
  cand->viable = viable;
  cand->reason = reason;
  cand->next = *candidates;
  cand->flags = flags;
  *candidates = cand;

  return cand;
}

/* Return the number of remaining arguments in the parameter list
   beginning with ARG.  */

int
remaining_arguments (tree arg)
{
  int n;

  for (n = 0; arg != NULL_TREE && arg != void_list_node;
       arg = TREE_CHAIN (arg))
    n++;

  return n;
}

/* Create an overload candidate for the function or method FN called
   with the argument list FIRST_ARG/ARGS and add it to CANDIDATES.
   FLAGS is passed on to implicit_conversion.

   This does not change ARGS.

   CTYPE, if non-NULL, is the type we want to pretend this function
   comes from for purposes of overload resolution.  */

static struct z_candidate *
add_function_candidate (struct z_candidate **candidates,
			tree fn, tree ctype, tree first_arg,
			const vec<tree, va_gc> *args, tree access_path,
			tree conversion_path, int flags,
			tsubst_flags_t complain)
{
  tree parmlist = TYPE_ARG_TYPES (TREE_TYPE (fn));
  int i, len;
  conversion **convs;
  tree parmnode;
  tree orig_first_arg = first_arg;
  int skip;
  int viable = 1;
  struct rejection_reason *reason = NULL;

  /* At this point we should not see any functions which haven't been
     explicitly declared, except for friend functions which will have
     been found using argument dependent lookup.  */
  gcc_assert (!DECL_ANTICIPATED (fn) || DECL_HIDDEN_FRIEND_P (fn));

  /* The `this', `in_chrg' and VTT arguments to constructors are not
     considered in overload resolution.  */
  if (DECL_CONSTRUCTOR_P (fn))
    {
      if (ctor_omit_inherited_parms (fn))
	/* Bring back parameters omitted from an inherited ctor.  */
	parmlist = FUNCTION_FIRST_USER_PARMTYPE (DECL_ORIGIN (fn));
      else
	parmlist = skip_artificial_parms_for (fn, parmlist);
      skip = num_artificial_parms_for (fn);
      if (skip > 0 && first_arg != NULL_TREE)
	{
	  --skip;
	  first_arg = NULL_TREE;
	}
    }
  else
    skip = 0;

  len = vec_safe_length (args) - skip + (first_arg != NULL_TREE ? 1 : 0);
  convs = alloc_conversions (len);

  /* 13.3.2 - Viable functions [over.match.viable]
     First, to be a viable function, a candidate function shall have enough
     parameters to agree in number with the arguments in the list.

     We need to check this first; otherwise, checking the ICSes might cause
     us to produce an ill-formed template instantiation.  */

  parmnode = parmlist;
  for (i = 0; i < len; ++i)
    {
      if (parmnode == NULL_TREE || parmnode == void_list_node)
	break;
      parmnode = TREE_CHAIN (parmnode);
    }

  if ((i < len && parmnode)
      || !sufficient_parms_p (parmnode))
    {
      int remaining = remaining_arguments (parmnode);
      viable = 0;
      reason = arity_rejection (first_arg, i + remaining, len);
    }

  /* An inherited constructor (12.6.3 [class.inhctor.init]) that has a first
     parameter of type "reference to cv C" (including such a constructor
     instantiated from a template) is excluded from the set of candidate
     functions when used to construct an object of type D with an argument list
     containing a single argument if C is reference-related to D.  */
  if (viable && len == 1 && parmlist && DECL_CONSTRUCTOR_P (fn)
      && flag_new_inheriting_ctors
      && DECL_INHERITED_CTOR (fn))
    {
      tree ptype = non_reference (TREE_VALUE (parmlist));
      tree dtype = DECL_CONTEXT (fn);
      tree btype = DECL_INHERITED_CTOR_BASE (fn);
      if (reference_related_p (ptype, dtype)
	  && reference_related_p (btype, ptype))
	{
	  viable = false;
	  reason = inherited_ctor_rejection ();
	}
    }

  /* Second, for a function to be viable, its constraints must be
     satisfied. */
  if (flag_concepts && viable
      && !constraints_satisfied_p (fn))
    {
      reason = constraint_failure (fn);
      viable = false;
    }

  /* When looking for a function from a subobject from an implicit
     copy/move constructor/operator=, don't consider anything that takes (a
     reference to) an unrelated type.  See c++/44909 and core 1092.  */
  if (viable && parmlist && (flags & LOOKUP_DEFAULTED))
    {
      if (DECL_CONSTRUCTOR_P (fn))
	i = 1;
      else if (DECL_ASSIGNMENT_OPERATOR_P (fn)
	       && DECL_OVERLOADED_OPERATOR_P (fn) == NOP_EXPR)
	i = 2;
      else
	i = 0;
      if (i && len == i)
	{
	  parmnode = chain_index (i-1, parmlist);
	  if (!reference_related_p (non_reference (TREE_VALUE (parmnode)),
				    ctype))
	    viable = 0;
	}

      /* This only applies at the top level.  */
      flags &= ~LOOKUP_DEFAULTED;
    }

  if (! viable)
    goto out;

  /* Third, for F to be a viable function, there shall exist for each
     argument an implicit conversion sequence that converts that argument
     to the corresponding parameter of F.  */

  parmnode = parmlist;

  for (i = 0; i < len; ++i)
    {
      tree argtype, to_type;
      tree arg;
      conversion *t;
      int is_this;

      if (parmnode == void_list_node)
	break;

      if (i == 0 && first_arg != NULL_TREE)
	arg = first_arg;
      else
	arg = CONST_CAST_TREE (
		(*args)[i + skip - (first_arg != NULL_TREE ? 1 : 0)]);
      argtype = lvalue_type (arg);

      is_this = (i == 0 && DECL_NONSTATIC_MEMBER_FUNCTION_P (fn)
		 && ! DECL_CONSTRUCTOR_P (fn));

      if (parmnode)
	{
	  tree parmtype = TREE_VALUE (parmnode);
	  int lflags = flags;

	  parmnode = TREE_CHAIN (parmnode);

	  /* The type of the implicit object parameter ('this') for
	     overload resolution is not always the same as for the
	     function itself; conversion functions are considered to
	     be members of the class being converted, and functions
	     introduced by a using-declaration are considered to be
	     members of the class that uses them.

	     Since build_over_call ignores the ICS for the `this'
	     parameter, we can just change the parm type.  */
	  if (ctype && is_this)
	    {
	      parmtype = cp_build_qualified_type
		(ctype, cp_type_quals (TREE_TYPE (parmtype)));
	      if (FUNCTION_REF_QUALIFIED (TREE_TYPE (fn)))
		{
		  /* If the function has a ref-qualifier, the implicit
		     object parameter has reference type.  */
		  bool rv = FUNCTION_RVALUE_QUALIFIED (TREE_TYPE (fn));
		  parmtype = cp_build_reference_type (parmtype, rv);
		  /* The special handling of 'this' conversions in compare_ics
		     does not apply if there is a ref-qualifier.  */
		  is_this = false;
		}
	      else
		{
		  parmtype = build_pointer_type (parmtype);
		  arg = build_this (arg);
		  argtype = lvalue_type (arg);
		}
	    }

	  /* Core issue 899: When [copy-]initializing a temporary to be bound
	     to the first parameter of a copy constructor (12.8) called with
	     a single argument in the context of direct-initialization,
	     explicit conversion functions are also considered.

	     So set LOOKUP_COPY_PARM to let reference_binding know that
	     it's being called in that context.  We generalize the above
	     to handle move constructors and template constructors as well;
	     the standardese should soon be updated similarly.  */
	  if (ctype && i == 0 && (len-skip == 1)
	      && DECL_CONSTRUCTOR_P (fn)
	      && parmtype != error_mark_node
	      && (same_type_ignoring_top_level_qualifiers_p
		  (non_reference (parmtype), ctype)))
	    {
	      if (!(flags & LOOKUP_ONLYCONVERTING))
		lflags |= LOOKUP_COPY_PARM;
	      /* We allow user-defined conversions within init-lists, but
		 don't list-initialize the copy parm, as that would mean
		 using two levels of braces for the same type.  */
	      if ((flags & LOOKUP_LIST_INIT_CTOR)
		  && BRACE_ENCLOSED_INITIALIZER_P (arg))
		lflags |= LOOKUP_NO_CONVERSION;
	    }
	  else
	    lflags |= LOOKUP_ONLYCONVERTING;

	  t = implicit_conversion (parmtype, argtype, arg,
				   /*c_cast_p=*/false, lflags, complain);
	  to_type = parmtype;
	}
      else
	{
	  t = build_identity_conv (argtype, arg);
	  t->ellipsis_p = true;
	  to_type = argtype;
	}

      if (t && is_this)
	t->this_p = true;

      convs[i] = t;
      if (! t)
	{
	  viable = 0;
	  reason = arg_conversion_rejection (first_arg, i, argtype, to_type);
	  break;
	}

      if (t->bad_p)
	{
	  viable = -1;
	  reason = bad_arg_conversion_rejection (first_arg, i, arg, to_type);
	}
    }

 out:
  return add_candidate (candidates, fn, orig_first_arg, args, len, convs,
			access_path, conversion_path, viable, reason, flags);
}

/* Create an overload candidate for the conversion function FN which will
   be invoked for expression OBJ, producing a pointer-to-function which
   will in turn be called with the argument list FIRST_ARG/ARGLIST,
   and add it to CANDIDATES.  This does not change ARGLIST.  FLAGS is
   passed on to implicit_conversion.

   Actually, we don't really care about FN; we care about the type it
   converts to.  There may be multiple conversion functions that will
   convert to that type, and we rely on build_user_type_conversion_1 to
   choose the best one; so when we create our candidate, we record the type
   instead of the function.  */

static struct z_candidate *
add_conv_candidate (struct z_candidate **candidates, tree fn, tree obj,
		    const vec<tree, va_gc> *arglist,
		    tree access_path, tree conversion_path,
		    tsubst_flags_t complain)
{
  tree totype = TREE_TYPE (TREE_TYPE (fn));
  int i, len, viable, flags;
  tree parmlist, parmnode;
  conversion **convs;
  struct rejection_reason *reason;

  for (parmlist = totype; TREE_CODE (parmlist) != FUNCTION_TYPE; )
    parmlist = TREE_TYPE (parmlist);
  parmlist = TYPE_ARG_TYPES (parmlist);

  len = vec_safe_length (arglist) + 1;
  convs = alloc_conversions (len);
  parmnode = parmlist;
  viable = 1;
  flags = LOOKUP_IMPLICIT;
  reason = NULL;

  /* Don't bother looking up the same type twice.  */
  if (*candidates && (*candidates)->fn == totype)
    return NULL;

  for (i = 0; i < len; ++i)
    {
      tree arg, argtype, convert_type = NULL_TREE;
      conversion *t;

      if (i == 0)
	arg = obj;
      else
	arg = (*arglist)[i - 1];
      argtype = lvalue_type (arg);

      if (i == 0)
	{
	  t = implicit_conversion (totype, argtype, arg, /*c_cast_p=*/false,
				   flags, complain);
	  convert_type = totype;
	}
      else if (parmnode == void_list_node)
	break;
      else if (parmnode)
	{
	  t = implicit_conversion (TREE_VALUE (parmnode), argtype, arg,
				   /*c_cast_p=*/false, flags, complain);
	  convert_type = TREE_VALUE (parmnode);
	}
      else
	{
	  t = build_identity_conv (argtype, arg);
	  t->ellipsis_p = true;
	  convert_type = argtype;
	}

      convs[i] = t;
      if (! t)
	break;

      if (t->bad_p)
	{
	  viable = -1;
	  reason = bad_arg_conversion_rejection (NULL_TREE, i, arg, convert_type);
	}

      if (i == 0)
	continue;

      if (parmnode)
	parmnode = TREE_CHAIN (parmnode);
    }

  if (i < len
      || ! sufficient_parms_p (parmnode))
    {
      int remaining = remaining_arguments (parmnode);
      viable = 0;
      reason = arity_rejection (NULL_TREE, i + remaining, len);
    }

  return add_candidate (candidates, totype, obj, arglist, len, convs,
			access_path, conversion_path, viable, reason, flags);
}

static void
build_builtin_candidate (struct z_candidate **candidates, tree fnname,
			 tree type1, tree type2, tree *args, tree *argtypes,
			 int flags, tsubst_flags_t complain)
{
  conversion *t;
  conversion **convs;
  size_t num_convs;
  int viable = 1, i;
  tree types[2];
  struct rejection_reason *reason = NULL;

  types[0] = type1;
  types[1] = type2;

  num_convs =  args[2] ? 3 : (args[1] ? 2 : 1);
  convs = alloc_conversions (num_convs);

  /* TRUTH_*_EXPR do "contextual conversion to bool", which means explicit
     conversion ops are allowed.  We handle that here by just checking for
     boolean_type_node because other operators don't ask for it.  COND_EXPR
     also does contextual conversion to bool for the first operand, but we
     handle that in build_conditional_expr, and type1 here is operand 2.  */
  if (type1 != boolean_type_node)
    flags |= LOOKUP_ONLYCONVERTING;

  for (i = 0; i < 2; ++i)
    {
      if (! args[i])
	break;

      t = implicit_conversion (types[i], argtypes[i], args[i],
			       /*c_cast_p=*/false, flags, complain);
      if (! t)
	{
	  viable = 0;
	  /* We need something for printing the candidate.  */
	  t = build_identity_conv (types[i], NULL_TREE);
	  reason = arg_conversion_rejection (NULL_TREE, i, argtypes[i],
					     types[i]);
	}
      else if (t->bad_p)
	{
	  viable = 0;
	  reason = bad_arg_conversion_rejection (NULL_TREE, i, args[i],
						 types[i]);
	}
      convs[i] = t;
    }

  /* For COND_EXPR we rearranged the arguments; undo that now.  */
  if (args[2])
    {
      convs[2] = convs[1];
      convs[1] = convs[0];
      t = implicit_conversion (boolean_type_node, argtypes[2], args[2],
			       /*c_cast_p=*/false, flags,
			       complain);
      if (t)
	convs[0] = t;
      else
	{
	  viable = 0;
	  reason = arg_conversion_rejection (NULL_TREE, 0, argtypes[2],
					     boolean_type_node);
	}
    }

  add_candidate (candidates, fnname, /*first_arg=*/NULL_TREE, /*args=*/NULL,
		 num_convs, convs,
		 /*access_path=*/NULL_TREE,
		 /*conversion_path=*/NULL_TREE,
		 viable, reason, flags);
}

static bool
is_complete (tree t)
{
  return COMPLETE_TYPE_P (complete_type (t));
}

/* Returns nonzero if TYPE is a promoted arithmetic type.  */

static bool
promoted_arithmetic_type_p (tree type)
{
  /* [over.built]

     In this section, the term promoted integral type is used to refer
     to those integral types which are preserved by integral promotion
     (including e.g.  int and long but excluding e.g.  char).
     Similarly, the term promoted arithmetic type refers to promoted
     integral types plus floating types.  */
  return ((CP_INTEGRAL_TYPE_P (type)
	   && same_type_p (type_promotes_to (type), type))
	  || TREE_CODE (type) == REAL_TYPE);
}

/* Create any builtin operator overload candidates for the operator in
   question given the converted operand types TYPE1 and TYPE2.  The other
   args are passed through from add_builtin_candidates to
   build_builtin_candidate.

   TYPE1 and TYPE2 may not be permissible, and we must filter them.
   If CODE is requires candidates operands of the same type of the kind
   of which TYPE1 and TYPE2 are, we add both candidates
   CODE (TYPE1, TYPE1) and CODE (TYPE2, TYPE2).  */

static void
add_builtin_candidate (struct z_candidate **candidates, enum tree_code code,
		       enum tree_code code2, tree fnname, tree type1,
		       tree type2, tree *args, tree *argtypes, int flags,
		       tsubst_flags_t complain)
{
  switch (code)
    {
    case POSTINCREMENT_EXPR:
    case POSTDECREMENT_EXPR:
      args[1] = integer_zero_node;
      type2 = integer_type_node;
      break;
    default:
      break;
    }

  switch (code)
    {

/* 4 For every pair T, VQ), where T is an arithmetic or  enumeration  type,
     and  VQ  is  either  volatile or empty, there exist candidate operator
     functions of the form
	     VQ T&   operator++(VQ T&);
	     T       operator++(VQ T&, int);
   5 For every pair T, VQ), where T is an enumeration type or an arithmetic
     type  other than bool, and VQ is either volatile or empty, there exist
     candidate operator functions of the form
	     VQ T&   operator--(VQ T&);
	     T       operator--(VQ T&, int);
   6 For every pair T, VQ), where T is  a  cv-qualified  or  cv-unqualified
     complete  object type, and VQ is either volatile or empty, there exist
     candidate operator functions of the form
	     T*VQ&   operator++(T*VQ&);
	     T*VQ&   operator--(T*VQ&);
	     T*      operator++(T*VQ&, int);
	     T*      operator--(T*VQ&, int);  */

    case POSTDECREMENT_EXPR:
    case PREDECREMENT_EXPR:
      if (TREE_CODE (type1) == BOOLEAN_TYPE)
	return;
      /* FALLTHRU */
    case POSTINCREMENT_EXPR:
    case PREINCREMENT_EXPR:
      if (ARITHMETIC_TYPE_P (type1) || TYPE_PTROB_P (type1))
	{
	  type1 = build_reference_type (type1);
	  break;
	}
      return;

/* 7 For every cv-qualified or cv-unqualified object type T, there
     exist candidate operator functions of the form

	     T&      operator*(T*);

   8 For every function type T, there exist candidate operator functions of
     the form
	     T&      operator*(T*);  */

    case INDIRECT_REF:
      if (TYPE_PTR_P (type1)
	  && (TYPE_PTROB_P (type1)
	      || TREE_CODE (TREE_TYPE (type1)) == FUNCTION_TYPE))
	break;
      return;

/* 9 For every type T, there exist candidate operator functions of the form
	     T*      operator+(T*);

   10For  every  promoted arithmetic type T, there exist candidate operator
     functions of the form
	     T       operator+(T);
	     T       operator-(T);  */

    case UNARY_PLUS_EXPR: /* unary + */
      if (TYPE_PTR_P (type1))
	break;
      /* FALLTHRU */
    case NEGATE_EXPR:
      if (ARITHMETIC_TYPE_P (type1))
	break;
      return;

/* 11For every promoted integral type T,  there  exist  candidate  operator
     functions of the form
	     T       operator~(T);  */

    case BIT_NOT_EXPR:
      if (INTEGRAL_OR_UNSCOPED_ENUMERATION_TYPE_P (type1))
	break;
      return;

/* 12For every quintuple C1, C2, T, CV1, CV2), where C2 is a class type, C1
     is the same type as C2 or is a derived class of C2, T  is  a  complete
     object type or a function type, and CV1 and CV2 are cv-qualifier-seqs,
     there exist candidate operator functions of the form
	     CV12 T& operator->*(CV1 C1*, CV2 T C2::*);
     where CV12 is the union of CV1 and CV2.  */

    case MEMBER_REF:
      if (TYPE_PTR_P (type1) && TYPE_PTRMEM_P (type2))
	{
	  tree c1 = TREE_TYPE (type1);
	  tree c2 = TYPE_PTRMEM_CLASS_TYPE (type2);

	  if (MAYBE_CLASS_TYPE_P (c1) && DERIVED_FROM_P (c2, c1)
	      && (TYPE_PTRMEMFUNC_P (type2)
		  || is_complete (TYPE_PTRMEM_POINTED_TO_TYPE (type2))))
	    break;
	}
      return;

/* 13For every pair of promoted arithmetic types L and R, there exist  can-
     didate operator functions of the form
	     LR      operator*(L, R);
	     LR      operator/(L, R);
	     LR      operator+(L, R);
	     LR      operator-(L, R);
	     bool    operator<(L, R);
	     bool    operator>(L, R);
	     bool    operator<=(L, R);
	     bool    operator>=(L, R);
	     bool    operator==(L, R);
	     bool    operator!=(L, R);
     where  LR  is  the  result of the usual arithmetic conversions between
     types L and R.

   14For every pair of types T and I, where T  is  a  cv-qualified  or  cv-
     unqualified  complete  object  type and I is a promoted integral type,
     there exist candidate operator functions of the form
	     T*      operator+(T*, I);
	     T&      operator[](T*, I);
	     T*      operator-(T*, I);
	     T*      operator+(I, T*);
	     T&      operator[](I, T*);

   15For every T, where T is a pointer to complete object type, there exist
     candidate operator functions of the form112)
	     ptrdiff_t operator-(T, T);

   16For every pointer or enumeration type T, there exist candidate operator
     functions of the form
	     bool    operator<(T, T);
	     bool    operator>(T, T);
	     bool    operator<=(T, T);
	     bool    operator>=(T, T);
	     bool    operator==(T, T);
	     bool    operator!=(T, T);

   17For every pointer to member type T,  there  exist  candidate  operator
     functions of the form
	     bool    operator==(T, T);
	     bool    operator!=(T, T);  */

    case MINUS_EXPR:
      if (TYPE_PTROB_P (type1) && TYPE_PTROB_P (type2))
	break;
      if (TYPE_PTROB_P (type1)
	  && INTEGRAL_OR_UNSCOPED_ENUMERATION_TYPE_P (type2))
	{
	  type2 = ptrdiff_type_node;
	  break;
	}
      /* FALLTHRU */
    case MULT_EXPR:
    case TRUNC_DIV_EXPR:
      if (ARITHMETIC_TYPE_P (type1) && ARITHMETIC_TYPE_P (type2))
	break;
      return;

    case EQ_EXPR:
    case NE_EXPR:
      if ((TYPE_PTRMEMFUNC_P (type1) && TYPE_PTRMEMFUNC_P (type2))
	  || (TYPE_PTRDATAMEM_P (type1) && TYPE_PTRDATAMEM_P (type2)))
	break;
      if (TYPE_PTRMEM_P (type1) && null_ptr_cst_p (args[1]))
	{
	  type2 = type1;
	  break;
	}
      if (TYPE_PTRMEM_P (type2) && null_ptr_cst_p (args[0]))
	{
	  type1 = type2;
	  break;
	}
      /* Fall through.  */
    case LT_EXPR:
    case GT_EXPR:
    case LE_EXPR:
    case GE_EXPR:
    case MAX_EXPR:
    case MIN_EXPR:
      if (ARITHMETIC_TYPE_P (type1) && ARITHMETIC_TYPE_P (type2))
	break;
      if (TYPE_PTR_P (type1) && TYPE_PTR_P (type2))
	break;
      if (TREE_CODE (type1) == ENUMERAL_TYPE 
	  && TREE_CODE (type2) == ENUMERAL_TYPE)
	break;
      if (TYPE_PTR_P (type1) 
	  && null_ptr_cst_p (args[1]))
	{
	  type2 = type1;
	  break;
	}
      if (null_ptr_cst_p (args[0]) 
	  && TYPE_PTR_P (type2))
	{
	  type1 = type2;
	  break;
	}
      return;

    case PLUS_EXPR:
      if (ARITHMETIC_TYPE_P (type1) && ARITHMETIC_TYPE_P (type2))
	break;
      /* FALLTHRU */
    case ARRAY_REF:
      if (INTEGRAL_OR_UNSCOPED_ENUMERATION_TYPE_P (type1) && TYPE_PTROB_P (type2))
	{
	  type1 = ptrdiff_type_node;
	  break;
	}
      if (TYPE_PTROB_P (type1) && INTEGRAL_OR_UNSCOPED_ENUMERATION_TYPE_P (type2))
	{
	  type2 = ptrdiff_type_node;
	  break;
	}
      return;

/* 18For  every pair of promoted integral types L and R, there exist candi-
     date operator functions of the form
	     LR      operator%(L, R);
	     LR      operator&(L, R);
	     LR      operator^(L, R);
	     LR      operator|(L, R);
	     L       operator<<(L, R);
	     L       operator>>(L, R);
     where LR is the result of the  usual  arithmetic  conversions  between
     types L and R.  */

    case TRUNC_MOD_EXPR:
    case BIT_AND_EXPR:
    case BIT_IOR_EXPR:
    case BIT_XOR_EXPR:
    case LSHIFT_EXPR:
    case RSHIFT_EXPR:
      if (INTEGRAL_OR_UNSCOPED_ENUMERATION_TYPE_P (type1) && INTEGRAL_OR_UNSCOPED_ENUMERATION_TYPE_P (type2))
	break;
      return;

/* 19For  every  triple  L, VQ, R), where L is an arithmetic or enumeration
     type, VQ is either volatile or empty, and R is a  promoted  arithmetic
     type, there exist candidate operator functions of the form
	     VQ L&   operator=(VQ L&, R);
	     VQ L&   operator*=(VQ L&, R);
	     VQ L&   operator/=(VQ L&, R);
	     VQ L&   operator+=(VQ L&, R);
	     VQ L&   operator-=(VQ L&, R);

   20For  every  pair T, VQ), where T is any type and VQ is either volatile
     or empty, there exist candidate operator functions of the form
	     T*VQ&   operator=(T*VQ&, T*);

   21For every pair T, VQ), where T is a pointer to member type and  VQ  is
     either  volatile or empty, there exist candidate operator functions of
     the form
	     VQ T&   operator=(VQ T&, T);

   22For every triple  T,  VQ,  I),  where  T  is  a  cv-qualified  or  cv-
     unqualified  complete object type, VQ is either volatile or empty, and
     I is a promoted integral type, there exist  candidate  operator  func-
     tions of the form
	     T*VQ&   operator+=(T*VQ&, I);
	     T*VQ&   operator-=(T*VQ&, I);

   23For  every  triple  L,  VQ,  R), where L is an integral or enumeration
     type, VQ is either volatile or empty, and R  is  a  promoted  integral
     type, there exist candidate operator functions of the form

	     VQ L&   operator%=(VQ L&, R);
	     VQ L&   operator<<=(VQ L&, R);
	     VQ L&   operator>>=(VQ L&, R);
	     VQ L&   operator&=(VQ L&, R);
	     VQ L&   operator^=(VQ L&, R);
	     VQ L&   operator|=(VQ L&, R);  */

    case MODIFY_EXPR:
      switch (code2)
	{
	case PLUS_EXPR:
	case MINUS_EXPR:
	  if (TYPE_PTROB_P (type1) && INTEGRAL_OR_UNSCOPED_ENUMERATION_TYPE_P (type2))
	    {
	      type2 = ptrdiff_type_node;
	      break;
	    }
	  /* FALLTHRU */
	case MULT_EXPR:
	case TRUNC_DIV_EXPR:
	  if (ARITHMETIC_TYPE_P (type1) && ARITHMETIC_TYPE_P (type2))
	    break;
	  return;

	case TRUNC_MOD_EXPR:
	case BIT_AND_EXPR:
	case BIT_IOR_EXPR:
	case BIT_XOR_EXPR:
	case LSHIFT_EXPR:
	case RSHIFT_EXPR:
	  if (INTEGRAL_OR_UNSCOPED_ENUMERATION_TYPE_P (type1) && INTEGRAL_OR_UNSCOPED_ENUMERATION_TYPE_P (type2))
	    break;
	  return;

	case NOP_EXPR:
	  if (ARITHMETIC_TYPE_P (type1) && ARITHMETIC_TYPE_P (type2))
	    break;
	  if ((TYPE_PTRMEMFUNC_P (type1) && TYPE_PTRMEMFUNC_P (type2))
	      || (TYPE_PTR_P (type1) && TYPE_PTR_P (type2))
	      || (TYPE_PTRDATAMEM_P (type1) && TYPE_PTRDATAMEM_P (type2))
	      || ((TYPE_PTRMEMFUNC_P (type1)
		   || TYPE_PTR_P (type1))
		  && null_ptr_cst_p (args[1])))
	    {
	      type2 = type1;
	      break;
	    }
	  return;

	default:
	  gcc_unreachable ();
	}
      type1 = build_reference_type (type1);
      break;

    case COND_EXPR:
      /* [over.built]

	 For every pair of promoted arithmetic types L and R, there
	 exist candidate operator functions of the form

	 LR operator?(bool, L, R);

	 where LR is the result of the usual arithmetic conversions
	 between types L and R.

	 For every type T, where T is a pointer or pointer-to-member
	 type, there exist candidate operator functions of the form T
	 operator?(bool, T, T);  */

      if (promoted_arithmetic_type_p (type1)
	  && promoted_arithmetic_type_p (type2))
	/* That's OK.  */
	break;

      /* Otherwise, the types should be pointers.  */
      if (!TYPE_PTR_OR_PTRMEM_P (type1) || !TYPE_PTR_OR_PTRMEM_P (type2))
	return;

      /* We don't check that the two types are the same; the logic
	 below will actually create two candidates; one in which both
	 parameter types are TYPE1, and one in which both parameter
	 types are TYPE2.  */
      break;

    case REALPART_EXPR:
    case IMAGPART_EXPR:
      if (ARITHMETIC_TYPE_P (type1))
	break;
      return;
 
    default:
      gcc_unreachable ();
    }

  /* Make sure we don't create builtin candidates with dependent types.  */
  bool u1 = uses_template_parms (type1);
  bool u2 = type2 ? uses_template_parms (type2) : false;
  if (u1 || u2)
    {
      /* Try to recover if one of the types is non-dependent.  But if
	 there's only one type, there's nothing we can do.  */
      if (!type2)
	return;
      /* And we lose if both are dependent.  */
      if (u1 && u2)
	return;
      /* Or if they have different forms.  */
      if (TREE_CODE (type1) != TREE_CODE (type2))
	return;

      if (u1 && !u2)
	type1 = type2;
      else if (u2 && !u1)
	type2 = type1;
    }

  /* If we're dealing with two pointer types or two enumeral types,
     we need candidates for both of them.  */
  if (type2 && !same_type_p (type1, type2)
      && TREE_CODE (type1) == TREE_CODE (type2)
      && (TREE_CODE (type1) == REFERENCE_TYPE
	  || (TYPE_PTR_P (type1) && TYPE_PTR_P (type2))
	  || (TYPE_PTRDATAMEM_P (type1) && TYPE_PTRDATAMEM_P (type2))
	  || TYPE_PTRMEMFUNC_P (type1)
	  || MAYBE_CLASS_TYPE_P (type1)
	  || TREE_CODE (type1) == ENUMERAL_TYPE))
    {
      if (TYPE_PTR_OR_PTRMEM_P (type1))
	{
	  tree cptype = composite_pointer_type (type1, type2,
						error_mark_node,
						error_mark_node,
						CPO_CONVERSION,
						tf_none);
	  if (cptype != error_mark_node)
	    {
	      build_builtin_candidate
		(candidates, fnname, cptype, cptype, args, argtypes,
		 flags, complain);
	      return;
	    }
	}

      build_builtin_candidate
	(candidates, fnname, type1, type1, args, argtypes, flags, complain);
      build_builtin_candidate
	(candidates, fnname, type2, type2, args, argtypes, flags, complain);
      return;
    }

  build_builtin_candidate
    (candidates, fnname, type1, type2, args, argtypes, flags, complain);
}

tree
type_decays_to (tree type)
{
  if (TREE_CODE (type) == ARRAY_TYPE)
    return build_pointer_type (TREE_TYPE (type));
  if (TREE_CODE (type) == FUNCTION_TYPE)
    return build_pointer_type (type);
  return type;
}

/* There are three conditions of builtin candidates:

   1) bool-taking candidates.  These are the same regardless of the input.
   2) pointer-pair taking candidates.  These are generated for each type
      one of the input types converts to.
   3) arithmetic candidates.  According to the standard, we should generate
      all of these, but I'm trying not to...

   Here we generate a superset of the possible candidates for this particular
   case.  That is a subset of the full set the standard defines, plus some
   other cases which the standard disallows. add_builtin_candidate will
   filter out the invalid set.  */

static void
add_builtin_candidates (struct z_candidate **candidates, enum tree_code code,
			enum tree_code code2, tree fnname, tree *args,
			int flags, tsubst_flags_t complain)
{
  int ref1, i;
  int enum_p = 0;
  tree type, argtypes[3], t;
  /* TYPES[i] is the set of possible builtin-operator parameter types
     we will consider for the Ith argument.  */
  vec<tree, va_gc> *types[2];
  unsigned ix;

  for (i = 0; i < 3; ++i)
    {
      if (args[i])
	argtypes[i] = unlowered_expr_type (args[i]);
      else
	argtypes[i] = NULL_TREE;
    }

  switch (code)
    {
/* 4 For every pair T, VQ), where T is an arithmetic or  enumeration  type,
     and  VQ  is  either  volatile or empty, there exist candidate operator
     functions of the form
		 VQ T&   operator++(VQ T&);  */

    case POSTINCREMENT_EXPR:
    case PREINCREMENT_EXPR:
    case POSTDECREMENT_EXPR:
    case PREDECREMENT_EXPR:
    case MODIFY_EXPR:
      ref1 = 1;
      break;

/* 24There also exist candidate operator functions of the form
	     bool    operator!(bool);
	     bool    operator&&(bool, bool);
	     bool    operator||(bool, bool);  */

    case TRUTH_NOT_EXPR:
      build_builtin_candidate
	(candidates, fnname, boolean_type_node,
	 NULL_TREE, args, argtypes, flags, complain);
      return;

    case TRUTH_ORIF_EXPR:
    case TRUTH_ANDIF_EXPR:
      build_builtin_candidate
	(candidates, fnname, boolean_type_node,
	 boolean_type_node, args, argtypes, flags, complain);
      return;

    case ADDR_EXPR:
    case COMPOUND_EXPR:
    case COMPONENT_REF:
      return;

    case COND_EXPR:
    case EQ_EXPR:
    case NE_EXPR:
    case LT_EXPR:
    case LE_EXPR:
    case GT_EXPR:
    case GE_EXPR:
      enum_p = 1;
      /* Fall through.  */

    default:
      ref1 = 0;
    }

  types[0] = make_tree_vector ();
  types[1] = make_tree_vector ();

  for (i = 0; i < 2; ++i)
    {
      if (! args[i])
	;
      else if (MAYBE_CLASS_TYPE_P (argtypes[i]))
	{
	  tree convs;

	  if (i == 0 && code == MODIFY_EXPR && code2 == NOP_EXPR)
	    return;

	  convs = lookup_conversions (argtypes[i]);

	  if (code == COND_EXPR)
	    {
	      if (lvalue_p (args[i]))
		vec_safe_push (types[i], build_reference_type (argtypes[i]));

	      vec_safe_push (types[i], TYPE_MAIN_VARIANT (argtypes[i]));
	    }

	  else if (! convs)
	    return;

	  for (; convs; convs = TREE_CHAIN (convs))
	    {
	      type = TREE_TYPE (convs);

	      if (i == 0 && ref1
		  && (TREE_CODE (type) != REFERENCE_TYPE
		      || CP_TYPE_CONST_P (TREE_TYPE (type))))
		continue;

	      if (code == COND_EXPR && TREE_CODE (type) == REFERENCE_TYPE)
		vec_safe_push (types[i], type);

	      type = non_reference (type);
	      if (i != 0 || ! ref1)
		{
		  type = cv_unqualified (type_decays_to (type));
		  if (enum_p && TREE_CODE (type) == ENUMERAL_TYPE)
		    vec_safe_push (types[i], type);
		  if (INTEGRAL_OR_UNSCOPED_ENUMERATION_TYPE_P (type))
		    type = type_promotes_to (type);
		}

	      if (! vec_member (type, types[i]))
		vec_safe_push (types[i], type);
	    }
	}
      else
	{
	  if (code == COND_EXPR && lvalue_p (args[i]))
	    vec_safe_push (types[i], build_reference_type (argtypes[i]));
	  type = non_reference (argtypes[i]);
	  if (i != 0 || ! ref1)
	    {
	      type = cv_unqualified (type_decays_to (type));
	      if (enum_p && UNSCOPED_ENUM_P (type))
		vec_safe_push (types[i], type);
	      if (INTEGRAL_OR_UNSCOPED_ENUMERATION_TYPE_P (type))
		type = type_promotes_to (type);
	    }
	  vec_safe_push (types[i], type);
	}
    }

  /* Run through the possible parameter types of both arguments,
     creating candidates with those parameter types.  */
  FOR_EACH_VEC_ELT_REVERSE (*(types[0]), ix, t)
    {
      unsigned jx;
      tree u;

      if (!types[1]->is_empty ())
	FOR_EACH_VEC_ELT_REVERSE (*(types[1]), jx, u)
	  add_builtin_candidate
	    (candidates, code, code2, fnname, t,
	     u, args, argtypes, flags, complain);
      else
	add_builtin_candidate
	  (candidates, code, code2, fnname, t,
	   NULL_TREE, args, argtypes, flags, complain);
    }

  release_tree_vector (types[0]);
  release_tree_vector (types[1]);
}


/* If TMPL can be successfully instantiated as indicated by
   EXPLICIT_TARGS and ARGLIST, adds the instantiation to CANDIDATES.

   TMPL is the template.  EXPLICIT_TARGS are any explicit template
   arguments.  ARGLIST is the arguments provided at the call-site.
   This does not change ARGLIST.  The RETURN_TYPE is the desired type
   for conversion operators.  If OBJ is NULL_TREE, FLAGS and CTYPE are
   as for add_function_candidate.  If an OBJ is supplied, FLAGS and
   CTYPE are ignored, and OBJ is as for add_conv_candidate.  */

static struct z_candidate*
add_template_candidate_real (struct z_candidate **candidates, tree tmpl,
			     tree ctype, tree explicit_targs, tree first_arg,
			     const vec<tree, va_gc> *arglist, tree return_type,
			     tree access_path, tree conversion_path,
			     int flags, tree obj, unification_kind_t strict,
			     tsubst_flags_t complain)
{
  int ntparms = DECL_NTPARMS (tmpl);
  tree targs = make_tree_vec (ntparms);
  unsigned int len = vec_safe_length (arglist);
  unsigned int nargs = (first_arg == NULL_TREE ? 0 : 1) + len;
  unsigned int skip_without_in_chrg = 0;
  tree first_arg_without_in_chrg = first_arg;
  tree *args_without_in_chrg;
  unsigned int nargs_without_in_chrg;
  unsigned int ia, ix;
  tree arg;
  struct z_candidate *cand;
  tree fn;
  struct rejection_reason *reason = NULL;
  int errs;

  /* We don't do deduction on the in-charge parameter, the VTT
     parameter or 'this'.  */
  if (DECL_NONSTATIC_MEMBER_FUNCTION_P (tmpl))
    {
      if (first_arg_without_in_chrg != NULL_TREE)
	first_arg_without_in_chrg = NULL_TREE;
      else if (return_type && strict == DEDUCE_CALL)
	/* We're deducing for a call to the result of a template conversion
	   function, so the args don't contain 'this'; leave them alone.  */;
      else
	++skip_without_in_chrg;
    }

  if ((DECL_MAYBE_IN_CHARGE_CONSTRUCTOR_P (tmpl)
       || DECL_BASE_CONSTRUCTOR_P (tmpl))
      && CLASSTYPE_VBASECLASSES (DECL_CONTEXT (tmpl)))
    {
      if (first_arg_without_in_chrg != NULL_TREE)
	first_arg_without_in_chrg = NULL_TREE;
      else
	++skip_without_in_chrg;
    }

  if (len < skip_without_in_chrg)
    return NULL;

  if (DECL_CONSTRUCTOR_P (tmpl) && nargs == 2
      && same_type_ignoring_top_level_qualifiers_p (TREE_TYPE (first_arg),
						    TREE_TYPE ((*arglist)[0])))
    {
      /* 12.8/6 says, "A declaration of a constructor for a class X is
	 ill-formed if its first parameter is of type (optionally cv-qualified)
	 X and either there are no other parameters or else all other
	 parameters have default arguments. A member function template is never
	 instantiated to produce such a constructor signature."

	 So if we're trying to copy an object of the containing class, don't
	 consider a template constructor that has a first parameter type that
	 is just a template parameter, as we would deduce a signature that we
	 would then reject in the code below.  */
      if (tree firstparm = FUNCTION_FIRST_USER_PARMTYPE (tmpl))
	{
	  firstparm = TREE_VALUE (firstparm);
	  if (PACK_EXPANSION_P (firstparm))
	    firstparm = PACK_EXPANSION_PATTERN (firstparm);
	  if (TREE_CODE (firstparm) == TEMPLATE_TYPE_PARM)
	    {
	      gcc_assert (!explicit_targs);
	      reason = invalid_copy_with_fn_template_rejection ();
	      goto fail;
	    }
	}
    }

  nargs_without_in_chrg = ((first_arg_without_in_chrg != NULL_TREE ? 1 : 0)
			   + (len - skip_without_in_chrg));
  args_without_in_chrg = XALLOCAVEC (tree, nargs_without_in_chrg);
  ia = 0;
  if (first_arg_without_in_chrg != NULL_TREE)
    {
      args_without_in_chrg[ia] = first_arg_without_in_chrg;
      ++ia;
    }
  for (ix = skip_without_in_chrg;
       vec_safe_iterate (arglist, ix, &arg);
       ++ix)
    {
      args_without_in_chrg[ia] = arg;
      ++ia;
    }
  gcc_assert (ia == nargs_without_in_chrg);

  errs = errorcount+sorrycount;
  fn = fn_type_unification (tmpl, explicit_targs, targs,
			    args_without_in_chrg,
			    nargs_without_in_chrg,
			    return_type, strict, flags, false,
			    complain & tf_decltype);

  if (fn == error_mark_node)
    {
      /* Don't repeat unification later if it already resulted in errors.  */
      if (errorcount+sorrycount == errs)
	reason = template_unification_rejection (tmpl, explicit_targs,
						 targs, args_without_in_chrg,
						 nargs_without_in_chrg,
						 return_type, strict, flags);
      else
	reason = template_unification_error_rejection ();
      goto fail;
    }

  if (DECL_CONSTRUCTOR_P (fn) && nargs == 2)
    {
      tree arg_types = FUNCTION_FIRST_USER_PARMTYPE (fn);
      if (arg_types && same_type_p (TYPE_MAIN_VARIANT (TREE_VALUE (arg_types)),
				    ctype))
	{
	  /* We're trying to produce a constructor with a prohibited signature,
	     as discussed above; handle here any cases we didn't catch then,
	     such as X(X<T>).  */
	  reason = invalid_copy_with_fn_template_rejection ();
	  goto fail;
	}
    }

  if (obj != NULL_TREE)
    /* Aha, this is a conversion function.  */
    cand = add_conv_candidate (candidates, fn, obj, arglist,
			       access_path, conversion_path, complain);
  else
    cand = add_function_candidate (candidates, fn, ctype,
				   first_arg, arglist, access_path,
				   conversion_path, flags, complain);
  if (DECL_TI_TEMPLATE (fn) != tmpl)
    /* This situation can occur if a member template of a template
       class is specialized.  Then, instantiate_template might return
       an instantiation of the specialization, in which case the
       DECL_TI_TEMPLATE field will point at the original
       specialization.  For example:

	 template <class T> struct S { template <class U> void f(U);
				       template <> void f(int) {}; };
	 S<double> sd;
	 sd.f(3);

       Here, TMPL will be template <class U> S<double>::f(U).
       And, instantiate template will give us the specialization
       template <> S<double>::f(int).  But, the DECL_TI_TEMPLATE field
       for this will point at template <class T> template <> S<T>::f(int),
       so that we can find the definition.  For the purposes of
       overload resolution, however, we want the original TMPL.  */
    cand->template_decl = build_template_info (tmpl, targs);
  else
    cand->template_decl = DECL_TEMPLATE_INFO (fn);
  cand->explicit_targs = explicit_targs;

  return cand;
 fail:
  return add_candidate (candidates, tmpl, first_arg, arglist, nargs, NULL,
			access_path, conversion_path, 0, reason, flags);
}


static struct z_candidate *
add_template_candidate (struct z_candidate **candidates, tree tmpl, tree ctype,
			tree explicit_targs, tree first_arg,
			const vec<tree, va_gc> *arglist, tree return_type,
			tree access_path, tree conversion_path, int flags,
			unification_kind_t strict, tsubst_flags_t complain)
{
  return
    add_template_candidate_real (candidates, tmpl, ctype,
				 explicit_targs, first_arg, arglist,
				 return_type, access_path, conversion_path,
				 flags, NULL_TREE, strict, complain);
}

/* Create an overload candidate for the conversion function template TMPL,
   returning RETURN_TYPE, which will be invoked for expression OBJ to produce a
   pointer-to-function which will in turn be called with the argument list
   ARGLIST, and add it to CANDIDATES.  This does not change ARGLIST.  FLAGS is
   passed on to implicit_conversion.  */

static struct z_candidate *
add_template_conv_candidate (struct z_candidate **candidates, tree tmpl,
			     tree obj,
			     const vec<tree, va_gc> *arglist,
			     tree return_type, tree access_path,
			     tree conversion_path, tsubst_flags_t complain)
{
  /* Making this work broke PR 71117, so until the committee resolves core
     issue 2189, let's disable this candidate if there are any viable call
     operators.  */
  if (any_strictly_viable (*candidates))
    return NULL;

  return
    add_template_candidate_real (candidates, tmpl, NULL_TREE, NULL_TREE,
				 NULL_TREE, arglist, return_type, access_path,
				 conversion_path, 0, obj, DEDUCE_CALL,
				 complain);
}

/* The CANDS are the set of candidates that were considered for
   overload resolution.  Return the set of viable candidates, or CANDS
   if none are viable.  If any of the candidates were viable, set
   *ANY_VIABLE_P to true.  STRICT_P is true if a candidate should be
   considered viable only if it is strictly viable.  */

static struct z_candidate*
splice_viable (struct z_candidate *cands,
	       bool strict_p,
	       bool *any_viable_p)
{
  struct z_candidate *viable;
  struct z_candidate **last_viable;
  struct z_candidate **cand;
  bool found_strictly_viable = false;

  /* Be strict inside templates, since build_over_call won't actually
     do the conversions to get pedwarns.  */
  if (processing_template_decl)
    strict_p = true;

  viable = NULL;
  last_viable = &viable;
  *any_viable_p = false;

  cand = &cands;
  while (*cand)
    {
      struct z_candidate *c = *cand;
      if (!strict_p
	  && (c->viable == 1 || TREE_CODE (c->fn) == TEMPLATE_DECL))
	{
	  /* Be strict in the presence of a viable candidate.  Also if
	     there are template candidates, so that we get deduction errors
	     for them instead of silently preferring a bad conversion.  */
	  strict_p = true;
	  if (viable && !found_strictly_viable)
	    {
	      /* Put any spliced near matches back onto the main list so
		 that we see them if there is no strict match.  */
	      *any_viable_p = false;
	      *last_viable = cands;
	      cands = viable;
	      viable = NULL;
	      last_viable = &viable;
	    }
	}

      if (strict_p ? c->viable == 1 : c->viable)
	{
	  *last_viable = c;
	  *cand = c->next;
	  c->next = NULL;
	  last_viable = &c->next;
	  *any_viable_p = true;
	  if (c->viable == 1)
	    found_strictly_viable = true;
	}
      else
	cand = &c->next;
    }

  return viable ? viable : cands;
}

static bool
any_strictly_viable (struct z_candidate *cands)
{
  for (; cands; cands = cands->next)
    if (cands->viable == 1)
      return true;
  return false;
}

/* OBJ is being used in an expression like "OBJ.f (...)".  In other
   words, it is about to become the "this" pointer for a member
   function call.  Take the address of the object.  */

static tree
build_this (tree obj)
{
  /* In a template, we are only concerned about the type of the
     expression, so we can take a shortcut.  */
  if (processing_template_decl)
    return build_address (obj);

  return cp_build_addr_expr (obj, tf_warning_or_error);
}

/* Returns true iff functions are equivalent. Equivalent functions are
   not '==' only if one is a function-local extern function or if
   both are extern "C".  */

static inline int
equal_functions (tree fn1, tree fn2)
{
  if (TREE_CODE (fn1) != TREE_CODE (fn2))
    return 0;
  if (TREE_CODE (fn1) == TEMPLATE_DECL)
    return fn1 == fn2;
  if (DECL_LOCAL_FUNCTION_P (fn1) || DECL_LOCAL_FUNCTION_P (fn2)
      || DECL_EXTERN_C_FUNCTION_P (fn1))
    return decls_match (fn1, fn2);
  return fn1 == fn2;
}

/* Print information about a candidate being rejected due to INFO.  */

static void
print_conversion_rejection (location_t loc, struct conversion_info *info)
{
  tree from = info->from;
  if (!TYPE_P (from))
    from = lvalue_type (from);
  if (info->n_arg == -1)
    {
      /* Conversion of implicit `this' argument failed.  */
      if (!TYPE_P (info->from))
	/* A bad conversion for 'this' must be discarding cv-quals.  */
	inform (loc, "  passing %qT as %<this%> "
		"argument discards qualifiers",
		from);
      else
	inform (loc, "  no known conversion for implicit "
		"%<this%> parameter from %qT to %qT",
		from, info->to_type);
    }
  else if (!TYPE_P (info->from))
    {
      if (info->n_arg >= 0)
	inform (loc, "  conversion of argument %d would be ill-formed:",
		info->n_arg + 1);
      perform_implicit_conversion (info->to_type, info->from,
				   tf_warning_or_error);
    }
  else if (info->n_arg == -2)
    /* Conversion of conversion function return value failed.  */
    inform (loc, "  no known conversion from %qT to %qT",
	    from, info->to_type);
  else
    inform (loc, "  no known conversion for argument %d from %qT to %qT",
	    info->n_arg + 1, from, info->to_type);
}

/* Print information about a candidate with WANT parameters and we found
   HAVE.  */

static void
print_arity_information (location_t loc, unsigned int have, unsigned int want)
{
  inform_n (loc, want,
	    "  candidate expects %d argument, %d provided",
	    "  candidate expects %d arguments, %d provided",
	    want, have);
}

/* Print information about one overload candidate CANDIDATE.  MSGSTR
   is the text to print before the candidate itself.

   NOTE: Unlike most diagnostic functions in GCC, MSGSTR is expected
   to have been run through gettext by the caller.  This wart makes
   life simpler in print_z_candidates and for the translators.  */

static void
print_z_candidate (location_t loc, const char *msgstr,
		   struct z_candidate *candidate)
{
  const char *msg = (msgstr == NULL
		     ? ""
		     : ACONCAT ((msgstr, " ", NULL)));
  tree fn = candidate->fn;
  if (flag_new_inheriting_ctors)
    fn = strip_inheriting_ctors (fn);
  location_t cloc = location_of (fn);

  if (identifier_p (fn))
    {
      cloc = loc;
      if (candidate->num_convs == 3)
	inform (cloc, "%s%<%D(%T, %T, %T)%> <built-in>", msg, fn,
		candidate->convs[0]->type,
		candidate->convs[1]->type,
		candidate->convs[2]->type);
      else if (candidate->num_convs == 2)
	inform (cloc, "%s%<%D(%T, %T)%> <built-in>", msg, fn,
		candidate->convs[0]->type,
		candidate->convs[1]->type);
      else
	inform (cloc, "%s%<%D(%T)%> <built-in>", msg, fn,
		candidate->convs[0]->type);
    }
  else if (TYPE_P (fn))
    inform (cloc, "%s%qT <conversion>", msg, fn);
  else if (candidate->viable == -1)
    inform (cloc, "%s%#qD <near match>", msg, fn);
  else if (DECL_DELETED_FN (fn))
    inform (cloc, "%s%#qD <deleted>", msg, fn);
  else
    inform (cloc, "%s%#qD", msg, fn);
  if (fn != candidate->fn)
    {
      cloc = location_of (candidate->fn);
      inform (cloc, "  inherited here");
    }
  /* Give the user some information about why this candidate failed.  */
  if (candidate->reason != NULL)
    {
      struct rejection_reason *r = candidate->reason;

      switch (r->code)
	{
	case rr_arity:
	  print_arity_information (cloc, r->u.arity.actual,
				   r->u.arity.expected);
	  break;
	case rr_arg_conversion:
	  print_conversion_rejection (cloc, &r->u.conversion);
	  break;
	case rr_bad_arg_conversion:
	  print_conversion_rejection (cloc, &r->u.bad_conversion);
	  break;
	case rr_explicit_conversion:
	  inform (cloc, "  return type %qT of explicit conversion function "
		  "cannot be converted to %qT with a qualification "
		  "conversion", r->u.conversion.from,
		  r->u.conversion.to_type);
	  break;
	case rr_template_conversion:
	  inform (cloc, "  conversion from return type %qT of template "
		  "conversion function specialization to %qT is not an "
		  "exact match", r->u.conversion.from,
		  r->u.conversion.to_type);
	  break;
	case rr_template_unification:
	  /* We use template_unification_error_rejection if unification caused
	     actual non-SFINAE errors, in which case we don't need to repeat
	     them here.  */
	  if (r->u.template_unification.tmpl == NULL_TREE)
	    {
	      inform (cloc, "  substitution of deduced template arguments "
		      "resulted in errors seen above");
	      break;
	    }
	  /* Re-run template unification with diagnostics.  */
	  inform (cloc, "  template argument deduction/substitution failed:");
	  fn_type_unification (r->u.template_unification.tmpl,
			       r->u.template_unification.explicit_targs,
			       (make_tree_vec
				(r->u.template_unification.num_targs)),
			       r->u.template_unification.args,
			       r->u.template_unification.nargs,
			       r->u.template_unification.return_type,
			       r->u.template_unification.strict,
			       r->u.template_unification.flags,
			       true, false);
	  break;
	case rr_invalid_copy:
	  inform (cloc,
		  "  a constructor taking a single argument of its own "
		  "class type is invalid");
	  break;
	case rr_constraint_failure:
	  {
	    tree tmpl = r->u.template_instantiation.tmpl;
	    tree args = r->u.template_instantiation.targs;
	    diagnose_constraints (cloc, tmpl, args);
	  }
	  break;
	case rr_inherited_ctor:
	  inform (cloc, "  an inherited constructor is not a candidate for "
		  "initialization from an expression of the same or derived "
		  "type");
	  break;
	case rr_none:
	default:
	  /* This candidate didn't have any issues or we failed to
	     handle a particular code.  Either way...  */
	  gcc_unreachable ();
	}
    }
}

static void
print_z_candidates (location_t loc, struct z_candidate *candidates)
{
  struct z_candidate *cand1;
  struct z_candidate **cand2;

  if (!candidates)
    return;

  /* Remove non-viable deleted candidates.  */
  cand1 = candidates;
  for (cand2 = &cand1; *cand2; )
    {
      if (TREE_CODE ((*cand2)->fn) == FUNCTION_DECL
	  && !(*cand2)->viable
	  && DECL_DELETED_FN ((*cand2)->fn))
	*cand2 = (*cand2)->next;
      else
	cand2 = &(*cand2)->next;
    }
  /* ...if there are any non-deleted ones.  */
  if (cand1)
    candidates = cand1;

  /* There may be duplicates in the set of candidates.  We put off
     checking this condition as long as possible, since we have no way
     to eliminate duplicates from a set of functions in less than n^2
     time.  Now we are about to emit an error message, so it is more
     permissible to go slowly.  */
  for (cand1 = candidates; cand1; cand1 = cand1->next)
    {
      tree fn = cand1->fn;
      /* Skip builtin candidates and conversion functions.  */
      if (!DECL_P (fn))
	continue;
      cand2 = &cand1->next;
      while (*cand2)
	{
	  if (DECL_P ((*cand2)->fn)
	      && equal_functions (fn, (*cand2)->fn))
	    *cand2 = (*cand2)->next;
	  else
	    cand2 = &(*cand2)->next;
	}
    }

  for (; candidates; candidates = candidates->next)
    print_z_candidate (loc, "candidate:", candidates);
}

/* USER_SEQ is a user-defined conversion sequence, beginning with a
   USER_CONV.  STD_SEQ is the standard conversion sequence applied to
   the result of the conversion function to convert it to the final
   desired type.  Merge the two sequences into a single sequence,
   and return the merged sequence.  */

static conversion *
merge_conversion_sequences (conversion *user_seq, conversion *std_seq)
{
  conversion **t;
  bool bad = user_seq->bad_p;

  gcc_assert (user_seq->kind == ck_user);

  /* Find the end of the second conversion sequence.  */
  for (t = &std_seq; (*t)->kind != ck_identity; t = &((*t)->u.next))
    {
      /* The entire sequence is a user-conversion sequence.  */
      (*t)->user_conv_p = true;
      if (bad)
	(*t)->bad_p = true;
    }

  /* Replace the identity conversion with the user conversion
     sequence.  */
  *t = user_seq;

  return std_seq;
}

/* Handle overload resolution for initializing an object of class type from
   an initializer list.  First we look for a suitable constructor that
   takes a std::initializer_list; if we don't find one, we then look for a
   non-list constructor.

   Parameters are as for add_candidates, except that the arguments are in
   the form of a CONSTRUCTOR (the initializer list) rather than a vector, and
   the RETURN_TYPE parameter is replaced by TOTYPE, the desired type.  */

static void
add_list_candidates (tree fns, tree first_arg,
		     const vec<tree, va_gc> *args, tree totype,
		     tree explicit_targs, bool template_only,
		     tree conversion_path, tree access_path,
		     int flags,
		     struct z_candidate **candidates,
		     tsubst_flags_t complain)
{
  gcc_assert (*candidates == NULL);

  /* We're looking for a ctor for list-initialization.  */
  flags |= LOOKUP_LIST_INIT_CTOR;
  /* And we don't allow narrowing conversions.  We also use this flag to
     avoid the copy constructor call for copy-list-initialization.  */
  flags |= LOOKUP_NO_NARROWING;

  unsigned nart = num_artificial_parms_for (OVL_FIRST (fns)) - 1;
  tree init_list = (*args)[nart];

  /* Always use the default constructor if the list is empty (DR 990).  */
  if (CONSTRUCTOR_NELTS (init_list) == 0
      && TYPE_HAS_DEFAULT_CONSTRUCTOR (totype))
    ;
  /* If the class has a list ctor, try passing the list as a single
     argument first, but only consider list ctors.  */
  else if (TYPE_HAS_LIST_CTOR (totype))
    {
      flags |= LOOKUP_LIST_ONLY;
      add_candidates (fns, first_arg, args, NULL_TREE,
		      explicit_targs, template_only, conversion_path,
		      access_path, flags, candidates, complain);
      if (any_strictly_viable (*candidates))
	return;
    }

  /* Expand the CONSTRUCTOR into a new argument vec.  */
  vec<tree, va_gc> *new_args;
  vec_alloc (new_args, nart + CONSTRUCTOR_NELTS (init_list));
  for (unsigned i = 0; i < nart; ++i)
    new_args->quick_push ((*args)[i]);
  for (unsigned i = 0; i < CONSTRUCTOR_NELTS (init_list); ++i)
    new_args->quick_push (CONSTRUCTOR_ELT (init_list, i)->value);

  /* We aren't looking for list-ctors anymore.  */
  flags &= ~LOOKUP_LIST_ONLY;
  /* We allow more user-defined conversions within an init-list.  */
  flags &= ~LOOKUP_NO_CONVERSION;

  add_candidates (fns, first_arg, new_args, NULL_TREE,
		  explicit_targs, template_only, conversion_path,
		  access_path, flags, candidates, complain);
}

/* Returns the best overload candidate to perform the requested
   conversion.  This function is used for three the overloading situations
   described in [over.match.copy], [over.match.conv], and [over.match.ref].
   If TOTYPE is a REFERENCE_TYPE, we're trying to find a direct binding as
   per [dcl.init.ref], so we ignore temporary bindings.  */

static struct z_candidate *
build_user_type_conversion_1 (tree totype, tree expr, int flags,
			      tsubst_flags_t complain)
{
  struct z_candidate *candidates, *cand;
  tree fromtype;
  tree ctors = NULL_TREE;
  tree conv_fns = NULL_TREE;
  conversion *conv = NULL;
  tree first_arg = NULL_TREE;
  vec<tree, va_gc> *args = NULL;
  bool any_viable_p;
  int convflags;

  if (!expr)
    return NULL;

  fromtype = TREE_TYPE (expr);

  /* We represent conversion within a hierarchy using RVALUE_CONV and
     BASE_CONV, as specified by [over.best.ics]; these become plain
     constructor calls, as specified in [dcl.init].  */
  gcc_assert (!MAYBE_CLASS_TYPE_P (fromtype) || !MAYBE_CLASS_TYPE_P (totype)
	      || !DERIVED_FROM_P (totype, fromtype));

  if (MAYBE_CLASS_TYPE_P (totype))
    /* Use lookup_fnfields_slot instead of lookup_fnfields to avoid
       creating a garbage BASELINK; constructors can't be inherited.  */
    ctors = lookup_fnfields_slot (totype, complete_ctor_identifier);

  /* FIXME P0135 doesn't say what to do in C++17 about list-initialization from
     a single element.  For now, let's handle constructors as before and also
     consider conversion operators from the element.  */
  if (cxx_dialect >= cxx1z
      && BRACE_ENCLOSED_INITIALIZER_P (expr)
      && CONSTRUCTOR_NELTS (expr) == 1)
    fromtype = TREE_TYPE (CONSTRUCTOR_ELT (expr, 0)->value);

  if (MAYBE_CLASS_TYPE_P (fromtype))
    {
      tree to_nonref = non_reference (totype);
      if (same_type_ignoring_top_level_qualifiers_p (to_nonref, fromtype) ||
	  (CLASS_TYPE_P (to_nonref) && CLASS_TYPE_P (fromtype)
	   && DERIVED_FROM_P (to_nonref, fromtype)))
	{
	  /* [class.conv.fct] A conversion function is never used to
	     convert a (possibly cv-qualified) object to the (possibly
	     cv-qualified) same object type (or a reference to it), to a
	     (possibly cv-qualified) base class of that type (or a
	     reference to it)...  */
	}
      else
	conv_fns = lookup_conversions (fromtype);
    }

  candidates = 0;
  flags |= LOOKUP_NO_CONVERSION;
  if (BRACE_ENCLOSED_INITIALIZER_P (expr))
    flags |= LOOKUP_NO_NARROWING;

  /* It's OK to bind a temporary for converting constructor arguments, but
     not in converting the return value of a conversion operator.  */
  convflags = ((flags & LOOKUP_NO_TEMP_BIND) | LOOKUP_NO_CONVERSION
	       | (flags & LOOKUP_NO_NARROWING));
  flags &= ~LOOKUP_NO_TEMP_BIND;

  if (ctors)
    {
      int ctorflags = flags;

      first_arg = build_dummy_object (totype);

      /* We should never try to call the abstract or base constructor
	 from here.  */
      gcc_assert (!DECL_HAS_IN_CHARGE_PARM_P (OVL_FIRST (ctors))
		  && !DECL_HAS_VTT_PARM_P (OVL_FIRST (ctors)));

      args = make_tree_vector_single (expr);
      if (BRACE_ENCLOSED_INITIALIZER_P (expr))
	{
	  /* List-initialization.  */
	  add_list_candidates (ctors, first_arg, args, totype, NULL_TREE,
			       false, TYPE_BINFO (totype), TYPE_BINFO (totype),
			       ctorflags, &candidates, complain);
	}
      else
	{
	  add_candidates (ctors, first_arg, args, NULL_TREE, NULL_TREE, false,
			  TYPE_BINFO (totype), TYPE_BINFO (totype),
			  ctorflags, &candidates, complain);
	}

      for (cand = candidates; cand; cand = cand->next)
	{
	  cand->second_conv = build_identity_conv (totype, NULL_TREE);

	  /* If totype isn't a reference, and LOOKUP_NO_TEMP_BIND isn't
	     set, then this is copy-initialization.  In that case, "The
	     result of the call is then used to direct-initialize the
	     object that is the destination of the copy-initialization."
	     [dcl.init]

	     We represent this in the conversion sequence with an
	     rvalue conversion, which means a constructor call.  */
	  if (TREE_CODE (totype) != REFERENCE_TYPE
	      && !(convflags & LOOKUP_NO_TEMP_BIND))
	    cand->second_conv
	      = build_conv (ck_rvalue, totype, cand->second_conv);
	}
    }

  if (conv_fns)
    {
      if (BRACE_ENCLOSED_INITIALIZER_P (expr))
	/* FIXME see above about C++17.  */
	first_arg = CONSTRUCTOR_ELT (expr, 0)->value;
      else
	first_arg = expr;
    }

  for (; conv_fns; conv_fns = TREE_CHAIN (conv_fns))
    {
      tree conversion_path = TREE_PURPOSE (conv_fns);
      struct z_candidate *old_candidates;

      /* If we are called to convert to a reference type, we are trying to
	 find a direct binding, so don't even consider temporaries.  If
	 we don't find a direct binding, the caller will try again to
	 look for a temporary binding.  */
      if (TREE_CODE (totype) == REFERENCE_TYPE)
	convflags |= LOOKUP_NO_TEMP_BIND;

      old_candidates = candidates;
      add_candidates (TREE_VALUE (conv_fns), first_arg, NULL, totype,
		      NULL_TREE, false,
		      conversion_path, TYPE_BINFO (fromtype),
		      flags, &candidates, complain);

      for (cand = candidates; cand != old_candidates; cand = cand->next)
	{
	  tree rettype = TREE_TYPE (TREE_TYPE (cand->fn));
	  conversion *ics
	    = implicit_conversion (totype,
				   rettype,
				   0,
				   /*c_cast_p=*/false, convflags,
				   complain);

	  /* If LOOKUP_NO_TEMP_BIND isn't set, then this is
	     copy-initialization.  In that case, "The result of the
	     call is then used to direct-initialize the object that is
	     the destination of the copy-initialization."  [dcl.init]

	     We represent this in the conversion sequence with an
	     rvalue conversion, which means a constructor call.  But
	     don't add a second rvalue conversion if there's already
	     one there.  Which there really shouldn't be, but it's
	     harmless since we'd add it here anyway. */
	  if (ics && MAYBE_CLASS_TYPE_P (totype) && ics->kind != ck_rvalue
	      && !(convflags & LOOKUP_NO_TEMP_BIND))
	    ics = build_conv (ck_rvalue, totype, ics);

	  cand->second_conv = ics;

	  if (!ics)
	    {
	      cand->viable = 0;
	      cand->reason = arg_conversion_rejection (NULL_TREE, -2,
						       rettype, totype);
	    }
	  else if (DECL_NONCONVERTING_P (cand->fn)
		   && ics->rank > cr_exact)
	    {
	      /* 13.3.1.5: For direct-initialization, those explicit
		 conversion functions that are not hidden within S and
		 yield type T or a type that can be converted to type T
		 with a qualification conversion (4.4) are also candidate
		 functions.  */
	      /* 13.3.1.6 doesn't have a parallel restriction, but it should;
		 I've raised this issue with the committee. --jason 9/2011 */
	      cand->viable = -1;
	      cand->reason = explicit_conversion_rejection (rettype, totype);
	    }
	  else if (cand->viable == 1 && ics->bad_p)
	    {
	      cand->viable = -1;
	      cand->reason
		= bad_arg_conversion_rejection (NULL_TREE, -2,
						rettype, totype);
	    }
	  else if (primary_template_instantiation_p (cand->fn)
		   && ics->rank > cr_exact)
	    {
	      /* 13.3.3.1.2: If the user-defined conversion is specified by
		 a specialization of a conversion function template, the
		 second standard conversion sequence shall have exact match
		 rank.  */
	      cand->viable = -1;
	      cand->reason = template_conversion_rejection (rettype, totype);
	    }
	}
    }

  candidates = splice_viable (candidates, false, &any_viable_p);
  if (!any_viable_p)
    {
      if (args)
	release_tree_vector (args);
      return NULL;
    }

  cand = tourney (candidates, complain);
  if (cand == 0)
    {
      if (complain & tf_error)
	{
	  error ("conversion from %qT to %qT is ambiguous",
		 fromtype, totype);
	  print_z_candidates (location_of (expr), candidates);
	}

      cand = candidates;	/* any one will do */
      cand->second_conv = build_ambiguous_conv (totype, expr);
      cand->second_conv->user_conv_p = true;
      if (!any_strictly_viable (candidates))
	cand->second_conv->bad_p = true;
      /* If there are viable candidates, don't set ICS_BAD_FLAG; an
	 ambiguous conversion is no worse than another user-defined
	 conversion.  */

      return cand;
    }

  tree convtype;
  if (!DECL_CONSTRUCTOR_P (cand->fn))
    convtype = non_reference (TREE_TYPE (TREE_TYPE (cand->fn)));
  else if (cand->second_conv->kind == ck_rvalue)
    /* DR 5: [in the first step of copy-initialization]...if the function
       is a constructor, the call initializes a temporary of the
       cv-unqualified version of the destination type. */
    convtype = cv_unqualified (totype);
  else
    convtype = totype;
  /* Build the user conversion sequence.  */
  conv = build_conv
    (ck_user,
     convtype,
     build_identity_conv (TREE_TYPE (expr), expr));
  conv->cand = cand;
  if (cand->viable == -1)
    conv->bad_p = true;

  /* Remember that this was a list-initialization.  */
  if (flags & LOOKUP_NO_NARROWING)
    conv->check_narrowing = true;

  /* Combine it with the second conversion sequence.  */
  cand->second_conv = merge_conversion_sequences (conv,
						  cand->second_conv);

  return cand;
}

/* Wrapper for above. */

tree
build_user_type_conversion (tree totype, tree expr, int flags,
			    tsubst_flags_t complain)
{
  struct z_candidate *cand;
  tree ret;

  bool subtime = timevar_cond_start (TV_OVERLOAD);
  cand = build_user_type_conversion_1 (totype, expr, flags, complain);

  if (cand)
    {
      if (cand->second_conv->kind == ck_ambig)
	ret = error_mark_node;
      else
        {
          expr = convert_like (cand->second_conv, expr, complain);
          ret = convert_from_reference (expr);
        }
    }
  else
    ret = NULL_TREE;

  timevar_cond_stop (TV_OVERLOAD, subtime);
  return ret;
}

/* Subroutine of convert_nontype_argument.

   EXPR is an argument for a template non-type parameter of integral or
   enumeration type.  Do any necessary conversions (that are permitted for
   non-type arguments) to convert it to the parameter type.

   If conversion is successful, returns the converted expression;
   otherwise, returns error_mark_node.  */

tree
build_integral_nontype_arg_conv (tree type, tree expr, tsubst_flags_t complain)
{
  conversion *conv;
  void *p;
  tree t;
  location_t loc = EXPR_LOC_OR_LOC (expr, input_location);

  if (error_operand_p (expr))
    return error_mark_node;

  gcc_assert (INTEGRAL_OR_ENUMERATION_TYPE_P (type));

  /* Get the high-water mark for the CONVERSION_OBSTACK.  */
  p = conversion_obstack_alloc (0);

  conv = implicit_conversion (type, TREE_TYPE (expr), expr,
			      /*c_cast_p=*/false,
			      LOOKUP_IMPLICIT, complain);

  /* for a non-type template-parameter of integral or
     enumeration type, integral promotions (4.5) and integral
     conversions (4.7) are applied.  */
  /* It should be sufficient to check the outermost conversion step, since
     there are no qualification conversions to integer type.  */
  if (conv)
    switch (conv->kind)
      {
	/* A conversion function is OK.  If it isn't constexpr, we'll
	   complain later that the argument isn't constant.  */
      case ck_user:
	/* The lvalue-to-rvalue conversion is OK.  */
      case ck_rvalue:
      case ck_identity:
	break;

      case ck_std:
	t = next_conversion (conv)->type;
	if (INTEGRAL_OR_ENUMERATION_TYPE_P (t))
	  break;

	if (complain & tf_error)
	  error_at (loc, "conversion from %qT to %qT not considered for "
		    "non-type template argument", t, type);
	/* fall through.  */

      default:
	conv = NULL;
	break;
      }

  if (conv)
    expr = convert_like (conv, expr, complain);
  else
    expr = error_mark_node;

  /* Free all the conversions we allocated.  */
  obstack_free (&conversion_obstack, p);

  return expr;
}

/* Do any initial processing on the arguments to a function call.  */

static vec<tree, va_gc> *
resolve_args (vec<tree, va_gc> *args, tsubst_flags_t complain)
{
  unsigned int ix;
  tree arg;

  FOR_EACH_VEC_SAFE_ELT (args, ix, arg)
    {
      if (error_operand_p (arg))
	return NULL;
      else if (VOID_TYPE_P (TREE_TYPE (arg)))
	{
	  if (complain & tf_error)
	    error ("invalid use of void expression");
	  return NULL;
	}
      else if (invalid_nonstatic_memfn_p (input_location, arg, complain))
	return NULL;
    }
  return args;
}

/* Perform overload resolution on FN, which is called with the ARGS.

   Return the candidate function selected by overload resolution, or
   NULL if the event that overload resolution failed.  In the case
   that overload resolution fails, *CANDIDATES will be the set of
   candidates considered, and ANY_VIABLE_P will be set to true or
   false to indicate whether or not any of the candidates were
   viable.

   The ARGS should already have gone through RESOLVE_ARGS before this
   function is called.  */

static struct z_candidate *
perform_overload_resolution (tree fn,
			     const vec<tree, va_gc> *args,
			     struct z_candidate **candidates,
			     bool *any_viable_p, tsubst_flags_t complain)
{
  struct z_candidate *cand;
  tree explicit_targs;
  int template_only;

  bool subtime = timevar_cond_start (TV_OVERLOAD);

  explicit_targs = NULL_TREE;
  template_only = 0;

  *candidates = NULL;
  *any_viable_p = true;

  /* Check FN.  */
  gcc_assert (TREE_CODE (fn) == FUNCTION_DECL
	      || TREE_CODE (fn) == TEMPLATE_DECL
	      || TREE_CODE (fn) == OVERLOAD
	      || TREE_CODE (fn) == TEMPLATE_ID_EXPR);

  if (TREE_CODE (fn) == TEMPLATE_ID_EXPR)
    {
      explicit_targs = TREE_OPERAND (fn, 1);
      fn = TREE_OPERAND (fn, 0);
      template_only = 1;
    }

  /* Add the various candidate functions.  */
  add_candidates (fn, NULL_TREE, args, NULL_TREE,
		  explicit_targs, template_only,
		  /*conversion_path=*/NULL_TREE,
		  /*access_path=*/NULL_TREE,
		  LOOKUP_NORMAL,
		  candidates, complain);

  *candidates = splice_viable (*candidates, false, any_viable_p);
  if (*any_viable_p)
    cand = tourney (*candidates, complain);
  else
    cand = NULL;

  timevar_cond_stop (TV_OVERLOAD, subtime);
  return cand;
}

/* Print an error message about being unable to build a call to FN with
   ARGS.  ANY_VIABLE_P indicates whether any candidate functions could
   be located; CANDIDATES is a possibly empty list of such
   functions.  */

static void
print_error_for_call_failure (tree fn, vec<tree, va_gc> *args,
			      struct z_candidate *candidates)
{
  tree targs = NULL_TREE;
  if (TREE_CODE (fn) == TEMPLATE_ID_EXPR)
    {
      targs = TREE_OPERAND (fn, 1);
      fn = TREE_OPERAND (fn, 0);
    }
  tree name = OVL_NAME (fn);
  location_t loc = location_of (name);
  if (targs)
    name = lookup_template_function (name, targs);

  if (!any_strictly_viable (candidates))
    error_at (loc, "no matching function for call to %<%D(%A)%>",
	      name, build_tree_list_vec (args));
  else
    error_at (loc, "call of overloaded %<%D(%A)%> is ambiguous",
	      name, build_tree_list_vec (args));
  if (candidates)
    print_z_candidates (loc, candidates);
}

/* Return an expression for a call to FN (a namespace-scope function,
   or a static member function) with the ARGS.  This may change
   ARGS.  */

tree
build_new_function_call (tree fn, vec<tree, va_gc> **args,
			 tsubst_flags_t complain)
{
  struct z_candidate *candidates, *cand;
  bool any_viable_p;
  void *p;
  tree result;

  if (args != NULL && *args != NULL)
    {
      *args = resolve_args (*args, complain);
      if (*args == NULL)
	return error_mark_node;
    }

  if (flag_tm)
    tm_malloc_replacement (fn);

  /* Get the high-water mark for the CONVERSION_OBSTACK.  */
  p = conversion_obstack_alloc (0);

  cand = perform_overload_resolution (fn, *args, &candidates, &any_viable_p,
				      complain);

  if (!cand)
    {
      if (complain & tf_error)
	{
	  // If there is a single (non-viable) function candidate,
	  // let the error be diagnosed by cp_build_function_call_vec.
	  if (!any_viable_p && candidates && ! candidates->next
	      && (TREE_CODE (candidates->fn) == FUNCTION_DECL))
	    return cp_build_function_call_vec (candidates->fn, args, complain);

	  // Otherwise, emit notes for non-viable candidates.
	  print_error_for_call_failure (fn, *args, candidates);
	}
      result = error_mark_node;
    }
  else
    {
      int flags = LOOKUP_NORMAL;
      /* If fn is template_id_expr, the call has explicit template arguments
         (e.g. func<int>(5)), communicate this info to build_over_call
         through flags so that later we can use it to decide whether to warn
         about peculiar null pointer conversion.  */
      if (TREE_CODE (fn) == TEMPLATE_ID_EXPR)
        {
          /* If overload resolution selects a specialization of a
             function concept for non-dependent template arguments,
             the expression is true if the constraints are satisfied
             and false otherwise.

             NOTE: This is an extension of Concepts Lite TS that
             allows constraints to be used in expressions. */
          if (flag_concepts && !processing_template_decl)
            {
              tree tmpl = DECL_TI_TEMPLATE (cand->fn);
              tree targs = DECL_TI_ARGS (cand->fn);
              tree decl = DECL_TEMPLATE_RESULT (tmpl);
              if (DECL_DECLARED_CONCEPT_P (decl))
                return evaluate_function_concept (decl, targs);
            }

          flags |= LOOKUP_EXPLICIT_TMPL_ARGS;
        }

      result = build_over_call (cand, flags, complain);
    }

  /* Free all the conversions we allocated.  */
  obstack_free (&conversion_obstack, p);

  return result;
}

/* Build a call to a global operator new.  FNNAME is the name of the
   operator (either "operator new" or "operator new[]") and ARGS are
   the arguments provided.  This may change ARGS.  *SIZE points to the
   total number of bytes required by the allocation, and is updated if
   that is changed here.  *COOKIE_SIZE is non-NULL if a cookie should
   be used.  If this function determines that no cookie should be
   used, after all, *COOKIE_SIZE is set to NULL_TREE.  If SIZE_CHECK
   is not NULL_TREE, it is evaluated before calculating the final
   array size, and if it fails, the array size is replaced with
   (size_t)-1 (usually triggering a std::bad_alloc exception).  If FN
   is non-NULL, it will be set, upon return, to the allocation
   function called.  */

tree
build_operator_new_call (tree fnname, vec<tree, va_gc> **args,
			 tree *size, tree *cookie_size,
			 tree align_arg, tree size_check,
			 tree *fn, tsubst_flags_t complain)
{
  tree original_size = *size;
  tree fns;
  struct z_candidate *candidates;
  struct z_candidate *cand = NULL;
  bool any_viable_p;

  if (fn)
    *fn = NULL_TREE;
  /* Set to (size_t)-1 if the size check fails.  */
  if (size_check != NULL_TREE)
    {
      tree errval = TYPE_MAX_VALUE (sizetype);
      if (cxx_dialect >= cxx11 && flag_exceptions)
	errval = throw_bad_array_new_length ();
      *size = fold_build3 (COND_EXPR, sizetype, size_check,
			   original_size, errval);
    }
  vec_safe_insert (*args, 0, *size);
  *args = resolve_args (*args, complain);
  if (*args == NULL)
    return error_mark_node;

  /* Based on:

       [expr.new]

       If this lookup fails to find the name, or if the allocated type
       is not a class type, the allocation function's name is looked
       up in the global scope.

     we disregard block-scope declarations of "operator new".  */
  fns = lookup_function_nonclass (fnname, *args, /*block_p=*/false);

  if (align_arg)
    {
      vec<tree, va_gc>* align_args
	= vec_copy_and_insert (*args, align_arg, 1);
      cand = perform_overload_resolution (fns, align_args, &candidates,
					  &any_viable_p, tf_none);
      /* If no aligned allocation function matches, try again without the
	 alignment.  */
    }

  /* Figure out what function is being called.  */
  if (!cand)
    cand = perform_overload_resolution (fns, *args, &candidates, &any_viable_p,
					complain);

  /* If no suitable function could be found, issue an error message
     and give up.  */
  if (!cand)
    {
      if (complain & tf_error)
	print_error_for_call_failure (fns, *args, candidates);
      return error_mark_node;
    }

   /* If a cookie is required, add some extra space.  Whether
      or not a cookie is required cannot be determined until
      after we know which function was called.  */
   if (*cookie_size)
     {
       bool use_cookie = true;
       tree arg_types;

       arg_types = TYPE_ARG_TYPES (TREE_TYPE (cand->fn));
       /* Skip the size_t parameter.  */
       arg_types = TREE_CHAIN (arg_types);
       /* Check the remaining parameters (if any).  */
       if (arg_types
	   && TREE_CHAIN (arg_types) == void_list_node
	   && same_type_p (TREE_VALUE (arg_types),
			   ptr_type_node))
	 use_cookie = false;
       /* If we need a cookie, adjust the number of bytes allocated.  */
       if (use_cookie)
	 {
	   /* Update the total size.  */
	   *size = size_binop (PLUS_EXPR, original_size, *cookie_size);
	   if (size_check)
	     {
	       /* Set to (size_t)-1 if the size check fails.  */
	       gcc_assert (size_check != NULL_TREE);
	       *size = fold_build3 (COND_EXPR, sizetype, size_check,
				    *size, TYPE_MAX_VALUE (sizetype));
	    }
	   /* Update the argument list to reflect the adjusted size.  */
	   (**args)[0] = *size;
	 }
       else
	 *cookie_size = NULL_TREE;
     }

   /* Tell our caller which function we decided to call.  */
   if (fn)
     *fn = cand->fn;

   /* Build the CALL_EXPR.  */
   return build_over_call (cand, LOOKUP_NORMAL, complain);
}

/* Build a new call to operator().  This may change ARGS.  */

static tree
build_op_call_1 (tree obj, vec<tree, va_gc> **args, tsubst_flags_t complain)
{
  struct z_candidate *candidates = 0, *cand;
  tree fns, convs, first_mem_arg = NULL_TREE;
  tree type = TREE_TYPE (obj);
  bool any_viable_p;
  tree result = NULL_TREE;
  void *p;

  if (error_operand_p (obj))
    return error_mark_node;

  obj = prep_operand (obj);

  if (TYPE_PTRMEMFUNC_P (type))
    {
      if (complain & tf_error)
        /* It's no good looking for an overloaded operator() on a
           pointer-to-member-function.  */
	error ("pointer-to-member function %qE cannot be called without "
	       "an object; consider using %<.*%> or %<->*%>", obj);
      return error_mark_node;
    }

  if (TYPE_BINFO (type))
    {
      fns = lookup_fnfields (TYPE_BINFO (type), cp_operator_id (CALL_EXPR), 1);
      if (fns == error_mark_node)
	return error_mark_node;
    }
  else
    fns = NULL_TREE;

  if (args != NULL && *args != NULL)
    {
      *args = resolve_args (*args, complain);
      if (*args == NULL)
	return error_mark_node;
    }

  /* Get the high-water mark for the CONVERSION_OBSTACK.  */
  p = conversion_obstack_alloc (0);

  if (fns)
    {
      first_mem_arg = obj;

      add_candidates (BASELINK_FUNCTIONS (fns),
		      first_mem_arg, *args, NULL_TREE,
		      NULL_TREE, false,
		      BASELINK_BINFO (fns), BASELINK_ACCESS_BINFO (fns),
		      LOOKUP_NORMAL, &candidates, complain);
    }

  convs = lookup_conversions (type);

  for (; convs; convs = TREE_CHAIN (convs))
    {
      tree totype = TREE_TYPE (convs);

      if (TYPE_PTRFN_P (totype)
	  || TYPE_REFFN_P (totype)
	  || (TREE_CODE (totype) == REFERENCE_TYPE
	      && TYPE_PTRFN_P (TREE_TYPE (totype))))
	for (ovl_iterator iter (TREE_VALUE (convs)); iter; ++iter)
	  {
	    tree fn = *iter;

	    if (DECL_NONCONVERTING_P (fn))
	      continue;

	    if (TREE_CODE (fn) == TEMPLATE_DECL)
	      add_template_conv_candidate
		(&candidates, fn, obj, *args, totype,
		 /*access_path=*/NULL_TREE,
		 /*conversion_path=*/NULL_TREE, complain);
	    else
	      add_conv_candidate (&candidates, fn, obj,
				  *args, /*conversion_path=*/NULL_TREE,
				  /*access_path=*/NULL_TREE, complain);
	  }
    }

  /* Be strict here because if we choose a bad conversion candidate, the
     errors we get won't mention the call context.  */
  candidates = splice_viable (candidates, true, &any_viable_p);
  if (!any_viable_p)
    {
      if (complain & tf_error)
        {
          error ("no match for call to %<(%T) (%A)%>", TREE_TYPE (obj),
		 build_tree_list_vec (*args));
          print_z_candidates (location_of (TREE_TYPE (obj)), candidates);
        }
      result = error_mark_node;
    }
  else
    {
      cand = tourney (candidates, complain);
      if (cand == 0)
	{
          if (complain & tf_error)
            {
              error ("call of %<(%T) (%A)%> is ambiguous", 
                     TREE_TYPE (obj), build_tree_list_vec (*args));
              print_z_candidates (location_of (TREE_TYPE (obj)), candidates);
            }
	  result = error_mark_node;
	}
      /* Since cand->fn will be a type, not a function, for a conversion
	 function, we must be careful not to unconditionally look at
	 DECL_NAME here.  */
      else if (TREE_CODE (cand->fn) == FUNCTION_DECL
	       && DECL_OVERLOADED_OPERATOR_P (cand->fn) == CALL_EXPR)
	result = build_over_call (cand, LOOKUP_NORMAL, complain);
      else
	{
	  if (DECL_P (cand->fn))
	    obj = convert_like_with_context (cand->convs[0], obj, cand->fn,
					     -1, complain);
	  else
	    obj = convert_like (cand->convs[0], obj, complain);
	  obj = convert_from_reference (obj);
	  result = cp_build_function_call_vec (obj, args, complain);
	}
    }

  /* Free all the conversions we allocated.  */
  obstack_free (&conversion_obstack, p);

  return result;
}

/* Wrapper for above.  */

tree
build_op_call (tree obj, vec<tree, va_gc> **args, tsubst_flags_t complain)
{
  tree ret;
  bool subtime = timevar_cond_start (TV_OVERLOAD);
  ret = build_op_call_1 (obj, args, complain);
  timevar_cond_stop (TV_OVERLOAD, subtime);
  return ret;
}

/* Called by op_error to prepare format strings suitable for the error
   function.  It concatenates a prefix (controlled by MATCH), ERRMSG,
   and a suffix (controlled by NTYPES).  */

static const char *
op_error_string (const char *errmsg, int ntypes, bool match)
{
  const char *msg;

  const char *msgp = concat (match ? G_("ambiguous overload for ")
			           : G_("no match for "), errmsg, NULL);

  if (ntypes == 3)
    msg = concat (msgp, G_(" (operand types are %qT, %qT, and %qT)"), NULL);
  else if (ntypes == 2)
    msg = concat (msgp, G_(" (operand types are %qT and %qT)"), NULL);
  else
    msg = concat (msgp, G_(" (operand type is %qT)"), NULL);

  return msg;
}

static void
op_error (location_t loc, enum tree_code code, enum tree_code code2,
	  tree arg1, tree arg2, tree arg3, bool match)
{
  const char *opname;

  if (code == MODIFY_EXPR)
    opname = assignment_operator_name_info[code2].name;
  else
    opname = operator_name_info[code].name;

  switch (code)
    {
    case COND_EXPR:
      if (flag_diagnostics_show_caret)
	error_at (loc, op_error_string (G_("ternary %<operator?:%>"),
					3, match),
		  TREE_TYPE (arg1), TREE_TYPE (arg2), TREE_TYPE (arg3));
      else
	error_at (loc, op_error_string (G_("ternary %<operator?:%> "
					   "in %<%E ? %E : %E%>"), 3, match),
		  arg1, arg2, arg3,
		  TREE_TYPE (arg1), TREE_TYPE (arg2), TREE_TYPE (arg3));
      break;

    case POSTINCREMENT_EXPR:
    case POSTDECREMENT_EXPR:
      if (flag_diagnostics_show_caret)
	error_at (loc, op_error_string (G_("%<operator%s%>"), 1, match),
		  opname, TREE_TYPE (arg1));
      else
	error_at (loc, op_error_string (G_("%<operator%s%> in %<%E%s%>"),
					1, match),
		  opname, arg1, opname, TREE_TYPE (arg1));
      break;

    case ARRAY_REF:
      if (flag_diagnostics_show_caret)
	error_at (loc, op_error_string (G_("%<operator[]%>"), 2, match),
		  TREE_TYPE (arg1), TREE_TYPE (arg2));
      else
	error_at (loc, op_error_string (G_("%<operator[]%> in %<%E[%E]%>"),
					2, match),
		  arg1, arg2, TREE_TYPE (arg1), TREE_TYPE (arg2));
      break;

    case REALPART_EXPR:
    case IMAGPART_EXPR:
      if (flag_diagnostics_show_caret)
	error_at (loc, op_error_string (G_("%qs"), 1, match),
		  opname, TREE_TYPE (arg1));
      else
	error_at (loc, op_error_string (G_("%qs in %<%s %E%>"), 1, match),
		  opname, opname, arg1, TREE_TYPE (arg1));
      break;

    default:
      if (arg2)
	if (flag_diagnostics_show_caret)
	  error_at (loc, op_error_string (G_("%<operator%s%>"), 2, match),
		    opname, TREE_TYPE (arg1), TREE_TYPE (arg2));
	else
	  error_at (loc, op_error_string (G_("%<operator%s%> in %<%E %s %E%>"),
					  2, match),
		    opname, arg1, opname, arg2,
		    TREE_TYPE (arg1), TREE_TYPE (arg2));
      else
	if (flag_diagnostics_show_caret)
	  error_at (loc, op_error_string (G_("%<operator%s%>"), 1, match),
		    opname, TREE_TYPE (arg1));
	else
	  error_at (loc, op_error_string (G_("%<operator%s%> in %<%s%E%>"),
					  1, match),
		    opname, opname, arg1, TREE_TYPE (arg1));
      break;
    }
}

/* Return the implicit conversion sequence that could be used to
   convert E1 to E2 in [expr.cond].  */

static conversion *
conditional_conversion (tree e1, tree e2, tsubst_flags_t complain)
{
  tree t1 = non_reference (TREE_TYPE (e1));
  tree t2 = non_reference (TREE_TYPE (e2));
  conversion *conv;
  bool good_base;

  /* [expr.cond]

     If E2 is an lvalue: E1 can be converted to match E2 if E1 can be
     implicitly converted (clause _conv_) to the type "lvalue reference to
     T2", subject to the constraint that in the conversion the
     reference must bind directly (_dcl.init.ref_) to an lvalue.

     If E2 is an xvalue: E1 can be converted to match E2 if E1 can be
     implicitly converted to the type "rvalue reference to T2", subject to
     the constraint that the reference must bind directly.  */
  if (glvalue_p (e2))
    {
      tree rtype = cp_build_reference_type (t2, !lvalue_p (e2));
      conv = implicit_conversion (rtype,
				  t1,
				  e1,
				  /*c_cast_p=*/false,
				  LOOKUP_NO_TEMP_BIND|LOOKUP_NO_RVAL_BIND
				  |LOOKUP_ONLYCONVERTING,
				  complain);
      if (conv && !conv->bad_p)
	return conv;
    }

  /* If E2 is a prvalue or if neither of the conversions above can be done
     and at least one of the operands has (possibly cv-qualified) class
     type: */
  if (!CLASS_TYPE_P (t1) && !CLASS_TYPE_P (t2))
    return NULL;

  /* [expr.cond]

     If E1 and E2 have class type, and the underlying class types are
     the same or one is a base class of the other: E1 can be converted
     to match E2 if the class of T2 is the same type as, or a base
     class of, the class of T1, and the cv-qualification of T2 is the
     same cv-qualification as, or a greater cv-qualification than, the
     cv-qualification of T1.  If the conversion is applied, E1 is
     changed to an rvalue of type T2 that still refers to the original
     source class object (or the appropriate subobject thereof).  */
  if (CLASS_TYPE_P (t1) && CLASS_TYPE_P (t2)
      && ((good_base = DERIVED_FROM_P (t2, t1)) || DERIVED_FROM_P (t1, t2)))
    {
      if (good_base && at_least_as_qualified_p (t2, t1))
	{
	  conv = build_identity_conv (t1, e1);
	  if (!same_type_p (TYPE_MAIN_VARIANT (t1),
			    TYPE_MAIN_VARIANT (t2)))
	    conv = build_conv (ck_base, t2, conv);
	  else
	    conv = build_conv (ck_rvalue, t2, conv);
	  return conv;
	}
      else
	return NULL;
    }
  else
    /* [expr.cond]

       Otherwise: E1 can be converted to match E2 if E1 can be implicitly
       converted to the type that expression E2 would have if E2 were
       converted to an rvalue (or the type it has, if E2 is an rvalue).  */
    return implicit_conversion (t2, t1, e1, /*c_cast_p=*/false,
				LOOKUP_IMPLICIT, complain);
}

/* Implement [expr.cond].  ARG1, ARG2, and ARG3 are the three
   arguments to the conditional expression.  */

static tree
build_conditional_expr_1 (location_t loc, tree arg1, tree arg2, tree arg3,
                          tsubst_flags_t complain)
{
  tree arg2_type;
  tree arg3_type;
  tree result = NULL_TREE;
  tree result_type = NULL_TREE;
  bool is_lvalue = true;
  struct z_candidate *candidates = 0;
  struct z_candidate *cand;
  void *p;
  tree orig_arg2, orig_arg3;

  /* As a G++ extension, the second argument to the conditional can be
     omitted.  (So that `a ? : c' is roughly equivalent to `a ? a :
     c'.)  If the second operand is omitted, make sure it is
     calculated only once.  */
  if (!arg2)
    {
      if (complain & tf_error)
	pedwarn (loc, OPT_Wpedantic,
		 "ISO C++ forbids omitting the middle term of a ?: expression");

      if ((complain & tf_warning) && !truth_value_p (TREE_CODE (arg1)))
	warn_for_omitted_condop (loc, arg1);

      /* Make sure that lvalues remain lvalues.  See g++.oliva/ext1.C.  */
      if (lvalue_p (arg1))
	arg2 = arg1 = cp_stabilize_reference (arg1);
      else
	arg2 = arg1 = save_expr (arg1);
    }

  /* If something has already gone wrong, just pass that fact up the
     tree.  */
  if (error_operand_p (arg1)
      || error_operand_p (arg2)
      || error_operand_p (arg3))
    return error_mark_node;

  orig_arg2 = arg2;
  orig_arg3 = arg3;

  if (VECTOR_INTEGER_TYPE_P (TREE_TYPE (arg1)))
    {
      tree arg1_type = TREE_TYPE (arg1);

      /* If arg1 is another cond_expr choosing between -1 and 0,
	 then we can use its comparison.  It may help to avoid
	 additional comparison, produce more accurate diagnostics
	 and enables folding.  */
      if (TREE_CODE (arg1) == VEC_COND_EXPR
	  && integer_minus_onep (TREE_OPERAND (arg1, 1))
	  && integer_zerop (TREE_OPERAND (arg1, 2)))
	arg1 = TREE_OPERAND (arg1, 0);

      arg1 = force_rvalue (arg1, complain);
      arg2 = force_rvalue (arg2, complain);
      arg3 = force_rvalue (arg3, complain);

      /* force_rvalue can return error_mark on valid arguments.  */
      if (error_operand_p (arg1)
	  || error_operand_p (arg2)
	  || error_operand_p (arg3))
	return error_mark_node;

      arg2_type = TREE_TYPE (arg2);
      arg3_type = TREE_TYPE (arg3);

      if (!VECTOR_TYPE_P (arg2_type)
	  && !VECTOR_TYPE_P (arg3_type))
	{
	  /* Rely on the error messages of the scalar version.  */
	  tree scal = build_conditional_expr_1 (loc, integer_one_node,
						orig_arg2, orig_arg3, complain);
	  if (scal == error_mark_node)
	    return error_mark_node;
	  tree stype = TREE_TYPE (scal);
	  tree ctype = TREE_TYPE (arg1_type);
	  if (TYPE_SIZE (stype) != TYPE_SIZE (ctype)
	      || (!INTEGRAL_TYPE_P (stype) && !SCALAR_FLOAT_TYPE_P (stype)))
	    {
	      if (complain & tf_error)
		error_at (loc, "inferred scalar type %qT is not an integer or "
			  "floating point type of the same size as %qT", stype,
			  COMPARISON_CLASS_P (arg1)
			  ? TREE_TYPE (TREE_TYPE (TREE_OPERAND (arg1, 0)))
			  : ctype);
	      return error_mark_node;
	    }

	  tree vtype = build_opaque_vector_type (stype,
			 TYPE_VECTOR_SUBPARTS (arg1_type));
	  /* We could pass complain & tf_warning to unsafe_conversion_p,
	     but the warnings (like Wsign-conversion) have already been
	     given by the scalar build_conditional_expr_1. We still check
	     unsafe_conversion_p to forbid truncating long long -> float.  */
	  if (unsafe_conversion_p (loc, stype, arg2, false))
	    {
	      if (complain & tf_error)
		error_at (loc, "conversion of scalar %qT to vector %qT "
			       "involves truncation", arg2_type, vtype);
	      return error_mark_node;
	    }
	  if (unsafe_conversion_p (loc, stype, arg3, false))
	    {
	      if (complain & tf_error)
		error_at (loc, "conversion of scalar %qT to vector %qT "
			       "involves truncation", arg3_type, vtype);
	      return error_mark_node;
	    }

	  arg2 = cp_convert (stype, arg2, complain);
	  arg2 = save_expr (arg2);
	  arg2 = build_vector_from_val (vtype, arg2);
	  arg2_type = vtype;
	  arg3 = cp_convert (stype, arg3, complain);
	  arg3 = save_expr (arg3);
	  arg3 = build_vector_from_val (vtype, arg3);
	  arg3_type = vtype;
	}

      if (VECTOR_TYPE_P (arg2_type) != VECTOR_TYPE_P (arg3_type))
	{
	  enum stv_conv convert_flag =
	    scalar_to_vector (loc, VEC_COND_EXPR, arg2, arg3,
			      complain & tf_error);

	  switch (convert_flag)
	    {
	      case stv_error:
		return error_mark_node;
	      case stv_firstarg:
		{
		  arg2 = save_expr (arg2);
		  arg2 = convert (TREE_TYPE (arg3_type), arg2);
		  arg2 = build_vector_from_val (arg3_type, arg2);
		  arg2_type = TREE_TYPE (arg2);
		  break;
		}
	      case stv_secondarg:
		{
		  arg3 = save_expr (arg3);
		  arg3 = convert (TREE_TYPE (arg2_type), arg3);
		  arg3 = build_vector_from_val (arg2_type, arg3);
		  arg3_type = TREE_TYPE (arg3);
		  break;
		}
	      default:
		break;
	    }
	}

      if (!same_type_p (arg2_type, arg3_type)
	  || TYPE_VECTOR_SUBPARTS (arg1_type)
	     != TYPE_VECTOR_SUBPARTS (arg2_type)
	  || TYPE_SIZE (arg1_type) != TYPE_SIZE (arg2_type))
	{
	  if (complain & tf_error)
	    error_at (loc,
		      "incompatible vector types in conditional expression: "
		      "%qT, %qT and %qT", TREE_TYPE (arg1),
		      TREE_TYPE (orig_arg2), TREE_TYPE (orig_arg3));
	  return error_mark_node;
	}

      if (!COMPARISON_CLASS_P (arg1))
	{
	  tree cmp_type = build_same_sized_truth_vector_type (arg1_type);
	  arg1 = build2 (NE_EXPR, cmp_type, arg1, build_zero_cst (arg1_type));
	}
      return build3_loc (loc, VEC_COND_EXPR, arg2_type, arg1, arg2, arg3);
    }

  /* [expr.cond]

     The first expression is implicitly converted to bool (clause
     _conv_).  */
  arg1 = perform_implicit_conversion_flags (boolean_type_node, arg1, complain,
					    LOOKUP_NORMAL);
  if (error_operand_p (arg1))
    return error_mark_node;

  /* [expr.cond]

     If either the second or the third operand has type (possibly
     cv-qualified) void, then the lvalue-to-rvalue (_conv.lval_),
     array-to-pointer (_conv.array_), and function-to-pointer
     (_conv.func_) standard conversions are performed on the second
     and third operands.  */
  arg2_type = unlowered_expr_type (arg2);
  arg3_type = unlowered_expr_type (arg3);
  if (VOID_TYPE_P (arg2_type) || VOID_TYPE_P (arg3_type))
    {
      /* Do the conversions.  We don't these for `void' type arguments
	 since it can't have any effect and since decay_conversion
	 does not handle that case gracefully.  */
      if (!VOID_TYPE_P (arg2_type))
	arg2 = decay_conversion (arg2, complain);
      if (!VOID_TYPE_P (arg3_type))
	arg3 = decay_conversion (arg3, complain);
      arg2_type = TREE_TYPE (arg2);
      arg3_type = TREE_TYPE (arg3);

      /* [expr.cond]

	 One of the following shall hold:

	 --The second or the third operand (but not both) is a
	   throw-expression (_except.throw_); the result is of the
	   type of the other and is an rvalue.

	 --Both the second and the third operands have type void; the
	   result is of type void and is an rvalue.

	 We must avoid calling force_rvalue for expressions of type
	 "void" because it will complain that their value is being
	 used.  */
      if (TREE_CODE (arg2) == THROW_EXPR
	  && TREE_CODE (arg3) != THROW_EXPR)
	{
	  if (!VOID_TYPE_P (arg3_type))
	    {
	      arg3 = force_rvalue (arg3, complain);
	      if (arg3 == error_mark_node)
		return error_mark_node;
	    }
	  arg3_type = TREE_TYPE (arg3);
	  result_type = arg3_type;
	}
      else if (TREE_CODE (arg2) != THROW_EXPR
	       && TREE_CODE (arg3) == THROW_EXPR)
	{
	  if (!VOID_TYPE_P (arg2_type))
	    {
	      arg2 = force_rvalue (arg2, complain);
	      if (arg2 == error_mark_node)
		return error_mark_node;
	    }
	  arg2_type = TREE_TYPE (arg2);
	  result_type = arg2_type;
	}
      else if (VOID_TYPE_P (arg2_type) && VOID_TYPE_P (arg3_type))
	result_type = void_type_node;
      else
	{
          if (complain & tf_error)
            {
              if (VOID_TYPE_P (arg2_type))
                error_at (EXPR_LOC_OR_LOC (arg3, loc),
			  "second operand to the conditional operator "
			  "is of type %<void%>, but the third operand is "
			  "neither a throw-expression nor of type %<void%>");
              else
                error_at (EXPR_LOC_OR_LOC (arg2, loc),
			  "third operand to the conditional operator "
			  "is of type %<void%>, but the second operand is "
			  "neither a throw-expression nor of type %<void%>");
            }
	  return error_mark_node;
	}

      is_lvalue = false;
      goto valid_operands;
    }
  /* [expr.cond]

     Otherwise, if the second and third operand have different types,
     and either has (possibly cv-qualified) class type, or if both are
     glvalues of the same value category and the same type except for
     cv-qualification, an attempt is made to convert each of those operands
     to the type of the other.  */
  else if (!same_type_p (arg2_type, arg3_type)
	    && (CLASS_TYPE_P (arg2_type) || CLASS_TYPE_P (arg3_type)
		|| (same_type_ignoring_top_level_qualifiers_p (arg2_type,
							       arg3_type)
		    && glvalue_p (arg2) && glvalue_p (arg3)
		    && lvalue_p (arg2) == lvalue_p (arg3))))
    {
      conversion *conv2;
      conversion *conv3;
      bool converted = false;

      /* Get the high-water mark for the CONVERSION_OBSTACK.  */
      p = conversion_obstack_alloc (0);

      conv2 = conditional_conversion (arg2, arg3, complain);
      conv3 = conditional_conversion (arg3, arg2, complain);

      /* [expr.cond]

	 If both can be converted, or one can be converted but the
	 conversion is ambiguous, the program is ill-formed.  If
	 neither can be converted, the operands are left unchanged and
	 further checking is performed as described below.  If exactly
	 one conversion is possible, that conversion is applied to the
	 chosen operand and the converted operand is used in place of
	 the original operand for the remainder of this section.  */
      if ((conv2 && !conv2->bad_p
	   && conv3 && !conv3->bad_p)
	  || (conv2 && conv2->kind == ck_ambig)
	  || (conv3 && conv3->kind == ck_ambig))
	{
	  if (complain & tf_error)
	    {
	      error_at (loc, "operands to ?: have different types %qT and %qT",
			arg2_type, arg3_type);
	      if (conv2 && !conv2->bad_p && conv3 && !conv3->bad_p)
		inform (loc, "  and each type can be converted to the other");
	      else if (conv2 && conv2->kind == ck_ambig)
		convert_like (conv2, arg2, complain);
	      else
		convert_like (conv3, arg3, complain);
	    }
	  result = error_mark_node;
	}
      else if (conv2 && !conv2->bad_p)
	{
	  arg2 = convert_like (conv2, arg2, complain);
	  arg2 = convert_from_reference (arg2);
	  arg2_type = TREE_TYPE (arg2);
	  /* Even if CONV2 is a valid conversion, the result of the
	     conversion may be invalid.  For example, if ARG3 has type
	     "volatile X", and X does not have a copy constructor
	     accepting a "volatile X&", then even if ARG2 can be
	     converted to X, the conversion will fail.  */
	  if (error_operand_p (arg2))
	    result = error_mark_node;
	  converted = true;
	}
      else if (conv3 && !conv3->bad_p)
	{
	  arg3 = convert_like (conv3, arg3, complain);
	  arg3 = convert_from_reference (arg3);
	  arg3_type = TREE_TYPE (arg3);
	  if (error_operand_p (arg3))
	    result = error_mark_node;
	  converted = true;
	}

      /* Free all the conversions we allocated.  */
      obstack_free (&conversion_obstack, p);

      if (result)
	return result;

      /* If, after the conversion, both operands have class type,
	 treat the cv-qualification of both operands as if it were the
	 union of the cv-qualification of the operands.

	 The standard is not clear about what to do in this
	 circumstance.  For example, if the first operand has type
	 "const X" and the second operand has a user-defined
	 conversion to "volatile X", what is the type of the second
	 operand after this step?  Making it be "const X" (matching
	 the first operand) seems wrong, as that discards the
	 qualification without actually performing a copy.  Leaving it
	 as "volatile X" seems wrong as that will result in the
	 conditional expression failing altogether, even though,
	 according to this step, the one operand could be converted to
	 the type of the other.  */
      if (converted
	  && CLASS_TYPE_P (arg2_type)
	  && cp_type_quals (arg2_type) != cp_type_quals (arg3_type))
	arg2_type = arg3_type =
	  cp_build_qualified_type (arg2_type,
				   cp_type_quals (arg2_type)
				   | cp_type_quals (arg3_type));
    }

  /* [expr.cond]

     If the second and third operands are glvalues of the same value
     category and have the same type, the result is of that type and
     value category.  */
  if (((lvalue_p (arg2) && lvalue_p (arg3))
       || (xvalue_p (arg2) && xvalue_p (arg3)))
      && same_type_p (arg2_type, arg3_type))
    {
      result_type = arg2_type;
      arg2 = mark_lvalue_use (arg2);
      arg3 = mark_lvalue_use (arg3);
      goto valid_operands;
    }

  /* [expr.cond]

     Otherwise, the result is an rvalue.  If the second and third
     operand do not have the same type, and either has (possibly
     cv-qualified) class type, overload resolution is used to
     determine the conversions (if any) to be applied to the operands
     (_over.match.oper_, _over.built_).  */
  is_lvalue = false;
  if (!same_type_p (arg2_type, arg3_type)
      && (CLASS_TYPE_P (arg2_type) || CLASS_TYPE_P (arg3_type)))
    {
      tree args[3];
      conversion *conv;
      bool any_viable_p;

      /* Rearrange the arguments so that add_builtin_candidate only has
	 to know about two args.  In build_builtin_candidate, the
	 arguments are unscrambled.  */
      args[0] = arg2;
      args[1] = arg3;
      args[2] = arg1;
      add_builtin_candidates (&candidates,
			      COND_EXPR,
			      NOP_EXPR,
			      cp_operator_id (COND_EXPR),
			      args,
			      LOOKUP_NORMAL, complain);

      /* [expr.cond]

	 If the overload resolution fails, the program is
	 ill-formed.  */
      candidates = splice_viable (candidates, false, &any_viable_p);
      if (!any_viable_p)
	{
          if (complain & tf_error)
	    error_at (loc, "operands to ?: have different types %qT and %qT",
		      arg2_type, arg3_type);
	  return error_mark_node;
	}
      cand = tourney (candidates, complain);
      if (!cand)
	{
          if (complain & tf_error)
            {
              op_error (loc, COND_EXPR, NOP_EXPR, arg1, arg2, arg3, FALSE);
              print_z_candidates (loc, candidates);
            }
	  return error_mark_node;
	}

      /* [expr.cond]

	 Otherwise, the conversions thus determined are applied, and
	 the converted operands are used in place of the original
	 operands for the remainder of this section.  */
      conv = cand->convs[0];
      arg1 = convert_like (conv, arg1, complain);
      conv = cand->convs[1];
      arg2 = convert_like (conv, arg2, complain);
      arg2_type = TREE_TYPE (arg2);
      conv = cand->convs[2];
      arg3 = convert_like (conv, arg3, complain);
      arg3_type = TREE_TYPE (arg3);
    }

  /* [expr.cond]

     Lvalue-to-rvalue (_conv.lval_), array-to-pointer (_conv.array_),
     and function-to-pointer (_conv.func_) standard conversions are
     performed on the second and third operands.

     We need to force the lvalue-to-rvalue conversion here for class types,
     so we get TARGET_EXPRs; trying to deal with a COND_EXPR of class rvalues
     that isn't wrapped with a TARGET_EXPR plays havoc with exception
     regions.  */

  arg2 = force_rvalue (arg2, complain);
  if (!CLASS_TYPE_P (arg2_type))
    arg2_type = TREE_TYPE (arg2);

  arg3 = force_rvalue (arg3, complain);
  if (!CLASS_TYPE_P (arg3_type))
    arg3_type = TREE_TYPE (arg3);

  if (arg2 == error_mark_node || arg3 == error_mark_node)
    return error_mark_node;

  /* [expr.cond]

     After those conversions, one of the following shall hold:

     --The second and third operands have the same type; the result  is  of
       that type.  */
  if (same_type_p (arg2_type, arg3_type))
    result_type = arg2_type;
  /* [expr.cond]

     --The second and third operands have arithmetic or enumeration
       type; the usual arithmetic conversions are performed to bring
       them to a common type, and the result is of that type.  */
  else if ((ARITHMETIC_TYPE_P (arg2_type)
	    || UNSCOPED_ENUM_P (arg2_type))
	   && (ARITHMETIC_TYPE_P (arg3_type)
	       || UNSCOPED_ENUM_P (arg3_type)))
    {
      /* In this case, there is always a common type.  */
      result_type = type_after_usual_arithmetic_conversions (arg2_type,
							     arg3_type);
      if (complain & tf_warning)
	do_warn_double_promotion (result_type, arg2_type, arg3_type,
				  "implicit conversion from %qT to %qT to "
				  "match other result of conditional",
				  loc);

      if (TREE_CODE (arg2_type) == ENUMERAL_TYPE
	  && TREE_CODE (arg3_type) == ENUMERAL_TYPE)
        {
	  if (TREE_CODE (orig_arg2) == CONST_DECL
	      && TREE_CODE (orig_arg3) == CONST_DECL
	      && DECL_CONTEXT (orig_arg2) == DECL_CONTEXT (orig_arg3))
	    /* Two enumerators from the same enumeration can have different
	       types when the enumeration is still being defined.  */;
          else if (complain & tf_warning)
            warning_at (loc, OPT_Wenum_compare, "enumeral mismatch in "
			"conditional expression: %qT vs %qT",
			arg2_type, arg3_type);
        }
      else if (extra_warnings
	       && ((TREE_CODE (arg2_type) == ENUMERAL_TYPE
		    && !same_type_p (arg3_type, type_promotes_to (arg2_type)))
		   || (TREE_CODE (arg3_type) == ENUMERAL_TYPE
		       && !same_type_p (arg2_type,
					type_promotes_to (arg3_type)))))
        {
          if (complain & tf_warning)
            warning_at (loc, OPT_Wextra, "enumeral and non-enumeral type in "
			"conditional expression");
        }

      arg2 = perform_implicit_conversion (result_type, arg2, complain);
      arg3 = perform_implicit_conversion (result_type, arg3, complain);
    }
  /* [expr.cond]

     --The second and third operands have pointer type, or one has
       pointer type and the other is a null pointer constant; pointer
       conversions (_conv.ptr_) and qualification conversions
       (_conv.qual_) are performed to bring them to their composite
       pointer type (_expr.rel_).  The result is of the composite
       pointer type.

     --The second and third operands have pointer to member type, or
       one has pointer to member type and the other is a null pointer
       constant; pointer to member conversions (_conv.mem_) and
       qualification conversions (_conv.qual_) are performed to bring
       them to a common type, whose cv-qualification shall match the
       cv-qualification of either the second or the third operand.
       The result is of the common type.  */
  else if ((null_ptr_cst_p (arg2)
	    && TYPE_PTR_OR_PTRMEM_P (arg3_type))
	   || (null_ptr_cst_p (arg3)
	       && TYPE_PTR_OR_PTRMEM_P (arg2_type))
	   || (TYPE_PTR_P (arg2_type) && TYPE_PTR_P (arg3_type))
	   || (TYPE_PTRDATAMEM_P (arg2_type) && TYPE_PTRDATAMEM_P (arg3_type))
	   || (TYPE_PTRMEMFUNC_P (arg2_type) && TYPE_PTRMEMFUNC_P (arg3_type)))
    {
      result_type = composite_pointer_type (arg2_type, arg3_type, arg2,
					    arg3, CPO_CONDITIONAL_EXPR,
					    complain);
      if (result_type == error_mark_node)
	return error_mark_node;
      arg2 = perform_implicit_conversion (result_type, arg2, complain);
      arg3 = perform_implicit_conversion (result_type, arg3, complain);
    }

  if (!result_type)
    {
      if (complain & tf_error)
        error_at (loc, "operands to ?: have different types %qT and %qT",
		  arg2_type, arg3_type);
      return error_mark_node;
    }

  if (arg2 == error_mark_node || arg3 == error_mark_node)
    return error_mark_node;

 valid_operands:
  result = build3_loc (loc, COND_EXPR, result_type, arg1, arg2, arg3);

  /* If the ARG2 and ARG3 are the same and don't have side-effects,
     warn here, because the COND_EXPR will be turned into ARG2.  */
  if (warn_duplicated_branches
      && (arg2 == arg3 || operand_equal_p (arg2, arg3, 0)))
    warning_at (EXPR_LOCATION (result), OPT_Wduplicated_branches,
		"this condition has identical branches");

  /* We can't use result_type below, as fold might have returned a
     throw_expr.  */

  if (!is_lvalue)
    {
      /* Expand both sides into the same slot, hopefully the target of
	 the ?: expression.  We used to check for TARGET_EXPRs here,
	 but now we sometimes wrap them in NOP_EXPRs so the test would
	 fail.  */
      if (CLASS_TYPE_P (TREE_TYPE (result)))
	result = get_target_expr_sfinae (result, complain);
      /* If this expression is an rvalue, but might be mistaken for an
	 lvalue, we must add a NON_LVALUE_EXPR.  */
      result = rvalue (result);
    }
  else
    result = force_paren_expr (result);

  return result;
}

/* Wrapper for above.  */

tree
build_conditional_expr (location_t loc, tree arg1, tree arg2, tree arg3,
                        tsubst_flags_t complain)
{
  tree ret;
  bool subtime = timevar_cond_start (TV_OVERLOAD);
  ret = build_conditional_expr_1 (loc, arg1, arg2, arg3, complain);
  timevar_cond_stop (TV_OVERLOAD, subtime);
  return ret;
}

/* OPERAND is an operand to an expression.  Perform necessary steps
   required before using it.  If OPERAND is NULL_TREE, NULL_TREE is
   returned.  */

static tree
prep_operand (tree operand)
{
  if (operand)
    {
      if (CLASS_TYPE_P (TREE_TYPE (operand))
	  && CLASSTYPE_TEMPLATE_INSTANTIATION (TREE_TYPE (operand)))
	/* Make sure the template type is instantiated now.  */
	instantiate_class_template (TYPE_MAIN_VARIANT (TREE_TYPE (operand)));
    }

  return operand;
}

/* Add each of the viable functions in FNS (a FUNCTION_DECL or
   OVERLOAD) to the CANDIDATES, returning an updated list of
   CANDIDATES.  The ARGS are the arguments provided to the call;
   if FIRST_ARG is non-null it is the implicit object argument,
   otherwise the first element of ARGS is used if needed.  The
   EXPLICIT_TARGS are explicit template arguments provided.
   TEMPLATE_ONLY is true if only template functions should be
   considered.  CONVERSION_PATH, ACCESS_PATH, and FLAGS are as for
   add_function_candidate.  */

static void
add_candidates (tree fns, tree first_arg, const vec<tree, va_gc> *args,
		tree return_type,
		tree explicit_targs, bool template_only,
		tree conversion_path, tree access_path,
		int flags,
		struct z_candidate **candidates,
		tsubst_flags_t complain)
{
  tree ctype;
  const vec<tree, va_gc> *non_static_args;
  bool check_list_ctor;
  bool check_converting;
  unification_kind_t strict;

  if (!fns)
    return;

  /* Precalculate special handling of constructors and conversion ops.  */
  tree fn = OVL_FIRST (fns);
  if (DECL_CONV_FN_P (fn))
    {
      check_list_ctor = false;
      check_converting = !!(flags & LOOKUP_ONLYCONVERTING);
      if (flags & LOOKUP_NO_CONVERSION)
	/* We're doing return_type(x).  */
	strict = DEDUCE_CONV;
      else
	/* We're doing x.operator return_type().  */
	strict = DEDUCE_EXACT;
      /* [over.match.funcs] For conversion functions, the function
	 is considered to be a member of the class of the implicit
	 object argument for the purpose of defining the type of
	 the implicit object parameter.  */
      ctype = TYPE_MAIN_VARIANT (TREE_TYPE (first_arg));
    }
  else
    {
      if (DECL_CONSTRUCTOR_P (fn))
	{
	  check_list_ctor = !!(flags & LOOKUP_LIST_ONLY);
	  /* For list-initialization we consider explicit constructors
	     and complain if one is chosen.  */
	  check_converting
	    = ((flags & (LOOKUP_ONLYCONVERTING|LOOKUP_LIST_INIT_CTOR))
	       == LOOKUP_ONLYCONVERTING);
	}
      else
	{
	  check_list_ctor = false;
	  check_converting = false;
	}
      strict = DEDUCE_CALL;
      ctype = conversion_path ? BINFO_TYPE (conversion_path) : NULL_TREE;
    }

  if (first_arg)
    non_static_args = args;
  else
    /* Delay creating the implicit this parameter until it is needed.  */
    non_static_args = NULL;

  for (lkp_iterator iter (fns); iter; ++iter)
    {
      tree fn_first_arg;
      const vec<tree, va_gc> *fn_args;

      fn = *iter;

      if (check_converting && DECL_NONCONVERTING_P (fn))
	continue;
      if (check_list_ctor && !is_list_ctor (fn))
	continue;

      /* Figure out which set of arguments to use.  */
      if (DECL_NONSTATIC_MEMBER_FUNCTION_P (fn))
	{
	  /* If this function is a non-static member and we didn't get an
	     implicit object argument, move it out of args.  */
	  if (first_arg == NULL_TREE)
	    {
	      unsigned int ix;
	      tree arg;
	      vec<tree, va_gc> *tempvec;
	      vec_alloc (tempvec, args->length () - 1);
	      for (ix = 1; args->iterate (ix, &arg); ++ix)
		tempvec->quick_push (arg);
	      non_static_args = tempvec;
	      first_arg = (*args)[0];
	    }

	  fn_first_arg = first_arg;
	  fn_args = non_static_args;
	}
      else
	{
	  /* Otherwise, just use the list of arguments provided.  */
	  fn_first_arg = NULL_TREE;
	  fn_args = args;
	}

      if (TREE_CODE (fn) == TEMPLATE_DECL)
	add_template_candidate (candidates,
				fn,
				ctype,
				explicit_targs,
				fn_first_arg, 
				fn_args,
				return_type,
				access_path,
				conversion_path,
				flags,
				strict,
				complain);
      else if (!template_only)
	add_function_candidate (candidates,
				fn,
				ctype,
				fn_first_arg,
				fn_args,
				access_path,
				conversion_path,
				flags,
				complain);
    }
}

/* Returns 1 if P0145R2 says that the LHS of operator CODE is evaluated first,
   -1 if the RHS is evaluated first, or 0 if the order is unspecified.  */

static int
op_is_ordered (tree_code code)
{
  switch (code)
    {
      // 5. b @= a
    case MODIFY_EXPR:
      return (flag_strong_eval_order > 1 ? -1 : 0);

      // 6. a[b]
    case ARRAY_REF:
      return (flag_strong_eval_order > 1 ? 1 : 0);

      // 1. a.b
      // Not overloadable (yet).
      // 2. a->b
      // Only one argument.
      // 3. a->*b
    case MEMBER_REF:
      // 7. a << b
    case LSHIFT_EXPR:
      // 8. a >> b
    case RSHIFT_EXPR:
      return (flag_strong_eval_order ? 1 : 0);

    default:
      return 0;
    }
}

static tree
build_new_op_1 (location_t loc, enum tree_code code, int flags, tree arg1,
		tree arg2, tree arg3, tree *overload, tsubst_flags_t complain)
{
  struct z_candidate *candidates = 0, *cand;
  vec<tree, va_gc> *arglist;
  tree fnname;
  tree args[3];
  tree result = NULL_TREE;
  bool result_valid_p = false;
  enum tree_code code2 = NOP_EXPR;
  enum tree_code code_orig_arg1 = ERROR_MARK;
  enum tree_code code_orig_arg2 = ERROR_MARK;
  conversion *conv;
  void *p;
  bool strict_p;
  bool any_viable_p;

  if (error_operand_p (arg1)
      || error_operand_p (arg2)
      || error_operand_p (arg3))
    return error_mark_node;

  if (code == MODIFY_EXPR)
    {
      code2 = TREE_CODE (arg3);
      arg3 = NULL_TREE;
      fnname = cp_assignment_operator_id (code2);
    }
  else
    fnname = cp_operator_id (code);

  arg1 = prep_operand (arg1);

  bool memonly = false;
  switch (code)
    {
    case NEW_EXPR:
    case VEC_NEW_EXPR:
    case VEC_DELETE_EXPR:
    case DELETE_EXPR:
      /* Use build_op_new_call and build_op_delete_call instead.  */
      gcc_unreachable ();

    case CALL_EXPR:
      /* Use build_op_call instead.  */
      gcc_unreachable ();

    case TRUTH_ORIF_EXPR:
    case TRUTH_ANDIF_EXPR:
    case TRUTH_AND_EXPR:
    case TRUTH_OR_EXPR:
      /* These are saved for the sake of warn_logical_operator.  */
      code_orig_arg1 = TREE_CODE (arg1);
      code_orig_arg2 = TREE_CODE (arg2);
      break;
    case GT_EXPR:
    case LT_EXPR:
    case GE_EXPR:
    case LE_EXPR:
    case EQ_EXPR:
    case NE_EXPR:
      /* These are saved for the sake of maybe_warn_bool_compare.  */
      code_orig_arg1 = TREE_CODE (TREE_TYPE (arg1));
      code_orig_arg2 = TREE_CODE (TREE_TYPE (arg2));
      break;

      /* =, ->, [], () must be non-static member functions.  */
    case MODIFY_EXPR:
      if (code2 != NOP_EXPR)
	break;
      /* FALLTHRU */
    case COMPONENT_REF:
    case ARRAY_REF:
      memonly = true;
      break;

    default:
      break;
    }

  arg2 = prep_operand (arg2);
  arg3 = prep_operand (arg3);

  if (code == COND_EXPR)
    /* Use build_conditional_expr instead.  */
    gcc_unreachable ();
  else if (! OVERLOAD_TYPE_P (TREE_TYPE (arg1))
	   && (! arg2 || ! OVERLOAD_TYPE_P (TREE_TYPE (arg2))))
    goto builtin;

  if (code == POSTINCREMENT_EXPR || code == POSTDECREMENT_EXPR)
    arg2 = integer_zero_node;

  vec_alloc (arglist, 3);
  arglist->quick_push (arg1);
  if (arg2 != NULL_TREE)
    arglist->quick_push (arg2);
  if (arg3 != NULL_TREE)
    arglist->quick_push (arg3);

  /* Get the high-water mark for the CONVERSION_OBSTACK.  */
  p = conversion_obstack_alloc (0);

  /* Add namespace-scope operators to the list of functions to
     consider.  */
  if (!memonly)
    add_candidates (lookup_function_nonclass (fnname, arglist,
					      /*block_p=*/true),
		    NULL_TREE, arglist, NULL_TREE,
		    NULL_TREE, false, NULL_TREE, NULL_TREE,
		    flags, &candidates, complain);

  args[0] = arg1;
  args[1] = arg2;
  args[2] = NULL_TREE;

  /* Add class-member operators to the candidate set.  */
  if (CLASS_TYPE_P (TREE_TYPE (arg1)))
    {
      tree fns;

      fns = lookup_fnfields (TREE_TYPE (arg1), fnname, 1);
      if (fns == error_mark_node)
	{
	  result = error_mark_node;
	  goto user_defined_result_ready;
	}
      if (fns)
	add_candidates (BASELINK_FUNCTIONS (fns),
			NULL_TREE, arglist, NULL_TREE,
			NULL_TREE, false,
			BASELINK_BINFO (fns),
			BASELINK_ACCESS_BINFO (fns),
			flags, &candidates, complain);
    }
  /* Per 13.3.1.2/3, 2nd bullet, if no operand has a class type, then
     only non-member functions that have type T1 or reference to
     cv-qualified-opt T1 for the first argument, if the first argument
     has an enumeration type, or T2 or reference to cv-qualified-opt
     T2 for the second argument, if the second argument has an
     enumeration type.  Filter out those that don't match.  */
  else if (! arg2 || ! CLASS_TYPE_P (TREE_TYPE (arg2)))
    {
      struct z_candidate **candp, **next;

      for (candp = &candidates; *candp; candp = next)
	{
	  tree parmlist, parmtype;
	  int i, nargs = (arg2 ? 2 : 1);

	  cand = *candp;
	  next = &cand->next;

	  parmlist = TYPE_ARG_TYPES (TREE_TYPE (cand->fn));

	  for (i = 0; i < nargs; ++i)
	    {
	      parmtype = TREE_VALUE (parmlist);

	      if (TREE_CODE (parmtype) == REFERENCE_TYPE)
		parmtype = TREE_TYPE (parmtype);
	      if (TREE_CODE (TREE_TYPE (args[i])) == ENUMERAL_TYPE
		  && (same_type_ignoring_top_level_qualifiers_p
		      (TREE_TYPE (args[i]), parmtype)))
		break;

	      parmlist = TREE_CHAIN (parmlist);
	    }

	  /* No argument has an appropriate type, so remove this
	     candidate function from the list.  */
	  if (i == nargs)
	    {
	      *candp = cand->next;
	      next = candp;
	    }
	}
    }

  add_builtin_candidates (&candidates, code, code2, fnname, args,
			  flags, complain);

  switch (code)
    {
    case COMPOUND_EXPR:
    case ADDR_EXPR:
      /* For these, the built-in candidates set is empty
	 [over.match.oper]/3.  We don't want non-strict matches
	 because exact matches are always possible with built-in
	 operators.  The built-in candidate set for COMPONENT_REF
	 would be empty too, but since there are no such built-in
	 operators, we accept non-strict matches for them.  */
      strict_p = true;
      break;

    default:
      strict_p = false;
      break;
    }

  candidates = splice_viable (candidates, strict_p, &any_viable_p);
  if (!any_viable_p)
    {
      switch (code)
	{
	case POSTINCREMENT_EXPR:
	case POSTDECREMENT_EXPR:
	  /* Don't try anything fancy if we're not allowed to produce
	     errors.  */
	  if (!(complain & tf_error))
	    return error_mark_node;

	  /* Look for an `operator++ (int)'. Pre-1985 C++ didn't
	     distinguish between prefix and postfix ++ and
	     operator++() was used for both, so we allow this with
	     -fpermissive.  */
	  else
	    {
	      const char *msg = (flag_permissive) 
		? G_("no %<%D(int)%> declared for postfix %qs,"
		     " trying prefix operator instead")
		: G_("no %<%D(int)%> declared for postfix %qs");
	      permerror (loc, msg, fnname, operator_name_info[code].name);
	    }

	  if (!flag_permissive)
	    return error_mark_node;

	  if (code == POSTINCREMENT_EXPR)
	    code = PREINCREMENT_EXPR;
	  else
	    code = PREDECREMENT_EXPR;
	  result = build_new_op_1 (loc, code, flags, arg1, NULL_TREE,
				   NULL_TREE, overload, complain);
	  break;

	  /* The caller will deal with these.  */
	case ADDR_EXPR:
	case COMPOUND_EXPR:
	case COMPONENT_REF:
	  result = NULL_TREE;
	  result_valid_p = true;
	  break;

	default:
	  if (complain & tf_error)
	    {
		/* If one of the arguments of the operator represents
		   an invalid use of member function pointer, try to report
		   a meaningful error ...  */
	      if (invalid_nonstatic_memfn_p (loc, arg1, tf_error)
		    || invalid_nonstatic_memfn_p (loc, arg2, tf_error)
		    || invalid_nonstatic_memfn_p (loc, arg3, tf_error))
		  /* We displayed the error message.  */;
		else
		  {
		    /* ... Otherwise, report the more generic
		       "no matching operator found" error */
		    op_error (loc, code, code2, arg1, arg2, arg3, FALSE);
		    print_z_candidates (loc, candidates);
		  }
	    }
	  result = error_mark_node;
	  break;
	}
    }
  else
    {
      cand = tourney (candidates, complain);
      if (cand == 0)
	{
	  if (complain & tf_error)
	    {
	      op_error (loc, code, code2, arg1, arg2, arg3, TRUE);
	      print_z_candidates (loc, candidates);
	    }
	  result = error_mark_node;
	}
      else if (TREE_CODE (cand->fn) == FUNCTION_DECL)
	{
	  if (overload)
	    *overload = cand->fn;

	  if (resolve_args (arglist, complain) == NULL)
	    result = error_mark_node;
	  else
	    result = build_over_call (cand, LOOKUP_NORMAL, complain);

	  if (trivial_fn_p (cand->fn))
	    /* There won't be a CALL_EXPR.  */;
	  else if (result && result != error_mark_node)
	    {
	      tree call = extract_call_expr (result);
	      CALL_EXPR_OPERATOR_SYNTAX (call) = true;

	      if (processing_template_decl && DECL_HIDDEN_FRIEND_P (cand->fn))
		/* This prevents build_new_function_call from discarding this
		   function during instantiation of the enclosing template.  */
		KOENIG_LOOKUP_P (call) = 1;

	      /* Specify evaluation order as per P0145R2.  */
	      CALL_EXPR_ORDERED_ARGS (call) = false;
	      switch (op_is_ordered (code))
		{
		case -1:
		  CALL_EXPR_REVERSE_ARGS (call) = true;
		  break;

		case 1:
		  CALL_EXPR_ORDERED_ARGS (call) = true;
		  break;

		default:
		  break;
		}
	    }
	}
      else
	{
	  /* Give any warnings we noticed during overload resolution.  */
	  if (cand->warnings && (complain & tf_warning))
	    {
	      struct candidate_warning *w;
	      for (w = cand->warnings; w; w = w->next)
		joust (cand, w->loser, 1, complain);
	    }

	  /* Check for comparison of different enum types.  */
	  switch (code)
	    {
	    case GT_EXPR:
	    case LT_EXPR:
	    case GE_EXPR:
	    case LE_EXPR:
	    case EQ_EXPR:
	    case NE_EXPR:
	      if (TREE_CODE (TREE_TYPE (arg1)) == ENUMERAL_TYPE
		  && TREE_CODE (TREE_TYPE (arg2)) == ENUMERAL_TYPE
		  && (TYPE_MAIN_VARIANT (TREE_TYPE (arg1))
		      != TYPE_MAIN_VARIANT (TREE_TYPE (arg2)))
		  && (complain & tf_warning))
		{
		  warning (OPT_Wenum_compare,
			   "comparison between %q#T and %q#T",
			   TREE_TYPE (arg1), TREE_TYPE (arg2));
		}
	      break;
	    default:
	      break;
	    }

	  /* We need to strip any leading REF_BIND so that bitfields
	     don't cause errors.  This should not remove any important
	     conversions, because builtins don't apply to class
	     objects directly.  */
	  conv = cand->convs[0];
	  if (conv->kind == ck_ref_bind)
	    conv = next_conversion (conv);
	  arg1 = convert_like (conv, arg1, complain);

	  if (arg2)
	    {
	      conv = cand->convs[1];
	      if (conv->kind == ck_ref_bind)
		conv = next_conversion (conv);
	      else
		arg2 = decay_conversion (arg2, complain);

	      /* We need to call warn_logical_operator before
		 converting arg2 to a boolean_type, but after
		 decaying an enumerator to its value.  */
	      if (complain & tf_warning)
		warn_logical_operator (loc, code, boolean_type_node,
				       code_orig_arg1, arg1,
				       code_orig_arg2, arg2);

	      arg2 = convert_like (conv, arg2, complain);
	    }
	  if (arg3)
	    {
	      conv = cand->convs[2];
	      if (conv->kind == ck_ref_bind)
		conv = next_conversion (conv);
	      arg3 = convert_like (conv, arg3, complain);
	    }

	}
    }

 user_defined_result_ready:

  /* Free all the conversions we allocated.  */
  obstack_free (&conversion_obstack, p);

  if (result || result_valid_p)
    return result;

 builtin:
  switch (code)
    {
    case MODIFY_EXPR:
      return cp_build_modify_expr (loc, arg1, code2, arg2, complain);

    case INDIRECT_REF:
      return cp_build_indirect_ref (arg1, RO_UNARY_STAR, complain);

    case TRUTH_ANDIF_EXPR:
    case TRUTH_ORIF_EXPR:
    case TRUTH_AND_EXPR:
    case TRUTH_OR_EXPR:
      if (complain & tf_warning)
	warn_logical_operator (loc, code, boolean_type_node,
			       code_orig_arg1, arg1,
			       code_orig_arg2, arg2);
      /* Fall through.  */
    case GT_EXPR:
    case LT_EXPR:
    case GE_EXPR:
    case LE_EXPR:
    case EQ_EXPR:
    case NE_EXPR:
      if ((complain & tf_warning)
	  && ((code_orig_arg1 == BOOLEAN_TYPE)
	      ^ (code_orig_arg2 == BOOLEAN_TYPE)))
	maybe_warn_bool_compare (loc, code, arg1, arg2);
      if (complain & tf_warning && warn_tautological_compare)
	warn_tautological_cmp (loc, code, arg1, arg2);
      /* Fall through.  */
    case PLUS_EXPR:
    case MINUS_EXPR:
    case MULT_EXPR:
    case TRUNC_DIV_EXPR:
    case MAX_EXPR:
    case MIN_EXPR:
    case LSHIFT_EXPR:
    case RSHIFT_EXPR:
    case TRUNC_MOD_EXPR:
    case BIT_AND_EXPR:
    case BIT_IOR_EXPR:
    case BIT_XOR_EXPR:
      return cp_build_binary_op (loc, code, arg1, arg2, complain);

    case UNARY_PLUS_EXPR:
    case NEGATE_EXPR:
    case BIT_NOT_EXPR:
    case TRUTH_NOT_EXPR:
    case PREINCREMENT_EXPR:
    case POSTINCREMENT_EXPR:
    case PREDECREMENT_EXPR:
    case POSTDECREMENT_EXPR:
    case REALPART_EXPR:
    case IMAGPART_EXPR:
    case ABS_EXPR:
      return cp_build_unary_op (code, arg1, candidates != 0, complain);

    case ARRAY_REF:
      return cp_build_array_ref (input_location, arg1, arg2, complain);

    case MEMBER_REF:
      return build_m_component_ref (cp_build_indirect_ref (arg1, RO_ARROW_STAR, 
                                                           complain), 
                                    arg2, complain);

      /* The caller will deal with these.  */
    case ADDR_EXPR:
    case COMPONENT_REF:
    case COMPOUND_EXPR:
      return NULL_TREE;

    default:
      gcc_unreachable ();
    }
  return NULL_TREE;
}

/* Wrapper for above.  */

tree
build_new_op (location_t loc, enum tree_code code, int flags,
	      tree arg1, tree arg2, tree arg3,
	      tree *overload, tsubst_flags_t complain)
{
  tree ret;
  bool subtime = timevar_cond_start (TV_OVERLOAD);
  ret = build_new_op_1 (loc, code, flags, arg1, arg2, arg3,
			overload, complain);
  timevar_cond_stop (TV_OVERLOAD, subtime);
  return ret;
}

/* CALL was returned by some call-building function; extract the actual
   CALL_EXPR from any bits that have been tacked on, e.g. by
   convert_from_reference.  */

tree
extract_call_expr (tree call)
{
  while (TREE_CODE (call) == COMPOUND_EXPR)
    call = TREE_OPERAND (call, 1);
  if (REFERENCE_REF_P (call))
    call = TREE_OPERAND (call, 0);
  if (TREE_CODE (call) == TARGET_EXPR)
    call = TARGET_EXPR_INITIAL (call);
  gcc_assert (TREE_CODE (call) == CALL_EXPR
	      || TREE_CODE (call) == AGGR_INIT_EXPR
	      || call == error_mark_node);
  return call;
}

/* Returns true if FN has two parameters, of which the second has type
   size_t.  */

static bool
second_parm_is_size_t (tree fn)
{
  tree t = FUNCTION_ARG_CHAIN (fn);
  if (!t || !same_type_p (TREE_VALUE (t), size_type_node))
    return false;
  t = TREE_CHAIN (t);
  if (t == void_list_node)
    return true;
  if (aligned_new_threshold && t
      && same_type_p (TREE_VALUE (t), align_type_node)
      && TREE_CHAIN (t) == void_list_node)
    return true;
  return false;
}

/* True if T, an allocation function, has std::align_val_t as its second
   argument.  */

bool
aligned_allocation_fn_p (tree t)
{
  if (!aligned_new_threshold)
    return false;

  tree a = FUNCTION_ARG_CHAIN (t);
  return (a && same_type_p (TREE_VALUE (a), align_type_node));
}

/* Returns true iff T, an element of an OVERLOAD chain, is a usual deallocation
   function (3.7.4.2 [basic.stc.dynamic.deallocation]) with a parameter of
   std::align_val_t.  */

static bool
aligned_deallocation_fn_p (tree t)
{
  if (!aligned_new_threshold)
    return false;

  /* A template instance is never a usual deallocation function,
     regardless of its signature.  */
  if (TREE_CODE (t) == TEMPLATE_DECL
      || primary_template_instantiation_p (t))
    return false;

  tree a = FUNCTION_ARG_CHAIN (t);
  if (same_type_p (TREE_VALUE (a), align_type_node)
      && TREE_CHAIN (a) == void_list_node)
    return true;
  if (!same_type_p (TREE_VALUE (a), size_type_node))
    return false;
  a = TREE_CHAIN (a);
  if (a && same_type_p (TREE_VALUE (a), align_type_node)
      && TREE_CHAIN (a) == void_list_node)
    return true;
  return false;
}

/* Returns true iff T, an element of an OVERLOAD chain, is a usual
   deallocation function (3.7.4.2 [basic.stc.dynamic.deallocation]).  */

bool
usual_deallocation_fn_p (tree t)
{
  /* A template instance is never a usual deallocation function,
     regardless of its signature.  */
  if (TREE_CODE (t) == TEMPLATE_DECL
      || primary_template_instantiation_p (t))
    return false;

  /* If a class T has a member deallocation function named operator delete
     with exactly one parameter, then that function is a usual
     (non-placement) deallocation function. If class T does not declare
     such an operator delete but does declare a member deallocation
     function named operator delete with exactly two parameters, the second
     of which has type std::size_t (18.2), then this function is a usual
     deallocation function.  */
  bool global = DECL_NAMESPACE_SCOPE_P (t);
  tree chain = FUNCTION_ARG_CHAIN (t);
  if (!chain)
    return false;
  if (chain == void_list_node
      || ((!global || flag_sized_deallocation)
	  && second_parm_is_size_t (t)))
    return true;
  if (aligned_deallocation_fn_p (t))
    return true;
  return false;
}

/* Build a call to operator delete.  This has to be handled very specially,
   because the restrictions on what signatures match are different from all
   other call instances.  For a normal delete, only a delete taking (void *)
   or (void *, size_t) is accepted.  For a placement delete, only an exact
   match with the placement new is accepted.

   CODE is either DELETE_EXPR or VEC_DELETE_EXPR.
   ADDR is the pointer to be deleted.
   SIZE is the size of the memory block to be deleted.
   GLOBAL_P is true if the delete-expression should not consider
   class-specific delete operators.
   PLACEMENT is the corresponding placement new call, or NULL_TREE.

   If this call to "operator delete" is being generated as part to
   deallocate memory allocated via a new-expression (as per [expr.new]
   which requires that if the initialization throws an exception then
   we call a deallocation function), then ALLOC_FN is the allocation
   function.  */

tree
build_op_delete_call (enum tree_code code, tree addr, tree size,
		      bool global_p, tree placement,
		      tree alloc_fn, tsubst_flags_t complain)
{
  tree fn = NULL_TREE;
  tree fns, fnname, type, t;

  if (addr == error_mark_node)
    return error_mark_node;

  type = strip_array_types (TREE_TYPE (TREE_TYPE (addr)));

  fnname = cp_operator_id (code);

  if (CLASS_TYPE_P (type)
      && COMPLETE_TYPE_P (complete_type (type))
      && !global_p)
    /* In [class.free]

       If the result of the lookup is ambiguous or inaccessible, or if
       the lookup selects a placement deallocation function, the
       program is ill-formed.

       Therefore, we ask lookup_fnfields to complain about ambiguity.  */
    {
      fns = lookup_fnfields (TYPE_BINFO (type), fnname, 1);
      if (fns == error_mark_node)
	return error_mark_node;
    }
  else
    fns = NULL_TREE;

  if (fns == NULL_TREE)
    fns = lookup_name_nonclass (fnname);

  /* Strip const and volatile from addr.  */
  addr = cp_convert (ptr_type_node, addr, complain);

  if (placement)
    {
      /* "A declaration of a placement deallocation function matches the
	 declaration of a placement allocation function if it has the same
	 number of parameters and, after parameter transformations (8.3.5),
	 all parameter types except the first are identical."

	 So we build up the function type we want and ask instantiate_type
	 to get it for us.  */
      t = FUNCTION_ARG_CHAIN (alloc_fn);
      t = tree_cons (NULL_TREE, ptr_type_node, t);
      t = build_function_type (void_type_node, t);

      fn = instantiate_type (t, fns, tf_none);
      if (fn == error_mark_node)
	return NULL_TREE;

      fn = MAYBE_BASELINK_FUNCTIONS (fn);

      /* "If the lookup finds the two-parameter form of a usual deallocation
	 function (3.7.4.2) and that function, considered as a placement
	 deallocation function, would have been selected as a match for the
	 allocation function, the program is ill-formed."  */
      if (second_parm_is_size_t (fn))
	{
	  const char *const msg1
	    = G_("exception cleanup for this placement new selects "
		 "non-placement operator delete");
	  const char *const msg2
	    = G_("%qD is a usual (non-placement) deallocation "
		 "function in C++14 (or with -fsized-deallocation)");

	  /* But if the class has an operator delete (void *), then that is
	     the usual deallocation function, so we shouldn't complain
	     about using the operator delete (void *, size_t).  */
	  if (DECL_CLASS_SCOPE_P (fn))
<<<<<<< HEAD
	    for (ovl_iterator iter (MAYBE_BASELINK_FUNCTIONS (fns));
=======
	    for (lkp_iterator iter (MAYBE_BASELINK_FUNCTIONS (fns));
>>>>>>> e09ae857
		 iter; ++iter)
	      {
		tree elt = *iter;
		if (usual_deallocation_fn_p (elt)
		    && FUNCTION_ARG_CHAIN (elt) == void_list_node)
		  goto ok;
	      }
	  /* Before C++14 a two-parameter global deallocation function is
	     always a placement deallocation function, but warn if
	     -Wc++14-compat.  */
	  else if (!flag_sized_deallocation)
	    {
	      if ((complain & tf_warning)
		  && warning (OPT_Wc__14_compat, msg1))
		inform (DECL_SOURCE_LOCATION (fn), msg2, fn);
	      goto ok;
	    }

	  if (complain & tf_warning_or_error)
	    {
	      if (permerror (input_location, msg1))
		{
		  /* Only mention C++14 for namespace-scope delete.  */
		  if (DECL_NAMESPACE_SCOPE_P (fn))
		    inform (DECL_SOURCE_LOCATION (fn), msg2, fn);
		  else
		    inform (DECL_SOURCE_LOCATION (fn),
			    "%qD is a usual (non-placement) deallocation "
			    "function", fn);
		}
	    }
	  else
	    return error_mark_node;
	ok:;
	}
    }
  else
    /* "Any non-placement deallocation function matches a non-placement
       allocation function. If the lookup finds a single matching
       deallocation function, that function will be called; otherwise, no
       deallocation function will be called."  */
<<<<<<< HEAD
    for (ovl_iterator iter (MAYBE_BASELINK_FUNCTIONS (fns)); iter; ++iter)
=======
    for (lkp_iterator iter (MAYBE_BASELINK_FUNCTIONS (fns)); iter; ++iter)
>>>>>>> e09ae857
      {
	tree elt = *iter;
	if (usual_deallocation_fn_p (elt))
	  {
	    if (!fn)
	      {
		fn = elt;
		continue;
	      }

	    /* -- If the type has new-extended alignment, a function with a
	       parameter of type std::align_val_t is preferred; otherwise a
	       function without such a parameter is preferred. If exactly one
	       preferred function is found, that function is selected and the
	       selection process terminates. If more than one preferred
	       function is found, all non-preferred functions are eliminated
	       from further consideration.  */
	    if (aligned_new_threshold)
	      {
		bool want_align = type_has_new_extended_alignment (type);
		bool fn_align = aligned_deallocation_fn_p (fn);
		bool elt_align = aligned_deallocation_fn_p (elt);

		if (elt_align != fn_align)
		  {
		    if (want_align == elt_align)
		      fn = elt;
		    continue;
		  }
	      }

	    /* -- If the deallocation functions have class scope, the one
	       without a parameter of type std::size_t is selected.  */
	    bool want_size;
	    if (DECL_CLASS_SCOPE_P (fn))
	      want_size = false;

	    /* -- If the type is complete and if, for the second alternative
	       (delete array) only, the operand is a pointer to a class type
	       with a non-trivial destructor or a (possibly multi-dimensional)
	       array thereof, the function with a parameter of type std::size_t
	       is selected.

	       -- Otherwise, it is unspecified whether a deallocation function
	       with a parameter of type std::size_t is selected.  */
	    else
	      {
		want_size = COMPLETE_TYPE_P (type);
		if (code == VEC_DELETE_EXPR
		    && !TYPE_VEC_NEW_USES_COOKIE (type))
		  /* We need a cookie to determine the array size.  */
		  want_size = false;
	      }
	    bool fn_size = second_parm_is_size_t (fn);
	    bool elt_size = second_parm_is_size_t (elt);
	    gcc_assert (fn_size != elt_size);
	    if (want_size == elt_size)
	      fn = elt;
	  }
      }

  /* If we have a matching function, call it.  */
  if (fn)
    {
      gcc_assert (TREE_CODE (fn) == FUNCTION_DECL);

      /* If the FN is a member function, make sure that it is
	 accessible.  */
      if (BASELINK_P (fns))
	perform_or_defer_access_check (BASELINK_BINFO (fns), fn, fn,
				       complain);

      /* Core issue 901: It's ok to new a type with deleted delete.  */
      if (DECL_DELETED_FN (fn) && alloc_fn)
	return NULL_TREE;

      if (placement)
	{
	  /* The placement args might not be suitable for overload
	     resolution at this point, so build the call directly.  */
	  int nargs = call_expr_nargs (placement);
	  tree *argarray = XALLOCAVEC (tree, nargs);
	  int i;
	  argarray[0] = addr;
	  for (i = 1; i < nargs; i++)
	    argarray[i] = CALL_EXPR_ARG (placement, i);
	  if (!mark_used (fn, complain) && !(complain & tf_error))
	    return error_mark_node;
	  return build_cxx_call (fn, nargs, argarray, complain);
	}
      else
	{
	  tree ret;
	  vec<tree, va_gc> *args = make_tree_vector ();
	  args->quick_push (addr);
	  if (second_parm_is_size_t (fn))
	    args->quick_push (size);
	  if (aligned_deallocation_fn_p (fn))
	    {
	      tree al = build_int_cst (align_type_node, TYPE_ALIGN_UNIT (type));
	      args->quick_push (al);
	    }
	  ret = cp_build_function_call_vec (fn, &args, complain);
	  release_tree_vector (args);
	  return ret;
	}
    }

  /* [expr.new]

     If no unambiguous matching deallocation function can be found,
     propagating the exception does not cause the object's memory to
     be freed.  */
  if (alloc_fn)
    {
      if ((complain & tf_warning)
	  && !placement)
	warning (0, "no corresponding deallocation function for %qD",
		 alloc_fn);
      return NULL_TREE;
    }

  if (complain & tf_error)
    error ("no suitable %<operator %s%> for %qT",
	   operator_name_info[(int)code].name, type);
  return error_mark_node;
}

/* If the current scope isn't allowed to access DECL along
   BASETYPE_PATH, give an error.  The most derived class in
   BASETYPE_PATH is the one used to qualify DECL. DIAG_DECL is
   the declaration to use in the error diagnostic.  */

bool
enforce_access (tree basetype_path, tree decl, tree diag_decl,
		tsubst_flags_t complain)
{
  gcc_assert (TREE_CODE (basetype_path) == TREE_BINFO);

  if (flag_new_inheriting_ctors
      && DECL_INHERITED_CTOR (decl))
    {
      /* 7.3.3/18: The additional constructors are accessible if they would be
	 accessible when used to construct an object of the corresponding base
	 class.  */
      decl = strip_inheriting_ctors (decl);
      basetype_path = lookup_base (basetype_path, DECL_CONTEXT (decl),
				   ba_any, NULL, complain);
    }

  if (!accessible_p (basetype_path, decl, true))
    {
      if (complain & tf_error)
	{
	  if (flag_new_inheriting_ctors)
	    diag_decl = strip_inheriting_ctors (diag_decl);
	  if (TREE_PRIVATE (decl))
	    {
	      error ("%q#D is private within this context", diag_decl);
	      inform (DECL_SOURCE_LOCATION (diag_decl),
		      "declared private here");
	    }
	  else if (TREE_PROTECTED (decl))
	    {
	      error ("%q#D is protected within this context", diag_decl);
	      inform (DECL_SOURCE_LOCATION (diag_decl),
		      "declared protected here");
	    }
	  else
	    {
	      error ("%q#D is inaccessible within this context", diag_decl);
	      inform (DECL_SOURCE_LOCATION (diag_decl), "declared here");
	    }
	}
      return false;
    }

  return true;
}

/* Initialize a temporary of type TYPE with EXPR.  The FLAGS are a
   bitwise or of LOOKUP_* values.  If any errors are warnings are
   generated, set *DIAGNOSTIC_FN to "error" or "warning",
   respectively.  If no diagnostics are generated, set *DIAGNOSTIC_FN
   to NULL.  */

static tree
build_temp (tree expr, tree type, int flags,
	    diagnostic_t *diagnostic_kind, tsubst_flags_t complain)
{
  int savew, savee;
  vec<tree, va_gc> *args;

  *diagnostic_kind = DK_UNSPECIFIED;

  /* If the source is a packed field, calling the copy constructor will require
     binding the field to the reference parameter to the copy constructor, and
     we'll end up with an infinite loop.  If we can use a bitwise copy, then
     do that now.  */
  if ((lvalue_kind (expr) & clk_packed)
      && CLASS_TYPE_P (TREE_TYPE (expr))
      && !type_has_nontrivial_copy_init (TREE_TYPE (expr)))
    return get_target_expr_sfinae (expr, complain);

  savew = warningcount + werrorcount, savee = errorcount;
  args = make_tree_vector_single (expr);
  expr = build_special_member_call (NULL_TREE, complete_ctor_identifier,
				    &args, type, flags, complain);
  release_tree_vector (args);
  if (warningcount + werrorcount > savew)
    *diagnostic_kind = DK_WARNING;
  else if (errorcount > savee)
    *diagnostic_kind = DK_ERROR;
  return expr;
}

/* Perform warnings about peculiar, but valid, conversions from/to NULL.
   EXPR is implicitly converted to type TOTYPE.
   FN and ARGNUM are used for diagnostics.  */

static void
conversion_null_warnings (tree totype, tree expr, tree fn, int argnum)
{
  /* Issue warnings about peculiar, but valid, uses of NULL.  */
  if (expr == null_node && TREE_CODE (totype) != BOOLEAN_TYPE
      && ARITHMETIC_TYPE_P (totype))
    {
      source_location loc =
	expansion_point_location_if_in_system_header (input_location);

      if (fn)
	warning_at (loc, OPT_Wconversion_null,
		    "passing NULL to non-pointer argument %P of %qD",
		    argnum, fn);
      else
	warning_at (loc, OPT_Wconversion_null,
		    "converting to non-pointer type %qT from NULL", totype);
    }

  /* Issue warnings if "false" is converted to a NULL pointer */
  else if (TREE_CODE (TREE_TYPE (expr)) == BOOLEAN_TYPE
	   && TYPE_PTR_P (totype))
    {
      if (fn)
	warning_at (input_location, OPT_Wconversion_null,
		    "converting %<false%> to pointer type for argument %P "
		    "of %qD", argnum, fn);
      else
	warning_at (input_location, OPT_Wconversion_null,
		    "converting %<false%> to pointer type %qT", totype);
    }
}

/* We gave a diagnostic during a conversion.  If this was in the second
   standard conversion sequence of a user-defined conversion sequence, say
   which user-defined conversion.  */

static void
maybe_print_user_conv_context (conversion *convs)
{
  if (convs->user_conv_p)
    for (conversion *t = convs; t; t = next_conversion (t))
      if (t->kind == ck_user)
	{
	  print_z_candidate (0, "  after user-defined conversion:",
			     t->cand);
	  break;
	}
}

/* Perform the conversions in CONVS on the expression EXPR.  FN and
   ARGNUM are used for diagnostics.  ARGNUM is zero based, -1
   indicates the `this' argument of a method.  INNER is nonzero when
   being called to continue a conversion chain. It is negative when a
   reference binding will be applied, positive otherwise.  If
   ISSUE_CONVERSION_WARNINGS is true, warnings about suspicious
   conversions will be emitted if appropriate.  If C_CAST_P is true,
   this conversion is coming from a C-style cast; in that case,
   conversions to inaccessible bases are permitted.  */

static tree
convert_like_real (conversion *convs, tree expr, tree fn, int argnum,
		   int inner, bool issue_conversion_warnings,
		   bool c_cast_p, tsubst_flags_t complain)
{
  tree totype = convs->type;
  diagnostic_t diag_kind;
  int flags;
  location_t loc = EXPR_LOC_OR_LOC (expr, input_location);

  if (convs->bad_p && !(complain & tf_error))
    return error_mark_node;

  if (convs->bad_p
      && convs->kind != ck_user
      && convs->kind != ck_list
      && convs->kind != ck_ambig
      && (convs->kind != ck_ref_bind
	  || (convs->user_conv_p && next_conversion (convs)->bad_p))
      && (convs->kind != ck_rvalue
	  || SCALAR_TYPE_P (totype))
      && convs->kind != ck_base)
    {
      bool complained = false;
      conversion *t = convs;

      /* Give a helpful error if this is bad because of excess braces.  */
      if (BRACE_ENCLOSED_INITIALIZER_P (expr)
	  && SCALAR_TYPE_P (totype)
	  && CONSTRUCTOR_NELTS (expr) > 0
	  && BRACE_ENCLOSED_INITIALIZER_P (CONSTRUCTOR_ELT (expr, 0)->value))
	{
	  complained = permerror (loc, "too many braces around initializer "
				  "for %qT", totype);
	  while (BRACE_ENCLOSED_INITIALIZER_P (expr)
		 && CONSTRUCTOR_NELTS (expr) == 1)
	    expr = CONSTRUCTOR_ELT (expr, 0)->value;
	}

      /* Give a helpful error if this is bad because a conversion to bool
	 from std::nullptr_t requires direct-initialization.  */
      if (NULLPTR_TYPE_P (TREE_TYPE (expr))
	  && TREE_CODE (totype) == BOOLEAN_TYPE)
	complained = permerror (loc, "converting to %qT from %qT requires "
				"direct-initialization",
				totype, TREE_TYPE (expr));

      for (; t ; t = next_conversion (t))
	{
	  if (t->kind == ck_user && t->cand->reason)
	    {
	      complained = permerror (loc, "invalid user-defined conversion "
				      "from %qT to %qT", TREE_TYPE (expr),
				      totype);
	      if (complained)
		print_z_candidate (loc, "candidate is:", t->cand);
	      expr = convert_like_real (t, expr, fn, argnum, 1,
					/*issue_conversion_warnings=*/false,
					/*c_cast_p=*/false,
					complain);
	      if (convs->kind == ck_ref_bind)
		expr = convert_to_reference (totype, expr, CONV_IMPLICIT,
					     LOOKUP_NORMAL, NULL_TREE,
					     complain);
	      else
		expr = cp_convert (totype, expr, complain);
	      if (complained && fn)
		inform (DECL_SOURCE_LOCATION (fn),
			"  initializing argument %P of %qD", argnum, fn);
	      return expr;
	    }
	  else if (t->kind == ck_user || !t->bad_p)
	    {
	      expr = convert_like_real (t, expr, fn, argnum, 1,
					/*issue_conversion_warnings=*/false,
					/*c_cast_p=*/false,
					complain);
	      break;
	    }
	  else if (t->kind == ck_ambig)
	    return convert_like_real (t, expr, fn, argnum, 1,
				      /*issue_conversion_warnings=*/false,
				      /*c_cast_p=*/false,
				      complain);
	  else if (t->kind == ck_identity)
	    break;
	}
      if (!complained)
	complained = permerror (loc, "invalid conversion from %qT to %qT",
				TREE_TYPE (expr), totype);
      if (complained && fn)
	inform (DECL_SOURCE_LOCATION (fn),
		"  initializing argument %P of %qD", argnum, fn);

      return cp_convert (totype, expr, complain);
    }

  if (issue_conversion_warnings && (complain & tf_warning))
    conversion_null_warnings (totype, expr, fn, argnum);

  switch (convs->kind)
    {
    case ck_user:
      {
	struct z_candidate *cand = convs->cand;
	tree convfn = cand->fn;

	/* When converting from an init list we consider explicit
	   constructors, but actually trying to call one is an error.  */
	if (DECL_NONCONVERTING_P (convfn) && DECL_CONSTRUCTOR_P (convfn)
	    && BRACE_ENCLOSED_INITIALIZER_P (expr)
	    /* Unless this is for direct-list-initialization.  */
	    && !CONSTRUCTOR_IS_DIRECT_INIT (expr)
	    /* And in C++98 a default constructor can't be explicit.  */
	    && cxx_dialect >= cxx11)
	  {
	    if (!(complain & tf_error))
	      return error_mark_node;
	    location_t loc = location_of (expr);
	    if (CONSTRUCTOR_NELTS (expr) == 0
		&& FUNCTION_FIRST_USER_PARMTYPE (convfn) != void_list_node)
	      {
		if (pedwarn (loc, 0, "converting to %qT from initializer list "
			     "would use explicit constructor %qD",
			     totype, convfn))
		  inform (loc, "in C++11 and above a default constructor "
			  "can be explicit");
	      }
	    else
	      error ("converting to %qT from initializer list would use "
		     "explicit constructor %qD", totype, convfn);
	  }

	/* If we're initializing from {}, it's value-initialization.  */
	if (BRACE_ENCLOSED_INITIALIZER_P (expr)
	    && CONSTRUCTOR_NELTS (expr) == 0
	    && TYPE_HAS_DEFAULT_CONSTRUCTOR (totype))
	  {
	    bool direct = CONSTRUCTOR_IS_DIRECT_INIT (expr);
	    expr = build_value_init (totype, complain);
	    expr = get_target_expr_sfinae (expr, complain);
	    if (expr != error_mark_node)
	      {
		TARGET_EXPR_LIST_INIT_P (expr) = true;
		TARGET_EXPR_DIRECT_INIT_P (expr) = direct;
	      }
	    return expr;
	  }

	expr = mark_rvalue_use (expr);

	/* Pass LOOKUP_NO_CONVERSION so rvalue/base handling knows not to allow
	   any more UDCs.  */
	expr = build_over_call (cand, LOOKUP_NORMAL|LOOKUP_NO_CONVERSION,
				complain);

	/* If this is a constructor or a function returning an aggr type,
	   we need to build up a TARGET_EXPR.  */
	if (DECL_CONSTRUCTOR_P (convfn))
	  {
	    expr = build_cplus_new (totype, expr, complain);

	    /* Remember that this was list-initialization.  */
	    if (convs->check_narrowing && expr != error_mark_node)
	      TARGET_EXPR_LIST_INIT_P (expr) = true;
	  }

	return expr;
      }
    case ck_identity:
      if (BRACE_ENCLOSED_INITIALIZER_P (expr))
	{
	  int nelts = CONSTRUCTOR_NELTS (expr);
	  if (nelts == 0)
	    expr = build_value_init (totype, complain);
	  else if (nelts == 1)
	    expr = CONSTRUCTOR_ELT (expr, 0)->value;
	  else
	    gcc_unreachable ();
	}
      expr = mark_rvalue_use (expr);

      if (type_unknown_p (expr))
	expr = instantiate_type (totype, expr, complain);
      /* Convert a constant to its underlying value, unless we are
	 about to bind it to a reference, in which case we need to
	 leave it as an lvalue.  */
      if (inner >= 0)
        {   
          expr = scalar_constant_value (expr);
          if (expr == null_node && INTEGRAL_OR_UNSCOPED_ENUMERATION_TYPE_P (totype))
            /* If __null has been converted to an integer type, we do not
               want to warn about uses of EXPR as an integer, rather than
               as a pointer.  */
            expr = build_int_cst (totype, 0);
        }
      return expr;
    case ck_ambig:
      /* We leave bad_p off ck_ambig because overload resolution considers
	 it valid, it just fails when we try to perform it.  So we need to
         check complain here, too.  */
      if (complain & tf_error)
	{
	  /* Call build_user_type_conversion again for the error.  */
	  build_user_type_conversion (totype, convs->u.expr, LOOKUP_IMPLICIT,
				      complain);
	  if (fn)
	    inform (DECL_SOURCE_LOCATION (fn),
		    "  initializing argument %P of %qD", argnum, fn);
	}
      return error_mark_node;

    case ck_list:
      {
	/* Conversion to std::initializer_list<T>.  */
	tree elttype = TREE_VEC_ELT (CLASSTYPE_TI_ARGS (totype), 0);
	tree new_ctor = build_constructor (init_list_type_node, NULL);
	unsigned len = CONSTRUCTOR_NELTS (expr);
	tree array, val, field;
	vec<constructor_elt, va_gc> *vec = NULL;
	unsigned ix;

	/* Convert all the elements.  */
	FOR_EACH_CONSTRUCTOR_VALUE (CONSTRUCTOR_ELTS (expr), ix, val)
	  {
	    tree sub = convert_like_real (convs->u.list[ix], val, fn, argnum,
					  1, false, false, complain);
	    if (sub == error_mark_node)
	      return sub;
	    if (!BRACE_ENCLOSED_INITIALIZER_P (val)
		&& !check_narrowing (TREE_TYPE (sub), val, complain))
	      return error_mark_node;
	    CONSTRUCTOR_APPEND_ELT (CONSTRUCTOR_ELTS (new_ctor), NULL_TREE, sub);
	    if (!TREE_CONSTANT (sub))
	      TREE_CONSTANT (new_ctor) = false;
	  }
	/* Build up the array.  */
	elttype = cp_build_qualified_type
	  (elttype, cp_type_quals (elttype) | TYPE_QUAL_CONST);
	array = build_array_of_n_type (elttype, len);
	array = finish_compound_literal (array, new_ctor, complain);
	/* Take the address explicitly rather than via decay_conversion
	   to avoid the error about taking the address of a temporary.  */
	array = cp_build_addr_expr (array, complain);
	array = cp_convert (build_pointer_type (elttype), array, complain);
	if (array == error_mark_node)
	  return error_mark_node;

	/* Build up the initializer_list object.  */
	totype = complete_type (totype);
	field = next_initializable_field (TYPE_FIELDS (totype));
	CONSTRUCTOR_APPEND_ELT (vec, field, array);
	field = next_initializable_field (DECL_CHAIN (field));
	CONSTRUCTOR_APPEND_ELT (vec, field, size_int (len));
	new_ctor = build_constructor (totype, vec);
	return get_target_expr_sfinae (new_ctor, complain);
      }

    case ck_aggr:
      if (TREE_CODE (totype) == COMPLEX_TYPE)
	{
	  tree real = CONSTRUCTOR_ELT (expr, 0)->value;
	  tree imag = CONSTRUCTOR_ELT (expr, 1)->value;
	  real = perform_implicit_conversion (TREE_TYPE (totype),
					      real, complain);
	  imag = perform_implicit_conversion (TREE_TYPE (totype),
					      imag, complain);
	  expr = build2 (COMPLEX_EXPR, totype, real, imag);
	  return expr;
	}
      expr = reshape_init (totype, expr, complain);
      expr = get_target_expr_sfinae (digest_init (totype, expr, complain),
				     complain);
      if (expr != error_mark_node)
	TARGET_EXPR_LIST_INIT_P (expr) = true;
      return expr;

    default:
      break;
    };

  expr = convert_like_real (next_conversion (convs), expr, fn, argnum,
			    convs->kind == ck_ref_bind ? -1 : 1,
			    convs->kind == ck_ref_bind ? issue_conversion_warnings : false, 
			    c_cast_p,
			    complain);
  if (expr == error_mark_node)
    return error_mark_node;

  switch (convs->kind)
    {
    case ck_rvalue:
      expr = decay_conversion (expr, complain);
      if (expr == error_mark_node)
	{
	  if (complain & tf_error)
	    {
	      maybe_print_user_conv_context (convs);
	      if (fn)
		inform (DECL_SOURCE_LOCATION (fn),
			"  initializing argument %P of %qD", argnum, fn);
	    }
	  return error_mark_node;
	}

      if (! MAYBE_CLASS_TYPE_P (totype))
	return expr;

      /* Don't introduce copies when passing arguments along to the inherited
	 constructor.  */
      if (current_function_decl
	  && flag_new_inheriting_ctors
	  && DECL_INHERITED_CTOR (current_function_decl))
	return expr;

      /* Fall through.  */
    case ck_base:
      if (convs->kind == ck_base && !convs->need_temporary_p)
	{
	  /* We are going to bind a reference directly to a base-class
	     subobject of EXPR.  */
	  /* Build an expression for `*((base*) &expr)'.  */
	  expr = convert_to_base (expr, totype,
				  !c_cast_p, /*nonnull=*/true, complain);
	  return expr;
	}

      /* Copy-initialization where the cv-unqualified version of the source
	 type is the same class as, or a derived class of, the class of the
	 destination [is treated as direct-initialization].  [dcl.init] */
      flags = LOOKUP_NORMAL;
      if (convs->user_conv_p)
	/* This conversion is being done in the context of a user-defined
	   conversion (i.e. the second step of copy-initialization), so
	   don't allow any more.  */
	flags |= LOOKUP_NO_CONVERSION;
      else
	flags |= LOOKUP_ONLYCONVERTING;
      if (convs->rvaluedness_matches_p)
	flags |= LOOKUP_PREFER_RVALUE;
      if (TREE_CODE (expr) == TARGET_EXPR
	  && TARGET_EXPR_LIST_INIT_P (expr))
	/* Copy-list-initialization doesn't actually involve a copy.  */
	return expr;
      expr = build_temp (expr, totype, flags, &diag_kind, complain);
      if (diag_kind && complain)
	{
	  maybe_print_user_conv_context (convs);
	  if (fn)
	    inform (DECL_SOURCE_LOCATION (fn),
		    "  initializing argument %P of %qD", argnum, fn);
	}

      return build_cplus_new (totype, expr, complain);

    case ck_ref_bind:
      {
	tree ref_type = totype;

	if (convs->bad_p && !next_conversion (convs)->bad_p)
	  {
	    tree extype = TREE_TYPE (expr);
	    if (TYPE_REF_IS_RVALUE (ref_type)
		&& lvalue_p (expr))
	      error_at (loc, "cannot bind rvalue reference of type %qT to "
                        "lvalue of type %qT", totype, extype);
	    else if (!TYPE_REF_IS_RVALUE (ref_type) && !lvalue_p (expr)
		     && !CP_TYPE_CONST_NON_VOLATILE_P (TREE_TYPE (ref_type)))
	      error_at (loc, "cannot bind non-const lvalue reference of "
			"type %qT to an rvalue of type %qT", totype, extype);
	    else if (!reference_compatible_p (TREE_TYPE (totype), extype))
	      error_at (loc, "binding reference of type %qT to %qT "
			"discards qualifiers", totype, extype);
	    else
	      gcc_unreachable ();
	    maybe_print_user_conv_context (convs);
	    if (fn)
	      inform (DECL_SOURCE_LOCATION (fn),
		      "  initializing argument %P of %qD", argnum, fn);
	    return error_mark_node;
	  }

	/* If necessary, create a temporary. 

           VA_ARG_EXPR and CONSTRUCTOR expressions are special cases
           that need temporaries, even when their types are reference
           compatible with the type of reference being bound, so the
           upcoming call to cp_build_addr_expr doesn't fail.  */
	if (convs->need_temporary_p
	    || TREE_CODE (expr) == CONSTRUCTOR
	    || TREE_CODE (expr) == VA_ARG_EXPR)
	  {
	    /* Otherwise, a temporary of type "cv1 T1" is created and
	       initialized from the initializer expression using the rules
	       for a non-reference copy-initialization (8.5).  */

	    tree type = TREE_TYPE (ref_type);
	    cp_lvalue_kind lvalue = lvalue_kind (expr);

	    gcc_assert (same_type_ignoring_top_level_qualifiers_p
			(type, next_conversion (convs)->type));
	    if (!CP_TYPE_CONST_NON_VOLATILE_P (type)
		&& !TYPE_REF_IS_RVALUE (ref_type))
	      {
		/* If the reference is volatile or non-const, we
		   cannot create a temporary.  */
		if (lvalue & clk_bitfield)
		  error_at (loc, "cannot bind bitfield %qE to %qT",
			    expr, ref_type);
		else if (lvalue & clk_packed)
		  error_at (loc, "cannot bind packed field %qE to %qT",
			    expr, ref_type);
		else
		  error_at (loc, "cannot bind rvalue %qE to %qT",
			    expr, ref_type);
		return error_mark_node;
	      }
	    /* If the source is a packed field, and we must use a copy
	       constructor, then building the target expr will require
	       binding the field to the reference parameter to the
	       copy constructor, and we'll end up with an infinite
	       loop.  If we can use a bitwise copy, then we'll be
	       OK.  */
	    if ((lvalue & clk_packed)
		&& CLASS_TYPE_P (type)
		&& type_has_nontrivial_copy_init (type))
	      {
		error_at (loc, "cannot bind packed field %qE to %qT",
			  expr, ref_type);
		return error_mark_node;
	      }
	    if (lvalue & clk_bitfield)
	      {
		expr = convert_bitfield_to_declared_type (expr);
		expr = fold_convert (type, expr);
	      }
	    expr = build_target_expr_with_type (expr, type, complain);
	  }

	/* Take the address of the thing to which we will bind the
	   reference.  */
	expr = cp_build_addr_expr (expr, complain);
	if (expr == error_mark_node)
	  return error_mark_node;

	/* Convert it to a pointer to the type referred to by the
	   reference.  This will adjust the pointer if a derived to
	   base conversion is being performed.  */
	expr = cp_convert (build_pointer_type (TREE_TYPE (ref_type)),
			   expr, complain);
	/* Convert the pointer to the desired reference type.  */
	return build_nop (ref_type, expr);
      }

    case ck_lvalue:
      return decay_conversion (expr, complain);

    case ck_fnptr:
      /* ??? Should the address of a transaction-safe pointer point to the TM
        clone, and this conversion look up the primary function?  */
      return build_nop (totype, expr);

    case ck_qual:
      /* Warn about deprecated conversion if appropriate.  */
      string_conv_p (totype, expr, 1);
      break;

    case ck_ptr:
      if (convs->base_p)
	expr = convert_to_base (expr, totype, !c_cast_p,
				/*nonnull=*/false, complain);
      return build_nop (totype, expr);

    case ck_pmem:
      return convert_ptrmem (totype, expr, /*allow_inverse_p=*/false,
			     c_cast_p, complain);

    default:
      break;
    }

  if (convs->check_narrowing
      && !check_narrowing (totype, expr, complain))
    return error_mark_node;

  if (issue_conversion_warnings)
    expr = cp_convert_and_check (totype, expr, complain);
  else
    expr = cp_convert (totype, expr, complain);

  return expr;
}

/* ARG is being passed to a varargs function.  Perform any conversions
   required.  Return the converted value.  */

tree
convert_arg_to_ellipsis (tree arg, tsubst_flags_t complain)
{
  tree arg_type;
  location_t loc = EXPR_LOC_OR_LOC (arg, input_location);

  /* [expr.call]

     The lvalue-to-rvalue, array-to-pointer, and function-to-pointer
     standard conversions are performed.  */
  arg = decay_conversion (arg, complain);
  arg_type = TREE_TYPE (arg);
  /* [expr.call]

     If the argument has integral or enumeration type that is subject
     to the integral promotions (_conv.prom_), or a floating point
     type that is subject to the floating point promotion
     (_conv.fpprom_), the value of the argument is converted to the
     promoted type before the call.  */
  if (TREE_CODE (arg_type) == REAL_TYPE
      && (TYPE_PRECISION (arg_type)
	  < TYPE_PRECISION (double_type_node))
      && !DECIMAL_FLOAT_MODE_P (TYPE_MODE (arg_type)))
    {
      if ((complain & tf_warning)
	  && warn_double_promotion && !c_inhibit_evaluation_warnings)
	warning_at (loc, OPT_Wdouble_promotion,
		    "implicit conversion from %qT to %qT when passing "
		    "argument to function",
		    arg_type, double_type_node);
      arg = convert_to_real_nofold (double_type_node, arg);
    }
  else if (NULLPTR_TYPE_P (arg_type))
    arg = null_pointer_node;
  else if (INTEGRAL_OR_ENUMERATION_TYPE_P (arg_type))
    {
      if (SCOPED_ENUM_P (arg_type))
	{
	  tree prom = cp_convert (ENUM_UNDERLYING_TYPE (arg_type), arg,
				  complain);
	  prom = cp_perform_integral_promotions (prom, complain);
	  if (abi_version_crosses (6)
	      && TYPE_MODE (TREE_TYPE (prom)) != TYPE_MODE (arg_type)
	      && (complain & tf_warning))
	    warning_at (loc, OPT_Wabi, "scoped enum %qT passed through ... as "
			"%qT before -fabi-version=6, %qT after", arg_type,
			TREE_TYPE (prom), ENUM_UNDERLYING_TYPE (arg_type));
	  if (!abi_version_at_least (6))
	    arg = prom;
	}
      else
	arg = cp_perform_integral_promotions (arg, complain);
    }

  arg = require_complete_type_sfinae (arg, complain);
  arg_type = TREE_TYPE (arg);

  if (arg != error_mark_node
      /* In a template (or ill-formed code), we can have an incomplete type
	 even after require_complete_type_sfinae, in which case we don't know
	 whether it has trivial copy or not.  */
      && COMPLETE_TYPE_P (arg_type))
    {
      /* Build up a real lvalue-to-rvalue conversion in case the
	 copy constructor is trivial but not callable.  */
      if (!cp_unevaluated_operand && CLASS_TYPE_P (arg_type))
	force_rvalue (arg, complain);

      /* [expr.call] 5.2.2/7:
	 Passing a potentially-evaluated argument of class type (Clause 9)
	 with a non-trivial copy constructor or a non-trivial destructor
	 with no corresponding parameter is conditionally-supported, with
	 implementation-defined semantics.

	 We support it as pass-by-invisible-reference, just like a normal
	 value parameter.

	 If the call appears in the context of a sizeof expression,
	 it is not potentially-evaluated.  */
      if (cp_unevaluated_operand == 0
	  && (type_has_nontrivial_copy_init (arg_type)
	      || TYPE_HAS_NONTRIVIAL_DESTRUCTOR (arg_type)))
	{
	  if (complain & tf_warning)
	    warning (OPT_Wconditionally_supported,
		     "passing objects of non-trivially-copyable "
		     "type %q#T through %<...%> is conditionally supported",
		     arg_type);
	  return cp_build_addr_expr (arg, complain);
	}
    }

  return arg;
}

/* va_arg (EXPR, TYPE) is a builtin. Make sure it is not abused.  */

tree
build_x_va_arg (source_location loc, tree expr, tree type)
{
  if (processing_template_decl)
    {
      tree r = build_min (VA_ARG_EXPR, type, expr);
      SET_EXPR_LOCATION (r, loc);
      return r;
    }

  type = complete_type_or_else (type, NULL_TREE);

  if (expr == error_mark_node || !type)
    return error_mark_node;

  expr = mark_lvalue_use (expr);

  if (TREE_CODE (type) == REFERENCE_TYPE)
    {
      error ("cannot receive reference type %qT through %<...%>", type);
      return error_mark_node;
    }

  if (type_has_nontrivial_copy_init (type)
      || TYPE_HAS_NONTRIVIAL_DESTRUCTOR (type))
    {
      /* conditionally-supported behavior [expr.call] 5.2.2/7.  Let's treat
	 it as pass by invisible reference.  */
      warning_at (loc, OPT_Wconditionally_supported,
		 "receiving objects of non-trivially-copyable type %q#T "
		 "through %<...%> is conditionally-supported", type);

      tree ref = cp_build_reference_type (type, false);
      expr = build_va_arg (loc, expr, ref);
      return convert_from_reference (expr);
    }

  tree ret = build_va_arg (loc, expr, type);
  if (CLASS_TYPE_P (type))
    /* Wrap the VA_ARG_EXPR in a TARGET_EXPR now so other code doesn't need to
       know how to handle it.  */
    ret = get_target_expr (ret);
  return ret;
}

/* TYPE has been given to va_arg.  Apply the default conversions which
   would have happened when passed via ellipsis.  Return the promoted
   type, or the passed type if there is no change.  */

tree
cxx_type_promotes_to (tree type)
{
  tree promote;

  /* Perform the array-to-pointer and function-to-pointer
     conversions.  */
  type = type_decays_to (type);

  promote = type_promotes_to (type);
  if (same_type_p (type, promote))
    promote = type;

  return promote;
}

/* ARG is a default argument expression being passed to a parameter of
   the indicated TYPE, which is a parameter to FN.  PARMNUM is the
   zero-based argument number.  Do any required conversions.  Return
   the converted value.  */

static GTY(()) vec<tree, va_gc> *default_arg_context;
void
push_defarg_context (tree fn)
{ vec_safe_push (default_arg_context, fn); }

void
pop_defarg_context (void)
{ default_arg_context->pop (); }

tree
convert_default_arg (tree type, tree arg, tree fn, int parmnum,
		     tsubst_flags_t complain)
{
  int i;
  tree t;

  /* See through clones.  */
  fn = DECL_ORIGIN (fn);
  /* And inheriting ctors.  */
  if (flag_new_inheriting_ctors)
    fn = strip_inheriting_ctors (fn);

  /* Detect recursion.  */
  FOR_EACH_VEC_SAFE_ELT (default_arg_context, i, t)
    if (t == fn)
      {
	if (complain & tf_error)
	  error ("recursive evaluation of default argument for %q#D", fn);
	return error_mark_node;
      }

  /* If the ARG is an unparsed default argument expression, the
     conversion cannot be performed.  */
  if (TREE_CODE (arg) == DEFAULT_ARG)
    {
      if (complain & tf_error)
	error ("call to %qD uses the default argument for parameter %P, which "
	       "is not yet defined", fn, parmnum);
      return error_mark_node;
    }

  push_defarg_context (fn);

  if (fn && DECL_TEMPLATE_INFO (fn))
    arg = tsubst_default_argument (fn, type, arg, complain);

  /* Due to:

       [dcl.fct.default]

       The names in the expression are bound, and the semantic
       constraints are checked, at the point where the default
       expressions appears.

     we must not perform access checks here.  */
  push_deferring_access_checks (dk_no_check);
  /* We must make a copy of ARG, in case subsequent processing
     alters any part of it.  */
  arg = break_out_target_exprs (arg);
  arg = convert_for_initialization (0, type, arg, LOOKUP_IMPLICIT,
				    ICR_DEFAULT_ARGUMENT, fn, parmnum,
				    complain);
  arg = convert_for_arg_passing (type, arg, complain);
  pop_deferring_access_checks();

  pop_defarg_context ();

  return arg;
}

/* Returns the type which will really be used for passing an argument of
   type TYPE.  */

tree
type_passed_as (tree type)
{
  /* Pass classes with copy ctors by invisible reference.  */
  if (TREE_ADDRESSABLE (type))
    {
      type = build_reference_type (type);
      /* There are no other pointers to this temporary.  */
      type = cp_build_qualified_type (type, TYPE_QUAL_RESTRICT);
    }
  else if (targetm.calls.promote_prototypes (type)
	   && INTEGRAL_TYPE_P (type)
	   && COMPLETE_TYPE_P (type)
	   && tree_int_cst_lt (TYPE_SIZE (type), TYPE_SIZE (integer_type_node)))
    type = integer_type_node;

  return type;
}

/* Actually perform the appropriate conversion.  */

tree
convert_for_arg_passing (tree type, tree val, tsubst_flags_t complain)
{
  tree bitfield_type;

  /* If VAL is a bitfield, then -- since it has already been converted
     to TYPE -- it cannot have a precision greater than TYPE.  

     If it has a smaller precision, we must widen it here.  For
     example, passing "int f:3;" to a function expecting an "int" will
     not result in any conversion before this point.

     If the precision is the same we must not risk widening.  For
     example, the COMPONENT_REF for a 32-bit "long long" bitfield will
     often have type "int", even though the C++ type for the field is
     "long long".  If the value is being passed to a function
     expecting an "int", then no conversions will be required.  But,
     if we call convert_bitfield_to_declared_type, the bitfield will
     be converted to "long long".  */
  bitfield_type = is_bitfield_expr_with_lowered_type (val);
  if (bitfield_type 
      && TYPE_PRECISION (TREE_TYPE (val)) < TYPE_PRECISION (type))
    val = convert_to_integer_nofold (TYPE_MAIN_VARIANT (bitfield_type), val);

  if (val == error_mark_node)
    ;
  /* Pass classes with copy ctors by invisible reference.  */
  else if (TREE_ADDRESSABLE (type))
    val = build1 (ADDR_EXPR, build_reference_type (type), val);
  else if (targetm.calls.promote_prototypes (type)
	   && INTEGRAL_TYPE_P (type)
	   && COMPLETE_TYPE_P (type)
	   && tree_int_cst_lt (TYPE_SIZE (type), TYPE_SIZE (integer_type_node)))
    val = cp_perform_integral_promotions (val, complain);
  if (complain & tf_warning)
    {
      if (warn_suggest_attribute_format)
	{
	  tree rhstype = TREE_TYPE (val);
	  const enum tree_code coder = TREE_CODE (rhstype);
	  const enum tree_code codel = TREE_CODE (type);
	  if ((codel == POINTER_TYPE || codel == REFERENCE_TYPE)
	      && coder == codel
	      && check_missing_format_attribute (type, rhstype))
	    warning (OPT_Wsuggest_attribute_format,
		     "argument of function call might be a candidate "
		     "for a format attribute");
	}
      maybe_warn_parm_abi (type, EXPR_LOC_OR_LOC (val, input_location));
    }
  return val;
}

/* Returns non-zero iff FN is a function with magic varargs, i.e. ones for
   which just decay_conversion or no conversions at all should be done.
   This is true for some builtins which don't act like normal functions.
   Return 2 if no conversions at all should be done, 1 if just
   decay_conversion.  Return 3 for special treatment of the 3rd argument
   for __builtin_*_overflow_p.  */

int
magic_varargs_p (tree fn)
{
  if (flag_cilkplus && is_cilkplus_reduce_builtin (fn) != BUILT_IN_NONE)
    return 2;

  if (DECL_BUILT_IN_CLASS (fn) == BUILT_IN_NORMAL)
    switch (DECL_FUNCTION_CODE (fn))
      {
      case BUILT_IN_CLASSIFY_TYPE:
      case BUILT_IN_CONSTANT_P:
      case BUILT_IN_NEXT_ARG:
      case BUILT_IN_VA_START:
	return 1;

      case BUILT_IN_ADD_OVERFLOW_P:
      case BUILT_IN_SUB_OVERFLOW_P:
      case BUILT_IN_MUL_OVERFLOW_P:
	return 3;

      default:;
	return lookup_attribute ("type generic",
				 TYPE_ATTRIBUTES (TREE_TYPE (fn))) != 0;
      }

  return 0;
}

/* Returns the decl of the dispatcher function if FN is a function version.  */

tree
get_function_version_dispatcher (tree fn)
{
  tree dispatcher_decl = NULL;

  gcc_assert (TREE_CODE (fn) == FUNCTION_DECL
	      && DECL_FUNCTION_VERSIONED (fn));

  gcc_assert (targetm.get_function_versions_dispatcher);
  dispatcher_decl = targetm.get_function_versions_dispatcher (fn);

  if (dispatcher_decl == NULL)
    {
      error_at (input_location, "use of multiversioned function "
				"without a default");
      return NULL;
    }

  retrofit_lang_decl (dispatcher_decl);
  gcc_assert (dispatcher_decl != NULL);
  return dispatcher_decl;
}

/* fn is a function version dispatcher that is marked used. Mark all the 
   semantically identical function versions it will dispatch as used.  */

void
mark_versions_used (tree fn)
{
  struct cgraph_node *node;
  struct cgraph_function_version_info *node_v;
  struct cgraph_function_version_info *it_v;

  gcc_assert (TREE_CODE (fn) == FUNCTION_DECL);

  node = cgraph_node::get (fn);
  if (node == NULL)
    return;

  gcc_assert (node->dispatcher_function);

  node_v = node->function_version ();
  if (node_v == NULL)
    return;

  /* All semantically identical versions are chained.  Traverse and mark each
     one of them as used.  */
  it_v = node_v->next;
  while (it_v != NULL)
    {
      mark_used (it_v->this_node->decl);
      it_v = it_v->next;
    }
}

/* Build a call to "the copy constructor" for the type of A, even if it
   wouldn't be selected by normal overload resolution.  Used for
   diagnostics.  */

static tree
call_copy_ctor (tree a, tsubst_flags_t complain)
{
  tree ctype = TYPE_MAIN_VARIANT (TREE_TYPE (a));
  tree binfo = TYPE_BINFO (ctype);
  tree copy = get_copy_ctor (ctype, complain);
  copy = build_baselink (binfo, binfo, copy, NULL_TREE);
  tree ob = build_dummy_object (ctype);
  vec<tree, va_gc>* args = make_tree_vector_single (a);
  tree r = build_new_method_call (ob, copy, &args, NULL_TREE,
				  LOOKUP_NORMAL, NULL, complain);
  release_tree_vector (args);
  return r;
}

/* Return true iff T refers to a base field.  */

static bool
is_base_field_ref (tree t)
{
  STRIP_NOPS (t);
  if (TREE_CODE (t) == ADDR_EXPR)
    t = TREE_OPERAND (t, 0);
  if (TREE_CODE (t) == COMPONENT_REF)
    t = TREE_OPERAND (t, 1);
  if (TREE_CODE (t) == FIELD_DECL)
    return DECL_FIELD_IS_BASE (t);
  return false;
}

/* We can't elide a copy from a function returning by value to a base
   subobject, as the callee might clobber tail padding.  Return true iff this
   could be that case.  */

static bool
unsafe_copy_elision_p (tree target, tree exp)
{
  /* Copy elision only happens with a TARGET_EXPR.  */
  if (TREE_CODE (exp) != TARGET_EXPR)
    return false;
  tree type = TYPE_MAIN_VARIANT (TREE_TYPE (exp));
  /* It's safe to elide the copy for a class with no tail padding.  */
  if (tree_int_cst_equal (TYPE_SIZE (type), CLASSTYPE_SIZE (type)))
    return false;
  /* It's safe to elide the copy if we aren't initializing a base object.  */
  if (!is_base_field_ref (target))
    return false;
  tree init = TARGET_EXPR_INITIAL (exp);
  /* build_compound_expr pushes COMPOUND_EXPR inside TARGET_EXPR.  */
  while (TREE_CODE (init) == COMPOUND_EXPR)
    init = TREE_OPERAND (init, 1);
  return (TREE_CODE (init) == AGGR_INIT_EXPR
	  && !AGGR_INIT_VIA_CTOR_P (init));
}

/* Subroutine of the various build_*_call functions.  Overload resolution
   has chosen a winning candidate CAND; build up a CALL_EXPR accordingly.
   ARGS is a TREE_LIST of the unconverted arguments to the call.  FLAGS is a
   bitmask of various LOOKUP_* flags which apply to the call itself.  */

static tree
build_over_call (struct z_candidate *cand, int flags, tsubst_flags_t complain)
{
  tree fn = cand->fn;
  const vec<tree, va_gc> *args = cand->args;
  tree first_arg = cand->first_arg;
  conversion **convs = cand->convs;
  conversion *conv;
  tree parm = TYPE_ARG_TYPES (TREE_TYPE (fn));
  int parmlen;
  tree val;
  int i = 0;
  int j = 0;
  unsigned int arg_index = 0;
  int is_method = 0;
  int nargs;
  tree *argarray;
  bool already_used = false;

  /* In a template, there is no need to perform all of the work that
     is normally done.  We are only interested in the type of the call
     expression, i.e., the return type of the function.  Any semantic
     errors will be deferred until the template is instantiated.  */
  if (processing_template_decl)
    {
      tree expr, addr;
      tree return_type;
      const tree *argarray;
      unsigned int nargs;

      return_type = TREE_TYPE (TREE_TYPE (fn));
      nargs = vec_safe_length (args);
      if (first_arg == NULL_TREE)
	argarray = args->address ();
      else
	{
	  tree *alcarray;
	  unsigned int ix;
	  tree arg;

	  ++nargs;
	  alcarray = XALLOCAVEC (tree, nargs);
	  alcarray[0] = build_this (first_arg);
	  FOR_EACH_VEC_SAFE_ELT (args, ix, arg)
	    alcarray[ix + 1] = arg;
	  argarray = alcarray;
	}

      addr = build_addr_func (fn, complain);
      if (addr == error_mark_node)
	return error_mark_node;
      expr = build_call_array_loc (input_location, return_type,
				   addr, nargs, argarray);
      if (TREE_THIS_VOLATILE (fn) && cfun)
	current_function_returns_abnormally = 1;
      return convert_from_reference (expr);
    }

  /* Give any warnings we noticed during overload resolution.  */
  if (cand->warnings && (complain & tf_warning))
    {
      struct candidate_warning *w;
      for (w = cand->warnings; w; w = w->next)
	joust (cand, w->loser, 1, complain);
    }

  /* OK, we're actually calling this inherited constructor; set its deletedness
     appropriately.  We can get away with doing this here because calling is
     the only way to refer to a constructor.  */
  if (DECL_INHERITED_CTOR (fn))
    deduce_inheriting_ctor (fn);

  /* Make =delete work with SFINAE.  */
  if (DECL_DELETED_FN (fn) && !(complain & tf_error))
    return error_mark_node;

  if (DECL_FUNCTION_MEMBER_P (fn))
    {
      tree access_fn;
      /* If FN is a template function, two cases must be considered.
	 For example:

	   struct A {
	     protected:
	       template <class T> void f();
	   };
	   template <class T> struct B {
	     protected:
	       void g();
	   };
	   struct C : A, B<int> {
	     using A::f;	// #1
	     using B<int>::g;	// #2
	   };

	 In case #1 where `A::f' is a member template, DECL_ACCESS is
	 recorded in the primary template but not in its specialization.
	 We check access of FN using its primary template.

	 In case #2, where `B<int>::g' has a DECL_TEMPLATE_INFO simply
	 because it is a member of class template B, DECL_ACCESS is
	 recorded in the specialization `B<int>::g'.  We cannot use its
	 primary template because `B<T>::g' and `B<int>::g' may have
	 different access.  */
      if (DECL_TEMPLATE_INFO (fn)
	  && DECL_MEMBER_TEMPLATE_P (DECL_TI_TEMPLATE (fn)))
	access_fn = DECL_TI_TEMPLATE (fn);
      else
	access_fn = fn;
      if (!perform_or_defer_access_check (cand->access_path, access_fn,
					  fn, complain))
	return error_mark_node;
    }

  /* If we're checking for implicit delete, don't bother with argument
     conversions.  */
  if (flags & LOOKUP_SPECULATIVE)
    {
      if (DECL_DELETED_FN (fn))
	{
	  if (complain & tf_error)
	    mark_used (fn);
	  return error_mark_node;
	}
      if (cand->viable == 1)
	return fn;
      else if (!(complain & tf_error))
	/* Reject bad conversions now.  */
	return error_mark_node;
      /* else continue to get conversion error.  */
    }

  /* N3276 magic doesn't apply to nested calls.  */
  int decltype_flag = (complain & tf_decltype);
  complain &= ~tf_decltype;

  /* Find maximum size of vector to hold converted arguments.  */
  parmlen = list_length (parm);
  nargs = vec_safe_length (args) + (first_arg != NULL_TREE ? 1 : 0);
  if (parmlen > nargs)
    nargs = parmlen;
  argarray = XALLOCAVEC (tree, nargs);

  /* The implicit parameters to a constructor are not considered by overload
     resolution, and must be of the proper type.  */
  if (DECL_CONSTRUCTOR_P (fn))
    {
      tree object_arg;
      if (first_arg != NULL_TREE)
	{
	  object_arg = first_arg;
	  first_arg = NULL_TREE;
	}
      else
	{
	  object_arg = (*args)[arg_index];
	  ++arg_index;
	}
      argarray[j++] = build_this (object_arg);
      parm = TREE_CHAIN (parm);
      /* We should never try to call the abstract constructor.  */
      gcc_assert (!DECL_HAS_IN_CHARGE_PARM_P (fn));

      if (DECL_HAS_VTT_PARM_P (fn))
	{
	  argarray[j++] = (*args)[arg_index];
	  ++arg_index;
	  parm = TREE_CHAIN (parm);
	}
    }
  /* Bypass access control for 'this' parameter.  */
  else if (TREE_CODE (TREE_TYPE (fn)) == METHOD_TYPE)
    {
      tree parmtype = TREE_VALUE (parm);
      tree arg = build_this (first_arg != NULL_TREE
			     ? first_arg
			     : (*args)[arg_index]);
      tree argtype = TREE_TYPE (arg);
      tree converted_arg;
      tree base_binfo;

      if (convs[i]->bad_p)
	{
	  if (complain & tf_error)
	    {
	      if (permerror (input_location, "passing %qT as %<this%> "
			     "argument discards qualifiers",
			     TREE_TYPE (argtype)))
		inform (DECL_SOURCE_LOCATION (fn), "  in call to %qD", fn);
	    }
	  else
	    return error_mark_node;
	}

      /* See if the function member or the whole class type is declared
	 final and the call can be devirtualized.  */
      if (DECL_FINAL_P (fn)
	  || CLASSTYPE_FINAL (TYPE_METHOD_BASETYPE (TREE_TYPE (fn))))
	flags |= LOOKUP_NONVIRTUAL;

      /* [class.mfct.nonstatic]: If a nonstatic member function of a class
	 X is called for an object that is not of type X, or of a type
	 derived from X, the behavior is undefined.

	 So we can assume that anything passed as 'this' is non-null, and
	 optimize accordingly.  */
      gcc_assert (TYPE_PTR_P (parmtype));
      /* Convert to the base in which the function was declared.  */
      gcc_assert (cand->conversion_path != NULL_TREE);
      converted_arg = build_base_path (PLUS_EXPR,
				       arg,
				       cand->conversion_path,
				       1, complain);
      /* Check that the base class is accessible.  */
      if (!accessible_base_p (TREE_TYPE (argtype),
			      BINFO_TYPE (cand->conversion_path), true))
	{
	  if (complain & tf_error)
	    error ("%qT is not an accessible base of %qT",
		   BINFO_TYPE (cand->conversion_path),
		   TREE_TYPE (argtype));
	  else
	    return error_mark_node;
	}
      /* If fn was found by a using declaration, the conversion path
	 will be to the derived class, not the base declaring fn. We
	 must convert from derived to base.  */
      base_binfo = lookup_base (TREE_TYPE (TREE_TYPE (converted_arg)),
				TREE_TYPE (parmtype), ba_unique,
				NULL, complain);
      converted_arg = build_base_path (PLUS_EXPR, converted_arg,
				       base_binfo, 1, complain);

      argarray[j++] = converted_arg;
      parm = TREE_CHAIN (parm);
      if (first_arg != NULL_TREE)
	first_arg = NULL_TREE;
      else
	++arg_index;
      ++i;
      is_method = 1;
    }

  gcc_assert (first_arg == NULL_TREE);
  for (; arg_index < vec_safe_length (args) && parm;
       parm = TREE_CHAIN (parm), ++arg_index, ++i)
    {
      tree type = TREE_VALUE (parm);
      tree arg = (*args)[arg_index];
      bool conversion_warning = true;

      conv = convs[i];

      /* If the argument is NULL and used to (implicitly) instantiate a
         template function (and bind one of the template arguments to
         the type of 'long int'), we don't want to warn about passing NULL
         to non-pointer argument.
         For example, if we have this template function:

           template<typename T> void func(T x) {}

         we want to warn (when -Wconversion is enabled) in this case:

           void foo() {
             func<int>(NULL);
           }

         but not in this case:

           void foo() {
             func(NULL);
           }
      */
      if (arg == null_node
          && DECL_TEMPLATE_INFO (fn)
          && cand->template_decl
          && !(flags & LOOKUP_EXPLICIT_TMPL_ARGS))
        conversion_warning = false;

      /* Warn about initializer_list deduction that isn't currently in the
	 working draft.  */
      if (cxx_dialect > cxx98
	  && flag_deduce_init_list
	  && cand->template_decl
	  && is_std_init_list (non_reference (type))
	  && BRACE_ENCLOSED_INITIALIZER_P (arg))
	{
	  tree tmpl = TI_TEMPLATE (cand->template_decl);
	  tree realparm = chain_index (j, DECL_ARGUMENTS (cand->fn));
	  tree patparm = get_pattern_parm (realparm, tmpl);
	  tree pattype = TREE_TYPE (patparm);
	  if (PACK_EXPANSION_P (pattype))
	    pattype = PACK_EXPANSION_PATTERN (pattype);
	  pattype = non_reference (pattype);

	  if (TREE_CODE (pattype) == TEMPLATE_TYPE_PARM
	      && (cand->explicit_targs == NULL_TREE
		  || (TREE_VEC_LENGTH (cand->explicit_targs)
		      <= TEMPLATE_TYPE_IDX (pattype))))
	    {
	      pedwarn (input_location, 0, "deducing %qT as %qT",
		       non_reference (TREE_TYPE (patparm)),
		       non_reference (type));
	      pedwarn (DECL_SOURCE_LOCATION (cand->fn), 0,
		       "  in call to %qD", cand->fn);
	      pedwarn (input_location, 0,
		       "  (you can disable this with -fno-deduce-init-list)");
	    }
	}

      /* Set user_conv_p on the argument conversions, so rvalue/base handling
	 knows not to allow any more UDCs.  This needs to happen after we
	 process cand->warnings.  */
      if (flags & LOOKUP_NO_CONVERSION)
	conv->user_conv_p = true;

      tsubst_flags_t arg_complain = complain & (~tf_no_cleanup);
      if (!conversion_warning)
	arg_complain &= ~tf_warning;

      val = convert_like_with_context (conv, arg, fn, i - is_method,
				       arg_complain);
      val = convert_for_arg_passing (type, val, arg_complain);
	
      if (val == error_mark_node)
        return error_mark_node;
      else
        argarray[j++] = val;
    }

  /* Default arguments */
  for (; parm && parm != void_list_node; parm = TREE_CHAIN (parm), i++)
    {
      if (TREE_VALUE (parm) == error_mark_node)
	return error_mark_node;
      argarray[j++] = convert_default_arg (TREE_VALUE (parm),
					   TREE_PURPOSE (parm),
					   fn, i - is_method,
					   complain);
    }

  /* Ellipsis */
  int magic = magic_varargs_p (fn);
  for (; arg_index < vec_safe_length (args); ++arg_index)
    {
      tree a = (*args)[arg_index];
      if ((magic == 3 && arg_index == 2) || magic == 2)
	{
	  /* Do no conversions for certain magic varargs.  */
	  a = mark_type_use (a);
	  if (TREE_CODE (a) == FUNCTION_DECL && reject_gcc_builtin (a))
	    return error_mark_node;
	}
      else if (magic != 0)
	/* For other magic varargs only do decay_conversion.  */
	a = decay_conversion (a, complain);
      else if (DECL_CONSTRUCTOR_P (fn)
	       && same_type_ignoring_top_level_qualifiers_p (DECL_CONTEXT (fn),
							     TREE_TYPE (a)))
	{
	  /* Avoid infinite recursion trying to call A(...).  */
	  if (complain & tf_error)
	    /* Try to call the actual copy constructor for a good error.  */
	    call_copy_ctor (a, complain);
	  return error_mark_node;
	}
      else
	a = convert_arg_to_ellipsis (a, complain);
      if (a == error_mark_node)
	return error_mark_node;
      argarray[j++] = a;
    }

  gcc_assert (j <= nargs);
  nargs = j;

  /* Avoid to do argument-transformation, if warnings for format, and for
     nonnull are disabled.  Just in case that at least one of them is active
     the check_function_arguments function might warn about something.  */

  bool warned_p = false;
  if (warn_nonnull
      || warn_format
      || warn_suggest_attribute_format
      || warn_restrict)
    {
      tree *fargs = (!nargs ? argarray
			    : (tree *) alloca (nargs * sizeof (tree)));
      for (j = 0; j < nargs; j++)
	fargs[j] = maybe_constant_value (argarray[j]);

      warned_p = check_function_arguments (input_location, fn, TREE_TYPE (fn),
					   nargs, fargs);
    }

  if (DECL_INHERITED_CTOR (fn))
    {
      /* Check for passing ellipsis arguments to an inherited constructor.  We
	 could handle this by open-coding the inherited constructor rather than
	 defining it, but let's not bother now.  */
      if (!cp_unevaluated_operand
	  && cand->num_convs
	  && cand->convs[cand->num_convs-1]->ellipsis_p)
	{
	  if (complain & tf_error)
	    {
	      sorry ("passing arguments to ellipsis of inherited constructor "
		     "%qD", cand->fn);
	      inform (DECL_SOURCE_LOCATION (cand->fn), "declared here");
	    }
	  return error_mark_node;
	}

      /* A base constructor inheriting from a virtual base doesn't get the
	 inherited arguments, just this and __vtt.  */
      if (ctor_omit_inherited_parms (fn))
	nargs = 2;
    }

  /* Avoid actually calling copy constructors and copy assignment operators,
     if possible.  */

  if (! flag_elide_constructors)
    /* Do things the hard way.  */;
  else if (cand->num_convs == 1 
           && (DECL_COPY_CONSTRUCTOR_P (fn) 
               || DECL_MOVE_CONSTRUCTOR_P (fn))
	   /* It's unsafe to elide the constructor when handling
	      a noexcept-expression, it may evaluate to the wrong
	      value (c++/53025).  */
	   && cp_noexcept_operand == 0)
    {
      tree targ;
      tree arg = argarray[num_artificial_parms_for (fn)];
      tree fa;
      bool trivial = trivial_fn_p (fn);

      /* Pull out the real argument, disregarding const-correctness.  */
      targ = arg;
      /* Strip the reference binding for the constructor parameter.  */
      if (CONVERT_EXPR_P (targ)
	  && TREE_CODE (TREE_TYPE (targ)) == REFERENCE_TYPE)
	targ = TREE_OPERAND (targ, 0);
      /* But don't strip any other reference bindings; binding a temporary to a
	 reference prevents copy elision.  */
      while ((CONVERT_EXPR_P (targ)
	      && TREE_CODE (TREE_TYPE (targ)) != REFERENCE_TYPE)
	     || TREE_CODE (targ) == NON_LVALUE_EXPR)
	targ = TREE_OPERAND (targ, 0);
      if (TREE_CODE (targ) == ADDR_EXPR)
	{
	  targ = TREE_OPERAND (targ, 0);
	  if (!same_type_ignoring_top_level_qualifiers_p
	      (TREE_TYPE (TREE_TYPE (arg)), TREE_TYPE (targ)))
	    targ = NULL_TREE;
	}
      else
	targ = NULL_TREE;

      if (targ)
	arg = targ;
      else
	arg = cp_build_indirect_ref (arg, RO_NULL, complain);

      /* In C++17 we shouldn't be copying a TARGET_EXPR except into a base
	 subobject.  */
      if (CHECKING_P && cxx_dialect >= cxx1z)
	gcc_assert (TREE_CODE (arg) != TARGET_EXPR
		    || seen_error ()
		    /* See unsafe_copy_elision_p.  */
		    || DECL_BASE_CONSTRUCTOR_P (fn));

      /* [class.copy]: the copy constructor is implicitly defined even if
	 the implementation elided its use.  */
      if (!trivial || DECL_DELETED_FN (fn))
	{
	  if (!mark_used (fn, complain) && !(complain & tf_error))
	    return error_mark_node;
	  already_used = true;
	}

      /* If we're creating a temp and we already have one, don't create a
	 new one.  If we're not creating a temp but we get one, use
	 INIT_EXPR to collapse the temp into our target.  Otherwise, if the
	 ctor is trivial, do a bitwise copy with a simple TARGET_EXPR for a
	 temp or an INIT_EXPR otherwise.  */
      fa = argarray[0];
      if (is_dummy_object (fa))
	{
	  if (TREE_CODE (arg) == TARGET_EXPR)
	    return arg;
	  else if (trivial)
	    return force_target_expr (DECL_CONTEXT (fn), arg, complain);
	}
      else if ((trivial || TREE_CODE (arg) == TARGET_EXPR)
	       && !unsafe_copy_elision_p (fa, arg))
	{
	  tree to = cp_stabilize_reference (cp_build_indirect_ref (fa,
								   RO_NULL,
								   complain));

	  val = build2 (INIT_EXPR, DECL_CONTEXT (fn), to, arg);
	  return val;
	}
    }
  else if (DECL_OVERLOADED_OPERATOR_P (fn) == NOP_EXPR
	   && trivial_fn_p (fn)
	   && !DECL_DELETED_FN (fn))
    {
      tree to = cp_stabilize_reference
	(cp_build_indirect_ref (argarray[0], RO_NULL, complain));
      tree type = TREE_TYPE (to);
      tree as_base = CLASSTYPE_AS_BASE (type);
      tree arg = argarray[1];

      if (is_really_empty_class (type))
	{
	  /* Avoid copying empty classes.  */
	  val = build2 (COMPOUND_EXPR, type, arg, to);
	  TREE_NO_WARNING (val) = 1;
	}
      else if (tree_int_cst_equal (TYPE_SIZE (type), TYPE_SIZE (as_base)))
	{
	  arg = cp_build_indirect_ref (arg, RO_NULL, complain);
	  val = build2 (MODIFY_EXPR, TREE_TYPE (to), to, arg);
	  /* Handle NSDMI that refer to the object being initialized.  */
	  replace_placeholders (arg, to);
	}
      else
	{
	  /* We must only copy the non-tail padding parts.  */
	  tree arg0, arg2, t;
	  tree array_type, alias_set;

	  arg2 = TYPE_SIZE_UNIT (as_base);
	  arg0 = cp_build_addr_expr (to, complain);

	  array_type = build_array_type (unsigned_char_type_node,
					 build_index_type
					   (size_binop (MINUS_EXPR,
							arg2, size_int (1))));
	  alias_set = build_int_cst (build_pointer_type (type), 0);
	  t = build2 (MODIFY_EXPR, void_type_node,
		      build2 (MEM_REF, array_type, arg0, alias_set),
		      build2 (MEM_REF, array_type, arg, alias_set));
	  val = build2 (COMPOUND_EXPR, TREE_TYPE (to), t, to);
          TREE_NO_WARNING (val) = 1;
	}

      return val;
    }
  else if (!DECL_DELETED_FN (fn)
	   && trivial_fn_p (fn))
    {
      if (DECL_DESTRUCTOR_P (fn))
	return fold_convert (void_type_node, argarray[0]);
      else if (default_ctor_p (fn))
	{
	  if (is_dummy_object (argarray[0]))
	    return force_target_expr (DECL_CONTEXT (fn), void_node, complain);
	  else
	    return cp_build_indirect_ref (argarray[0], RO_NULL, complain);
	}
    }

  /* For calls to a multi-versioned function, overload resolution
     returns the function with the highest target priority, that is,
     the version that will checked for dispatching first.  If this
     version is inlinable, a direct call to this version can be made
     otherwise the call should go through the dispatcher.  */

  if (DECL_FUNCTION_VERSIONED (fn)
      && (current_function_decl == NULL
	  || !targetm.target_option.can_inline_p (current_function_decl, fn)))
    {
      fn = get_function_version_dispatcher (fn);
      if (fn == NULL)
	return NULL;
      if (!already_used)
	mark_versions_used (fn);
    }

  if (!already_used
      && !mark_used (fn, complain))
    return error_mark_node;

  if (DECL_VINDEX (fn) && (flags & LOOKUP_NONVIRTUAL) == 0
      /* Don't mess with virtual lookup in instantiate_non_dependent_expr;
	 virtual functions can't be constexpr.  */
      && !in_template_function ())
    {
      tree t;
      tree binfo = lookup_base (TREE_TYPE (TREE_TYPE (argarray[0])),
				DECL_CONTEXT (fn),
				ba_any, NULL, complain);
      gcc_assert (binfo && binfo != error_mark_node);

      argarray[0] = build_base_path (PLUS_EXPR, argarray[0], binfo, 1,
				     complain);
      if (TREE_SIDE_EFFECTS (argarray[0]))
	argarray[0] = save_expr (argarray[0]);
      t = build_pointer_type (TREE_TYPE (fn));
      fn = build_vfn_ref (argarray[0], DECL_VINDEX (fn));
      TREE_TYPE (fn) = t;
    }
  else
    {
      fn = build_addr_func (fn, complain);
      if (fn == error_mark_node)
	return error_mark_node;
    }

  tree call = build_cxx_call (fn, nargs, argarray, complain|decltype_flag);
  if (call == error_mark_node)
    return call;
  if (cand->flags & LOOKUP_LIST_INIT_CTOR)
    {
      tree c = extract_call_expr (call);
      /* build_new_op_1 will clear this when appropriate.  */
      CALL_EXPR_ORDERED_ARGS (c) = true;
    }
  if (warned_p)
    {
      tree c = extract_call_expr (call);
      if (TREE_CODE (c) == CALL_EXPR)
	TREE_NO_WARNING (c) = 1;
    }
  return call;
}

/* Build and return a call to FN, using NARGS arguments in ARGARRAY.
   This function performs no overload resolution, conversion, or other
   high-level operations.  */

tree
build_cxx_call (tree fn, int nargs, tree *argarray,
		tsubst_flags_t complain)
{
  tree fndecl;

  /* Remember roughly where this call is.  */
  location_t loc = EXPR_LOC_OR_LOC (fn, input_location);
  fn = build_call_a (fn, nargs, argarray);
  SET_EXPR_LOCATION (fn, loc);

  fndecl = get_callee_fndecl (fn);

  /* Check that arguments to builtin functions match the expectations.  */
  if (fndecl
      && DECL_BUILT_IN (fndecl)
      && DECL_BUILT_IN_CLASS (fndecl) == BUILT_IN_NORMAL)
    {
      int i;

      /* We need to take care that values to BUILT_IN_NORMAL
         are reduced.  */
      for (i = 0; i < nargs; i++)
	argarray[i] = fold_non_dependent_expr (argarray[i]);

      if (!check_builtin_function_arguments (EXPR_LOCATION (fn), vNULL, fndecl,
					     nargs, argarray))
	return error_mark_node;
    }

    /* If it is a built-in array notation function, then the return type of
     the function is the element type of the array passed in as array 
     notation (i.e. the first parameter of the function).  */
  if (flag_cilkplus && TREE_CODE (fn) == CALL_EXPR) 
    {
      enum built_in_function bif = 
	is_cilkplus_reduce_builtin (CALL_EXPR_FN (fn));
      if (bif == BUILT_IN_CILKPLUS_SEC_REDUCE_ADD
	  || bif == BUILT_IN_CILKPLUS_SEC_REDUCE_MUL
	  || bif == BUILT_IN_CILKPLUS_SEC_REDUCE_MAX
	  || bif == BUILT_IN_CILKPLUS_SEC_REDUCE_MIN
	  || bif == BUILT_IN_CILKPLUS_SEC_REDUCE
	  || bif == BUILT_IN_CILKPLUS_SEC_REDUCE_MUTATING)
	{ 
	  if (call_expr_nargs (fn) == 0)
	    {
	      error_at (EXPR_LOCATION (fn), "Invalid builtin arguments");
	      return error_mark_node;
	    }
	  /* for bif == BUILT_IN_CILKPLUS_SEC_REDUCE_ALL_ZERO or
	     BUILT_IN_CILKPLUS_SEC_REDUCE_ANY_ZERO or
	     BUILT_IN_CILKPLUS_SEC_REDUCE_ANY_NONZERO or 
	     BUILT_IN_CILKPLUS_SEC_REDUCE_ALL_NONZERO or
	     BUILT_IN_CILKPLUS_SEC_REDUCE_MIN_IND or
             BUILT_IN_CILKPLUS_SEC_REDUCE_MAX_IND
	     The pre-defined return-type is the correct one.  */
	  tree array_ntn = CALL_EXPR_ARG (fn, 0); 
	  TREE_TYPE (fn) = TREE_TYPE (array_ntn); 
	  return fn;
	}
    }

  if (VOID_TYPE_P (TREE_TYPE (fn)))
    return fn;

  /* 5.2.2/11: If a function call is a prvalue of object type: if the
     function call is either the operand of a decltype-specifier or the
     right operand of a comma operator that is the operand of a
     decltype-specifier, a temporary object is not introduced for the
     prvalue. The type of the prvalue may be incomplete.  */
  if (!(complain & tf_decltype))
    {
      fn = require_complete_type_sfinae (fn, complain);
      if (fn == error_mark_node)
	return error_mark_node;

      if (MAYBE_CLASS_TYPE_P (TREE_TYPE (fn)))
	{
	  fn = build_cplus_new (TREE_TYPE (fn), fn, complain);
	  maybe_warn_parm_abi (TREE_TYPE (fn), loc);
	}
    }
  return convert_from_reference (fn);
}

/* Returns the value to use for the in-charge parameter when making a
   call to a function with the indicated NAME.

   FIXME:Can't we find a neater way to do this mapping?  */

tree
in_charge_arg_for_name (tree name)
{
 if (name == base_ctor_identifier
      || name == base_dtor_identifier)
    return integer_zero_node;
  else if (name == complete_ctor_identifier)
    return integer_one_node;
  else if (name == complete_dtor_identifier)
    return integer_two_node;
  else if (name == deleting_dtor_identifier)
    return integer_three_node;

  /* This function should only be called with one of the names listed
     above.  */
  gcc_unreachable ();
  return NULL_TREE;
}

/* We've built up a constructor call RET.  Complain if it delegates to the
   constructor we're currently compiling.  */

static void
check_self_delegation (tree ret)
{
  if (TREE_CODE (ret) == TARGET_EXPR)
    ret = TARGET_EXPR_INITIAL (ret);
  tree fn = cp_get_callee_fndecl (ret);
  if (fn && DECL_ABSTRACT_ORIGIN (fn) == current_function_decl)
    error ("constructor delegates to itself");
}

/* Build a call to a constructor, destructor, or an assignment
   operator for INSTANCE, an expression with class type.  NAME
   indicates the special member function to call; *ARGS are the
   arguments.  ARGS may be NULL.  This may change ARGS.  BINFO
   indicates the base of INSTANCE that is to be passed as the `this'
   parameter to the member function called.

   FLAGS are the LOOKUP_* flags to use when processing the call.

   If NAME indicates a complete object constructor, INSTANCE may be
   NULL_TREE.  In this case, the caller will call build_cplus_new to
   store the newly constructed object into a VAR_DECL.  */

tree
build_special_member_call (tree instance, tree name, vec<tree, va_gc> **args,
			   tree binfo, int flags, tsubst_flags_t complain)
{
  tree fns;
  /* The type of the subobject to be constructed or destroyed.  */
  tree class_type;
  vec<tree, va_gc> *allocated = NULL;
  tree ret;

  gcc_assert (name == complete_ctor_identifier
	      || name == base_ctor_identifier
	      || name == complete_dtor_identifier
	      || name == base_dtor_identifier
	      || name == deleting_dtor_identifier
	      || name == cp_assignment_operator_id (NOP_EXPR));
  if (TYPE_P (binfo))
    {
      /* Resolve the name.  */
      if (!complete_type_or_maybe_complain (binfo, NULL_TREE, complain))
	return error_mark_node;

      binfo = TYPE_BINFO (binfo);
    }

  gcc_assert (binfo != NULL_TREE);

  class_type = BINFO_TYPE (binfo);

  /* Handle the special case where INSTANCE is NULL_TREE.  */
  if (name == complete_ctor_identifier && !instance)
    instance = build_dummy_object (class_type);
  else
    {
      if (name == complete_dtor_identifier
	  || name == base_dtor_identifier
	  || name == deleting_dtor_identifier)
	gcc_assert (args == NULL || vec_safe_is_empty (*args));

      /* Convert to the base class, if necessary.  */
      if (!same_type_ignoring_top_level_qualifiers_p
	  (TREE_TYPE (instance), BINFO_TYPE (binfo)))
	{
	  if (name != cp_assignment_operator_id (NOP_EXPR))
	    /* For constructors and destructors, either the base is
	       non-virtual, or it is virtual but we are doing the
	       conversion from a constructor or destructor for the
	       complete object.  In either case, we can convert
	       statically.  */
	    instance = convert_to_base_statically (instance, binfo);
	  else
	    /* However, for assignment operators, we must convert
	       dynamically if the base is virtual.  */
	    instance = build_base_path (PLUS_EXPR, instance,
					binfo, /*nonnull=*/1, complain);
	}
    }

  gcc_assert (instance != NULL_TREE);

  /* In C++17, "If the initializer expression is a prvalue and the
     cv-unqualified version of the source type is the same class as the class
     of the destination, the initializer expression is used to initialize the
     destination object."  Handle that here to avoid doing overload
     resolution.  */
  if (cxx_dialect >= cxx1z
      && args && vec_safe_length (*args) == 1
      && name == complete_ctor_identifier)
    {
      tree arg = (**args)[0];

      /* FIXME P0135 doesn't say how to handle direct initialization from a
	 type with a suitable conversion operator.  Let's handle it like
	 copy-initialization, but allowing explict conversions.  */
      tsubst_flags_t sub_complain = tf_warning;
      if (!is_dummy_object (instance))
	/* If we're using this to initialize a non-temporary object, don't
	   require the destructor to be accessible.  */
	sub_complain |= tf_no_cleanup;
      if (!reference_related_p (class_type, TREE_TYPE (arg)))
	arg = perform_implicit_conversion_flags (class_type, arg,
						 sub_complain,
						 flags);
      if ((TREE_CODE (arg) == TARGET_EXPR
	   || TREE_CODE (arg) == CONSTRUCTOR)
	  && (same_type_ignoring_top_level_qualifiers_p
	      (class_type, TREE_TYPE (arg))))
	{
	  if (is_dummy_object (instance))
	    return arg;
	  if ((complain & tf_error)
	      && (flags & LOOKUP_DELEGATING_CONS))
	    check_self_delegation (arg);
	  /* Avoid change of behavior on Wunused-var-2.C.  */
	  mark_lvalue_use (instance);
	  return build2 (INIT_EXPR, class_type, instance, arg);
	}
    }

  fns = lookup_fnfields (binfo, name, 1);

  /* When making a call to a constructor or destructor for a subobject
     that uses virtual base classes, pass down a pointer to a VTT for
     the subobject.  */
  if ((name == base_ctor_identifier
       || name == base_dtor_identifier)
      && CLASSTYPE_VBASECLASSES (class_type))
    {
      tree vtt;
      tree sub_vtt;

      /* If the current function is a complete object constructor
	 or destructor, then we fetch the VTT directly.
	 Otherwise, we look it up using the VTT we were given.  */
      vtt = DECL_CHAIN (CLASSTYPE_VTABLES (current_class_type));
      vtt = decay_conversion (vtt, complain);
      if (vtt == error_mark_node)
	return error_mark_node;
      vtt = build_if_in_charge (vtt, current_vtt_parm);
      if (BINFO_SUBVTT_INDEX (binfo))
	sub_vtt = fold_build_pointer_plus (vtt, BINFO_SUBVTT_INDEX (binfo));
      else
	sub_vtt = vtt;

      if (args == NULL)
	{
	  allocated = make_tree_vector ();
	  args = &allocated;
	}

      vec_safe_insert (*args, 0, sub_vtt);
    }

  ret = build_new_method_call (instance, fns, args,
			       TYPE_BINFO (BINFO_TYPE (binfo)),
			       flags, /*fn=*/NULL,
			       complain);

  if (allocated != NULL)
    release_tree_vector (allocated);

  if ((complain & tf_error)
      && (flags & LOOKUP_DELEGATING_CONS)
      && name == complete_ctor_identifier)
    check_self_delegation (ret);

  return ret;
}

/* Return the NAME, as a C string.  The NAME indicates a function that
   is a member of TYPE.  *FREE_P is set to true if the caller must
   free the memory returned.

   Rather than go through all of this, we should simply set the names
   of constructors and destructors appropriately, and dispense with
   ctor_identifier, dtor_identifier, etc.  */

static char *
name_as_c_string (tree name, tree type, bool *free_p)
{
  char *pretty_name;

  /* Assume that we will not allocate memory.  */
  *free_p = false;
  /* Constructors and destructors are special.  */
  if (IDENTIFIER_CTOR_OR_DTOR_P (name))
    {
      pretty_name
	= CONST_CAST (char *, identifier_to_locale (IDENTIFIER_POINTER (constructor_name (type))));
      /* For a destructor, add the '~'.  */
      if (name == complete_dtor_identifier
	  || name == base_dtor_identifier
	  || name == deleting_dtor_identifier)
	{
	  pretty_name = concat ("~", pretty_name, NULL);
	  /* Remember that we need to free the memory allocated.  */
	  *free_p = true;
	}
    }
  else if (IDENTIFIER_TYPENAME_P (name))
    {
      pretty_name = concat ("operator ",
			    type_as_string_translate (TREE_TYPE (name),
						      TFF_PLAIN_IDENTIFIER),
			    NULL);
      /* Remember that we need to free the memory allocated.  */
      *free_p = true;
    }
  else
    pretty_name = CONST_CAST (char *, identifier_to_locale (IDENTIFIER_POINTER (name)));

  return pretty_name;
}

/* Build a call to "INSTANCE.FN (ARGS)".  If FN_P is non-NULL, it will
   be set, upon return, to the function called.  ARGS may be NULL.
   This may change ARGS.  */

static tree
build_new_method_call_1 (tree instance, tree fns, vec<tree, va_gc> **args,
		         tree conversion_path, int flags,
		         tree *fn_p, tsubst_flags_t complain)
{
  struct z_candidate *candidates = 0, *cand;
  tree explicit_targs = NULL_TREE;
  tree basetype = NULL_TREE;
  tree access_binfo, binfo;
  tree optype;
  tree first_mem_arg = NULL_TREE;
  tree name;
  bool skip_first_for_error;
  vec<tree, va_gc> *user_args;
  tree call;
  tree fn;
  int template_only = 0;
  bool any_viable_p;
  tree orig_instance;
  tree orig_fns;
  vec<tree, va_gc> *orig_args = NULL;
  void *p;

  gcc_assert (instance != NULL_TREE);

  /* We don't know what function we're going to call, yet.  */
  if (fn_p)
    *fn_p = NULL_TREE;

  if (error_operand_p (instance)
      || !fns || error_operand_p (fns))
    return error_mark_node;

  if (!BASELINK_P (fns))
    {
      if (complain & tf_error)
	error ("call to non-function %qD", fns);
      return error_mark_node;
    }

  orig_instance = instance;
  orig_fns = fns;

  /* Dismantle the baselink to collect all the information we need.  */
  if (!conversion_path)
    conversion_path = BASELINK_BINFO (fns);
  access_binfo = BASELINK_ACCESS_BINFO (fns);
  binfo = BASELINK_BINFO (fns);
  optype = BASELINK_OPTYPE (fns);
  fns = BASELINK_FUNCTIONS (fns);
  if (TREE_CODE (fns) == TEMPLATE_ID_EXPR)
    {
      explicit_targs = TREE_OPERAND (fns, 1);
      fns = TREE_OPERAND (fns, 0);
      template_only = 1;
    }
  gcc_assert (TREE_CODE (fns) == FUNCTION_DECL
	      || TREE_CODE (fns) == TEMPLATE_DECL
	      || TREE_CODE (fns) == OVERLOAD);
  fn = OVL_FIRST (fns);
  name = DECL_NAME (fn);

  basetype = TYPE_MAIN_VARIANT (TREE_TYPE (instance));
  gcc_assert (CLASS_TYPE_P (basetype));

  if (processing_template_decl)
    {
      orig_args = args == NULL ? NULL : make_tree_vector_copy (*args);
      instance = build_non_dependent_expr (instance);
      if (args != NULL)
	make_args_non_dependent (*args);
    }

  user_args = args == NULL ? NULL : *args;
  /* Under DR 147 A::A() is an invalid constructor call,
     not a functional cast.  */
  if (DECL_MAYBE_IN_CHARGE_CONSTRUCTOR_P (fn))
    {
      if (! (complain & tf_error))
	return error_mark_node;

      if (permerror (input_location,
		     "cannot call constructor %<%T::%D%> directly",
		     basetype, name))
	inform (input_location, "for a function-style cast, remove the "
		"redundant %<::%D%>", name);
      call = build_functional_cast (basetype, build_tree_list_vec (user_args),
				    complain);
      return call;
    }

  /* Figure out whether to skip the first argument for the error
     message we will display to users if an error occurs.  We don't
     want to display any compiler-generated arguments.  The "this"
     pointer hasn't been added yet.  However, we must remove the VTT
     pointer if this is a call to a base-class constructor or
     destructor.  */
  skip_first_for_error = false;
  if (IDENTIFIER_CTOR_OR_DTOR_P (name))
    {
      /* Callers should explicitly indicate whether they want to construct
	 the complete object or just the part without virtual bases.  */
      gcc_assert (name != ctor_identifier);
      /* Similarly for destructors.  */
      gcc_assert (name != dtor_identifier);
      /* Remove the VTT pointer, if present.  */
      if ((name == base_ctor_identifier || name == base_dtor_identifier)
	  && CLASSTYPE_VBASECLASSES (basetype))
	skip_first_for_error = true;
    }

  /* Process the argument list.  */
  if (args != NULL && *args != NULL)
    {
      *args = resolve_args (*args, complain);
      if (*args == NULL)
	return error_mark_node;
    }

  /* Consider the object argument to be used even if we end up selecting a
     static member function.  */
  instance = mark_type_use (instance);

  /* It's OK to call destructors and constructors on cv-qualified objects.
     Therefore, convert the INSTANCE to the unqualified type, if
     necessary.  */
  if (DECL_DESTRUCTOR_P (fn)
      || DECL_CONSTRUCTOR_P (fn))
    {
      if (!same_type_p (basetype, TREE_TYPE (instance)))
	{
	  instance = build_this (instance);
	  instance = build_nop (build_pointer_type (basetype), instance);
	  instance = build_fold_indirect_ref (instance);
	}
    }
  if (DECL_DESTRUCTOR_P (fn))
    name = complete_dtor_identifier;

  /* For the overload resolution we need to find the actual `this`
     that would be captured if the call turns out to be to a
     non-static member function.  Do not actually capture it at this
     point.  */
  if (DECL_CONSTRUCTOR_P (fn))
    /* Constructors don't use the enclosing 'this'.  */
    first_mem_arg = instance;
  else
    first_mem_arg = maybe_resolve_dummy (instance, false);

  /* Get the high-water mark for the CONVERSION_OBSTACK.  */
  p = conversion_obstack_alloc (0);

  /* The number of arguments artificial parms in ARGS; we subtract one because
     there's no 'this' in ARGS.  */
  unsigned skip = num_artificial_parms_for (fn) - 1;

  /* If CONSTRUCTOR_IS_DIRECT_INIT is set, this was a T{ } form
     initializer, not T({ }).  */
  if (DECL_CONSTRUCTOR_P (fn)
      && vec_safe_length (user_args) > skip
      && DIRECT_LIST_INIT_P ((*user_args)[skip]))
    {
      tree init_list = (*user_args)[skip];
      tree init = NULL_TREE;

      gcc_assert (user_args->length () == skip + 1
		  && !(flags & LOOKUP_ONLYCONVERTING));

      /* If the initializer list has no elements and T is a class type with
	 a default constructor, the object is value-initialized.  Handle
	 this here so we don't need to handle it wherever we use
	 build_special_member_call.  */
      if (CONSTRUCTOR_NELTS (init_list) == 0
	  && TYPE_HAS_DEFAULT_CONSTRUCTOR (basetype)
	  /* For a user-provided default constructor, use the normal
	     mechanisms so that protected access works.  */
	  && type_has_non_user_provided_default_constructor (basetype)
	  && !processing_template_decl)
	init = build_value_init (basetype, complain);

      /* If BASETYPE is an aggregate, we need to do aggregate
	 initialization.  */
      else if (CP_AGGREGATE_TYPE_P (basetype))
	{
	  init = reshape_init (basetype, init_list, complain);
	  init = digest_init (basetype, init, complain);
	}

      if (init)
	{
	  if (is_dummy_object (instance))
	    return get_target_expr_sfinae (init, complain);
	  init = build2 (INIT_EXPR, TREE_TYPE (instance), instance, init);
	  TREE_SIDE_EFFECTS (init) = true;
	  return init;
	}

      /* Otherwise go ahead with overload resolution.  */
      add_list_candidates (fns, first_mem_arg, user_args,
			   basetype, explicit_targs, template_only,
			   conversion_path, access_binfo, flags,
			   &candidates, complain);
    }
  else
    {
      add_candidates (fns, first_mem_arg, user_args, optype,
		      explicit_targs, template_only, conversion_path,
		      access_binfo, flags, &candidates, complain);
    }
  any_viable_p = false;
  candidates = splice_viable (candidates, false, &any_viable_p);

  if (!any_viable_p)
    {
      if (complain & tf_error)
	{
	  if (!COMPLETE_OR_OPEN_TYPE_P (basetype))
	    cxx_incomplete_type_error (instance, basetype);
	  else if (optype)
	    error ("no matching function for call to %<%T::operator %T(%A)%#V%>",
		   basetype, optype, build_tree_list_vec (user_args),
		   TREE_TYPE (instance));
	  else
	    {
	      tree arglist = build_tree_list_vec (user_args);
	      tree errname = name;
	      if (IDENTIFIER_CTOR_OR_DTOR_P (errname))
		{
		  tree fn = DECL_ORIGIN (OVL_FIRST (fns));
		  errname = DECL_NAME (fn);
		}
	      if (explicit_targs)
		errname = lookup_template_function (errname, explicit_targs);
	      if (skip_first_for_error)
		arglist = TREE_CHAIN (arglist);
	      error ("no matching function for call to %<%T::%E(%A)%#V%>",
		     basetype, errname, arglist,
		     TREE_TYPE (instance));
	    }
	  print_z_candidates (location_of (name), candidates);
	}
      call = error_mark_node;
    }
  else
    {
      cand = tourney (candidates, complain);
      if (cand == 0)
	{
	  char *pretty_name;
	  bool free_p;
	  tree arglist;

	  if (complain & tf_error)
	    {
	      pretty_name = name_as_c_string (name, basetype, &free_p);
	      arglist = build_tree_list_vec (user_args);
	      if (skip_first_for_error)
		arglist = TREE_CHAIN (arglist);
	      if (!any_strictly_viable (candidates))
		error ("no matching function for call to %<%s(%A)%>",
		       pretty_name, arglist);
	      else
		error ("call of overloaded %<%s(%A)%> is ambiguous",
		       pretty_name, arglist);
	      print_z_candidates (location_of (name), candidates);
	      if (free_p)
		free (pretty_name);
	    }
	  call = error_mark_node;
	}
      else
	{
	  fn = cand->fn;
	  call = NULL_TREE;

	  if (!(flags & LOOKUP_NONVIRTUAL)
	      && DECL_PURE_VIRTUAL_P (fn)
	      && instance == current_class_ref
	      && (complain & tf_warning))
	    {
	      /* This is not an error, it is runtime undefined
		 behavior.  */
	      if (!current_function_decl)
		warning (0, "pure virtual %q#D called from "
			 "non-static data member initializer", fn);
	      else if (DECL_CONSTRUCTOR_P (current_function_decl)
		       || DECL_DESTRUCTOR_P (current_function_decl))
		warning (0, (DECL_CONSTRUCTOR_P (current_function_decl)
			     ? G_("pure virtual %q#D called from constructor")
			     : G_("pure virtual %q#D called from destructor")),
			 fn);
	    }

	  if (TREE_CODE (TREE_TYPE (fn)) == METHOD_TYPE
	      && !DECL_CONSTRUCTOR_P (fn)
	      && is_dummy_object (instance))
	    {
	      instance = maybe_resolve_dummy (instance, true);
	      if (instance == error_mark_node)
		call = error_mark_node;
	      else if (!is_dummy_object (instance))
		{
		  /* We captured 'this' in the current lambda now that
		     we know we really need it.  */
		  cand->first_arg = instance;
		}
	      else if (any_dependent_bases_p ())
		/* We can't tell until instantiation time whether we can use
		   *this as the implicit object argument.  */;
	      else
		{
		  if (complain & tf_error)
		    error ("cannot call member function %qD without object",
			   fn);
		  call = error_mark_node;
		}
	    }

	  if (call != error_mark_node)
	    {
	      /* Optimize away vtable lookup if we know that this
		 function can't be overridden.  We need to check if
		 the context and the type where we found fn are the same,
		 actually FN might be defined in a different class
		 type because of a using-declaration. In this case, we
		 do not want to perform a non-virtual call.  */
	      if (DECL_VINDEX (fn) && ! (flags & LOOKUP_NONVIRTUAL)
		  && same_type_ignoring_top_level_qualifiers_p
		  (DECL_CONTEXT (fn), BINFO_TYPE (binfo))
		  && resolves_to_fixed_type_p (instance, 0))
		flags |= LOOKUP_NONVIRTUAL;
              if (explicit_targs)
                flags |= LOOKUP_EXPLICIT_TMPL_ARGS;
	      /* Now we know what function is being called.  */
	      if (fn_p)
		*fn_p = fn;
	      /* Build the actual CALL_EXPR.  */
	      call = build_over_call (cand, flags, complain);
	      /* In an expression of the form `a->f()' where `f' turns
		 out to be a static member function, `a' is
		 none-the-less evaluated.  */
	      if (TREE_CODE (TREE_TYPE (fn)) != METHOD_TYPE
		  && !is_dummy_object (instance)
		  && TREE_SIDE_EFFECTS (instance))
		call = build2 (COMPOUND_EXPR, TREE_TYPE (call),
			       instance, call);
	      else if (call != error_mark_node
		       && DECL_DESTRUCTOR_P (cand->fn)
		       && !VOID_TYPE_P (TREE_TYPE (call)))
		/* An explicit call of the form "x->~X()" has type
		   "void".  However, on platforms where destructors
		   return "this" (i.e., those where
		   targetm.cxx.cdtor_returns_this is true), such calls
		   will appear to have a return value of pointer type
		   to the low-level call machinery.  We do not want to
		   change the low-level machinery, since we want to be
		   able to optimize "delete f()" on such platforms as
		   "operator delete(~X(f()))" (rather than generating
		   "t = f(), ~X(t), operator delete (t)").  */
		call = build_nop (void_type_node, call);
	    }
	}
    }

  if (processing_template_decl && call != error_mark_node)
    {
      bool cast_to_void = false;

      if (TREE_CODE (call) == COMPOUND_EXPR)
	call = TREE_OPERAND (call, 1);
      else if (TREE_CODE (call) == NOP_EXPR)
	{
	  cast_to_void = true;
	  call = TREE_OPERAND (call, 0);
	}
      if (INDIRECT_REF_P (call))
	call = TREE_OPERAND (call, 0);
      call = (build_min_non_dep_call_vec
	      (call,
	       build_min (COMPONENT_REF, TREE_TYPE (CALL_EXPR_FN (call)),
			  orig_instance, orig_fns, NULL_TREE),
	       orig_args));
      SET_EXPR_LOCATION (call, input_location);
      call = convert_from_reference (call);
      if (cast_to_void)
	call = build_nop (void_type_node, call);
    }

 /* Free all the conversions we allocated.  */
  obstack_free (&conversion_obstack, p);

  if (orig_args != NULL)
    release_tree_vector (orig_args);

  return call;
}

/* Wrapper for above.  */

tree
build_new_method_call (tree instance, tree fns, vec<tree, va_gc> **args,
		       tree conversion_path, int flags,
		       tree *fn_p, tsubst_flags_t complain)
{
  tree ret;
  bool subtime = timevar_cond_start (TV_OVERLOAD);
  ret = build_new_method_call_1 (instance, fns, args, conversion_path, flags,
                                 fn_p, complain);
  timevar_cond_stop (TV_OVERLOAD, subtime);
  return ret;
}

/* Returns true iff standard conversion sequence ICS1 is a proper
   subsequence of ICS2.  */

static bool
is_subseq (conversion *ics1, conversion *ics2)
{
  /* We can assume that a conversion of the same code
     between the same types indicates a subsequence since we only get
     here if the types we are converting from are the same.  */

  while (ics1->kind == ck_rvalue
	 || ics1->kind == ck_lvalue)
    ics1 = next_conversion (ics1);

  while (1)
    {
      while (ics2->kind == ck_rvalue
	     || ics2->kind == ck_lvalue)
	ics2 = next_conversion (ics2);

      if (ics2->kind == ck_user
	  || ics2->kind == ck_ambig
	  || ics2->kind == ck_aggr
	  || ics2->kind == ck_list
	  || ics2->kind == ck_identity)
	/* At this point, ICS1 cannot be a proper subsequence of
	   ICS2.  We can get a USER_CONV when we are comparing the
	   second standard conversion sequence of two user conversion
	   sequences.  */
	return false;

      ics2 = next_conversion (ics2);

      while (ics2->kind == ck_rvalue
	     || ics2->kind == ck_lvalue)
	ics2 = next_conversion (ics2);

      if (ics2->kind == ics1->kind
	  && same_type_p (ics2->type, ics1->type)
	  && (ics1->kind == ck_identity
	      || same_type_p (next_conversion (ics2)->type,
			      next_conversion (ics1)->type)))
	return true;
    }
}

/* Returns nonzero iff DERIVED is derived from BASE.  The inputs may
   be any _TYPE nodes.  */

bool
is_properly_derived_from (tree derived, tree base)
{
  if (!CLASS_TYPE_P (derived) || !CLASS_TYPE_P (base))
    return false;

  /* We only allow proper derivation here.  The DERIVED_FROM_P macro
     considers every class derived from itself.  */
  return (!same_type_ignoring_top_level_qualifiers_p (derived, base)
	  && DERIVED_FROM_P (base, derived));
}

/* We build the ICS for an implicit object parameter as a pointer
   conversion sequence.  However, such a sequence should be compared
   as if it were a reference conversion sequence.  If ICS is the
   implicit conversion sequence for an implicit object parameter,
   modify it accordingly.  */

static void
maybe_handle_implicit_object (conversion **ics)
{
  if ((*ics)->this_p)
    {
      /* [over.match.funcs]

	 For non-static member functions, the type of the
	 implicit object parameter is "reference to cv X"
	 where X is the class of which the function is a
	 member and cv is the cv-qualification on the member
	 function declaration.  */
      conversion *t = *ics;
      tree reference_type;

      /* The `this' parameter is a pointer to a class type.  Make the
	 implicit conversion talk about a reference to that same class
	 type.  */
      reference_type = TREE_TYPE (t->type);
      reference_type = build_reference_type (reference_type);

      if (t->kind == ck_qual)
	t = next_conversion (t);
      if (t->kind == ck_ptr)
	t = next_conversion (t);
      t = build_identity_conv (TREE_TYPE (t->type), NULL_TREE);
      t = direct_reference_binding (reference_type, t);
      t->this_p = 1;
      t->rvaluedness_matches_p = 0;
      *ics = t;
    }
}

/* If *ICS is a REF_BIND set *ICS to the remainder of the conversion,
   and return the initial reference binding conversion. Otherwise,
   leave *ICS unchanged and return NULL.  */

static conversion *
maybe_handle_ref_bind (conversion **ics)
{
  if ((*ics)->kind == ck_ref_bind)
    {
      conversion *old_ics = *ics;
      *ics = next_conversion (old_ics);
      (*ics)->user_conv_p = old_ics->user_conv_p;
      return old_ics;
    }

  return NULL;
}

/* Compare two implicit conversion sequences according to the rules set out in
   [over.ics.rank].  Return values:

      1: ics1 is better than ics2
     -1: ics2 is better than ics1
      0: ics1 and ics2 are indistinguishable */

static int
compare_ics (conversion *ics1, conversion *ics2)
{
  tree from_type1;
  tree from_type2;
  tree to_type1;
  tree to_type2;
  tree deref_from_type1 = NULL_TREE;
  tree deref_from_type2 = NULL_TREE;
  tree deref_to_type1 = NULL_TREE;
  tree deref_to_type2 = NULL_TREE;
  conversion_rank rank1, rank2;

  /* REF_BINDING is nonzero if the result of the conversion sequence
     is a reference type.   In that case REF_CONV is the reference
     binding conversion. */
  conversion *ref_conv1;
  conversion *ref_conv2;

  /* Compare badness before stripping the reference conversion.  */
  if (ics1->bad_p > ics2->bad_p)
    return -1;
  else if (ics1->bad_p < ics2->bad_p)
    return 1;

  /* Handle implicit object parameters.  */
  maybe_handle_implicit_object (&ics1);
  maybe_handle_implicit_object (&ics2);

  /* Handle reference parameters.  */
  ref_conv1 = maybe_handle_ref_bind (&ics1);
  ref_conv2 = maybe_handle_ref_bind (&ics2);

  /* List-initialization sequence L1 is a better conversion sequence than
     list-initialization sequence L2 if L1 converts to
     std::initializer_list<X> for some X and L2 does not.  */
  if (ics1->kind == ck_list && ics2->kind != ck_list)
    return 1;
  if (ics2->kind == ck_list && ics1->kind != ck_list)
    return -1;

  /* [over.ics.rank]

     When  comparing  the  basic forms of implicit conversion sequences (as
     defined in _over.best.ics_)

     --a standard conversion sequence (_over.ics.scs_) is a better
       conversion sequence than a user-defined conversion sequence
       or an ellipsis conversion sequence, and

     --a user-defined conversion sequence (_over.ics.user_) is a
       better conversion sequence than an ellipsis conversion sequence
       (_over.ics.ellipsis_).  */
  /* Use BAD_CONVERSION_RANK because we already checked for a badness
     mismatch.  If both ICS are bad, we try to make a decision based on
     what would have happened if they'd been good.  This is not an
     extension, we'll still give an error when we build up the call; this
     just helps us give a more helpful error message.  */
  rank1 = BAD_CONVERSION_RANK (ics1);
  rank2 = BAD_CONVERSION_RANK (ics2);

  if (rank1 > rank2)
    return -1;
  else if (rank1 < rank2)
    return 1;

  if (ics1->ellipsis_p)
    /* Both conversions are ellipsis conversions.  */
    return 0;

  /* User-defined  conversion sequence U1 is a better conversion sequence
     than another user-defined conversion sequence U2 if they contain the
     same user-defined conversion operator or constructor and if the sec-
     ond standard conversion sequence of U1 is  better  than  the  second
     standard conversion sequence of U2.  */

  /* Handle list-conversion with the same code even though it isn't always
     ranked as a user-defined conversion and it doesn't have a second
     standard conversion sequence; it will still have the desired effect.
     Specifically, we need to do the reference binding comparison at the
     end of this function.  */

  if (ics1->user_conv_p || ics1->kind == ck_list || ics1->kind == ck_aggr)
    {
      conversion *t1;
      conversion *t2;

      for (t1 = ics1; t1->kind != ck_user; t1 = next_conversion (t1))
	if (t1->kind == ck_ambig || t1->kind == ck_aggr
	    || t1->kind == ck_list)
	  break;
      for (t2 = ics2; t2->kind != ck_user; t2 = next_conversion (t2))
	if (t2->kind == ck_ambig || t2->kind == ck_aggr
	    || t2->kind == ck_list)
	  break;

      if (t1->kind != t2->kind)
	return 0;
      else if (t1->kind == ck_user)
	{
	  if (t1->cand->fn != t2->cand->fn)
	    return 0;
	}
      else
	{
	  /* For ambiguous or aggregate conversions, use the target type as
	     a proxy for the conversion function.  */
	  if (!same_type_ignoring_top_level_qualifiers_p (t1->type, t2->type))
	    return 0;
	}

      /* We can just fall through here, after setting up
	 FROM_TYPE1 and FROM_TYPE2.  */
      from_type1 = t1->type;
      from_type2 = t2->type;
    }
  else
    {
      conversion *t1;
      conversion *t2;

      /* We're dealing with two standard conversion sequences.

	 [over.ics.rank]

	 Standard conversion sequence S1 is a better conversion
	 sequence than standard conversion sequence S2 if

	 --S1 is a proper subsequence of S2 (comparing the conversion
	   sequences in the canonical form defined by _over.ics.scs_,
	   excluding any Lvalue Transformation; the identity
	   conversion sequence is considered to be a subsequence of
	   any non-identity conversion sequence */

      t1 = ics1;
      while (t1->kind != ck_identity)
	t1 = next_conversion (t1);
      from_type1 = t1->type;

      t2 = ics2;
      while (t2->kind != ck_identity)
	t2 = next_conversion (t2);
      from_type2 = t2->type;
    }

  /* One sequence can only be a subsequence of the other if they start with
     the same type.  They can start with different types when comparing the
     second standard conversion sequence in two user-defined conversion
     sequences.  */
  if (same_type_p (from_type1, from_type2))
    {
      if (is_subseq (ics1, ics2))
	return 1;
      if (is_subseq (ics2, ics1))
	return -1;
    }

  /* [over.ics.rank]

     Or, if not that,

     --the rank of S1 is better than the rank of S2 (by the rules
       defined below):

    Standard conversion sequences are ordered by their ranks: an Exact
    Match is a better conversion than a Promotion, which is a better
    conversion than a Conversion.

    Two conversion sequences with the same rank are indistinguishable
    unless one of the following rules applies:

    --A conversion that does not a convert a pointer, pointer to member,
      or std::nullptr_t to bool is better than one that does.

    The ICS_STD_RANK automatically handles the pointer-to-bool rule,
    so that we do not have to check it explicitly.  */
  if (ics1->rank < ics2->rank)
    return 1;
  else if (ics2->rank < ics1->rank)
    return -1;

  to_type1 = ics1->type;
  to_type2 = ics2->type;

  /* A conversion from scalar arithmetic type to complex is worse than a
     conversion between scalar arithmetic types.  */
  if (same_type_p (from_type1, from_type2)
      && ARITHMETIC_TYPE_P (from_type1)
      && ARITHMETIC_TYPE_P (to_type1)
      && ARITHMETIC_TYPE_P (to_type2)
      && ((TREE_CODE (to_type1) == COMPLEX_TYPE)
	  != (TREE_CODE (to_type2) == COMPLEX_TYPE)))
    {
      if (TREE_CODE (to_type1) == COMPLEX_TYPE)
	return -1;
      else
	return 1;
    }

  if (TYPE_PTR_P (from_type1)
      && TYPE_PTR_P (from_type2)
      && TYPE_PTR_P (to_type1)
      && TYPE_PTR_P (to_type2))
    {
      deref_from_type1 = TREE_TYPE (from_type1);
      deref_from_type2 = TREE_TYPE (from_type2);
      deref_to_type1 = TREE_TYPE (to_type1);
      deref_to_type2 = TREE_TYPE (to_type2);
    }
  /* The rules for pointers to members A::* are just like the rules
     for pointers A*, except opposite: if B is derived from A then
     A::* converts to B::*, not vice versa.  For that reason, we
     switch the from_ and to_ variables here.  */
  else if ((TYPE_PTRDATAMEM_P (from_type1) && TYPE_PTRDATAMEM_P (from_type2)
	    && TYPE_PTRDATAMEM_P (to_type1) && TYPE_PTRDATAMEM_P (to_type2))
	   || (TYPE_PTRMEMFUNC_P (from_type1)
	       && TYPE_PTRMEMFUNC_P (from_type2)
	       && TYPE_PTRMEMFUNC_P (to_type1)
	       && TYPE_PTRMEMFUNC_P (to_type2)))
    {
      deref_to_type1 = TYPE_PTRMEM_CLASS_TYPE (from_type1);
      deref_to_type2 = TYPE_PTRMEM_CLASS_TYPE (from_type2);
      deref_from_type1 = TYPE_PTRMEM_CLASS_TYPE (to_type1);
      deref_from_type2 = TYPE_PTRMEM_CLASS_TYPE (to_type2);
    }

  if (deref_from_type1 != NULL_TREE
      && RECORD_OR_UNION_CODE_P (TREE_CODE (deref_from_type1))
      && RECORD_OR_UNION_CODE_P (TREE_CODE (deref_from_type2)))
    {
      /* This was one of the pointer or pointer-like conversions.

	 [over.ics.rank]

	 --If class B is derived directly or indirectly from class A,
	   conversion of B* to A* is better than conversion of B* to
	   void*, and conversion of A* to void* is better than
	   conversion of B* to void*.  */
      if (VOID_TYPE_P (deref_to_type1)
	  && VOID_TYPE_P (deref_to_type2))
	{
	  if (is_properly_derived_from (deref_from_type1,
					deref_from_type2))
	    return -1;
	  else if (is_properly_derived_from (deref_from_type2,
					     deref_from_type1))
	    return 1;
	}
      else if (VOID_TYPE_P (deref_to_type1)
	       || VOID_TYPE_P (deref_to_type2))
	{
	  if (same_type_p (deref_from_type1, deref_from_type2))
	    {
	      if (VOID_TYPE_P (deref_to_type2))
		{
		  if (is_properly_derived_from (deref_from_type1,
						deref_to_type1))
		    return 1;
		}
	      /* We know that DEREF_TO_TYPE1 is `void' here.  */
	      else if (is_properly_derived_from (deref_from_type1,
						 deref_to_type2))
		return -1;
	    }
	}
      else if (RECORD_OR_UNION_CODE_P (TREE_CODE (deref_to_type1))
	       && RECORD_OR_UNION_CODE_P (TREE_CODE (deref_to_type2)))
	{
	  /* [over.ics.rank]

	     --If class B is derived directly or indirectly from class A
	       and class C is derived directly or indirectly from B,

	     --conversion of C* to B* is better than conversion of C* to
	       A*,

	     --conversion of B* to A* is better than conversion of C* to
	       A*  */
	  if (same_type_p (deref_from_type1, deref_from_type2))
	    {
	      if (is_properly_derived_from (deref_to_type1,
					    deref_to_type2))
		return 1;
	      else if (is_properly_derived_from (deref_to_type2,
						 deref_to_type1))
		return -1;
	    }
	  else if (same_type_p (deref_to_type1, deref_to_type2))
	    {
	      if (is_properly_derived_from (deref_from_type2,
					    deref_from_type1))
		return 1;
	      else if (is_properly_derived_from (deref_from_type1,
						 deref_from_type2))
		return -1;
	    }
	}
    }
  else if (CLASS_TYPE_P (non_reference (from_type1))
	   && same_type_p (from_type1, from_type2))
    {
      tree from = non_reference (from_type1);

      /* [over.ics.rank]

	 --binding of an expression of type C to a reference of type
	   B& is better than binding an expression of type C to a
	   reference of type A&

	 --conversion of C to B is better than conversion of C to A,  */
      if (is_properly_derived_from (from, to_type1)
	  && is_properly_derived_from (from, to_type2))
	{
	  if (is_properly_derived_from (to_type1, to_type2))
	    return 1;
	  else if (is_properly_derived_from (to_type2, to_type1))
	    return -1;
	}
    }
  else if (CLASS_TYPE_P (non_reference (to_type1))
	   && same_type_p (to_type1, to_type2))
    {
      tree to = non_reference (to_type1);

      /* [over.ics.rank]

	 --binding of an expression of type B to a reference of type
	   A& is better than binding an expression of type C to a
	   reference of type A&,

	 --conversion of B to A is better than conversion of C to A  */
      if (is_properly_derived_from (from_type1, to)
	  && is_properly_derived_from (from_type2, to))
	{
	  if (is_properly_derived_from (from_type2, from_type1))
	    return 1;
	  else if (is_properly_derived_from (from_type1, from_type2))
	    return -1;
	}
    }

  /* [over.ics.rank]

     --S1 and S2 differ only in their qualification conversion and  yield
       similar  types  T1 and T2 (_conv.qual_), respectively, and the cv-
       qualification signature of type T1 is a proper subset of  the  cv-
       qualification signature of type T2  */
  if (ics1->kind == ck_qual
      && ics2->kind == ck_qual
      && same_type_p (from_type1, from_type2))
    {
      int result = comp_cv_qual_signature (to_type1, to_type2);
      if (result != 0)
	return result;
    }

  /* [over.ics.rank]

     --S1 and S2 are reference bindings (_dcl.init.ref_) and neither refers
     to an implicit object parameter of a non-static member function
     declared without a ref-qualifier, and either S1 binds an lvalue
     reference to an lvalue and S2 binds an rvalue reference or S1 binds an
     rvalue reference to an rvalue and S2 binds an lvalue reference (C++0x
     draft standard, 13.3.3.2)

     --S1 and S2 are reference bindings (_dcl.init.ref_), and the
     types to which the references refer are the same type except for
     top-level cv-qualifiers, and the type to which the reference
     initialized by S2 refers is more cv-qualified than the type to
     which the reference initialized by S1 refers.

     DR 1328 [over.match.best]: the context is an initialization by
     conversion function for direct reference binding (13.3.1.6) of a
     reference to function type, the return type of F1 is the same kind of
     reference (i.e. lvalue or rvalue) as the reference being initialized,
     and the return type of F2 is not.  */

  if (ref_conv1 && ref_conv2)
    {
      if (!ref_conv1->this_p && !ref_conv2->this_p
	  && (ref_conv1->rvaluedness_matches_p
	      != ref_conv2->rvaluedness_matches_p)
	  && (same_type_p (ref_conv1->type, ref_conv2->type)
	      || (TYPE_REF_IS_RVALUE (ref_conv1->type)
		  != TYPE_REF_IS_RVALUE (ref_conv2->type))))
	{
	  if (ref_conv1->bad_p
	      && !same_type_p (TREE_TYPE (ref_conv1->type),
			       TREE_TYPE (ref_conv2->type)))
	    /* Don't prefer a bad conversion that drops cv-quals to a bad
	       conversion with the wrong rvalueness.  */
	    return 0;
	  return (ref_conv1->rvaluedness_matches_p
		  - ref_conv2->rvaluedness_matches_p);
	}

      if (same_type_ignoring_top_level_qualifiers_p (to_type1, to_type2))
	{
	  int q1 = cp_type_quals (TREE_TYPE (ref_conv1->type));
	  int q2 = cp_type_quals (TREE_TYPE (ref_conv2->type));
	  if (ref_conv1->bad_p)
	    {
	      /* Prefer the one that drops fewer cv-quals.  */
	      tree ftype = next_conversion (ref_conv1)->type;
	      int fquals = cp_type_quals (ftype);
	      q1 ^= fquals;
	      q2 ^= fquals;
	    }
	  return comp_cv_qualification (q2, q1);
	}
    }

  /* Neither conversion sequence is better than the other.  */
  return 0;
}

/* The source type for this standard conversion sequence.  */

static tree
source_type (conversion *t)
{
  for (;; t = next_conversion (t))
    {
      if (t->kind == ck_user
	  || t->kind == ck_ambig
	  || t->kind == ck_identity)
	return t->type;
    }
  gcc_unreachable ();
}

/* Note a warning about preferring WINNER to LOSER.  We do this by storing
   a pointer to LOSER and re-running joust to produce the warning if WINNER
   is actually used.  */

static void
add_warning (struct z_candidate *winner, struct z_candidate *loser)
{
  candidate_warning *cw = (candidate_warning *)
    conversion_obstack_alloc (sizeof (candidate_warning));
  cw->loser = loser;
  cw->next = winner->warnings;
  winner->warnings = cw;
}

/* Compare two candidates for overloading as described in
   [over.match.best].  Return values:

      1: cand1 is better than cand2
     -1: cand2 is better than cand1
      0: cand1 and cand2 are indistinguishable */

static int
joust (struct z_candidate *cand1, struct z_candidate *cand2, bool warn,
       tsubst_flags_t complain)
{
  int winner = 0;
  int off1 = 0, off2 = 0;
  size_t i;
  size_t len;

  /* Candidates that involve bad conversions are always worse than those
     that don't.  */
  if (cand1->viable > cand2->viable)
    return 1;
  if (cand1->viable < cand2->viable)
    return -1;

  /* If we have two pseudo-candidates for conversions to the same type,
     or two candidates for the same function, arbitrarily pick one.  */
  if (cand1->fn == cand2->fn
      && (IS_TYPE_OR_DECL_P (cand1->fn)))
    return 1;

  /* Prefer a non-deleted function over an implicitly deleted move
     constructor or assignment operator.  This differs slightly from the
     wording for issue 1402 (which says the move op is ignored by overload
     resolution), but this way produces better error messages.  */
  if (TREE_CODE (cand1->fn) == FUNCTION_DECL
      && TREE_CODE (cand2->fn) == FUNCTION_DECL
      && DECL_DELETED_FN (cand1->fn) != DECL_DELETED_FN (cand2->fn))
    {
      if (DECL_DELETED_FN (cand1->fn) && DECL_DEFAULTED_FN (cand1->fn)
	  && move_fn_p (cand1->fn))
	return -1;
      if (DECL_DELETED_FN (cand2->fn) && DECL_DEFAULTED_FN (cand2->fn)
	  && move_fn_p (cand2->fn))
	return 1;
    }

  /* a viable function F1
     is defined to be a better function than another viable function F2  if
     for  all arguments i, ICSi(F1) is not a worse conversion sequence than
     ICSi(F2), and then */

  /* for some argument j, ICSj(F1) is a better conversion  sequence  than
     ICSj(F2) */

  /* For comparing static and non-static member functions, we ignore
     the implicit object parameter of the non-static function.  The
     standard says to pretend that the static function has an object
     parm, but that won't work with operator overloading.  */
  len = cand1->num_convs;
  if (len != cand2->num_convs)
    {
      int static_1 = DECL_STATIC_FUNCTION_P (cand1->fn);
      int static_2 = DECL_STATIC_FUNCTION_P (cand2->fn);

      if (DECL_CONSTRUCTOR_P (cand1->fn)
	  && is_list_ctor (cand1->fn) != is_list_ctor (cand2->fn))
	/* We're comparing a near-match list constructor and a near-match
	   non-list constructor.  Just treat them as unordered.  */
	return 0;

      gcc_assert (static_1 != static_2);

      if (static_1)
	off2 = 1;
      else
	{
	  off1 = 1;
	  --len;
	}
    }

  for (i = 0; i < len; ++i)
    {
      conversion *t1 = cand1->convs[i + off1];
      conversion *t2 = cand2->convs[i + off2];
      int comp = compare_ics (t1, t2);

      if (comp != 0)
	{
	  if ((complain & tf_warning)
	      && warn_sign_promo
	      && (CONVERSION_RANK (t1) + CONVERSION_RANK (t2)
		  == cr_std + cr_promotion)
	      && t1->kind == ck_std
	      && t2->kind == ck_std
	      && TREE_CODE (t1->type) == INTEGER_TYPE
	      && TREE_CODE (t2->type) == INTEGER_TYPE
	      && (TYPE_PRECISION (t1->type)
		  == TYPE_PRECISION (t2->type))
	      && (TYPE_UNSIGNED (next_conversion (t1)->type)
		  || (TREE_CODE (next_conversion (t1)->type)
		      == ENUMERAL_TYPE)))
	    {
	      tree type = next_conversion (t1)->type;
	      tree type1, type2;
	      struct z_candidate *w, *l;
	      if (comp > 0)
		type1 = t1->type, type2 = t2->type,
		  w = cand1, l = cand2;
	      else
		type1 = t2->type, type2 = t1->type,
		  w = cand2, l = cand1;

	      if (warn)
		{
		  warning (OPT_Wsign_promo, "passing %qT chooses %qT over %qT",
			   type, type1, type2);
		  warning (OPT_Wsign_promo, "  in call to %qD", w->fn);
		}
	      else
		add_warning (w, l);
	    }

	  if (winner && comp != winner)
	    {
	      winner = 0;
	      goto tweak;
	    }
	  winner = comp;
	}
    }

  /* warn about confusing overload resolution for user-defined conversions,
     either between a constructor and a conversion op, or between two
     conversion ops.  */
  if ((complain & tf_warning)
      && winner && warn_conversion && cand1->second_conv
      && (!DECL_CONSTRUCTOR_P (cand1->fn) || !DECL_CONSTRUCTOR_P (cand2->fn))
      && winner != compare_ics (cand1->second_conv, cand2->second_conv))
    {
      struct z_candidate *w, *l;
      bool give_warning = false;

      if (winner == 1)
	w = cand1, l = cand2;
      else
	w = cand2, l = cand1;

      /* We don't want to complain about `X::operator T1 ()'
	 beating `X::operator T2 () const', when T2 is a no less
	 cv-qualified version of T1.  */
      if (DECL_CONTEXT (w->fn) == DECL_CONTEXT (l->fn)
	  && !DECL_CONSTRUCTOR_P (w->fn) && !DECL_CONSTRUCTOR_P (l->fn))
	{
	  tree t = TREE_TYPE (TREE_TYPE (l->fn));
	  tree f = TREE_TYPE (TREE_TYPE (w->fn));

	  if (TREE_CODE (t) == TREE_CODE (f) && POINTER_TYPE_P (t))
	    {
	      t = TREE_TYPE (t);
	      f = TREE_TYPE (f);
	    }
	  if (!comp_ptr_ttypes (t, f))
	    give_warning = true;
	}
      else
	give_warning = true;

      if (!give_warning)
	/*NOP*/;
      else if (warn)
	{
	  tree source = source_type (w->convs[0]);
	  if (! DECL_CONSTRUCTOR_P (w->fn))
	    source = TREE_TYPE (source);
	  if (warning (OPT_Wconversion, "choosing %qD over %qD", w->fn, l->fn)
	      && warning (OPT_Wconversion, "  for conversion from %qT to %qT",
			  source, w->second_conv->type)) 
	    {
	      inform (input_location, "  because conversion sequence for the argument is better");
	    }
	}
      else
	add_warning (w, l);
    }

  if (winner)
    return winner;

  /* DR 495 moved this tiebreaker above the template ones.  */
  /* or, if not that,
     the  context  is  an  initialization by user-defined conversion (see
     _dcl.init_  and  _over.match.user_)  and  the  standard   conversion
     sequence  from  the return type of F1 to the destination type (i.e.,
     the type of the entity being initialized)  is  a  better  conversion
     sequence  than the standard conversion sequence from the return type
     of F2 to the destination type.  */

  if (cand1->second_conv)
    {
      winner = compare_ics (cand1->second_conv, cand2->second_conv);
      if (winner)
	return winner;
    }

  /* or, if not that,
     F1 is a non-template function and F2 is a template function
     specialization.  */

  if (!cand1->template_decl && cand2->template_decl)
    return 1;
  else if (cand1->template_decl && !cand2->template_decl)
    return -1;

  /* or, if not that,
     F1 and F2 are template functions and the function template for F1 is
     more specialized than the template for F2 according to the partial
     ordering rules.  */

  if (cand1->template_decl && cand2->template_decl)
    {
      winner = more_specialized_fn
	(TI_TEMPLATE (cand1->template_decl),
	 TI_TEMPLATE (cand2->template_decl),
	 /* [temp.func.order]: The presence of unused ellipsis and default
	    arguments has no effect on the partial ordering of function
	    templates.   add_function_candidate() will not have
	    counted the "this" argument for constructors.  */
	 cand1->num_convs + DECL_CONSTRUCTOR_P (cand1->fn));
      if (winner)
	return winner;
    }

  // C++ Concepts
  // or, if not that, F1 is more constrained than F2.
  if (flag_concepts && DECL_P (cand1->fn) && DECL_P (cand2->fn))
    {
      winner = more_constrained (cand1->fn, cand2->fn);
      if (winner)
	return winner;
    }

  /* F1 is generated from a deduction-guide (13.3.1.8) and F2 is not */
  if (deduction_guide_p (cand1->fn))
    {
      gcc_assert (deduction_guide_p (cand2->fn));
      /* We distinguish between candidates from an explicit deduction guide and
	 candidates built from a constructor based on DECL_ARTIFICIAL.  */
      int art1 = DECL_ARTIFICIAL (cand1->fn);
      int art2 = DECL_ARTIFICIAL (cand2->fn);
      if (art1 != art2)
	return art2 - art1;

      if (art1)
	{
	  /* Prefer the special copy guide over a declared copy/move
	     constructor.  */
	  if (copy_guide_p (cand1->fn))
	    return 1;
	  if (copy_guide_p (cand2->fn))
	    return -1;

	  /* Prefer a candidate generated from a non-template constructor.  */
	  int tg1 = template_guide_p (cand1->fn);
	  int tg2 = template_guide_p (cand2->fn);
	  if (tg1 != tg2)
	    return tg2 - tg1;
	}
    }

  /* F1 is a member of a class D, F2 is a member of a base class B of D, and
     for all arguments the corresponding parameters of F1 and F2 have the same
     type (CWG 2273/2277). */
  if (DECL_P (cand1->fn) && DECL_CLASS_SCOPE_P (cand1->fn)
      && !DECL_CONV_FN_P (cand1->fn)
      && DECL_P (cand2->fn) && DECL_CLASS_SCOPE_P (cand2->fn)
      && !DECL_CONV_FN_P (cand2->fn))
    {
      tree base1 = DECL_CONTEXT (strip_inheriting_ctors (cand1->fn));
      tree base2 = DECL_CONTEXT (strip_inheriting_ctors (cand2->fn));

      bool used1 = false;
      bool used2 = false;
      if (base1 == base2)
	/* No difference.  */;
      else if (DERIVED_FROM_P (base1, base2))
	used1 = true;
      else if (DERIVED_FROM_P (base2, base1))
	used2 = true;

      if (int diff = used2 - used1)
	{
	  for (i = 0; i < len; ++i)
	    {
	      conversion *t1 = cand1->convs[i + off1];
	      conversion *t2 = cand2->convs[i + off2];
	      if (!same_type_p (t1->type, t2->type))
		break;
	    }
	  if (i == len)
	    return diff;
	}
    }

  /* Check whether we can discard a builtin candidate, either because we
     have two identical ones or matching builtin and non-builtin candidates.

     (Pedantically in the latter case the builtin which matched the user
     function should not be added to the overload set, but we spot it here.

     [over.match.oper]
     ... the builtin candidates include ...
     - do not have the same parameter type list as any non-template
       non-member candidate.  */

  if (identifier_p (cand1->fn) || identifier_p (cand2->fn))
    {
      for (i = 0; i < len; ++i)
	if (!same_type_p (cand1->convs[i]->type,
			  cand2->convs[i]->type))
	  break;
      if (i == cand1->num_convs)
	{
	  if (cand1->fn == cand2->fn)
	    /* Two built-in candidates; arbitrarily pick one.  */
	    return 1;
	  else if (identifier_p (cand1->fn))
	    /* cand1 is built-in; prefer cand2.  */
	    return -1;
	  else
	    /* cand2 is built-in; prefer cand1.  */
	    return 1;
	}
    }

  /* For candidates of a multi-versioned function,  make the version with
     the highest priority win.  This version will be checked for dispatching
     first.  If this version can be inlined into the caller, the front-end
     will simply make a direct call to this function.  */

  if (TREE_CODE (cand1->fn) == FUNCTION_DECL
      && DECL_FUNCTION_VERSIONED (cand1->fn)
      && TREE_CODE (cand2->fn) == FUNCTION_DECL
      && DECL_FUNCTION_VERSIONED (cand2->fn))
    {
      tree f1 = TREE_TYPE (cand1->fn);
      tree f2 = TREE_TYPE (cand2->fn);
      tree p1 = TYPE_ARG_TYPES (f1);
      tree p2 = TYPE_ARG_TYPES (f2);
     
      /* Check if cand1->fn and cand2->fn are versions of the same function.  It
         is possible that cand1->fn and cand2->fn are function versions but of
         different functions.  Check types to see if they are versions of the same
         function.  */
      if (compparms (p1, p2)
	  && same_type_p (TREE_TYPE (f1), TREE_TYPE (f2)))
	{
	  /* Always make the version with the higher priority, more
	     specialized, win.  */
	  gcc_assert (targetm.compare_version_priority);
	  if (targetm.compare_version_priority (cand1->fn, cand2->fn) >= 0)
	    return 1;
	  else
	    return -1;
	}
    }

  /* If the two function declarations represent the same function (this can
     happen with declarations in multiple scopes and arg-dependent lookup),
     arbitrarily choose one.  But first make sure the default args we're
     using match.  */
  if (DECL_P (cand1->fn) && DECL_P (cand2->fn)
      && equal_functions (cand1->fn, cand2->fn))
    {
      tree parms1 = TYPE_ARG_TYPES (TREE_TYPE (cand1->fn));
      tree parms2 = TYPE_ARG_TYPES (TREE_TYPE (cand2->fn));

      gcc_assert (!DECL_CONSTRUCTOR_P (cand1->fn));

      for (i = 0; i < len; ++i)
	{
	  /* Don't crash if the fn is variadic.  */
	  if (!parms1)
	    break;
	  parms1 = TREE_CHAIN (parms1);
	  parms2 = TREE_CHAIN (parms2);
	}

      if (off1)
	parms1 = TREE_CHAIN (parms1);
      else if (off2)
	parms2 = TREE_CHAIN (parms2);

      for (; parms1; ++i)
	{
	  if (!cp_tree_equal (TREE_PURPOSE (parms1),
			      TREE_PURPOSE (parms2)))
	    {
	      if (warn)
		{
		  if (complain & tf_error)
		    {
		      if (permerror (input_location,
				     "default argument mismatch in "
				     "overload resolution"))
			{
			  inform (DECL_SOURCE_LOCATION (cand1->fn),
				  " candidate 1: %q#F", cand1->fn);
			  inform (DECL_SOURCE_LOCATION (cand2->fn),
				  " candidate 2: %q#F", cand2->fn);
			}
		    }
		  else
		    return 0;
		}
	      else
		add_warning (cand1, cand2);
	      break;
	    }
	  parms1 = TREE_CHAIN (parms1);
	  parms2 = TREE_CHAIN (parms2);
	}

      return 1;
    }

tweak:

  /* Extension: If the worst conversion for one candidate is worse than the
     worst conversion for the other, take the first.  */
  if (!pedantic && (complain & tf_warning_or_error))
    {
      conversion_rank rank1 = cr_identity, rank2 = cr_identity;
      struct z_candidate *w = 0, *l = 0;

      for (i = 0; i < len; ++i)
	{
	  if (CONVERSION_RANK (cand1->convs[i+off1]) > rank1)
	    rank1 = CONVERSION_RANK (cand1->convs[i+off1]);
	  if (CONVERSION_RANK (cand2->convs[i + off2]) > rank2)
	    rank2 = CONVERSION_RANK (cand2->convs[i + off2]);
	}
      if (rank1 < rank2)
	winner = 1, w = cand1, l = cand2;
      if (rank1 > rank2)
	winner = -1, w = cand2, l = cand1;
      if (winner)
	{
	  /* Don't choose a deleted function over ambiguity.  */
	  if (DECL_P (w->fn) && DECL_DELETED_FN (w->fn))
	    return 0;
	  if (warn)
	    {
	      pedwarn (input_location, 0,
	      "ISO C++ says that these are ambiguous, even "
	      "though the worst conversion for the first is better than "
	      "the worst conversion for the second:");
	      print_z_candidate (input_location, _("candidate 1:"), w);
	      print_z_candidate (input_location, _("candidate 2:"), l);
	    }
	  else
	    add_warning (w, l);
	  return winner;
	}
    }

  gcc_assert (!winner);
  return 0;
}

/* Given a list of candidates for overloading, find the best one, if any.
   This algorithm has a worst case of O(2n) (winner is last), and a best
   case of O(n/2) (totally ambiguous); much better than a sorting
   algorithm.  */

static struct z_candidate *
tourney (struct z_candidate *candidates, tsubst_flags_t complain)
{
  struct z_candidate *champ = candidates, *challenger;
  int fate;
  int champ_compared_to_predecessor = 0;

  /* Walk through the list once, comparing each current champ to the next
     candidate, knocking out a candidate or two with each comparison.  */

  for (challenger = champ->next; challenger; )
    {
      fate = joust (champ, challenger, 0, complain);
      if (fate == 1)
	challenger = challenger->next;
      else
	{
	  if (fate == 0)
	    {
	      champ = challenger->next;
	      if (champ == 0)
		return NULL;
	      champ_compared_to_predecessor = 0;
	    }
	  else
	    {
	      champ = challenger;
	      champ_compared_to_predecessor = 1;
	    }

	  challenger = champ->next;
	}
    }

  /* Make sure the champ is better than all the candidates it hasn't yet
     been compared to.  */

  for (challenger = candidates;
       challenger != champ
	 && !(champ_compared_to_predecessor && challenger->next == champ);
       challenger = challenger->next)
    {
      fate = joust (champ, challenger, 0, complain);
      if (fate != 1)
	return NULL;
    }

  return champ;
}

/* Returns nonzero if things of type FROM can be converted to TO.  */

bool
can_convert (tree to, tree from, tsubst_flags_t complain)
{
  tree arg = NULL_TREE;
  /* implicit_conversion only considers user-defined conversions
     if it has an expression for the call argument list.  */
  if (CLASS_TYPE_P (from) || CLASS_TYPE_P (to))
    arg = build1 (CAST_EXPR, from, NULL_TREE);
  return can_convert_arg (to, from, arg, LOOKUP_IMPLICIT, complain);
}

/* Returns nonzero if things of type FROM can be converted to TO with a
   standard conversion.  */

bool
can_convert_standard (tree to, tree from, tsubst_flags_t complain)
{
  return can_convert_arg (to, from, NULL_TREE, LOOKUP_IMPLICIT, complain);
}

/* Returns nonzero if ARG (of type FROM) can be converted to TO.  */

bool
can_convert_arg (tree to, tree from, tree arg, int flags,
		 tsubst_flags_t complain)
{
  conversion *t;
  void *p;
  bool ok_p;

  /* Get the high-water mark for the CONVERSION_OBSTACK.  */
  p = conversion_obstack_alloc (0);
  /* We want to discard any access checks done for this test,
     as we might not be in the appropriate access context and
     we'll do the check again when we actually perform the
     conversion.  */
  push_deferring_access_checks (dk_deferred);

  t  = implicit_conversion (to, from, arg, /*c_cast_p=*/false,
			    flags, complain);
  ok_p = (t && !t->bad_p);

  /* Discard the access checks now.  */
  pop_deferring_access_checks ();
  /* Free all the conversions we allocated.  */
  obstack_free (&conversion_obstack, p);

  return ok_p;
}

/* Like can_convert_arg, but allows dubious conversions as well.  */

bool
can_convert_arg_bad (tree to, tree from, tree arg, int flags,
		     tsubst_flags_t complain)
{
  conversion *t;
  void *p;

  /* Get the high-water mark for the CONVERSION_OBSTACK.  */
  p = conversion_obstack_alloc (0);
  /* Try to perform the conversion.  */
  t  = implicit_conversion (to, from, arg, /*c_cast_p=*/false,
			    flags, complain);
  /* Free all the conversions we allocated.  */
  obstack_free (&conversion_obstack, p);

  return t != NULL;
}

/* Convert EXPR to TYPE.  Return the converted expression.

   Note that we allow bad conversions here because by the time we get to
   this point we are committed to doing the conversion.  If we end up
   doing a bad conversion, convert_like will complain.  */

tree
perform_implicit_conversion_flags (tree type, tree expr,
				   tsubst_flags_t complain, int flags)
{
  conversion *conv;
  void *p;
  location_t loc = EXPR_LOC_OR_LOC (expr, input_location);

  if (error_operand_p (expr))
    return error_mark_node;

  /* Get the high-water mark for the CONVERSION_OBSTACK.  */
  p = conversion_obstack_alloc (0);

  conv = implicit_conversion (type, TREE_TYPE (expr), expr,
			      /*c_cast_p=*/false,
			      flags, complain);

  if (!conv)
    {
      if (complain & tf_error)
	{
	  /* If expr has unknown type, then it is an overloaded function.
	     Call instantiate_type to get good error messages.  */
	  if (TREE_TYPE (expr) == unknown_type_node)
	    instantiate_type (type, expr, complain);
	  else if (invalid_nonstatic_memfn_p (loc, expr, complain))
	    /* We gave an error.  */;
	  else
	    error_at (loc, "could not convert %qE from %qT to %qT", expr,
		      TREE_TYPE (expr), type);
	}
      expr = error_mark_node;
    }
  else if (processing_template_decl && conv->kind != ck_identity)
    {
      /* In a template, we are only concerned about determining the
	 type of non-dependent expressions, so we do not have to
	 perform the actual conversion.  But for initializers, we
	 need to be able to perform it at instantiation
	 (or instantiate_non_dependent_expr) time.  */
      expr = build1 (IMPLICIT_CONV_EXPR, type, expr);
      if (!(flags & LOOKUP_ONLYCONVERTING))
	IMPLICIT_CONV_EXPR_DIRECT_INIT (expr) = true;
    }
  else
    expr = convert_like (conv, expr, complain);

  /* Free all the conversions we allocated.  */
  obstack_free (&conversion_obstack, p);

  return expr;
}

tree
perform_implicit_conversion (tree type, tree expr, tsubst_flags_t complain)
{
  return perform_implicit_conversion_flags (type, expr, complain,
					    LOOKUP_IMPLICIT);
}

/* Convert EXPR to TYPE (as a direct-initialization) if that is
   permitted.  If the conversion is valid, the converted expression is
   returned.  Otherwise, NULL_TREE is returned, except in the case
   that TYPE is a class type; in that case, an error is issued.  If
   C_CAST_P is true, then this direct-initialization is taking
   place as part of a static_cast being attempted as part of a C-style
   cast.  */

tree
perform_direct_initialization_if_possible (tree type,
					   tree expr,
					   bool c_cast_p,
                                           tsubst_flags_t complain)
{
  conversion *conv;
  void *p;

  if (type == error_mark_node || error_operand_p (expr))
    return error_mark_node;
  /* [dcl.init]

     If the destination type is a (possibly cv-qualified) class type:

     -- If the initialization is direct-initialization ...,
     constructors are considered. ... If no constructor applies, or
     the overload resolution is ambiguous, the initialization is
     ill-formed.  */
  if (CLASS_TYPE_P (type))
    {
      vec<tree, va_gc> *args = make_tree_vector_single (expr);
      expr = build_special_member_call (NULL_TREE, complete_ctor_identifier,
					&args, type, LOOKUP_NORMAL, complain);
      release_tree_vector (args);
      return build_cplus_new (type, expr, complain);
    }

  /* Get the high-water mark for the CONVERSION_OBSTACK.  */
  p = conversion_obstack_alloc (0);

  conv = implicit_conversion (type, TREE_TYPE (expr), expr,
			      c_cast_p,
			      LOOKUP_NORMAL, complain);
  if (!conv || conv->bad_p)
    expr = NULL_TREE;
  else
    expr = convert_like_real (conv, expr, NULL_TREE, 0, 0,
			      /*issue_conversion_warnings=*/false,
			      c_cast_p,
			      complain);

  /* Free all the conversions we allocated.  */
  obstack_free (&conversion_obstack, p);

  return expr;
}

/* When initializing a reference that lasts longer than a full-expression,
   this special rule applies:

     [class.temporary]

     The temporary to which the reference is bound or the temporary
     that is the complete object to which the reference is bound
     persists for the lifetime of the reference.

     The temporaries created during the evaluation of the expression
     initializing the reference, except the temporary to which the
     reference is bound, are destroyed at the end of the
     full-expression in which they are created.

   In that case, we store the converted expression into a new
   VAR_DECL in a new scope.

   However, we want to be careful not to create temporaries when
   they are not required.  For example, given:

     struct B {};
     struct D : public B {};
     D f();
     const B& b = f();

   there is no need to copy the return value from "f"; we can just
   extend its lifetime.  Similarly, given:

     struct S {};
     struct T { operator S(); };
     T t;
     const S& s = t;

  we can extend the lifetime of the return value of the conversion
  operator.

  The next several functions are involved in this lifetime extension.  */

/* DECL is a VAR_DECL or FIELD_DECL whose type is a REFERENCE_TYPE.  The
   reference is being bound to a temporary.  Create and return a new
   VAR_DECL with the indicated TYPE; this variable will store the value to
   which the reference is bound.  */

tree
make_temporary_var_for_ref_to_temp (tree decl, tree type)
{
  tree var = create_temporary_var (type);

  /* Register the variable.  */
  if (VAR_P (decl)
      && (TREE_STATIC (decl) || CP_DECL_THREAD_LOCAL_P (decl)))
    {
      /* Namespace-scope or local static; give it a mangled name.  */
      /* FIXME share comdat with decl?  */

      TREE_STATIC (var) = TREE_STATIC (decl);
      CP_DECL_THREAD_LOCAL_P (var) = CP_DECL_THREAD_LOCAL_P (decl);
      set_decl_tls_model (var, DECL_TLS_MODEL (decl));

      tree name = mangle_ref_init_variable (decl);
      DECL_NAME (var) = name;
      SET_DECL_ASSEMBLER_NAME (var, name);

      var = pushdecl (var);
    }
  else
    /* Create a new cleanup level if necessary.  */
    maybe_push_cleanup_level (type);

  return var;
}

/* EXPR is the initializer for a variable DECL of reference or
   std::initializer_list type.  Create, push and return a new VAR_DECL
   for the initializer so that it will live as long as DECL.  Any
   cleanup for the new variable is returned through CLEANUP, and the
   code to initialize the new variable is returned through INITP.  */

static tree
set_up_extended_ref_temp (tree decl, tree expr, vec<tree, va_gc> **cleanups,
			  tree *initp)
{
  tree init;
  tree type;
  tree var;

  /* Create the temporary variable.  */
  type = TREE_TYPE (expr);
  var = make_temporary_var_for_ref_to_temp (decl, type);
  layout_decl (var, 0);
  /* If the rvalue is the result of a function call it will be
     a TARGET_EXPR.  If it is some other construct (such as a
     member access expression where the underlying object is
     itself the result of a function call), turn it into a
     TARGET_EXPR here.  It is important that EXPR be a
     TARGET_EXPR below since otherwise the INIT_EXPR will
     attempt to make a bitwise copy of EXPR to initialize
     VAR.  */
  if (TREE_CODE (expr) != TARGET_EXPR)
    expr = get_target_expr (expr);

  if (TREE_CODE (decl) == FIELD_DECL
      && extra_warnings && !TREE_NO_WARNING (decl))
    {
      warning (OPT_Wextra, "a temporary bound to %qD only persists "
	       "until the constructor exits", decl);
      TREE_NO_WARNING (decl) = true;
    }

  /* Recursively extend temps in this initializer.  */
  TARGET_EXPR_INITIAL (expr)
    = extend_ref_init_temps (decl, TARGET_EXPR_INITIAL (expr), cleanups);

  /* Any reference temp has a non-trivial initializer.  */
  DECL_NONTRIVIALLY_INITIALIZED_P (var) = true;

  /* If the initializer is constant, put it in DECL_INITIAL so we get
     static initialization and use in constant expressions.  */
  init = maybe_constant_init (expr);
  if (TREE_CONSTANT (init))
    {
      if (literal_type_p (type) && CP_TYPE_CONST_NON_VOLATILE_P (type))
	{
	  /* 5.19 says that a constant expression can include an
	     lvalue-rvalue conversion applied to "a glvalue of literal type
	     that refers to a non-volatile temporary object initialized
	     with a constant expression".  Rather than try to communicate
	     that this VAR_DECL is a temporary, just mark it constexpr.

	     Currently this is only useful for initializer_list temporaries,
	     since reference vars can't appear in constant expressions.  */
	  DECL_DECLARED_CONSTEXPR_P (var) = true;
	  DECL_INITIALIZED_BY_CONSTANT_EXPRESSION_P (var) = true;
	  TREE_CONSTANT (var) = true;
	}
      DECL_INITIAL (var) = init;
      init = NULL_TREE;
    }
  else
    /* Create the INIT_EXPR that will initialize the temporary
       variable.  */
    init = split_nonconstant_init (var, expr);
  if (at_function_scope_p ())
    {
      add_decl_expr (var);

      if (TREE_STATIC (var))
	init = add_stmt_to_compound (init, register_dtor_fn (var));
      else
	{
	  tree cleanup = cxx_maybe_build_cleanup (var, tf_warning_or_error);
	  if (cleanup)
	    vec_safe_push (*cleanups, cleanup);
	}

      /* We must be careful to destroy the temporary only
	 after its initialization has taken place.  If the
	 initialization throws an exception, then the
	 destructor should not be run.  We cannot simply
	 transform INIT into something like:

	 (INIT, ({ CLEANUP_STMT; }))

	 because emit_local_var always treats the
	 initializer as a full-expression.  Thus, the
	 destructor would run too early; it would run at the
	 end of initializing the reference variable, rather
	 than at the end of the block enclosing the
	 reference variable.

	 The solution is to pass back a cleanup expression
	 which the caller is responsible for attaching to
	 the statement tree.  */
    }
  else
    {
      rest_of_decl_compilation (var, /*toplev=*/1, at_eof);
      if (TYPE_HAS_NONTRIVIAL_DESTRUCTOR (type))
	{
	  if (CP_DECL_THREAD_LOCAL_P (var))
	    tls_aggregates = tree_cons (NULL_TREE, var,
					tls_aggregates);
	  else
	    static_aggregates = tree_cons (NULL_TREE, var,
					   static_aggregates);
	}
      else
	/* Check whether the dtor is callable.  */
	cxx_maybe_build_cleanup (var, tf_warning_or_error);
    }
  /* Avoid -Wunused-variable warning (c++/38958).  */
  if (TYPE_HAS_NONTRIVIAL_DESTRUCTOR (type)
      && VAR_P (decl))
    TREE_USED (decl) = DECL_READ_P (decl) = true;

  *initp = init;
  return var;
}

/* Convert EXPR to the indicated reference TYPE, in a way suitable for
   initializing a variable of that TYPE.  */

tree
initialize_reference (tree type, tree expr,
		      int flags, tsubst_flags_t complain)
{
  conversion *conv;
  void *p;
  location_t loc = EXPR_LOC_OR_LOC (expr, input_location);

  if (type == error_mark_node || error_operand_p (expr))
    return error_mark_node;

  /* Get the high-water mark for the CONVERSION_OBSTACK.  */
  p = conversion_obstack_alloc (0);

  conv = reference_binding (type, TREE_TYPE (expr), expr, /*c_cast_p=*/false,
			    flags, complain);
  if (!conv || conv->bad_p)
    {
      if (complain & tf_error)
	{
	  if (conv)
	    convert_like (conv, expr, complain);
	  else if (!CP_TYPE_CONST_P (TREE_TYPE (type))
		   && !TYPE_REF_IS_RVALUE (type)
		   && !lvalue_p (expr))
	    error_at (loc, "invalid initialization of non-const reference of "
		      "type %qT from an rvalue of type %qT",
		      type, TREE_TYPE (expr));
	  else
	    error_at (loc, "invalid initialization of reference of type "
		      "%qT from expression of type %qT", type,
		      TREE_TYPE (expr));
	}
      return error_mark_node;
    }

  if (conv->kind == ck_ref_bind)
    /* Perform the conversion.  */
    expr = convert_like (conv, expr, complain);
  else if (conv->kind == ck_ambig)
    /* We gave an error in build_user_type_conversion_1.  */
    expr = error_mark_node;
  else
    gcc_unreachable ();

  /* Free all the conversions we allocated.  */
  obstack_free (&conversion_obstack, p);

  return expr;
}

/* Subroutine of extend_ref_init_temps.  Possibly extend one initializer,
   which is bound either to a reference or a std::initializer_list.  */

static tree
extend_ref_init_temps_1 (tree decl, tree init, vec<tree, va_gc> **cleanups)
{
  tree sub = init;
  tree *p;
  STRIP_NOPS (sub);
  if (TREE_CODE (sub) == COMPOUND_EXPR)
    {
      TREE_OPERAND (sub, 1)
        = extend_ref_init_temps_1 (decl, TREE_OPERAND (sub, 1), cleanups);
      return init;
    }
  if (TREE_CODE (sub) != ADDR_EXPR)
    return init;
  /* Deal with binding to a subobject.  */
  for (p = &TREE_OPERAND (sub, 0); TREE_CODE (*p) == COMPONENT_REF; )
    p = &TREE_OPERAND (*p, 0);
  if (TREE_CODE (*p) == TARGET_EXPR)
    {
      tree subinit = NULL_TREE;
      *p = set_up_extended_ref_temp (decl, *p, cleanups, &subinit);
      recompute_tree_invariant_for_addr_expr (sub);
      if (init != sub)
	init = fold_convert (TREE_TYPE (init), sub);
      if (subinit)
	init = build2 (COMPOUND_EXPR, TREE_TYPE (init), subinit, init);
    }
  return init;
}

/* INIT is part of the initializer for DECL.  If there are any
   reference or initializer lists being initialized, extend their
   lifetime to match that of DECL.  */

tree
extend_ref_init_temps (tree decl, tree init, vec<tree, va_gc> **cleanups)
{
  tree type = TREE_TYPE (init);
  if (processing_template_decl)
    return init;
  if (TREE_CODE (type) == REFERENCE_TYPE)
    init = extend_ref_init_temps_1 (decl, init, cleanups);
  else
    {
      tree ctor = init;
      if (TREE_CODE (ctor) == TARGET_EXPR)
	ctor = TARGET_EXPR_INITIAL (ctor);
      if (TREE_CODE (ctor) == CONSTRUCTOR)
	{
	  if (is_std_init_list (type))
	    {
	      /* The temporary array underlying a std::initializer_list
		 is handled like a reference temporary.  */
	      tree array = CONSTRUCTOR_ELT (ctor, 0)->value;
	      array = extend_ref_init_temps_1 (decl, array, cleanups);
	      CONSTRUCTOR_ELT (ctor, 0)->value = array;
	    }
	  else
	    {
	      unsigned i;
	      constructor_elt *p;
	      vec<constructor_elt, va_gc> *elts = CONSTRUCTOR_ELTS (ctor);
	      FOR_EACH_VEC_SAFE_ELT (elts, i, p)
		p->value = extend_ref_init_temps (decl, p->value, cleanups);
	    }
	  recompute_constructor_flags (ctor);
	  if (decl_maybe_constant_var_p (decl) && TREE_CONSTANT (ctor))
	    DECL_INITIALIZED_BY_CONSTANT_EXPRESSION_P (decl) = true;
	}
    }

  return init;
}

/* Returns true iff an initializer for TYPE could contain temporaries that
   need to be extended because they are bound to references or
   std::initializer_list.  */

bool
type_has_extended_temps (tree type)
{
  type = strip_array_types (type);
  if (TREE_CODE (type) == REFERENCE_TYPE)
    return true;
  if (CLASS_TYPE_P (type))
    {
      if (is_std_init_list (type))
	return true;
      for (tree f = next_initializable_field (TYPE_FIELDS (type));
	   f; f = next_initializable_field (DECL_CHAIN (f)))
	if (type_has_extended_temps (TREE_TYPE (f)))
	  return true;
    }
  return false;
}

/* Returns true iff TYPE is some variant of std::initializer_list.  */

bool
is_std_init_list (tree type)
{
  if (!TYPE_P (type))
    return false;
  if (cxx_dialect == cxx98)
    return false;
  /* Look through typedefs.  */
  type = TYPE_MAIN_VARIANT (type);
  return (CLASS_TYPE_P (type)
	  && CP_TYPE_CONTEXT (type) == std_node
	  && init_list_identifier == DECL_NAME (TYPE_NAME (type)));
}

/* Returns true iff DECL is a list constructor: i.e. a constructor which
   will accept an argument list of a single std::initializer_list<T>.  */

bool
is_list_ctor (tree decl)
{
  tree args = FUNCTION_FIRST_USER_PARMTYPE (decl);
  tree arg;

  if (!args || args == void_list_node)
    return false;

  arg = non_reference (TREE_VALUE (args));
  if (!is_std_init_list (arg))
    return false;

  args = TREE_CHAIN (args);

  if (args && args != void_list_node && !TREE_PURPOSE (args))
    /* There are more non-defaulted parms.  */
    return false;

  return true;
}

#include "gt-cp-call.h"<|MERGE_RESOLUTION|>--- conflicted
+++ resolved
@@ -6218,11 +6218,7 @@
 	     the usual deallocation function, so we shouldn't complain
 	     about using the operator delete (void *, size_t).  */
 	  if (DECL_CLASS_SCOPE_P (fn))
-<<<<<<< HEAD
-	    for (ovl_iterator iter (MAYBE_BASELINK_FUNCTIONS (fns));
-=======
 	    for (lkp_iterator iter (MAYBE_BASELINK_FUNCTIONS (fns));
->>>>>>> e09ae857
 		 iter; ++iter)
 	      {
 		tree elt = *iter;
@@ -6264,11 +6260,7 @@
        allocation function. If the lookup finds a single matching
        deallocation function, that function will be called; otherwise, no
        deallocation function will be called."  */
-<<<<<<< HEAD
-    for (ovl_iterator iter (MAYBE_BASELINK_FUNCTIONS (fns)); iter; ++iter)
-=======
     for (lkp_iterator iter (MAYBE_BASELINK_FUNCTIONS (fns)); iter; ++iter)
->>>>>>> e09ae857
       {
 	tree elt = *iter;
 	if (usual_deallocation_fn_p (elt))
