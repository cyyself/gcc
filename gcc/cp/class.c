/* Functions related to building classes and their related objects.
   Copyright (C) 1987-2020 Free Software Foundation, Inc.
   Contributed by Michael Tiemann (tiemann@cygnus.com)

This file is part of GCC.

GCC is free software; you can redistribute it and/or modify
it under the terms of the GNU General Public License as published by
the Free Software Foundation; either version 3, or (at your option)
any later version.

GCC is distributed in the hope that it will be useful,
but WITHOUT ANY WARRANTY; without even the implied warranty of
MERCHANTABILITY or FITNESS FOR A PARTICULAR PURPOSE.  See the
GNU General Public License for more details.

You should have received a copy of the GNU General Public License
along with GCC; see the file COPYING3.  If not see
<http://www.gnu.org/licenses/>.  */


/* High-level class interface.  */

#include "config.h"
#include "system.h"
#include "coretypes.h"
#include "target.h"
#include "cp-tree.h"
#include "stringpool.h"
#include "cgraph.h"
#include "stor-layout.h"
#include "attribs.h"
#include "flags.h"
#include "toplev.h"
#include "convert.h"
#include "dumpfile.h"
#include "gimplify.h"
#include "intl.h"
#include "asan.h"

/* Id for dumping the class hierarchy.  */
int class_dump_id;
 
/* The number of nested classes being processed.  If we are not in the
   scope of any class, this is zero.  */

int current_class_depth;

/* In order to deal with nested classes, we keep a stack of classes.
   The topmost entry is the innermost class, and is the entry at index
   CURRENT_CLASS_DEPTH  */

typedef struct class_stack_node {
  /* The name of the class.  */
  tree name;

  /* The _TYPE node for the class.  */
  tree type;

  /* The access specifier pending for new declarations in the scope of
     this class.  */
  tree access;

  /* If were defining TYPE, the names used in this class.  */
  splay_tree names_used;

  /* Nonzero if this class is no longer open, because of a call to
     push_to_top_level.  */
  size_t hidden;
}* class_stack_node_t;

struct vtbl_init_data
{
  /* The base for which we're building initializers.  */
  tree binfo;
  /* The type of the most-derived type.  */
  tree derived;
  /* The binfo for the dynamic type. This will be TYPE_BINFO (derived),
     unless ctor_vtbl_p is true.  */
  tree rtti_binfo;
  /* The negative-index vtable initializers built up so far.  These
     are in order from least negative index to most negative index.  */
  vec<constructor_elt, va_gc> *inits;
  /* The binfo for the virtual base for which we're building
     vcall offset initializers.  */
  tree vbase;
  /* The functions in vbase for which we have already provided vcall
     offsets.  */
  vec<tree, va_gc> *fns;
  /* The vtable index of the next vcall or vbase offset.  */
  tree index;
  /* Nonzero if we are building the initializer for the primary
     vtable.  */
  int primary_vtbl_p;
  /* Nonzero if we are building the initializer for a construction
     vtable.  */
  int ctor_vtbl_p;
  /* True when adding vcall offset entries to the vtable.  False when
     merely computing the indices.  */
  bool generate_vcall_entries;
};

/* The type of a function passed to walk_subobject_offsets.  */
typedef int (*subobject_offset_fn) (tree, tree, splay_tree);

/* The stack itself.  This is a dynamically resized array.  The
   number of elements allocated is CURRENT_CLASS_STACK_SIZE.  */
static int current_class_stack_size;
static class_stack_node_t current_class_stack;

/* The size of the largest empty class seen in this translation unit.  */
static GTY (()) tree sizeof_biggest_empty_class;

static tree get_vfield_name (tree);
static void finish_struct_anon (tree);
static tree get_vtable_name (tree);
static void get_basefndecls (tree, tree, vec<tree> *);
static int build_primary_vtable (tree, tree);
static int build_secondary_vtable (tree);
static void finish_vtbls (tree);
static void modify_vtable_entry (tree, tree, tree, tree, tree *);
static void finish_struct_bits (tree);
static int alter_access (tree, tree, tree);
static void handle_using_decl (tree, tree);
static tree dfs_modify_vtables (tree, void *);
static tree modify_all_vtables (tree, tree);
static void determine_primary_bases (tree);
static void maybe_warn_about_overly_private_class (tree);
static void add_implicitly_declared_members (tree, tree*, int, int);
static tree fixed_type_or_null (tree, int *, int *);
static tree build_simple_base_path (tree expr, tree binfo);
static void build_vtbl_initializer (tree, tree, tree, tree, int *,
				    vec<constructor_elt, va_gc> **);
static bool check_bitfield_decl (tree);
static bool check_field_decl (tree, tree, int *, int *);
static void check_field_decls (tree, tree *, int *, int *);
static void build_base_fields (record_layout_info, splay_tree, tree *);
static void check_methods (tree);
static void remove_zero_width_bit_fields (tree);
static bool accessible_nvdtor_p (tree);

/* Used by find_flexarrays and related functions.  */
struct flexmems_t;
static void diagnose_flexarrays (tree, const flexmems_t *);
static void find_flexarrays (tree, flexmems_t *, bool = false,
			     tree = NULL_TREE, tree = NULL_TREE);
static void check_flexarrays (tree, flexmems_t * = NULL, bool = false);
static void check_bases (tree, int *, int *);
static void check_bases_and_members (tree);
static tree create_vtable_ptr (tree, tree *);
static void include_empty_classes (record_layout_info);
static void layout_class_type (tree, tree *);
static void propagate_binfo_offsets (tree, tree);
static void layout_virtual_bases (record_layout_info, splay_tree);
static void build_vbase_offset_vtbl_entries (tree, vtbl_init_data *);
static void add_vcall_offset_vtbl_entries_r (tree, vtbl_init_data *);
static void add_vcall_offset_vtbl_entries_1 (tree, vtbl_init_data *);
static void build_vcall_offset_vtbl_entries (tree, vtbl_init_data *);
static void add_vcall_offset (tree, tree, vtbl_init_data *);
static void layout_vtable_decl (tree, int);
static tree dfs_find_final_overrider_pre (tree, void *);
static tree dfs_find_final_overrider_post (tree, void *);
static tree find_final_overrider (tree, tree, tree);
static int make_new_vtable (tree, tree);
static tree get_primary_binfo (tree);
static int maybe_indent_hierarchy (FILE *, int, int);
static tree dump_class_hierarchy_r (FILE *, dump_flags_t, tree, tree, int);
static void dump_class_hierarchy (tree);
static void dump_class_hierarchy_1 (FILE *, dump_flags_t, tree);
static void dump_array (FILE *, tree);
static void dump_vtable (tree, tree, tree);
static void dump_vtt (tree, tree);
static void dump_thunk (FILE *, int, tree);
static tree build_vtable (tree, tree, tree);
static void initialize_vtable (tree, vec<constructor_elt, va_gc> *);
static void layout_nonempty_base_or_field (record_layout_info,
					   tree, tree, splay_tree);
static void accumulate_vtbl_inits (tree, tree, tree, tree, tree,
				   vec<constructor_elt, va_gc> **);
static void dfs_accumulate_vtbl_inits (tree, tree, tree, tree, tree,
				       vec<constructor_elt, va_gc> **);
static void build_rtti_vtbl_entries (tree, vtbl_init_data *);
static void build_vcall_and_vbase_vtbl_entries (tree, vtbl_init_data *);
static void clone_constructors_and_destructors (tree);
<<<<<<< HEAD
static tree build_clone (tree, tree, bool, bool);
=======
>>>>>>> ce0f8424
static void update_vtable_entry_for_fn (tree, tree, tree, tree *, unsigned);
static void build_ctor_vtbl_group (tree, tree);
static void build_vtt (tree);
static tree binfo_ctor_vtable (tree);
static void build_vtt_inits (tree, tree, vec<constructor_elt, va_gc> **,
			     tree *);
static tree dfs_build_secondary_vptr_vtt_inits (tree, void *);
static tree dfs_fixup_binfo_vtbls (tree, void *);
static int record_subobject_offset (tree, tree, splay_tree);
static int check_subobject_offset (tree, tree, splay_tree);
static int walk_subobject_offsets (tree, subobject_offset_fn,
				   tree, splay_tree, tree, int);
static int layout_conflict_p (tree, tree, splay_tree, int);
static int splay_tree_compare_integer_csts (splay_tree_key k1,
					    splay_tree_key k2);
static void maybe_warn_about_inaccessible_bases (tree);
static bool type_requires_array_cookie (tree);
static bool base_derived_from (tree, tree);
static int empty_base_at_nonzero_offset_p (tree, tree, splay_tree);
static tree end_of_base (tree);
static tree get_vcall_index (tree, tree);
static bool type_maybe_constexpr_default_constructor (tree);
static bool type_maybe_constexpr_destructor (tree);
static bool field_poverlapping_p (tree);

/* Return a COND_EXPR that executes TRUE_STMT if this execution of the
   'structor is in charge of 'structing virtual bases, or FALSE_STMT
   otherwise.  */

tree
build_if_in_charge (tree true_stmt, tree false_stmt)
{
  gcc_assert (DECL_HAS_IN_CHARGE_PARM_P (current_function_decl));
  tree cmp = build2 (NE_EXPR, boolean_type_node,
		     current_in_charge_parm, integer_zero_node);
  tree type = unlowered_expr_type (true_stmt);
  if (VOID_TYPE_P (type))
    type = unlowered_expr_type (false_stmt);
  tree cond = build3 (COND_EXPR, type,
		      cmp, true_stmt, false_stmt);
  return cond;
}

/* Convert to or from a base subobject.  EXPR is an expression of type
   `A' or `A*', an expression of type `B' or `B*' is returned.  To
   convert A to a base B, CODE is PLUS_EXPR and BINFO is the binfo for
   the B base instance within A.  To convert base A to derived B, CODE
   is MINUS_EXPR and BINFO is the binfo for the A instance within B.
   In this latter case, A must not be a morally virtual base of B.
   NONNULL is true if EXPR is known to be non-NULL (this is only
   needed when EXPR is of pointer type).  CV qualifiers are preserved
   from EXPR.  */

tree
build_base_path (enum tree_code code,
		 tree expr,
		 tree binfo,
		 int nonnull,
		 tsubst_flags_t complain)
{
  tree v_binfo = NULL_TREE;
  tree d_binfo = NULL_TREE;
  tree probe;
  tree offset;
  tree target_type;
  tree null_test = NULL;
  tree ptr_target_type;
  int fixed_type_p;
  int want_pointer = TYPE_PTR_P (TREE_TYPE (expr));
  bool has_empty = false;
  bool virtual_access;
  bool rvalue = false;

  if (expr == error_mark_node || binfo == error_mark_node || !binfo)
    return error_mark_node;

  for (probe = binfo; probe; probe = BINFO_INHERITANCE_CHAIN (probe))
    {
      d_binfo = probe;
      if (is_empty_class (BINFO_TYPE (probe)))
	has_empty = true;
      if (!v_binfo && BINFO_VIRTUAL_P (probe))
	v_binfo = probe;
    }

  probe = TYPE_MAIN_VARIANT (TREE_TYPE (expr));
  if (want_pointer)
    probe = TYPE_MAIN_VARIANT (TREE_TYPE (probe));
  if (dependent_type_p (probe))
    if (tree open = currently_open_class (probe))
      probe = open;

  if (code == PLUS_EXPR
      && !SAME_BINFO_TYPE_P (BINFO_TYPE (d_binfo), probe))
    {
      /* This can happen when adjust_result_of_qualified_name_lookup can't
	 find a unique base binfo in a call to a member function.  We
	 couldn't give the diagnostic then since we might have been calling
	 a static member function, so we do it now.  In other cases, eg.
	 during error recovery (c++/71979), we may not have a base at all.  */
      if (complain & tf_error)
	{
	  tree base = lookup_base (probe, BINFO_TYPE (d_binfo),
				   ba_unique, NULL, complain);
	  gcc_assert (base == error_mark_node || !base);
	}
      return error_mark_node;
    }

  gcc_assert ((code == MINUS_EXPR
	       && SAME_BINFO_TYPE_P (BINFO_TYPE (binfo), probe))
	      || code == PLUS_EXPR);

  if (binfo == d_binfo)
    /* Nothing to do.  */
    return expr;

  if (code == MINUS_EXPR && v_binfo)
    {
      if (complain & tf_error)
	{
	  if (SAME_BINFO_TYPE_P (BINFO_TYPE (binfo), BINFO_TYPE (v_binfo)))
	    {
	      if (want_pointer)
		error ("cannot convert from pointer to base class %qT to "
		       "pointer to derived class %qT because the base is "
		       "virtual", BINFO_TYPE (binfo), BINFO_TYPE (d_binfo));
	      else
		error ("cannot convert from base class %qT to derived "
		       "class %qT because the base is virtual",
		       BINFO_TYPE (binfo), BINFO_TYPE (d_binfo));
	    }	      
	  else
	    {
	      if (want_pointer)
		error ("cannot convert from pointer to base class %qT to "
		       "pointer to derived class %qT via virtual base %qT",
		       BINFO_TYPE (binfo), BINFO_TYPE (d_binfo),
		       BINFO_TYPE (v_binfo));
	      else
		error ("cannot convert from base class %qT to derived "
		       "class %qT via virtual base %qT", BINFO_TYPE (binfo),
		       BINFO_TYPE (d_binfo), BINFO_TYPE (v_binfo));
	    }
	}
      return error_mark_node;
    }

  if (!want_pointer)
    {
      rvalue = !lvalue_p (expr);
      /* This must happen before the call to save_expr.  */
      expr = cp_build_addr_expr (expr, complain);
    }
  else
    expr = mark_rvalue_use (expr);

  offset = BINFO_OFFSET (binfo);
  fixed_type_p = resolves_to_fixed_type_p (expr, &nonnull);
  target_type = code == PLUS_EXPR ? BINFO_TYPE (binfo) : BINFO_TYPE (d_binfo);
  /* TARGET_TYPE has been extracted from BINFO, and, is therefore always
     cv-unqualified.  Extract the cv-qualifiers from EXPR so that the
     expression returned matches the input.  */
  target_type = cp_build_qualified_type
    (target_type, cp_type_quals (TREE_TYPE (TREE_TYPE (expr))));
  ptr_target_type = build_pointer_type (target_type);

  /* Do we need to look in the vtable for the real offset?  */
  virtual_access = (v_binfo && fixed_type_p <= 0);

  /* Don't bother with the calculations inside sizeof; they'll ICE if the
     source type is incomplete and the pointer value doesn't matter.  In a
     template (even in instantiate_non_dependent_expr), we don't have vtables
     set up properly yet, and the value doesn't matter there either; we're
     just interested in the result of overload resolution.  */
  if (cp_unevaluated_operand != 0
      || processing_template_decl
      || in_template_function ())
    {
      expr = build_nop (ptr_target_type, expr);
      goto indout;
    }

  if (!COMPLETE_TYPE_P (probe))
    {
      if (complain & tf_error)
	error ("cannot convert from %qT to base class %qT because %qT is "
	       "incomplete", BINFO_TYPE (d_binfo), BINFO_TYPE (binfo),
	       BINFO_TYPE (d_binfo));
      return error_mark_node;
    }

  /* If we're in an NSDMI, we don't have the full constructor context yet
     that we need for converting to a virtual base, so just build a stub
     CONVERT_EXPR and expand it later in bot_replace.  */
  if (virtual_access && fixed_type_p < 0
      && current_scope () != current_function_decl)
    {
      expr = build1 (CONVERT_EXPR, ptr_target_type, expr);
      CONVERT_EXPR_VBASE_PATH (expr) = true;
      goto indout;
    }

  /* Do we need to check for a null pointer?  */
  if (want_pointer && !nonnull)
    {
      /* If we know the conversion will not actually change the value
	 of EXPR, then we can avoid testing the expression for NULL.
	 We have to avoid generating a COMPONENT_REF for a base class
	 field, because other parts of the compiler know that such
	 expressions are always non-NULL.  */
      if (!virtual_access && integer_zerop (offset))
	return build_nop (ptr_target_type, expr);
      null_test = error_mark_node;
    }

  /* Protect against multiple evaluation if necessary.  */
  if (TREE_SIDE_EFFECTS (expr) && (null_test || virtual_access))
    expr = save_expr (expr);

  /* Now that we've saved expr, build the real null test.  */
  if (null_test)
    {
      tree zero = cp_convert (TREE_TYPE (expr), nullptr_node, complain);
      null_test = build2_loc (input_location, NE_EXPR, boolean_type_node,
			      expr, zero);
      /* This is a compiler generated comparison, don't emit
	 e.g. -Wnonnull-compare warning for it.  */
      TREE_NO_WARNING (null_test) = 1;
    }

  /* If this is a simple base reference, express it as a COMPONENT_REF.  */
  if (code == PLUS_EXPR && !virtual_access
      /* We don't build base fields for empty bases, and they aren't very
	 interesting to the optimizers anyway.  */
      && !has_empty)
    {
      expr = cp_build_fold_indirect_ref (expr);
      expr = build_simple_base_path (expr, binfo);
      if (rvalue && lvalue_p (expr))
	expr = move (expr);
      if (want_pointer)
	expr = build_address (expr);
      target_type = TREE_TYPE (expr);
      goto out;
    }

  if (virtual_access)
    {
      /* Going via virtual base V_BINFO.  We need the static offset
	 from V_BINFO to BINFO, and the dynamic offset from D_BINFO to
	 V_BINFO.  That offset is an entry in D_BINFO's vtable.  */
      tree v_offset;

      if (fixed_type_p < 0 && in_base_initializer)
	{
	  /* In a base member initializer, we cannot rely on the
	     vtable being set up.  We have to indirect via the
	     vtt_parm.  */
	  tree t;

	  t = TREE_TYPE (TYPE_VFIELD (current_class_type));
	  t = build_pointer_type (t);
	  v_offset = fold_convert (t, current_vtt_parm);
	  v_offset = cp_build_fold_indirect_ref (v_offset);
	}
      else
	{
	  tree t = expr;
	  if (sanitize_flags_p (SANITIZE_VPTR)
	      && fixed_type_p == 0)
	    {
	      t = cp_ubsan_maybe_instrument_cast_to_vbase (input_location,
							   probe, expr);
	      if (t == NULL_TREE)
		t = expr;
	    }
	  v_offset = build_vfield_ref (cp_build_fold_indirect_ref (t),
	  TREE_TYPE (TREE_TYPE (expr)));
	}

      if (v_offset == error_mark_node)
	return error_mark_node;

      v_offset = fold_build_pointer_plus (v_offset, BINFO_VPTR_FIELD (v_binfo));
      v_offset = build1 (NOP_EXPR,
			 build_pointer_type (ptrdiff_type_node),
			 v_offset);
      v_offset = cp_build_fold_indirect_ref (v_offset);
      TREE_CONSTANT (v_offset) = 1;

      offset = convert_to_integer (ptrdiff_type_node,
				   size_diffop_loc (input_location, offset,
						BINFO_OFFSET (v_binfo)));

      if (!integer_zerop (offset))
	v_offset = build2 (code, ptrdiff_type_node, v_offset, offset);

      if (fixed_type_p < 0)
	/* Negative fixed_type_p means this is a constructor or destructor;
	   virtual base layout is fixed in in-charge [cd]tors, but not in
	   base [cd]tors.  */
	offset = build_if_in_charge
	  (convert_to_integer (ptrdiff_type_node, BINFO_OFFSET (binfo)),
	   v_offset);
      else
	offset = v_offset;
    }

  if (want_pointer)
    target_type = ptr_target_type;

  expr = build1 (NOP_EXPR, ptr_target_type, expr);

  if (!integer_zerop (offset))
    {
      offset = fold_convert (sizetype, offset);
      if (code == MINUS_EXPR)
	offset = fold_build1_loc (input_location, NEGATE_EXPR, sizetype, offset);
      expr = fold_build_pointer_plus (expr, offset);
    }
  else
    null_test = NULL;

 indout:
  if (!want_pointer)
    {
      expr = cp_build_fold_indirect_ref (expr);
      if (rvalue)
	expr = move (expr);
    }

 out:
  if (null_test)
    expr = fold_build3_loc (input_location, COND_EXPR, target_type, null_test, expr,
			    build_zero_cst (target_type));

  return expr;
}

/* Subroutine of build_base_path; EXPR and BINFO are as in that function.
   Perform a derived-to-base conversion by recursively building up a
   sequence of COMPONENT_REFs to the appropriate base fields.  */

static tree
build_simple_base_path (tree expr, tree binfo)
{
  tree type = BINFO_TYPE (binfo);
  tree d_binfo = BINFO_INHERITANCE_CHAIN (binfo);
  tree field;

  if (d_binfo == NULL_TREE)
    {
      tree temp;

      gcc_assert (TYPE_MAIN_VARIANT (TREE_TYPE (expr)) == type);

      /* Transform `(a, b).x' into `(*(a, &b)).x', `(a ? b : c).x'
	 into `(*(a ?  &b : &c)).x', and so on.  A COND_EXPR is only
	 an lvalue in the front end; only _DECLs and _REFs are lvalues
	 in the back end.  */
      temp = unary_complex_lvalue (ADDR_EXPR, expr);
      if (temp)
	expr = cp_build_fold_indirect_ref (temp);

      return expr;
    }

  /* Recurse.  */
  expr = build_simple_base_path (expr, d_binfo);

  for (field = TYPE_FIELDS (BINFO_TYPE (d_binfo));
       field; field = DECL_CHAIN (field))
    /* Is this the base field created by build_base_field?  */
    if (TREE_CODE (field) == FIELD_DECL
	&& DECL_FIELD_IS_BASE (field)
	&& TREE_TYPE (field) == type
	/* If we're looking for a field in the most-derived class,
	   also check the field offset; we can have two base fields
	   of the same type if one is an indirect virtual base and one
	   is a direct non-virtual base.  */
	&& (BINFO_INHERITANCE_CHAIN (d_binfo)
	    || tree_int_cst_equal (byte_position (field),
				   BINFO_OFFSET (binfo))))
      {
	/* We don't use build_class_member_access_expr here, as that
	   has unnecessary checks, and more importantly results in
	   recursive calls to dfs_walk_once.  */
	int type_quals = cp_type_quals (TREE_TYPE (expr));

	expr = build3 (COMPONENT_REF,
		       cp_build_qualified_type (type, type_quals),
		       expr, field, NULL_TREE);
	/* Mark the expression const or volatile, as appropriate.
	   Even though we've dealt with the type above, we still have
	   to mark the expression itself.  */
	if (type_quals & TYPE_QUAL_CONST)
	  TREE_READONLY (expr) = 1;
	if (type_quals & TYPE_QUAL_VOLATILE)
	  TREE_THIS_VOLATILE (expr) = 1;

	return expr;
      }

  /* Didn't find the base field?!?  */
  gcc_unreachable ();
}

/* Convert OBJECT to the base TYPE.  OBJECT is an expression whose
   type is a class type or a pointer to a class type.  In the former
   case, TYPE is also a class type; in the latter it is another
   pointer type.  If CHECK_ACCESS is true, an error message is emitted
   if TYPE is inaccessible.  If OBJECT has pointer type, the value is
   assumed to be non-NULL.  */

tree
convert_to_base (tree object, tree type, bool check_access, bool nonnull,
		 tsubst_flags_t complain)
{
  tree binfo;
  tree object_type;

  if (TYPE_PTR_P (TREE_TYPE (object)))
    {
      object_type = TREE_TYPE (TREE_TYPE (object));
      type = TREE_TYPE (type);
    }
  else
    object_type = TREE_TYPE (object);

  binfo = lookup_base (object_type, type, check_access ? ba_check : ba_unique,
		       NULL, complain);
  if (!binfo || binfo == error_mark_node)
    return error_mark_node;

  return build_base_path (PLUS_EXPR, object, binfo, nonnull, complain);
}

/* EXPR is an expression with unqualified class type.  BASE is a base
   binfo of that class type.  Returns EXPR, converted to the BASE
   type.  This function assumes that EXPR is the most derived class;
   therefore virtual bases can be found at their static offsets.  */

tree
convert_to_base_statically (tree expr, tree base)
{
  tree expr_type;

  expr_type = TREE_TYPE (expr);
  if (!SAME_BINFO_TYPE_P (BINFO_TYPE (base), expr_type))
    {
      /* If this is a non-empty base, use a COMPONENT_REF.  */
      if (!is_empty_class (BINFO_TYPE (base)))
	return build_simple_base_path (expr, base);

      /* We use fold_build2 and fold_convert below to simplify the trees
	 provided to the optimizers.  It is not safe to call these functions
	 when processing a template because they do not handle C++-specific
	 trees.  */
      gcc_assert (!processing_template_decl);
      expr = cp_build_addr_expr (expr, tf_warning_or_error);
      if (!integer_zerop (BINFO_OFFSET (base)))
        expr = fold_build_pointer_plus_loc (input_location,
					    expr, BINFO_OFFSET (base));
      expr = fold_convert (build_pointer_type (BINFO_TYPE (base)), expr);
      expr = build_fold_indirect_ref_loc (input_location, expr);
    }

  return expr;
}


tree
build_vfield_ref (tree datum, tree type)
{
  tree vfield, vcontext;

  if (datum == error_mark_node
      /* Can happen in case of duplicate base types (c++/59082).  */
      || !TYPE_VFIELD (type))
    return error_mark_node;

  /* First, convert to the requested type.  */
  if (!same_type_ignoring_top_level_qualifiers_p (TREE_TYPE (datum), type))
    datum = convert_to_base (datum, type, /*check_access=*/false,
			     /*nonnull=*/true, tf_warning_or_error);

  /* Second, the requested type may not be the owner of its own vptr.
     If not, convert to the base class that owns it.  We cannot use
     convert_to_base here, because VCONTEXT may appear more than once
     in the inheritance hierarchy of TYPE, and thus direct conversion
     between the types may be ambiguous.  Following the path back up
     one step at a time via primary bases avoids the problem.  */
  vfield = TYPE_VFIELD (type);
  vcontext = DECL_CONTEXT (vfield);
  while (!same_type_ignoring_top_level_qualifiers_p (vcontext, type))
    {
      datum = build_simple_base_path (datum, CLASSTYPE_PRIMARY_BINFO (type));
      type = TREE_TYPE (datum);
    }

  return build3 (COMPONENT_REF, TREE_TYPE (vfield), datum, vfield, NULL_TREE);
}

/* Given an object INSTANCE, return an expression which yields the
   vtable element corresponding to INDEX.  There are many special
   cases for INSTANCE which we take care of here, mainly to avoid
   creating extra tree nodes when we don't have to.  */

tree
build_vtbl_ref (tree instance, tree idx)
{
  tree aref;
  tree vtbl = NULL_TREE;

  /* Try to figure out what a reference refers to, and
     access its virtual function table directly.  */

  int cdtorp = 0;
  tree fixed_type = fixed_type_or_null (instance, NULL, &cdtorp);

  tree basetype = non_reference (TREE_TYPE (instance));

  if (fixed_type && !cdtorp)
    {
      tree binfo = lookup_base (fixed_type, basetype,
				ba_unique, NULL, tf_none);
      if (binfo && binfo != error_mark_node)
	vtbl = unshare_expr (BINFO_VTABLE (binfo));
    }

  if (!vtbl)
    vtbl = build_vfield_ref (instance, basetype);

  aref = build_array_ref (input_location, vtbl, idx);
  TREE_CONSTANT (aref) |= TREE_CONSTANT (vtbl) && TREE_CONSTANT (idx);

  return aref;
}

/* Given a stable object pointer INSTANCE_PTR, return an expression which
   yields a function pointer corresponding to vtable element INDEX.  */

tree
build_vfn_ref (tree instance_ptr, tree idx)
{
  tree aref;

  aref = build_vtbl_ref (cp_build_fold_indirect_ref (instance_ptr), idx);

  /* When using function descriptors, the address of the
     vtable entry is treated as a function pointer.  */
  if (TARGET_VTABLE_USES_DESCRIPTORS)
    aref = build1 (NOP_EXPR, TREE_TYPE (aref),
		   cp_build_addr_expr (aref, tf_warning_or_error));

  /* Remember this as a method reference, for later devirtualization.  */
  aref = build3 (OBJ_TYPE_REF, TREE_TYPE (aref), aref, instance_ptr, idx);

  return aref;
}

/* Return the name of the virtual function table (as an IDENTIFIER_NODE)
   for the given TYPE.  */

static tree
get_vtable_name (tree type)
{
  return mangle_vtbl_for_type (type);
}

/* DECL is an entity associated with TYPE, like a virtual table or an
   implicitly generated constructor.  Determine whether or not DECL
   should have external or internal linkage at the object file
   level.  This routine does not deal with COMDAT linkage and other
   similar complexities; it simply sets TREE_PUBLIC if it possible for
   entities in other translation units to contain copies of DECL, in
   the abstract.  */

void
set_linkage_according_to_type (tree /*type*/, tree decl)
{
  TREE_PUBLIC (decl) = 1;
  determine_visibility (decl);
}

/* Create a VAR_DECL for a primary or secondary vtable for CLASS_TYPE.
   (For a secondary vtable for B-in-D, CLASS_TYPE should be D, not B.)
   Use NAME for the name of the vtable, and VTABLE_TYPE for its type.  */

static tree
build_vtable (tree class_type, tree name, tree vtable_type)
{
  tree decl;

  decl = build_lang_decl (VAR_DECL, name, vtable_type);
  /* vtable names are already mangled; give them their DECL_ASSEMBLER_NAME
     now to avoid confusion in mangle_decl.  */
  SET_DECL_ASSEMBLER_NAME (decl, name);
  DECL_CONTEXT (decl) = class_type;
  DECL_ARTIFICIAL (decl) = 1;
  TREE_STATIC (decl) = 1;
  TREE_READONLY (decl) = 1;
  DECL_VIRTUAL_P (decl) = 1;
  SET_DECL_ALIGN (decl, TARGET_VTABLE_ENTRY_ALIGN);
  DECL_USER_ALIGN (decl) = true;
  DECL_VTABLE_OR_VTT_P (decl) = 1;
  set_linkage_according_to_type (class_type, decl);
  /* The vtable has not been defined -- yet.  */
  DECL_EXTERNAL (decl) = 1;
  DECL_NOT_REALLY_EXTERN (decl) = 1;

  /* Mark the VAR_DECL node representing the vtable itself as a
     "gratuitous" one, thereby forcing dwarfout.c to ignore it.  It
     is rather important that such things be ignored because any
     effort to actually generate DWARF for them will run into
     trouble when/if we encounter code like:

     #pragma interface
     struct S { virtual void member (); };

     because the artificial declaration of the vtable itself (as
     manufactured by the g++ front end) will say that the vtable is
     a static member of `S' but only *after* the debug output for
     the definition of `S' has already been output.  This causes
     grief because the DWARF entry for the definition of the vtable
     will try to refer back to an earlier *declaration* of the
     vtable as a static member of `S' and there won't be one.  We
     might be able to arrange to have the "vtable static member"
     attached to the member list for `S' before the debug info for
     `S' get written (which would solve the problem) but that would
     require more intrusive changes to the g++ front end.  */
  DECL_IGNORED_P (decl) = 1;

  return decl;
}

/* Get the VAR_DECL of the vtable for TYPE. TYPE need not be polymorphic,
   or even complete.  If this does not exist, create it.  If COMPLETE is
   nonzero, then complete the definition of it -- that will render it
   impossible to actually build the vtable, but is useful to get at those
   which are known to exist in the runtime.  */

tree
get_vtable_decl (tree type, int complete)
{
  tree decl;

  if (CLASSTYPE_VTABLES (type))
    return CLASSTYPE_VTABLES (type);

  decl = build_vtable (type, get_vtable_name (type), vtbl_type_node);
  CLASSTYPE_VTABLES (type) = decl;

  if (complete)
    {
      DECL_EXTERNAL (decl) = 1;
      cp_finish_decl (decl, NULL_TREE, false, NULL_TREE, 0);
    }

  return decl;
}

/* Build the primary virtual function table for TYPE.  If BINFO is
   non-NULL, build the vtable starting with the initial approximation
   that it is the same as the one which is the head of the association
   list.  Returns a nonzero value if a new vtable is actually
   created.  */

static int
build_primary_vtable (tree binfo, tree type)
{
  tree decl;
  tree virtuals;

  decl = get_vtable_decl (type, /*complete=*/0);

  if (binfo)
    {
      if (BINFO_NEW_VTABLE_MARKED (binfo))
	/* We have already created a vtable for this base, so there's
	   no need to do it again.  */
	return 0;

      virtuals = copy_list (BINFO_VIRTUALS (binfo));
      TREE_TYPE (decl) = TREE_TYPE (get_vtbl_decl_for_binfo (binfo));
      DECL_SIZE (decl) = TYPE_SIZE (TREE_TYPE (decl));
      DECL_SIZE_UNIT (decl) = TYPE_SIZE_UNIT (TREE_TYPE (decl));
    }
  else
    {
      gcc_assert (TREE_TYPE (decl) == vtbl_type_node);
      virtuals = NULL_TREE;
    }

  /* Initialize the association list for this type, based
     on our first approximation.  */
  BINFO_VTABLE (TYPE_BINFO (type)) = decl;
  BINFO_VIRTUALS (TYPE_BINFO (type)) = virtuals;
  SET_BINFO_NEW_VTABLE_MARKED (TYPE_BINFO (type));
  return 1;
}

/* Give BINFO a new virtual function table which is initialized
   with a skeleton-copy of its original initialization.  The only
   entry that changes is the `delta' entry, so we can really
   share a lot of structure.

   FOR_TYPE is the most derived type which caused this table to
   be needed.

   Returns nonzero if we haven't met BINFO before.

   The order in which vtables are built (by calling this function) for
   an object must remain the same, otherwise a binary incompatibility
   can result.  */

static int
build_secondary_vtable (tree binfo)
{
  if (BINFO_NEW_VTABLE_MARKED (binfo))
    /* We already created a vtable for this base.  There's no need to
       do it again.  */
    return 0;

  /* Remember that we've created a vtable for this BINFO, so that we
     don't try to do so again.  */
  SET_BINFO_NEW_VTABLE_MARKED (binfo);

  /* Make fresh virtual list, so we can smash it later.  */
  BINFO_VIRTUALS (binfo) = copy_list (BINFO_VIRTUALS (binfo));

  /* Secondary vtables are laid out as part of the same structure as
     the primary vtable.  */
  BINFO_VTABLE (binfo) = NULL_TREE;
  return 1;
}

/* Create a new vtable for BINFO which is the hierarchy dominated by
   T. Return nonzero if we actually created a new vtable.  */

static int
make_new_vtable (tree t, tree binfo)
{
  if (binfo == TYPE_BINFO (t))
    /* In this case, it is *type*'s vtable we are modifying.  We start
       with the approximation that its vtable is that of the
       immediate base class.  */
    return build_primary_vtable (binfo, t);
  else
    /* This is our very own copy of `basetype' to play with.  Later,
       we will fill in all the virtual functions that override the
       virtual functions in these base classes which are not defined
       by the current type.  */
    return build_secondary_vtable (binfo);
}

/* Make *VIRTUALS, an entry on the BINFO_VIRTUALS list for BINFO
   (which is in the hierarchy dominated by T) list FNDECL as its
   BV_FN.  DELTA is the required constant adjustment from the `this'
   pointer where the vtable entry appears to the `this' required when
   the function is actually called.  */

static void
modify_vtable_entry (tree t,
		     tree binfo,
		     tree fndecl,
		     tree delta,
		     tree *virtuals)
{
  tree v;

  v = *virtuals;

  if (fndecl != BV_FN (v)
      || !tree_int_cst_equal (delta, BV_DELTA (v)))
    {
      /* We need a new vtable for BINFO.  */
      if (make_new_vtable (t, binfo))
	{
	  /* If we really did make a new vtable, we also made a copy
	     of the BINFO_VIRTUALS list.  Now, we have to find the
	     corresponding entry in that list.  */
	  *virtuals = BINFO_VIRTUALS (binfo);
	  while (BV_FN (*virtuals) != BV_FN (v))
	    *virtuals = TREE_CHAIN (*virtuals);
	  v = *virtuals;
	}

      BV_DELTA (v) = delta;
      BV_VCALL_INDEX (v) = NULL_TREE;
      BV_FN (v) = fndecl;
    }
}


/* Add method METHOD to class TYPE.  If VIA_USING indicates whether
   METHOD is being injected via a using_decl.  Returns true if the
   method could be added to the method vec.  */

bool
add_method (tree type, tree method, bool via_using)
{
  if (method == error_mark_node)
    return false;

  gcc_assert (!DECL_EXTERN_C_P (method));

  tree *slot = find_member_slot (type, DECL_NAME (method));
  tree current_fns = slot ? *slot : NULL_TREE;

  /* See below.  */
  int losem = -1;

  /* Check to see if we've already got this method.  */
  for (ovl_iterator iter (current_fns); iter; ++iter)
    {
      tree fn = *iter;
      tree fn_type;
      tree method_type;
      tree parms1;
      tree parms2;

      if (TREE_CODE (fn) != TREE_CODE (method))
	continue;

      /* Two using-declarations can coexist, we'll complain about ambiguity in
	 overload resolution.  */
      if (via_using && iter.using_p ()
	  /* Except handle inherited constructors specially.  */
	  && ! DECL_CONSTRUCTOR_P (fn))
	continue;

      /* [over.load] Member function declarations with the
	 same name and the same parameter types cannot be
	 overloaded if any of them is a static member
	 function declaration.

	 [over.load] Member function declarations with the same name and
	 the same parameter-type-list as well as member function template
	 declarations with the same name, the same parameter-type-list, and
	 the same template parameter lists cannot be overloaded if any of
	 them, but not all, have a ref-qualifier.

	 [namespace.udecl] When a using-declaration brings names
	 from a base class into a derived class scope, member
	 functions in the derived class override and/or hide member
	 functions with the same name and parameter types in a base
	 class (rather than conflicting).  */
      fn_type = TREE_TYPE (fn);
      method_type = TREE_TYPE (method);
      parms1 = TYPE_ARG_TYPES (fn_type);
      parms2 = TYPE_ARG_TYPES (method_type);

      /* Compare the quals on the 'this' parm.  Don't compare
	 the whole types, as used functions are treated as
	 coming from the using class in overload resolution.  */
      if (! DECL_STATIC_FUNCTION_P (fn)
	  && ! DECL_STATIC_FUNCTION_P (method)
	  /* Either both or neither need to be ref-qualified for
	     differing quals to allow overloading.  */
	  && (FUNCTION_REF_QUALIFIED (fn_type)
	      == FUNCTION_REF_QUALIFIED (method_type))
	  && (type_memfn_quals (fn_type) != type_memfn_quals (method_type)
	      || type_memfn_rqual (fn_type) != type_memfn_rqual (method_type)))
	  continue;

      /* For templates, the return type and template parameters
	 must be identical.  */
      if (TREE_CODE (fn) == TEMPLATE_DECL
	  && (!same_type_p (TREE_TYPE (fn_type),
			    TREE_TYPE (method_type))
	      || !comp_template_parms (DECL_TEMPLATE_PARMS (fn),
				       DECL_TEMPLATE_PARMS (method))))
	continue;

      if (! DECL_STATIC_FUNCTION_P (fn))
	parms1 = TREE_CHAIN (parms1);
      if (! DECL_STATIC_FUNCTION_P (method))
	parms2 = TREE_CHAIN (parms2);

      /* Bring back parameters omitted from an inherited ctor.  */
      if (ctor_omit_inherited_parms (fn))
	parms1 = FUNCTION_FIRST_USER_PARMTYPE (DECL_ORIGIN (fn));
      if (ctor_omit_inherited_parms (method))
	parms2 = FUNCTION_FIRST_USER_PARMTYPE (DECL_ORIGIN (method));

      if (compparms (parms1, parms2)
	  && (!DECL_CONV_FN_P (fn)
	      || same_type_p (TREE_TYPE (fn_type),
			      TREE_TYPE (method_type))))
	{
          if (!equivalently_constrained (fn, method))
	    {
	      if (processing_template_decl)
		/* We can't check satisfaction in dependent context, wait until
		   the class is instantiated.  */
		continue;

	      special_function_kind sfk = special_memfn_p (method);

	      if (sfk == sfk_none
		  || DECL_INHERITED_CTOR (fn)
		  || TREE_CODE (fn) == TEMPLATE_DECL)
		/* Member function templates and non-special member functions
		   coexist if they are not equivalently constrained.  A member
		   function is not hidden by an inherited constructor.  */
		continue;

	      /* P0848: For special member functions, deleted, unsatisfied, or
		 less constrained overloads are ineligible.  We implement this
		 by removing them from CLASSTYPE_MEMBER_VEC.  Destructors don't
		 use the notion of eligibility, and the selected destructor can
		 be deleted, but removing unsatisfied or less constrained
		 overloads has the same effect as overload resolution.  */
	      bool dtor = (sfk == sfk_destructor);
	      if (losem == -1)
		losem = ((!dtor && DECL_DELETED_FN (method))
			 || !constraints_satisfied_p (method));
	      bool losef = ((!dtor && DECL_DELETED_FN (fn))
			    || !constraints_satisfied_p (fn));
	      int win;
	      if (losem || losef)
		win = losem - losef;
	      else
		win = more_constrained (fn, method);
	      if (win > 0)
		/* Leave FN in the method vec, discard METHOD.  */
		return false;
	      else if (win < 0)
		{
		  /* Remove FN, add METHOD.  */
		  current_fns = iter.remove_node (current_fns);
		  continue;
		}
	      else
		/* Let them coexist for now.  */
		continue;
	    }

	  /* If these are versions of the same function, process and
	     move on.  */
	  if (TREE_CODE (fn) == FUNCTION_DECL
	      && maybe_version_functions (method, fn, true))
	    continue;

	  if (DECL_INHERITED_CTOR (method))
	    {
	      if (DECL_INHERITED_CTOR (fn))
		{
		  tree basem = DECL_INHERITED_CTOR_BASE (method);
		  tree basef = DECL_INHERITED_CTOR_BASE (fn);
		  if (flag_new_inheriting_ctors)
		    {
		      if (basem == basef)
			{
			  /* Inheriting the same constructor along different
			     paths, combine them.  */
			  SET_DECL_INHERITED_CTOR
			    (fn, ovl_make (DECL_INHERITED_CTOR (method),
					   DECL_INHERITED_CTOR (fn)));
			  /* And discard the new one.  */
			  return false;
			}
		      else
			/* Inherited ctors can coexist until overload
			   resolution.  */
			continue;
		    }
		  error_at (DECL_SOURCE_LOCATION (method),
			    "%q#D conflicts with version inherited from %qT",
			    method, basef);
		  inform (DECL_SOURCE_LOCATION (fn),
			  "version inherited from %qT declared here",
			  basef);
		}
	      /* Otherwise defer to the other function.  */
	      return false;
	    }

	  if (via_using)
	    /* Defer to the local function.  */
	    return false;
	  else if (flag_new_inheriting_ctors
		   && DECL_INHERITED_CTOR (fn))
	    {
	      /* Remove the inherited constructor.  */
	      current_fns = iter.remove_node (current_fns);
	      continue;
	    }
	  else
	    {
	      error_at (DECL_SOURCE_LOCATION (method),
			"%q#D cannot be overloaded with %q#D", method, fn);
	      inform (DECL_SOURCE_LOCATION (fn),
		      "previous declaration %q#D", fn);
	      return false;
	    }
	}
    }

  current_fns = ovl_insert (method, current_fns, via_using);

  if (!COMPLETE_TYPE_P (type) && !DECL_CONV_FN_P (method)
      && !push_class_level_binding (DECL_NAME (method), current_fns))
    return false;

  if (!slot)
    slot = add_member_slot (type, DECL_NAME (method));

  /* Maintain TYPE_HAS_USER_CONSTRUCTOR, etc.  */
  grok_special_member_properties (method);

  *slot = current_fns;

  return true;
}

/* Subroutines of finish_struct.  */

/* Change the access of FDECL to ACCESS in T.  Return 1 if change was
   legit, otherwise return 0.  */

static int
alter_access (tree t, tree fdecl, tree access)
{
  tree elem;

  retrofit_lang_decl (fdecl);

  gcc_assert (!DECL_DISCRIMINATOR_P (fdecl));

  elem = purpose_member (t, DECL_ACCESS (fdecl));
  if (elem)
    {
      if (TREE_VALUE (elem) != access)
	{
	  if (TREE_CODE (TREE_TYPE (fdecl)) == FUNCTION_DECL)
	    error ("conflicting access specifications for method"
		   " %q+D, ignored", TREE_TYPE (fdecl));
	  else
	    error ("conflicting access specifications for field %qE, ignored",
		   DECL_NAME (fdecl));
	}
      else
	{
	  /* They're changing the access to the same thing they changed
	     it to before.  That's OK.  */
	  ;
	}
    }
  else
    {
      perform_or_defer_access_check (TYPE_BINFO (t), fdecl, fdecl,
				     tf_warning_or_error);
      DECL_ACCESS (fdecl) = tree_cons (t, access, DECL_ACCESS (fdecl));
      return 1;
    }
  return 0;
}

/* Return the access node for DECL's access in its enclosing class.  */

tree
declared_access (tree decl)
{
  return (TREE_PRIVATE (decl) ? access_private_node
	  : TREE_PROTECTED (decl) ? access_protected_node
	  : access_public_node);
}

/* Process the USING_DECL, which is a member of T.  */

static void
handle_using_decl (tree using_decl, tree t)
{
  tree decl = USING_DECL_DECLS (using_decl);
  tree name = DECL_NAME (using_decl);
  tree access = declared_access (using_decl);
  tree flist = NULL_TREE;
  tree old_value;

  gcc_assert (!processing_template_decl && decl);

  old_value = lookup_member (t, name, /*protect=*/0, /*want_type=*/false,
			     tf_warning_or_error);
  if (old_value)
    {
      old_value = OVL_FIRST (old_value);

      if (DECL_P (old_value) && DECL_CONTEXT (old_value) == t)
	/* OK */;
      else
	old_value = NULL_TREE;
    }

  cp_emit_debug_info_for_using (decl, t);

  if (is_overloaded_fn (decl))
    flist = decl;

  if (! old_value)
    ;
  else if (is_overloaded_fn (old_value))
    {
      if (flist)
	/* It's OK to use functions from a base when there are functions with
	   the same name already present in the current class.  */;
      else
	{
	  error_at (DECL_SOURCE_LOCATION (using_decl), "%qD invalid in %q#T "
		    "because of local method %q#D with same name",
		    using_decl, t, old_value);
	  inform (DECL_SOURCE_LOCATION (old_value),
		  "local method %q#D declared here", old_value);
	  return;
	}
    }
  else if (!DECL_ARTIFICIAL (old_value))
    {
      error_at (DECL_SOURCE_LOCATION (using_decl), "%qD invalid in %q#T "
		"because of local member %q#D with same name",
		using_decl, t, old_value);
      inform (DECL_SOURCE_LOCATION (old_value),
	      "local member %q#D declared here", old_value);
      return;
    }

  /* Make type T see field decl FDECL with access ACCESS.  */
  if (flist)
    for (ovl_iterator iter (flist); iter; ++iter)
      {
	add_method (t, *iter, true);
	alter_access (t, *iter, access);
      }
  else
    alter_access (t, decl, access);
}

/* Data structure for find_abi_tags_r, below.  */

struct abi_tag_data
{
  tree t;		// The type that we're checking for missing tags.
  tree subob;		// The subobject of T that we're getting tags from.
  tree tags; // error_mark_node for diagnostics, or a list of missing tags.
};

/* Subroutine of find_abi_tags_r. Handle a single TAG found on the class TP
   in the context of P.  TAG can be either an identifier (the DECL_NAME of
   a tag NAMESPACE_DECL) or a STRING_CST (a tag attribute).  */

static void
check_tag (tree tag, tree id, tree *tp, abi_tag_data *p)
{
  if (!IDENTIFIER_MARKED (id))
    {
      if (p->tags != error_mark_node)
	{
	  /* We're collecting tags from template arguments or from
	     the type of a variable or function return type.  */
	  p->tags = tree_cons (NULL_TREE, tag, p->tags);

	  /* Don't inherit this tag multiple times.  */
	  IDENTIFIER_MARKED (id) = true;

	  if (TYPE_P (p->t))
	    {
	      /* Tags inherited from type template arguments are only used
		 to avoid warnings.  */
	      ABI_TAG_IMPLICIT (p->tags) = true;
	      return;
	    }
	  /* For functions and variables we want to warn, too.  */
	}

      /* Otherwise we're diagnosing missing tags.  */
      if (TREE_CODE (p->t) == FUNCTION_DECL)
	{
	  auto_diagnostic_group d;
	  if (warning (OPT_Wabi_tag, "%qD inherits the %E ABI tag "
		       "that %qT (used in its return type) has",
		       p->t, tag, *tp))
	    inform (location_of (*tp), "%qT declared here", *tp);
	}
      else if (VAR_P (p->t))
	{
	  auto_diagnostic_group d;
	  if (warning (OPT_Wabi_tag, "%qD inherits the %E ABI tag "
		       "that %qT (used in its type) has", p->t, tag, *tp))
	    inform (location_of (*tp), "%qT declared here", *tp);
	}
      else if (TYPE_P (p->subob))
	{
	  auto_diagnostic_group d;
	  if (warning (OPT_Wabi_tag, "%qT does not have the %E ABI tag "
		       "that base %qT has", p->t, tag, p->subob))
	    inform (location_of (p->subob), "%qT declared here",
		    p->subob);
	}
      else
	{
	  auto_diagnostic_group d;
	  if (warning (OPT_Wabi_tag, "%qT does not have the %E ABI tag "
		       "that %qT (used in the type of %qD) has",
		       p->t, tag, *tp, p->subob))
	    {
	      inform (location_of (p->subob), "%qD declared here",
		      p->subob);
	      inform (location_of (*tp), "%qT declared here", *tp);
	    }
	}
    }
}

/* Find all the ABI tags in the attribute list ATTR and either call
   check_tag (if TP is non-null) or set IDENTIFIER_MARKED to val.  */

static void
mark_or_check_attr_tags (tree attr, tree *tp, abi_tag_data *p, bool val)
{
  if (!attr)
    return;
  for (; (attr = lookup_attribute ("abi_tag", attr));
       attr = TREE_CHAIN (attr))
    for (tree list = TREE_VALUE (attr); list;
	 list = TREE_CHAIN (list))
      {
	tree tag = TREE_VALUE (list);
	tree id = get_identifier (TREE_STRING_POINTER (tag));
	if (tp)
	  check_tag (tag, id, tp, p);
	else
	  IDENTIFIER_MARKED (id) = val;
      }
}

/* Find all the ABI tags on T and its enclosing scopes and either call
   check_tag (if TP is non-null) or set IDENTIFIER_MARKED to val.  */

static void
mark_or_check_tags (tree t, tree *tp, abi_tag_data *p, bool val)
{
  while (t != global_namespace)
    {
      tree attr;
      if (TYPE_P (t))
	{
	  attr = TYPE_ATTRIBUTES (t);
	  t = CP_TYPE_CONTEXT (t);
	}
      else
	{
	  attr = DECL_ATTRIBUTES (t);
	  t = CP_DECL_CONTEXT (t);
	}
      mark_or_check_attr_tags (attr, tp, p, val);
    }
}

/* walk_tree callback for check_abi_tags: if the type at *TP involves any
   types with ABI tags, add the corresponding identifiers to the VEC in
   *DATA and set IDENTIFIER_MARKED.  */

static tree
find_abi_tags_r (tree *tp, int *walk_subtrees, void *data)
{
  if (!OVERLOAD_TYPE_P (*tp))
    return NULL_TREE;

  /* walk_tree shouldn't be walking into any subtrees of a RECORD_TYPE
     anyway, but let's make sure of it.  */
  *walk_subtrees = false;

  abi_tag_data *p = static_cast<struct abi_tag_data*>(data);

  mark_or_check_tags (*tp, tp, p, false);

  return NULL_TREE;
}

/* walk_tree callback for mark_abi_tags: if *TP is a class, set
   IDENTIFIER_MARKED on its ABI tags.  */

static tree
mark_abi_tags_r (tree *tp, int *walk_subtrees, void *data)
{
  if (!OVERLOAD_TYPE_P (*tp))
    return NULL_TREE;

  /* walk_tree shouldn't be walking into any subtrees of a RECORD_TYPE
     anyway, but let's make sure of it.  */
  *walk_subtrees = false;

  bool *valp = static_cast<bool*>(data);

  mark_or_check_tags (*tp, NULL, NULL, *valp);

  return NULL_TREE;
}

/* Set IDENTIFIER_MARKED on all the ABI tags on T and its enclosing
   scopes.  */

static void
mark_abi_tags (tree t, bool val)
{
  mark_or_check_tags (t, NULL, NULL, val);
  if (DECL_P (t))
    {
      if (DECL_LANG_SPECIFIC (t) && DECL_USE_TEMPLATE (t)
	  && PRIMARY_TEMPLATE_P (DECL_TI_TEMPLATE (t)))
	{
	  /* Template arguments are part of the signature.  */
	  tree level = INNERMOST_TEMPLATE_ARGS (DECL_TI_ARGS (t));
	  for (int j = 0; j < TREE_VEC_LENGTH (level); ++j)
	    {
	      tree arg = TREE_VEC_ELT (level, j);
	      cp_walk_tree_without_duplicates (&arg, mark_abi_tags_r, &val);
	    }
	}
      if (TREE_CODE (t) == FUNCTION_DECL)
	/* A function's parameter types are part of the signature, so
	   we don't need to inherit any tags that are also in them.  */
	for (tree arg = FUNCTION_FIRST_USER_PARMTYPE (t); arg;
	     arg = TREE_CHAIN (arg))
	  cp_walk_tree_without_duplicates (&TREE_VALUE (arg),
					   mark_abi_tags_r, &val);
    }
}

/* Check that T has all the ABI tags that subobject SUBOB has, or
   warn if not.  If T is a (variable or function) declaration, also
   return any missing tags, and add them to T if JUST_CHECKING is false.  */

static tree
check_abi_tags (tree t, tree subob, bool just_checking = false)
{
  bool inherit = DECL_P (t);

  if (!inherit && !warn_abi_tag)
    return NULL_TREE;

  tree decl = TYPE_P (t) ? TYPE_NAME (t) : t;
  if (!TREE_PUBLIC (decl))
    /* No need to worry about things local to this TU.  */
    return NULL_TREE;

  mark_abi_tags (t, true);

  tree subtype = TYPE_P (subob) ? subob : TREE_TYPE (subob);
  struct abi_tag_data data = { t, subob, error_mark_node };
  if (inherit)
    data.tags = NULL_TREE;

  cp_walk_tree_without_duplicates (&subtype, find_abi_tags_r, &data);

  if (!(inherit && data.tags))
    /* We don't need to do anything with data.tags.  */;
  else if (just_checking)
    for (tree t = data.tags; t; t = TREE_CHAIN (t))
      {
	tree id = get_identifier (TREE_STRING_POINTER (TREE_VALUE (t)));
	IDENTIFIER_MARKED (id) = false;
      }
  else
    {
      tree attr = lookup_attribute ("abi_tag", DECL_ATTRIBUTES (t));
      if (attr)
	TREE_VALUE (attr) = chainon (data.tags, TREE_VALUE (attr));
      else
	DECL_ATTRIBUTES (t)
	  = tree_cons (abi_tag_identifier, data.tags, DECL_ATTRIBUTES (t));
    }

  mark_abi_tags (t, false);

  return data.tags;
}

/* Check that DECL has all the ABI tags that are used in parts of its type
   that are not reflected in its mangled name.  */

void
check_abi_tags (tree decl)
{
  if (VAR_P (decl))
    check_abi_tags (decl, TREE_TYPE (decl));
  else if (TREE_CODE (decl) == FUNCTION_DECL
	   && !DECL_CONV_FN_P (decl)
	   && !mangle_return_type_p (decl))
    check_abi_tags (decl, TREE_TYPE (TREE_TYPE (decl)));
}

/* Return any ABI tags that are used in parts of the type of DECL
   that are not reflected in its mangled name.  This function is only
   used in backward-compatible mangling for ABI <11.  */

tree
missing_abi_tags (tree decl)
{
  if (VAR_P (decl))
    return check_abi_tags (decl, TREE_TYPE (decl), true);
  else if (TREE_CODE (decl) == FUNCTION_DECL
	   /* Don't check DECL_CONV_FN_P here like we do in check_abi_tags, so
	      that we can use this function for setting need_abi_warning
	      regardless of the current flag_abi_version.  */
	   && !mangle_return_type_p (decl))
    return check_abi_tags (decl, TREE_TYPE (TREE_TYPE (decl)), true);
  else
    return NULL_TREE;
}

void
inherit_targ_abi_tags (tree t)
{
  if (!CLASS_TYPE_P (t)
      || CLASSTYPE_TEMPLATE_INFO (t) == NULL_TREE)
    return;

  mark_abi_tags (t, true);

  tree args = CLASSTYPE_TI_ARGS (t);
  struct abi_tag_data data = { t, NULL_TREE, NULL_TREE };
  for (int i = 0; i < TMPL_ARGS_DEPTH (args); ++i)
    {
      tree level = TMPL_ARGS_LEVEL (args, i+1);
      for (int j = 0; j < TREE_VEC_LENGTH (level); ++j)
	{
	  tree arg = TREE_VEC_ELT (level, j);
	  data.subob = arg;
	  cp_walk_tree_without_duplicates (&arg, find_abi_tags_r, &data);
	}
    }

  // If we found some tags on our template arguments, add them to our
  // abi_tag attribute.
  if (data.tags)
    {
      tree attr = lookup_attribute ("abi_tag", TYPE_ATTRIBUTES (t));
      if (attr)
	TREE_VALUE (attr) = chainon (data.tags, TREE_VALUE (attr));
      else
	TYPE_ATTRIBUTES (t)
	  = tree_cons (abi_tag_identifier, data.tags, TYPE_ATTRIBUTES (t));
    }

  mark_abi_tags (t, false);
}

/* Return true, iff class T has a non-virtual destructor that is
   accessible from outside the class heirarchy (i.e. is public, or
   there's a suitable friend.  */

static bool
accessible_nvdtor_p (tree t)
{
  tree dtor = CLASSTYPE_DESTRUCTOR (t);

  /* An implicitly declared destructor is always public.  And,
     if it were virtual, we would have created it by now.  */
  if (!dtor)
    return true;

  if (DECL_VINDEX (dtor))
    return false; /* Virtual */
  
  if (!TREE_PRIVATE (dtor) && !TREE_PROTECTED (dtor))
    return true;  /* Public */

  if (CLASSTYPE_FRIEND_CLASSES (t)
      || DECL_FRIENDLIST (TYPE_MAIN_DECL (t)))
    return true;   /* Has friends */

  return false;
}

/* Run through the base classes of T, updating CANT_HAVE_CONST_CTOR_P,
   and NO_CONST_ASN_REF_P.  Also set flag bits in T based on
   properties of the bases.  */

static void
check_bases (tree t,
	     int* cant_have_const_ctor_p,
	     int* no_const_asn_ref_p)
{
  int i;
  bool seen_non_virtual_nearly_empty_base_p = 0;
  int seen_tm_mask = 0;
  tree base_binfo;
  tree binfo;
  tree field = NULL_TREE;

  if (!CLASSTYPE_NON_STD_LAYOUT (t))
    for (field = TYPE_FIELDS (t); field; field = DECL_CHAIN (field))
      if (TREE_CODE (field) == FIELD_DECL)
	break;

  for (binfo = TYPE_BINFO (t), i = 0;
       BINFO_BASE_ITERATE (binfo, i, base_binfo); i++)
    {
      tree basetype = TREE_TYPE (base_binfo);

      gcc_assert (COMPLETE_TYPE_P (basetype));

      if (CLASSTYPE_FINAL (basetype))
        error ("cannot derive from %<final%> base %qT in derived type %qT",
               basetype, t);

      /* If any base class is non-literal, so is the derived class.  */
      if (!CLASSTYPE_LITERAL_P (basetype))
        CLASSTYPE_LITERAL_P (t) = false;

      /* If the base class doesn't have copy constructors or
	 assignment operators that take const references, then the
	 derived class cannot have such a member automatically
	 generated.  */
      if (TYPE_HAS_COPY_CTOR (basetype)
	  && ! TYPE_HAS_CONST_COPY_CTOR (basetype))
	*cant_have_const_ctor_p = 1;
      if (TYPE_HAS_COPY_ASSIGN (basetype)
	  && !TYPE_HAS_CONST_COPY_ASSIGN (basetype))
	*no_const_asn_ref_p = 1;

      if (BINFO_VIRTUAL_P (base_binfo))
	/* A virtual base does not effect nearly emptiness.  */
	;
      else if (CLASSTYPE_NEARLY_EMPTY_P (basetype))
	{
	  if (seen_non_virtual_nearly_empty_base_p)
	    /* And if there is more than one nearly empty base, then the
	       derived class is not nearly empty either.  */
	    CLASSTYPE_NEARLY_EMPTY_P (t) = 0;
	  else
	    /* Remember we've seen one.  */
	    seen_non_virtual_nearly_empty_base_p = 1;
	}
      else if (!is_empty_class (basetype))
	/* If the base class is not empty or nearly empty, then this
	   class cannot be nearly empty.  */
	CLASSTYPE_NEARLY_EMPTY_P (t) = 0;

      /* A lot of properties from the bases also apply to the derived
	 class.  */
      TYPE_NEEDS_CONSTRUCTING (t) |= TYPE_NEEDS_CONSTRUCTING (basetype);
      TYPE_HAS_NONTRIVIAL_DESTRUCTOR (t)
	|= TYPE_HAS_NONTRIVIAL_DESTRUCTOR (basetype);
      TYPE_HAS_COMPLEX_COPY_ASSIGN (t)
	|= (TYPE_HAS_COMPLEX_COPY_ASSIGN (basetype)
	    || !TYPE_HAS_COPY_ASSIGN (basetype));
      TYPE_HAS_COMPLEX_COPY_CTOR (t) |= (TYPE_HAS_COMPLEX_COPY_CTOR (basetype)
					 || !TYPE_HAS_COPY_CTOR (basetype));
      TYPE_HAS_COMPLEX_MOVE_ASSIGN (t)
	|= TYPE_HAS_COMPLEX_MOVE_ASSIGN (basetype);
      TYPE_HAS_COMPLEX_MOVE_CTOR (t) |= TYPE_HAS_COMPLEX_MOVE_CTOR (basetype);
      TYPE_POLYMORPHIC_P (t) |= TYPE_POLYMORPHIC_P (basetype);
      CLASSTYPE_CONTAINS_EMPTY_CLASS_P (t)
	|= CLASSTYPE_CONTAINS_EMPTY_CLASS_P (basetype);
      TYPE_HAS_COMPLEX_DFLT (t) |= (!TYPE_HAS_DEFAULT_CONSTRUCTOR (basetype)
				    || TYPE_HAS_COMPLEX_DFLT (basetype));
      SET_CLASSTYPE_READONLY_FIELDS_NEED_INIT
	(t, CLASSTYPE_READONLY_FIELDS_NEED_INIT (t)
	 | CLASSTYPE_READONLY_FIELDS_NEED_INIT (basetype));
      SET_CLASSTYPE_REF_FIELDS_NEED_INIT
	(t, CLASSTYPE_REF_FIELDS_NEED_INIT (t)
	 | CLASSTYPE_REF_FIELDS_NEED_INIT (basetype));
      if (TYPE_HAS_MUTABLE_P (basetype))
	CLASSTYPE_HAS_MUTABLE (t) = 1;

      /*  A standard-layout class is a class that:
	  ...
	  * has no non-standard-layout base classes,  */
      CLASSTYPE_NON_STD_LAYOUT (t) |= CLASSTYPE_NON_STD_LAYOUT (basetype);
      if (!CLASSTYPE_NON_STD_LAYOUT (t))
	{
	  tree basefield;
	  /* ...has no base classes of the same type as the first non-static
	     data member...  */
	  if (field && DECL_CONTEXT (field) == t
	      && (same_type_ignoring_top_level_qualifiers_p
		  (TREE_TYPE (field), basetype)))
	    CLASSTYPE_NON_STD_LAYOUT (t) = 1;
	  /* DR 1813:
	     ...has at most one base class subobject of any given type...  */
	  else if (CLASSTYPE_REPEATED_BASE_P (t))
	    CLASSTYPE_NON_STD_LAYOUT (t) = 1;
	  else
	    /* ...either has no non-static data members in the most-derived
	       class and at most one base class with non-static data
	       members, or has no base classes with non-static data
	       members.  FIXME This was reworded in DR 1813.  */
	    for (basefield = TYPE_FIELDS (basetype); basefield;
		 basefield = DECL_CHAIN (basefield))
	      if (TREE_CODE (basefield) == FIELD_DECL
		  && !(DECL_FIELD_IS_BASE (basefield)
		       && integer_zerop (DECL_SIZE (basefield))))
		{
		  if (field)
		    CLASSTYPE_NON_STD_LAYOUT (t) = 1;
		  else
		    field = basefield;
		  break;
		}
	}

      /* Don't bother collecting tm attributes if transactional memory
	 support is not enabled.  */
      if (flag_tm)
	{
	  tree tm_attr = find_tm_attribute (TYPE_ATTRIBUTES (basetype));
	  if (tm_attr)
	    seen_tm_mask |= tm_attr_to_mask (tm_attr);
	}

      check_abi_tags (t, basetype);
    }

  /* If one of the base classes had TM attributes, and the current class
     doesn't define its own, then the current class inherits one.  */
  if (seen_tm_mask && !find_tm_attribute (TYPE_ATTRIBUTES (t)))
    {
      tree tm_attr = tm_mask_to_attr (least_bit_hwi (seen_tm_mask));
      TYPE_ATTRIBUTES (t) = tree_cons (tm_attr, NULL, TYPE_ATTRIBUTES (t));
    }
}

/* Determine all the primary bases within T.  Sets BINFO_PRIMARY_BASE_P for
   those that are primaries.  Sets BINFO_LOST_PRIMARY_P for those
   that have had a nearly-empty virtual primary base stolen by some
   other base in the hierarchy.  Determines CLASSTYPE_PRIMARY_BASE for
   T.  */

static void
determine_primary_bases (tree t)
{
  unsigned i;
  tree primary = NULL_TREE;
  tree type_binfo = TYPE_BINFO (t);
  tree base_binfo;

  /* Determine the primary bases of our bases.  */
  for (base_binfo = TREE_CHAIN (type_binfo); base_binfo;
       base_binfo = TREE_CHAIN (base_binfo))
    {
      tree primary = CLASSTYPE_PRIMARY_BINFO (BINFO_TYPE (base_binfo));

      /* See if we're the non-virtual primary of our inheritance
	 chain.  */
      if (!BINFO_VIRTUAL_P (base_binfo))
	{
	  tree parent = BINFO_INHERITANCE_CHAIN (base_binfo);
	  tree parent_primary = CLASSTYPE_PRIMARY_BINFO (BINFO_TYPE (parent));

	  if (parent_primary
	      && SAME_BINFO_TYPE_P (BINFO_TYPE (base_binfo),
				    BINFO_TYPE (parent_primary)))
	    /* We are the primary binfo.  */
	    BINFO_PRIMARY_P (base_binfo) = 1;
	}
      /* Determine if we have a virtual primary base, and mark it so.
       */
      if (primary && BINFO_VIRTUAL_P (primary))
	{
	  tree this_primary = copied_binfo (primary, base_binfo);

	  if (BINFO_PRIMARY_P (this_primary))
	    /* Someone already claimed this base.  */
	    BINFO_LOST_PRIMARY_P (base_binfo) = 1;
	  else
	    {
	      tree delta;

	      BINFO_PRIMARY_P (this_primary) = 1;
	      BINFO_INHERITANCE_CHAIN (this_primary) = base_binfo;

	      /* A virtual binfo might have been copied from within
		 another hierarchy. As we're about to use it as a
		 primary base, make sure the offsets match.  */
	      delta = size_diffop_loc (input_location,
				   fold_convert (ssizetype,
					    BINFO_OFFSET (base_binfo)),
				   fold_convert (ssizetype,
					    BINFO_OFFSET (this_primary)));

	      propagate_binfo_offsets (this_primary, delta);
	    }
	}
    }

  /* First look for a dynamic direct non-virtual base.  */
  for (i = 0; BINFO_BASE_ITERATE (type_binfo, i, base_binfo); i++)
    {
      tree basetype = BINFO_TYPE (base_binfo);

      if (TYPE_CONTAINS_VPTR_P (basetype) && !BINFO_VIRTUAL_P (base_binfo))
	{
	  primary = base_binfo;
	  goto found;
	}
    }

  /* A "nearly-empty" virtual base class can be the primary base
     class, if no non-virtual polymorphic base can be found.  Look for
     a nearly-empty virtual dynamic base that is not already a primary
     base of something in the hierarchy.  If there is no such base,
     just pick the first nearly-empty virtual base.  */

  for (base_binfo = TREE_CHAIN (type_binfo); base_binfo;
       base_binfo = TREE_CHAIN (base_binfo))
    if (BINFO_VIRTUAL_P (base_binfo)
	&& CLASSTYPE_NEARLY_EMPTY_P (BINFO_TYPE (base_binfo)))
      {
	if (!BINFO_PRIMARY_P (base_binfo))
	  {
	    /* Found one that is not primary.  */
	    primary = base_binfo;
	    goto found;
	  }
	else if (!primary)
	  /* Remember the first candidate.  */
	  primary = base_binfo;
      }

 found:
  /* If we've got a primary base, use it.  */
  if (primary)
    {
      tree basetype = BINFO_TYPE (primary);

      CLASSTYPE_PRIMARY_BINFO (t) = primary;
      if (BINFO_PRIMARY_P (primary))
	/* We are stealing a primary base.  */
	BINFO_LOST_PRIMARY_P (BINFO_INHERITANCE_CHAIN (primary)) = 1;
      BINFO_PRIMARY_P (primary) = 1;
      if (BINFO_VIRTUAL_P (primary))
	{
	  tree delta;

	  BINFO_INHERITANCE_CHAIN (primary) = type_binfo;
	  /* A virtual binfo might have been copied from within
	     another hierarchy. As we're about to use it as a primary
	     base, make sure the offsets match.  */
	  delta = size_diffop_loc (input_location, ssize_int (0),
			       fold_convert (ssizetype, BINFO_OFFSET (primary)));

	  propagate_binfo_offsets (primary, delta);
	}

      primary = TYPE_BINFO (basetype);

      TYPE_VFIELD (t) = TYPE_VFIELD (basetype);
      BINFO_VTABLE (type_binfo) = BINFO_VTABLE (primary);
      BINFO_VIRTUALS (type_binfo) = BINFO_VIRTUALS (primary);
    }
}

/* Update the variant types of T.  */

void
fixup_type_variants (tree t)
{
  tree variants;

  if (!t)
    return;

  for (variants = TYPE_NEXT_VARIANT (t);
       variants;
       variants = TYPE_NEXT_VARIANT (variants))
    {
      /* These fields are in the _TYPE part of the node, not in
	 the TYPE_LANG_SPECIFIC component, so they are not shared.  */
      TYPE_HAS_USER_CONSTRUCTOR (variants) = TYPE_HAS_USER_CONSTRUCTOR (t);
      TYPE_NEEDS_CONSTRUCTING (variants) = TYPE_NEEDS_CONSTRUCTING (t);
      TYPE_HAS_NONTRIVIAL_DESTRUCTOR (variants)
	= TYPE_HAS_NONTRIVIAL_DESTRUCTOR (t);

      TYPE_POLYMORPHIC_P (variants) = TYPE_POLYMORPHIC_P (t);
      CLASSTYPE_FINAL (variants) = CLASSTYPE_FINAL (t);

      TYPE_BINFO (variants) = TYPE_BINFO (t);

      /* Copy whatever these are holding today.  */
      TYPE_VFIELD (variants) = TYPE_VFIELD (t);
      TYPE_FIELDS (variants) = TYPE_FIELDS (t);

      TYPE_SIZE (variants) = TYPE_SIZE (t);
      TYPE_SIZE_UNIT (variants) = TYPE_SIZE_UNIT (t);
    }
}

/* KLASS is a class that we're applying may_alias to after the body is
   parsed.  Fixup any POINTER_TO and REFERENCE_TO types.  The
   canonical type(s) will be implicitly updated.  */

static void
fixup_may_alias (tree klass)
{
  tree t, v;

  for (t = TYPE_POINTER_TO (klass); t; t = TYPE_NEXT_PTR_TO (t))
    for (v = TYPE_MAIN_VARIANT (t); v; v = TYPE_NEXT_VARIANT (v))
      TYPE_REF_CAN_ALIAS_ALL (v) = true;
  for (t = TYPE_REFERENCE_TO (klass); t; t = TYPE_NEXT_REF_TO (t))
    for (v = TYPE_MAIN_VARIANT (t); v; v = TYPE_NEXT_VARIANT (v))
      TYPE_REF_CAN_ALIAS_ALL (v) = true;
}

/* Early variant fixups: we apply attributes at the beginning of the class
   definition, and we need to fix up any variants that have already been
   made via elaborated-type-specifier so that check_qualified_type works.  */

void
fixup_attribute_variants (tree t)
{
  tree variants;

  if (!t)
    return;

  tree attrs = TYPE_ATTRIBUTES (t);
  unsigned align = TYPE_ALIGN (t);
  bool user_align = TYPE_USER_ALIGN (t);
  bool may_alias = lookup_attribute ("may_alias", attrs);
  bool packed = TYPE_PACKED (t);

  if (may_alias)
    fixup_may_alias (t);

  for (variants = TYPE_NEXT_VARIANT (t);
       variants;
       variants = TYPE_NEXT_VARIANT (variants))
    {
      /* These are the two fields that check_qualified_type looks at and
	 are affected by attributes.  */
      TYPE_ATTRIBUTES (variants) = attrs;
      unsigned valign = align;
      if (TYPE_USER_ALIGN (variants))
	valign = MAX (valign, TYPE_ALIGN (variants));
      else
	TYPE_USER_ALIGN (variants) = user_align;
      SET_TYPE_ALIGN (variants, valign);
      TYPE_PACKED (variants) = packed;
      if (may_alias)
	fixup_may_alias (variants);
    }
}

/* Set memoizing fields and bits of T (and its variants) for later
   use.  */

static void
finish_struct_bits (tree t)
{
  /* Fix up variants (if any).  */
  fixup_type_variants (t);

  if (BINFO_N_BASE_BINFOS (TYPE_BINFO (t)) && TYPE_POLYMORPHIC_P (t))
    /* For a class w/o baseclasses, 'finish_struct' has set
       CLASSTYPE_PURE_VIRTUALS correctly (by definition).
       Similarly for a class whose base classes do not have vtables.
       When neither of these is true, we might have removed abstract
       virtuals (by providing a definition), added some (by declaring
       new ones), or redeclared ones from a base class.  We need to
       recalculate what's really an abstract virtual at this point (by
       looking in the vtables).  */
    get_pure_virtuals (t);

  /* If this type has a copy constructor or a destructor, force its
     mode to be BLKmode, and force its TREE_ADDRESSABLE bit to be
     nonzero.  This will cause it to be passed by invisible reference
     and prevent it from being returned in a register.  */
  if (type_has_nontrivial_copy_init (t)
      || TYPE_HAS_NONTRIVIAL_DESTRUCTOR (t))
    {
      tree variants;
      SET_DECL_MODE (TYPE_MAIN_DECL (t), BLKmode);
      for (variants = t; variants; variants = TYPE_NEXT_VARIANT (variants))
	{
	  SET_TYPE_MODE (variants, BLKmode);
	  TREE_ADDRESSABLE (variants) = 1;
	}
    }
}

/* Issue warnings about T having private constructors, but no friends,
   and so forth.

   HAS_NONPRIVATE_METHOD is nonzero if T has any non-private methods or
   static members.  HAS_NONPRIVATE_STATIC_FN is nonzero if T has any
   non-private static member functions.  */

static void
maybe_warn_about_overly_private_class (tree t)
{
  int has_member_fn = 0;
  int has_nonprivate_method = 0;
  bool nonprivate_ctor = false;

  if (!warn_ctor_dtor_privacy
      /* If the class has friends, those entities might create and
	 access instances, so we should not warn.  */
      || (CLASSTYPE_FRIEND_CLASSES (t)
	  || DECL_FRIENDLIST (TYPE_MAIN_DECL (t)))
      /* We will have warned when the template was declared; there's
	 no need to warn on every instantiation.  */
      || CLASSTYPE_TEMPLATE_INSTANTIATION (t))
    /* There's no reason to even consider warning about this
       class.  */
    return;

  /* We only issue one warning, if more than one applies, because
     otherwise, on code like:

     class A {
       // Oops - forgot `public:'
       A();
       A(const A&);
       ~A();
     };

     we warn several times about essentially the same problem.  */

  /* Check to see if all (non-constructor, non-destructor) member
     functions are private.  (Since there are no friends or
     non-private statics, we can't ever call any of the private member
     functions.)  */
  for (tree fn = TYPE_FIELDS (t); fn; fn = DECL_CHAIN (fn))
    if (TREE_CODE (fn) == USING_DECL
	&& DECL_NAME (fn) == ctor_identifier
	&& !TREE_PRIVATE (fn))
      nonprivate_ctor = true;
    else if (!DECL_DECLARES_FUNCTION_P (fn))
      /* Not a function.  */;
    else if (DECL_ARTIFICIAL (fn))
      /* We're not interested in compiler-generated methods; they don't
	 provide any way to call private members.  */;
    else if (!TREE_PRIVATE (fn))
      {
	if (DECL_STATIC_FUNCTION_P (fn))
	  /* A non-private static member function is just like a
	     friend; it can create and invoke private member
	     functions, and be accessed without a class
	     instance.  */
	  return;

	has_nonprivate_method = 1;
	/* Keep searching for a static member function.  */
      }
    else if (!DECL_CONSTRUCTOR_P (fn) && !DECL_DESTRUCTOR_P (fn))
      has_member_fn = 1;

  if (!has_nonprivate_method && has_member_fn)
    {
      /* There are no non-private methods, and there's at least one
	 private member function that isn't a constructor or
	 destructor.  (If all the private members are
	 constructors/destructors we want to use the code below that
	 issues error messages specifically referring to
	 constructors/destructors.)  */
      unsigned i;
      tree binfo = TYPE_BINFO (t);

      for (i = 0; i != BINFO_N_BASE_BINFOS (binfo); i++)
	if (BINFO_BASE_ACCESS (binfo, i) != access_private_node)
	  {
	    has_nonprivate_method = 1;
	    break;
	  }
      if (!has_nonprivate_method)
	{
	  warning (OPT_Wctor_dtor_privacy,
		   "all member functions in class %qT are private", t);
	  return;
	}
    }

  /* Even if some of the member functions are non-private, the class
     won't be useful for much if all the constructors or destructors
     are private: such an object can never be created or destroyed.  */
  if (tree dtor = CLASSTYPE_DESTRUCTOR (t))
    if (TREE_PRIVATE (dtor))
      {
	warning (OPT_Wctor_dtor_privacy,
		 "%q#T only defines a private destructor and has no friends",
		 t);
	return;
      }

  /* Warn about classes that have private constructors and no friends.  */
  if (TYPE_HAS_USER_CONSTRUCTOR (t)
      /* Implicitly generated constructors are always public.  */
      && !CLASSTYPE_LAZY_DEFAULT_CTOR (t))
    {
      tree copy_or_move = NULL_TREE;

      /* If a non-template class does not define a copy
	 constructor, one is defined for it, enabling it to avoid
	 this warning.  For a template class, this does not
	 happen, and so we would normally get a warning on:

	   template <class T> class C { private: C(); };

	 To avoid this asymmetry, we check TYPE_HAS_COPY_CTOR.  All
	 complete non-template or fully instantiated classes have this
	 flag set.  */
      if (!TYPE_HAS_COPY_CTOR (t))
	nonprivate_ctor = true;
      else
	for (ovl_iterator iter (CLASSTYPE_CONSTRUCTORS (t));
	     !nonprivate_ctor && iter; ++iter)
	  if (TREE_PRIVATE (*iter))
	    continue;
	  else if (copy_fn_p (*iter) || move_fn_p (*iter))
	    /* Ideally, we wouldn't count any constructor that takes
	       an argument of the class type as a parameter, because
	       such things cannot be used to construct an instance of
	       the class unless you already have one.  */
	    copy_or_move = *iter;
	  else
	    nonprivate_ctor = true;

      if (!nonprivate_ctor)
	{
	  bool w = warning (OPT_Wctor_dtor_privacy,
			    "%q#T only defines private constructors and has "
			    "no friends", t);
	  if (w && copy_or_move)
	    inform (DECL_SOURCE_LOCATION (copy_or_move),
		    "%q#D is public, but requires an existing %q#T object",
		    copy_or_move, t);
	  return;
	}
    }
}

/* Make BINFO's vtable have N entries, including RTTI entries,
   vbase and vcall offsets, etc.  Set its type and call the back end
   to lay it out.  */

static void
layout_vtable_decl (tree binfo, int n)
{
  tree atype;
  tree vtable;

  atype = build_array_of_n_type (vtable_entry_type, n);
  layout_type (atype);

  /* We may have to grow the vtable.  */
  vtable = get_vtbl_decl_for_binfo (binfo);
  if (!same_type_p (TREE_TYPE (vtable), atype))
    {
      TREE_TYPE (vtable) = atype;
      DECL_SIZE (vtable) = DECL_SIZE_UNIT (vtable) = NULL_TREE;
      layout_decl (vtable, 0);
    }
}

/* True iff FNDECL and BASE_FNDECL (both non-static member functions)
   have the same signature.  */

int
same_signature_p (const_tree fndecl, const_tree base_fndecl)
{
  /* One destructor overrides another if they are the same kind of
     destructor.  */
  if (DECL_DESTRUCTOR_P (base_fndecl) && DECL_DESTRUCTOR_P (fndecl)
      && special_function_p (base_fndecl) == special_function_p (fndecl))
    return 1;
  /* But a non-destructor never overrides a destructor, nor vice
     versa, nor do different kinds of destructors override
     one-another.  For example, a complete object destructor does not
     override a deleting destructor.  */
  if (DECL_DESTRUCTOR_P (base_fndecl) || DECL_DESTRUCTOR_P (fndecl))
    return 0;

  if (DECL_NAME (fndecl) == DECL_NAME (base_fndecl)
      || (DECL_CONV_FN_P (fndecl)
	  && DECL_CONV_FN_P (base_fndecl)
	  && same_type_p (DECL_CONV_FN_TYPE (fndecl),
			  DECL_CONV_FN_TYPE (base_fndecl))))
    {
      tree fntype = TREE_TYPE (fndecl);
      tree base_fntype = TREE_TYPE (base_fndecl);
      if (type_memfn_quals (fntype) == type_memfn_quals (base_fntype)
	  && type_memfn_rqual (fntype) == type_memfn_rqual (base_fntype)
	  && compparms (FUNCTION_FIRST_USER_PARMTYPE (fndecl),
			FUNCTION_FIRST_USER_PARMTYPE (base_fndecl)))
	return 1;
    }
  return 0;
}

/* Returns TRUE if DERIVED is a binfo containing the binfo BASE as a
   subobject.  */

static bool
base_derived_from (tree derived, tree base)
{
  tree probe;

  for (probe = base; probe; probe = BINFO_INHERITANCE_CHAIN (probe))
    {
      if (probe == derived)
	return true;
      else if (BINFO_VIRTUAL_P (probe))
	/* If we meet a virtual base, we can't follow the inheritance
	   any more.  See if the complete type of DERIVED contains
	   such a virtual base.  */
	return (binfo_for_vbase (BINFO_TYPE (probe), BINFO_TYPE (derived))
		!= NULL_TREE);
    }
  return false;
}

struct find_final_overrider_data {
  /* The function for which we are trying to find a final overrider.  */
  tree fn;
  /* The base class in which the function was declared.  */
  tree declaring_base;
  /* The candidate overriders.  */
  tree candidates;
  /* Path to most derived.  */
  vec<tree> path;
};

/* Add the overrider along the current path to FFOD->CANDIDATES.
   Returns true if an overrider was found; false otherwise.  */

static bool
dfs_find_final_overrider_1 (tree binfo,
			    find_final_overrider_data *ffod,
			    unsigned depth)
{
  tree method;

  /* If BINFO is not the most derived type, try a more derived class.
     A definition there will overrider a definition here.  */
  if (depth)
    {
      depth--;
      if (dfs_find_final_overrider_1
	  (ffod->path[depth], ffod, depth))
	return true;
    }

  method = look_for_overrides_here (BINFO_TYPE (binfo), ffod->fn);
  if (method)
    {
      tree *candidate = &ffod->candidates;

      /* Remove any candidates overridden by this new function.  */
      while (*candidate)
	{
	  /* If *CANDIDATE overrides METHOD, then METHOD
	     cannot override anything else on the list.  */
	  if (base_derived_from (TREE_VALUE (*candidate), binfo))
	    return true;
	  /* If METHOD overrides *CANDIDATE, remove *CANDIDATE.  */
	  if (base_derived_from (binfo, TREE_VALUE (*candidate)))
	    *candidate = TREE_CHAIN (*candidate);
	  else
	    candidate = &TREE_CHAIN (*candidate);
	}

      /* Add the new function.  */
      ffod->candidates = tree_cons (method, binfo, ffod->candidates);
      return true;
    }

  return false;
}

/* Called from find_final_overrider via dfs_walk.  */

static tree
dfs_find_final_overrider_pre (tree binfo, void *data)
{
  find_final_overrider_data *ffod = (find_final_overrider_data *) data;

  if (binfo == ffod->declaring_base)
    dfs_find_final_overrider_1 (binfo, ffod, ffod->path.length ());
  ffod->path.safe_push (binfo);

  return NULL_TREE;
}

static tree
dfs_find_final_overrider_post (tree /*binfo*/, void *data)
{
  find_final_overrider_data *ffod = (find_final_overrider_data *) data;
  ffod->path.pop ();

  return NULL_TREE;
}

/* Returns a TREE_LIST whose TREE_PURPOSE is the final overrider for
   FN and whose TREE_VALUE is the binfo for the base where the
   overriding occurs.  BINFO (in the hierarchy dominated by the binfo
   DERIVED) is the base object in which FN is declared.  */

static tree
find_final_overrider (tree derived, tree binfo, tree fn)
{
  find_final_overrider_data ffod;

  /* Getting this right is a little tricky.  This is valid:

       struct S { virtual void f (); };
       struct T { virtual void f (); };
       struct U : public S, public T { };

     even though calling `f' in `U' is ambiguous.  But,

       struct R { virtual void f(); };
       struct S : virtual public R { virtual void f (); };
       struct T : virtual public R { virtual void f (); };
       struct U : public S, public T { };

     is not -- there's no way to decide whether to put `S::f' or
     `T::f' in the vtable for `R'.

     The solution is to look at all paths to BINFO.  If we find
     different overriders along any two, then there is a problem.  */
  if (DECL_THUNK_P (fn))
    fn = THUNK_TARGET (fn);

  /* Determine the depth of the hierarchy.  */
  ffod.fn = fn;
  ffod.declaring_base = binfo;
  ffod.candidates = NULL_TREE;
  ffod.path.create (30);

  dfs_walk_all (derived, dfs_find_final_overrider_pre,
		dfs_find_final_overrider_post, &ffod);

  ffod.path.release ();

  /* If there was no winner, issue an error message.  */
  if (!ffod.candidates || TREE_CHAIN (ffod.candidates))
    return error_mark_node;

  return ffod.candidates;
}

/* Return the index of the vcall offset for FN when TYPE is used as a
   virtual base.  */

static tree
get_vcall_index (tree fn, tree type)
{
  vec<tree_pair_s, va_gc> *indices = CLASSTYPE_VCALL_INDICES (type);
  tree_pair_p p;
  unsigned ix;

  FOR_EACH_VEC_SAFE_ELT (indices, ix, p)
    if ((DECL_DESTRUCTOR_P (fn) && DECL_DESTRUCTOR_P (p->purpose))
	|| same_signature_p (fn, p->purpose))
      return p->value;

  /* There should always be an appropriate index.  */
  gcc_unreachable ();
}

/* Given a DECL_VINDEX of a virtual function found in BINFO, return the final
   overrider at that index in the vtable.  This should only be used when we
   know that BINFO is correct for the dynamic type of the object.  */

tree
lookup_vfn_in_binfo (tree idx, tree binfo)
{
  int ix = tree_to_shwi (idx);
  if (TARGET_VTABLE_USES_DESCRIPTORS)
    ix /= MAX (TARGET_VTABLE_USES_DESCRIPTORS, 1);
  while (BINFO_PRIMARY_P (binfo))
    /* BINFO_VIRTUALS in a primary base isn't accurate, find the derived
       class that actually owns the vtable.  */
    binfo = BINFO_INHERITANCE_CHAIN (binfo);
  tree virtuals = BINFO_VIRTUALS (binfo);
  return TREE_VALUE (chain_index (ix, virtuals));
}

/* Update an entry in the vtable for BINFO, which is in the hierarchy
   dominated by T.  FN is the old function; VIRTUALS points to the
   corresponding position in the new BINFO_VIRTUALS list.  IX is the index
   of that entry in the list.  */

static void
update_vtable_entry_for_fn (tree t, tree binfo, tree fn, tree* virtuals,
			    unsigned ix)
{
  tree b;
  tree overrider;
  tree delta;
  tree virtual_base;
  tree first_defn;
  tree overrider_fn, overrider_target;
  tree target_fn = DECL_THUNK_P (fn) ? THUNK_TARGET (fn) : fn;
  tree over_return, base_return;
  bool lost = false;

  /* Find the nearest primary base (possibly binfo itself) which defines
     this function; this is the class the caller will convert to when
     calling FN through BINFO.  */
  for (b = binfo; ; b = get_primary_binfo (b))
    {
      gcc_assert (b);
      if (look_for_overrides_here (BINFO_TYPE (b), target_fn))
	break;

      /* The nearest definition is from a lost primary.  */
      if (BINFO_LOST_PRIMARY_P (b))
	lost = true;
    }
  first_defn = b;

  /* Find the final overrider.  */
  overrider = find_final_overrider (TYPE_BINFO (t), b, target_fn);
  if (overrider == error_mark_node)
    {
      error ("no unique final overrider for %qD in %qT", target_fn, t);
      return;
    }
  overrider_target = overrider_fn = TREE_PURPOSE (overrider);

  /* Check for adjusting covariant return types.  */
  over_return = TREE_TYPE (TREE_TYPE (overrider_target));
  base_return = TREE_TYPE (TREE_TYPE (target_fn));

  if (INDIRECT_TYPE_P (over_return)
      && TREE_CODE (over_return) == TREE_CODE (base_return)
      && CLASS_TYPE_P (TREE_TYPE (over_return))
      && CLASS_TYPE_P (TREE_TYPE (base_return))
      /* If the overrider is invalid, don't even try.  */
      && !DECL_INVALID_OVERRIDER_P (overrider_target))
    {
      /* If FN is a covariant thunk, we must figure out the adjustment
	 to the final base FN was converting to. As OVERRIDER_TARGET might
	 also be converting to the return type of FN, we have to
	 combine the two conversions here.  */
      tree fixed_offset, virtual_offset;

      over_return = TREE_TYPE (over_return);
      base_return = TREE_TYPE (base_return);

      if (DECL_THUNK_P (fn))
	{
	  gcc_assert (DECL_RESULT_THUNK_P (fn));
	  fixed_offset = ssize_int (THUNK_FIXED_OFFSET (fn));
	  virtual_offset = THUNK_VIRTUAL_OFFSET (fn);
	}
      else
	fixed_offset = virtual_offset = NULL_TREE;

      if (virtual_offset)
	/* Find the equivalent binfo within the return type of the
	   overriding function. We will want the vbase offset from
	   there.  */
	virtual_offset = binfo_for_vbase (BINFO_TYPE (virtual_offset),
					  over_return);
      else if (!same_type_ignoring_top_level_qualifiers_p
	       (over_return, base_return))
	{
	  /* There was no existing virtual thunk (which takes
	     precedence).  So find the binfo of the base function's
	     return type within the overriding function's return type.
	     Fortunately we know the covariancy is valid (it
	     has already been checked), so we can just iterate along
	     the binfos, which have been chained in inheritance graph
	     order.  Of course it is lame that we have to repeat the
	     search here anyway -- we should really be caching pieces
	     of the vtable and avoiding this repeated work.  */
	  tree thunk_binfo = NULL_TREE;
	  tree base_binfo = TYPE_BINFO (base_return);

	  /* Find the base binfo within the overriding function's
	     return type.  We will always find a thunk_binfo, except
	     when the covariancy is invalid (which we will have
	     already diagnosed).  */
	  if (base_binfo)
	    for (thunk_binfo = TYPE_BINFO (over_return); thunk_binfo;
		 thunk_binfo = TREE_CHAIN (thunk_binfo))
	      if (SAME_BINFO_TYPE_P (BINFO_TYPE (thunk_binfo),
				     BINFO_TYPE (base_binfo)))
		break;
	  gcc_assert (thunk_binfo || errorcount);

	  /* See if virtual inheritance is involved.  */
	  for (virtual_offset = thunk_binfo;
	       virtual_offset;
	       virtual_offset = BINFO_INHERITANCE_CHAIN (virtual_offset))
	    if (BINFO_VIRTUAL_P (virtual_offset))
	      break;

	  if (virtual_offset
	      || (thunk_binfo && !BINFO_OFFSET_ZEROP (thunk_binfo)))
	    {
	      tree offset = fold_convert (ssizetype, BINFO_OFFSET (thunk_binfo));

	      if (virtual_offset)
		{
		  /* We convert via virtual base.  Adjust the fixed
		     offset to be from there.  */
		  offset = 
		    size_diffop (offset,
				 fold_convert (ssizetype,
					  BINFO_OFFSET (virtual_offset)));
		}
	      if (fixed_offset)
		/* There was an existing fixed offset, this must be
		   from the base just converted to, and the base the
		   FN was thunking to.  */
		fixed_offset = size_binop (PLUS_EXPR, fixed_offset, offset);
	      else
		fixed_offset = offset;
	    }
	}

      if (fixed_offset || virtual_offset)
	/* Replace the overriding function with a covariant thunk.  We
	   will emit the overriding function in its own slot as
	   well.  */
	overrider_fn = make_thunk (overrider_target, /*this_adjusting=*/0,
				   fixed_offset, virtual_offset);
    }
  else
    gcc_assert (DECL_INVALID_OVERRIDER_P (overrider_target) ||
		!DECL_THUNK_P (fn));

  /* If we need a covariant thunk, then we may need to adjust first_defn.
     The ABI specifies that the thunks emitted with a function are
     determined by which bases the function overrides, so we need to be
     sure that we're using a thunk for some overridden base; even if we
     know that the necessary this adjustment is zero, there may not be an
     appropriate zero-this-adjustment thunk for us to use since thunks for
     overriding virtual bases always use the vcall offset.

     Furthermore, just choosing any base that overrides this function isn't
     quite right, as this slot won't be used for calls through a type that
     puts a covariant thunk here.  Calling the function through such a type
     will use a different slot, and that slot is the one that determines
     the thunk emitted for that base.

     So, keep looking until we find the base that we're really overriding
     in this slot: the nearest primary base that doesn't use a covariant
     thunk in this slot.  */
  if (overrider_target != overrider_fn)
    {
      if (BINFO_TYPE (b) == DECL_CONTEXT (overrider_target))
	/* We already know that the overrider needs a covariant thunk.  */
	b = get_primary_binfo (b);
      for (; ; b = get_primary_binfo (b))
	{
	  tree main_binfo = TYPE_BINFO (BINFO_TYPE (b));
	  tree bv = chain_index (ix, BINFO_VIRTUALS (main_binfo));
	  if (!DECL_THUNK_P (TREE_VALUE (bv)))
	    break;
	  if (BINFO_LOST_PRIMARY_P (b))
	    lost = true;
	}
      first_defn = b;
    }

  /* Assume that we will produce a thunk that convert all the way to
     the final overrider, and not to an intermediate virtual base.  */
  virtual_base = NULL_TREE;

  /* See if we can convert to an intermediate virtual base first, and then
     use the vcall offset located there to finish the conversion.  */
  for (; b; b = BINFO_INHERITANCE_CHAIN (b))
    {
      /* If we find the final overrider, then we can stop
	 walking.  */
      if (SAME_BINFO_TYPE_P (BINFO_TYPE (b),
			     BINFO_TYPE (TREE_VALUE (overrider))))
	break;

      /* If we find a virtual base, and we haven't yet found the
	 overrider, then there is a virtual base between the
	 declaring base (first_defn) and the final overrider.  */
      if (BINFO_VIRTUAL_P (b))
	{
	  virtual_base = b;
	  break;
	}
    }

  /* Compute the constant adjustment to the `this' pointer.  The
     `this' pointer, when this function is called, will point at BINFO
     (or one of its primary bases, which are at the same offset).  */
  if (virtual_base)
    /* The `this' pointer needs to be adjusted from the declaration to
       the nearest virtual base.  */
    delta = size_diffop_loc (input_location,
			 fold_convert (ssizetype, BINFO_OFFSET (virtual_base)),
			 fold_convert (ssizetype, BINFO_OFFSET (first_defn)));
  else if (lost)
    /* If the nearest definition is in a lost primary, we don't need an
       entry in our vtable.  Except possibly in a constructor vtable,
       if we happen to get our primary back.  In that case, the offset
       will be zero, as it will be a primary base.  */
    delta = size_zero_node;
  else
    /* The `this' pointer needs to be adjusted from pointing to
       BINFO to pointing at the base where the final overrider
       appears.  */
    delta = size_diffop_loc (input_location,
			 fold_convert (ssizetype,
				  BINFO_OFFSET (TREE_VALUE (overrider))),
			 fold_convert (ssizetype, BINFO_OFFSET (binfo)));

  modify_vtable_entry (t, binfo, overrider_fn, delta, virtuals);

  if (virtual_base)
    BV_VCALL_INDEX (*virtuals)
      = get_vcall_index (overrider_target, BINFO_TYPE (virtual_base));
  else
    BV_VCALL_INDEX (*virtuals) = NULL_TREE;

  BV_LOST_PRIMARY (*virtuals) = lost;
}

/* Called from modify_all_vtables via dfs_walk.  */

static tree
dfs_modify_vtables (tree binfo, void* data)
{
  tree t = (tree) data;
  tree virtuals;
  tree old_virtuals;
  unsigned ix;

  if (!TYPE_CONTAINS_VPTR_P (BINFO_TYPE (binfo)))
    /* A base without a vtable needs no modification, and its bases
       are uninteresting.  */
    return dfs_skip_bases;

  if (SAME_BINFO_TYPE_P (BINFO_TYPE (binfo), t)
      && !CLASSTYPE_HAS_PRIMARY_BASE_P (t))
    /* Don't do the primary vtable, if it's new.  */
    return NULL_TREE;

  if (BINFO_PRIMARY_P (binfo) && !BINFO_VIRTUAL_P (binfo))
    /* There's no need to modify the vtable for a non-virtual primary
       base; we're not going to use that vtable anyhow.  We do still
       need to do this for virtual primary bases, as they could become
       non-primary in a construction vtable.  */
    return NULL_TREE;

  make_new_vtable (t, binfo);

  /* Now, go through each of the virtual functions in the virtual
     function table for BINFO.  Find the final overrider, and update
     the BINFO_VIRTUALS list appropriately.  */
  for (ix = 0, virtuals = BINFO_VIRTUALS (binfo),
	 old_virtuals = BINFO_VIRTUALS (TYPE_BINFO (BINFO_TYPE (binfo)));
       virtuals;
       ix++, virtuals = TREE_CHAIN (virtuals),
	 old_virtuals = TREE_CHAIN (old_virtuals))
    update_vtable_entry_for_fn (t,
				binfo,
				BV_FN (old_virtuals),
				&virtuals, ix);

  return NULL_TREE;
}

/* Update all of the primary and secondary vtables for T.  Create new
   vtables as required, and initialize their RTTI information.  Each
   of the functions in VIRTUALS is declared in T and may override a
   virtual function from a base class; find and modify the appropriate
   entries to point to the overriding functions.  Returns a list, in
   declaration order, of the virtual functions that are declared in T,
   but do not appear in the primary base class vtable, and which
   should therefore be appended to the end of the vtable for T.  */

static tree
modify_all_vtables (tree t, tree virtuals)
{
  tree binfo = TYPE_BINFO (t);
  tree *fnsp;

  /* Mangle the vtable name before entering dfs_walk (c++/51884).  */
  if (TYPE_CONTAINS_VPTR_P (t))
    get_vtable_decl (t, false);

  /* Update all of the vtables.  */
  dfs_walk_once (binfo, dfs_modify_vtables, NULL, t);

  /* Add virtual functions not already in our primary vtable. These
     will be both those introduced by this class, and those overridden
     from secondary bases.  It does not include virtuals merely
     inherited from secondary bases.  */
  for (fnsp = &virtuals; *fnsp; )
    {
      tree fn = TREE_VALUE (*fnsp);

      if (!value_member (fn, BINFO_VIRTUALS (binfo))
	  || DECL_VINDEX (fn) == error_mark_node)
	{
	  /* We don't need to adjust the `this' pointer when
	     calling this function.  */
	  BV_DELTA (*fnsp) = integer_zero_node;
	  BV_VCALL_INDEX (*fnsp) = NULL_TREE;

	  /* This is a function not already in our vtable.  Keep it.  */
	  fnsp = &TREE_CHAIN (*fnsp);
	}
      else
	/* We've already got an entry for this function.  Skip it.  */
	*fnsp = TREE_CHAIN (*fnsp);
    }

  return virtuals;
}

/* Get the base virtual function declarations in T that have the
   indicated NAME.  */

static void
get_basefndecls (tree name, tree t, vec<tree> *base_fndecls)
{
  bool found_decls = false;

  /* Find virtual functions in T with the indicated NAME.  */
  for (ovl_iterator iter (get_class_binding (t, name)); iter; ++iter)
    {
      tree method = *iter;

      if (TREE_CODE (method) == FUNCTION_DECL && DECL_VINDEX (method))
	{
	  base_fndecls->safe_push (method);
	  found_decls = true;
	}
    }

  if (found_decls)
    return;

  int n_baseclasses = BINFO_N_BASE_BINFOS (TYPE_BINFO (t));
  for (int i = 0; i < n_baseclasses; i++)
    {
      tree basetype = BINFO_TYPE (BINFO_BASE_BINFO (TYPE_BINFO (t), i));
      get_basefndecls (name, basetype, base_fndecls);
    }
}

/* If this method overrides a virtual method from a base, then mark
   this member function as being virtual as well.  Do 'final' and
   'override' checks too.  */

void
check_for_override (tree decl, tree ctype)
{
  if (TREE_CODE (decl) == TEMPLATE_DECL)
    /* In [temp.mem] we have:

	 A specialization of a member function template does not
	 override a virtual function from a base class.  */
    return;

  /* IDENTIFIER_VIRTUAL_P indicates whether the name has ever been
     used for a vfunc.  That avoids the expensive look_for_overrides
     call that when we know there's nothing to find.  As conversion
     operators for the same type can have distinct identifiers, we
     cannot optimize those in that way.  */
  if ((IDENTIFIER_VIRTUAL_P (DECL_NAME (decl))
       || DECL_CONV_FN_P (decl))
      && look_for_overrides (ctype, decl)
      /* Check staticness after we've checked if we 'override'.  */
      && !DECL_STATIC_FUNCTION_P (decl))
    {
      /* Set DECL_VINDEX to a value that is neither an INTEGER_CST nor
	 the error_mark_node so that we know it is an overriding
	 function.  */
      DECL_VINDEX (decl) = decl;

      if (warn_override
	  && !DECL_OVERRIDE_P (decl)
	  && !DECL_FINAL_P (decl)
	  && !DECL_DESTRUCTOR_P (decl))
	warning_at (DECL_SOURCE_LOCATION (decl), OPT_Wsuggest_override,
		    "%qD can be marked override", decl);
    }
  else if (DECL_OVERRIDE_P (decl))
    error ("%q+#D marked %<override%>, but does not override", decl);

  if (DECL_VIRTUAL_P (decl))
    {
      /* Remember this identifier is virtual name.  */
      IDENTIFIER_VIRTUAL_P (DECL_NAME (decl)) = true;

      if (!DECL_VINDEX (decl))
	/* It's a new vfunc.  */
	DECL_VINDEX (decl) = error_mark_node;

      if (DECL_DESTRUCTOR_P (decl))
	TYPE_HAS_NONTRIVIAL_DESTRUCTOR (ctype) = true;
    }
  else if (DECL_FINAL_P (decl))
    error ("%q+#D marked %<final%>, but is not virtual", decl);
}

/* Warn about hidden virtual functions that are not overridden in t.
   We know that constructors and destructors don't apply.  */

static void
warn_hidden (tree t)
{
  if (vec<tree, va_gc> *member_vec = CLASSTYPE_MEMBER_VEC (t))
    for (unsigned ix = member_vec->length (); ix--;)
      {
	tree fns = (*member_vec)[ix];

	if (!OVL_P (fns))
	  continue;

	tree name = OVL_NAME (fns);
	auto_vec<tree, 20> base_fndecls;
	tree base_binfo;
	tree binfo;
	unsigned j;

	/* Iterate through all of the base classes looking for possibly
	   hidden functions.  */
	for (binfo = TYPE_BINFO (t), j = 0;
	     BINFO_BASE_ITERATE (binfo, j, base_binfo); j++)
	  {
	    tree basetype = BINFO_TYPE (base_binfo);
	    get_basefndecls (name, basetype, &base_fndecls);
	  }

	/* If there are no functions to hide, continue.  */
	if (base_fndecls.is_empty ())
	  continue;

	/* Remove any overridden functions.  */
	for (ovl_iterator iter (fns); iter; ++iter)
	  {
	    tree fndecl = *iter;
	    if (TREE_CODE (fndecl) == FUNCTION_DECL
		&& DECL_VINDEX (fndecl))
	      {
		/* If the method from the base class has the same
		   signature as the method from the derived class, it
		   has been overridden.  */
		for (size_t k = 0; k < base_fndecls.length (); k++)
		  if (base_fndecls[k]
		      && same_signature_p (fndecl, base_fndecls[k]))
		    base_fndecls[k] = NULL_TREE;
	      }
	  }

	/* Now give a warning for all base functions without overriders,
	   as they are hidden.  */
	tree base_fndecl;
	FOR_EACH_VEC_ELT (base_fndecls, j, base_fndecl)
	  if (base_fndecl)
	    {
	      auto_diagnostic_group d;
	      /* Here we know it is a hider, and no overrider exists.  */
	      if (warning_at (location_of (base_fndecl),
			      OPT_Woverloaded_virtual,
			      "%qD was hidden", base_fndecl))
		inform (location_of (fns), "  by %qD", fns);
	    }
      }
}

/* Recursive helper for finish_struct_anon.  */

static void
finish_struct_anon_r (tree field, bool complain)
{
  for (tree elt = TYPE_FIELDS (TREE_TYPE (field)); elt; elt = DECL_CHAIN (elt))
    {
      /* We're generally only interested in entities the user
	 declared, but we also find nested classes by noticing
	 the TYPE_DECL that we create implicitly.  You're
	 allowed to put one anonymous union inside another,
	 though, so we explicitly tolerate that.  We use
	 TYPE_UNNAMED_P rather than ANON_AGGR_TYPE_P so that
	 we also allow unnamed types used for defining fields.  */
      if (DECL_ARTIFICIAL (elt)
	  && (!DECL_IMPLICIT_TYPEDEF_P (elt)
	      || TYPE_UNNAMED_P (TREE_TYPE (elt))))
	continue;

      if (complain
	  && (TREE_CODE (elt) != FIELD_DECL
	      || (TREE_PRIVATE (elt) || TREE_PROTECTED (elt))))
	{
	  /* We already complained about static data members in
	     finish_static_data_member_decl.  */
	  if (!VAR_P (elt))
	    {
	      auto_diagnostic_group d;
	      if (permerror (DECL_SOURCE_LOCATION (elt),
			     TREE_CODE (TREE_TYPE (field)) == UNION_TYPE
			     ? "%q#D invalid; an anonymous union may "
			     "only have public non-static data members"
			     : "%q#D invalid; an anonymous struct may "
			     "only have public non-static data members", elt))
		{
		  static bool hint;
		  if (flag_permissive && !hint)
		    {
		      hint = true;
		      inform (DECL_SOURCE_LOCATION (elt),
			      "this flexibility is deprecated and will be "
			      "removed");
		    }
		}
	    }
	}

      TREE_PRIVATE (elt) = TREE_PRIVATE (field);
      TREE_PROTECTED (elt) = TREE_PROTECTED (field);

      /* Recurse into the anonymous aggregates to correctly handle
	 access control (c++/24926):

	 class A {
	   union {
	     union {
	       int i;
	     };
	   };
	 };

	 int j=A().i;  */
      if (DECL_NAME (elt) == NULL_TREE
	  && ANON_AGGR_TYPE_P (TREE_TYPE (elt)))
	finish_struct_anon_r (elt, /*complain=*/false);
    }
}

/* Check for things that are invalid.  There are probably plenty of other
   things we should check for also.  */

static void
finish_struct_anon (tree t)
{
  for (tree field = TYPE_FIELDS (t); field; field = DECL_CHAIN (field))
    {
      if (TREE_STATIC (field))
	continue;
      if (TREE_CODE (field) != FIELD_DECL)
	continue;

      if (DECL_NAME (field) == NULL_TREE
	  && ANON_AGGR_TYPE_P (TREE_TYPE (field)))
	finish_struct_anon_r (field, /*complain=*/true);
    }
}

/* Add T to CLASSTYPE_DECL_LIST of current_class_type which
   will be used later during class template instantiation.
   When FRIEND_P is zero, T can be a static member data (VAR_DECL),
   a non-static member data (FIELD_DECL), a member function
   (FUNCTION_DECL), a nested type (RECORD_TYPE, ENUM_TYPE),
   a typedef (TYPE_DECL) or a member class template (TEMPLATE_DECL)
   When FRIEND_P is nonzero, T is either a friend class
   (RECORD_TYPE, TEMPLATE_DECL) or a friend function
   (FUNCTION_DECL, TEMPLATE_DECL).  */

void
maybe_add_class_template_decl_list (tree type, tree t, int friend_p)
{
  if (CLASSTYPE_TEMPLATE_INFO (type)
      && TREE_CODE (t) != CONST_DECL)
    {
      tree purpose = friend_p ? NULL_TREE : type;

      CLASSTYPE_DECL_LIST (type)
	= tree_cons (purpose, t, CLASSTYPE_DECL_LIST (type));
    }
}

/* This function is called from declare_virt_assop_and_dtor via
   dfs_walk_all.

   DATA is a type that direcly or indirectly inherits the base
   represented by BINFO.  If BINFO contains a virtual assignment [copy
   assignment or move assigment] operator or a virtual constructor,
   declare that function in DATA if it hasn't been already declared.  */

static tree
dfs_declare_virt_assop_and_dtor (tree binfo, void *data)
{
  tree bv, fn, t = (tree)data;
  tree opname = assign_op_identifier;

  gcc_assert (t && CLASS_TYPE_P (t));
  gcc_assert (binfo && TREE_CODE (binfo) == TREE_BINFO);

  if (!TYPE_CONTAINS_VPTR_P (BINFO_TYPE (binfo)))
    /* A base without a vtable needs no modification, and its bases
       are uninteresting.  */
    return dfs_skip_bases;

  if (BINFO_PRIMARY_P (binfo))
    /* If this is a primary base, then we have already looked at the
       virtual functions of its vtable.  */
    return NULL_TREE;

  for (bv = BINFO_VIRTUALS (binfo); bv; bv = TREE_CHAIN (bv))
    {
      fn = BV_FN (bv);

      if (DECL_NAME (fn) == opname)
	{
	  if (CLASSTYPE_LAZY_COPY_ASSIGN (t))
	    lazily_declare_fn (sfk_copy_assignment, t);
	  if (CLASSTYPE_LAZY_MOVE_ASSIGN (t))
	    lazily_declare_fn (sfk_move_assignment, t);
	}
      else if (DECL_DESTRUCTOR_P (fn)
	       && CLASSTYPE_LAZY_DESTRUCTOR (t))
	lazily_declare_fn (sfk_destructor, t);
    }

  return NULL_TREE;
}

/* If the class type T has a direct or indirect base that contains a
   virtual assignment operator or a virtual destructor, declare that
   function in T if it hasn't been already declared.  */

static void
declare_virt_assop_and_dtor (tree t)
{
  if (!(TYPE_POLYMORPHIC_P (t)
	&& (CLASSTYPE_LAZY_COPY_ASSIGN (t)
	    || CLASSTYPE_LAZY_MOVE_ASSIGN (t)
	    || CLASSTYPE_LAZY_DESTRUCTOR (t))))
    return;

  dfs_walk_all (TYPE_BINFO (t),
		dfs_declare_virt_assop_and_dtor,
		NULL, t);
}

/* Declare the inheriting constructor for class T inherited from base
   constructor CTOR with the parameter array PARMS of size NPARMS.  */

static void
one_inheriting_sig (tree t, tree ctor, tree *parms, int nparms)
{
  gcc_assert (TYPE_MAIN_VARIANT (t) == t);

  /* We don't declare an inheriting ctor that would be a default,
     copy or move ctor for derived or base.  */
  if (nparms == 0)
    return;
  if (nparms == 1
      && TYPE_REF_P (parms[0]))
    {
      tree parm = TYPE_MAIN_VARIANT (TREE_TYPE (parms[0]));
      if (parm == t || parm == DECL_CONTEXT (ctor))
	return;
    }

  tree parmlist = void_list_node;
  for (int i = nparms - 1; i >= 0; i--)
    parmlist = tree_cons (NULL_TREE, parms[i], parmlist);
  tree fn = implicitly_declare_fn (sfk_inheriting_constructor,
				   t, false, ctor, parmlist);

  if (add_method (t, fn, false))
    {
      DECL_CHAIN (fn) = TYPE_FIELDS (t);
      TYPE_FIELDS (t) = fn;
    }
}

/* Declare all the inheriting constructors for class T inherited from base
   constructor CTOR.  */

static void
one_inherited_ctor (tree ctor, tree t, tree using_decl)
{
  tree parms = FUNCTION_FIRST_USER_PARMTYPE (ctor);

  if (flag_new_inheriting_ctors)
    {
      ctor = implicitly_declare_fn (sfk_inheriting_constructor,
				    t, /*const*/false, ctor, parms);
      add_method (t, ctor, using_decl != NULL_TREE);
      return;
    }

  tree *new_parms = XALLOCAVEC (tree, list_length (parms));
  int i = 0;
  for (; parms && parms != void_list_node; parms = TREE_CHAIN (parms))
    {
      if (TREE_PURPOSE (parms))
	one_inheriting_sig (t, ctor, new_parms, i);
      new_parms[i++] = TREE_VALUE (parms);
    }
  one_inheriting_sig (t, ctor, new_parms, i);
  if (parms == NULL_TREE)
    {
      auto_diagnostic_group d;
      if (warning (OPT_Winherited_variadic_ctor,
		   "the ellipsis in %qD is not inherited", ctor))
	inform (DECL_SOURCE_LOCATION (ctor), "%qD declared here", ctor);
    }
}

/* Create default constructors, assignment operators, and so forth for
   the type indicated by T, if they are needed.  CANT_HAVE_CONST_CTOR,
   and CANT_HAVE_CONST_ASSIGNMENT are nonzero if, for whatever reason,
   the class cannot have a default constructor, copy constructor
   taking a const reference argument, or an assignment operator taking
   a const reference, respectively.  */

static void
add_implicitly_declared_members (tree t, tree* access_decls,
				 int cant_have_const_cctor,
				 int cant_have_const_assignment)
{
  /* Destructor.  */
  if (!CLASSTYPE_DESTRUCTOR (t))
    /* In general, we create destructors lazily.  */
    CLASSTYPE_LAZY_DESTRUCTOR (t) = 1;

  bool move_ok = false;
  if (cxx_dialect >= cxx11 && CLASSTYPE_LAZY_DESTRUCTOR (t)
      && !TYPE_HAS_COPY_CTOR (t) && !TYPE_HAS_COPY_ASSIGN (t)
      && !classtype_has_move_assign_or_move_ctor_p (t, false))
    move_ok = true;

  /* [class.ctor]

     If there is no user-declared constructor for a class, a default
     constructor is implicitly declared.  */
  if (! TYPE_HAS_USER_CONSTRUCTOR (t))
    {
      TYPE_HAS_DEFAULT_CONSTRUCTOR (t) = 1;
      CLASSTYPE_LAZY_DEFAULT_CTOR (t) = 1;
      if (cxx_dialect >= cxx11)
	TYPE_HAS_CONSTEXPR_CTOR (t)
	  /* Don't force the declaration to get a hard answer; if the
	     definition would have made the class non-literal, it will still be
	     non-literal because of the base or member in question, and that
	     gives a better diagnostic.  */
	  = type_maybe_constexpr_default_constructor (t);
    }

  /* [class.ctor]

     If a class definition does not explicitly declare a copy
     constructor, one is declared implicitly.  */
  if (! TYPE_HAS_COPY_CTOR (t))
    {
      TYPE_HAS_COPY_CTOR (t) = 1;
      TYPE_HAS_CONST_COPY_CTOR (t) = !cant_have_const_cctor;
      CLASSTYPE_LAZY_COPY_CTOR (t) = 1;
      if (move_ok)
	CLASSTYPE_LAZY_MOVE_CTOR (t) = 1;
    }

  /* If there is no assignment operator, one will be created if and
     when it is needed.  For now, just record whether or not the type
     of the parameter to the assignment operator will be a const or
     non-const reference.  */
  if (!TYPE_HAS_COPY_ASSIGN (t))
    {
      TYPE_HAS_COPY_ASSIGN (t) = 1;
      TYPE_HAS_CONST_COPY_ASSIGN (t) = !cant_have_const_assignment;
      CLASSTYPE_LAZY_COPY_ASSIGN (t) = 1;
      if (move_ok && !LAMBDA_TYPE_P (t))
	CLASSTYPE_LAZY_MOVE_ASSIGN (t) = 1;
    }

  /* We can't be lazy about declaring functions that might override
     a virtual function from a base class.  */
  declare_virt_assop_and_dtor (t);

  /* If the class definition does not explicitly declare an == operator
     function, but declares a defaulted three-way comparison operator function,
     an == operator function is declared implicitly.  */
  if (!classtype_has_op (t, EQ_EXPR))
    if (tree space = classtype_has_defaulted_op (t, SPACESHIP_EXPR))
      {
	tree eq = implicitly_declare_fn (sfk_comparison, t, false, space,
					 NULL_TREE);
	if (DECL_FRIEND_P (space))
	  do_friend (NULL_TREE, DECL_NAME (eq), eq,
		     NULL_TREE, NO_SPECIAL, true);
	else
	  {
	    add_method (t, eq, false);
	    DECL_CHAIN (eq) = TYPE_FIELDS (t);
	    TYPE_FIELDS (t) = eq;
	  }
	maybe_add_class_template_decl_list (t, eq, DECL_FRIEND_P (space));
      }

  while (*access_decls)
    {
      tree using_decl = TREE_VALUE (*access_decls);
      tree decl = USING_DECL_DECLS (using_decl);
      if (DECL_NAME (using_decl) == ctor_identifier)
	{
	  /* declare, then remove the decl */
	  tree ctor_list = decl;
	  location_t loc = input_location;
	  input_location = DECL_SOURCE_LOCATION (using_decl);
	  for (ovl_iterator iter (ctor_list); iter; ++iter)
	    one_inherited_ctor (*iter, t, using_decl);
	  *access_decls = TREE_CHAIN (*access_decls);
	  input_location = loc;
	}
      else
	access_decls = &TREE_CHAIN (*access_decls);
    }
}

/* Cache of enum_min_precision values.  */
static GTY((deletable)) hash_map<tree, int> *enum_to_min_precision;

/* Return the minimum precision of a bit-field needed to store all
   enumerators of ENUMERAL_TYPE TYPE.  */

static int
enum_min_precision (tree type)
{
  type = TYPE_MAIN_VARIANT (type);
  /* For unscoped enums without fixed underlying type and without mode
     attribute we can just use precision of the underlying type.  */
  if (UNSCOPED_ENUM_P (type)
      && !ENUM_FIXED_UNDERLYING_TYPE_P (type)
      && !lookup_attribute ("mode", TYPE_ATTRIBUTES (type)))
    return TYPE_PRECISION (ENUM_UNDERLYING_TYPE (type));

  if (enum_to_min_precision == NULL)
    enum_to_min_precision = hash_map<tree, int>::create_ggc (37);

  bool existed;
  int &prec = enum_to_min_precision->get_or_insert (type, &existed);
  if (existed)
    return prec;

  tree minnode, maxnode;
  if (TYPE_VALUES (type))
    {
      minnode = maxnode = NULL_TREE;
      for (tree values = TYPE_VALUES (type);
	   values; values = TREE_CHAIN (values))
	{
	  tree decl = TREE_VALUE (values);
	  tree value = DECL_INITIAL (decl);
	  if (value == error_mark_node)
	    value = integer_zero_node;
	  if (!minnode)
	    minnode = maxnode = value;
	  else if (tree_int_cst_lt (maxnode, value))
	    maxnode = value;
	  else if (tree_int_cst_lt (value, minnode))
	    minnode = value;
	}
    }
  else
    minnode = maxnode = integer_zero_node;

  signop sgn = tree_int_cst_sgn (minnode) >= 0 ? UNSIGNED : SIGNED;
  int lowprec = tree_int_cst_min_precision (minnode, sgn);
  int highprec = tree_int_cst_min_precision (maxnode, sgn);
  prec = MAX (lowprec, highprec);
  return prec;
}

/* FIELD is a bit-field.  We are finishing the processing for its
   enclosing type.  Issue any appropriate messages and set appropriate
   flags.  Returns false if an error has been diagnosed.  */

static bool
check_bitfield_decl (tree field)
{
  tree type = TREE_TYPE (field);
  tree w;

  /* Extract the declared width of the bitfield, which has been
     temporarily stashed in DECL_BIT_FIELD_REPRESENTATIVE by grokbitfield.  */
  w = DECL_BIT_FIELD_REPRESENTATIVE (field);
  gcc_assert (w != NULL_TREE);
  /* Remove the bit-field width indicator so that the rest of the
     compiler does not treat that value as a qualifier.  */
  DECL_BIT_FIELD_REPRESENTATIVE (field) = NULL_TREE;

  /* Detect invalid bit-field type.  */
  if (!INTEGRAL_OR_ENUMERATION_TYPE_P (type))
    {
      error_at (DECL_SOURCE_LOCATION (field),
		"bit-field %q#D with non-integral type %qT", field, type);
      w = error_mark_node;
    }
  else
    {
      location_t loc = input_location;
      /* Avoid the non_lvalue wrapper added by fold for PLUS_EXPRs.  */
      STRIP_NOPS (w);

      /* detect invalid field size.  */
      input_location = DECL_SOURCE_LOCATION (field);
      w = cxx_constant_value (w);
      input_location = loc;

      if (TREE_CODE (w) != INTEGER_CST)
	{
	  error ("bit-field %q+D width not an integer constant", field);
	  w = error_mark_node;
	}
      else if (tree_int_cst_sgn (w) < 0)
	{
	  error ("negative width in bit-field %q+D", field);
	  w = error_mark_node;
	}
      else if (integer_zerop (w) && DECL_NAME (field) != 0)
	{
	  error ("zero width for bit-field %q+D", field);
	  w = error_mark_node;
	}
      else if ((TREE_CODE (type) != ENUMERAL_TYPE
		&& TREE_CODE (type) != BOOLEAN_TYPE
		&& compare_tree_int (w, TYPE_PRECISION (type)) > 0)
	       || ((TREE_CODE (type) == ENUMERAL_TYPE
		    || TREE_CODE (type) == BOOLEAN_TYPE)
		   && tree_int_cst_lt (TYPE_SIZE (type), w)))
	warning_at (DECL_SOURCE_LOCATION (field), 0,
		    "width of %qD exceeds its type", field);
      else if (TREE_CODE (type) == ENUMERAL_TYPE)
	{
	  int prec = enum_min_precision (type);
	  if (compare_tree_int (w, prec) < 0)
	    warning_at (DECL_SOURCE_LOCATION (field), 0,
			"%qD is too small to hold all values of %q#T",
			field, type);
	}
    }

  if (w != error_mark_node)
    {
      DECL_SIZE (field) = fold_convert (bitsizetype, w);
      DECL_BIT_FIELD (field) = 1;
      return true;
    }
  else
    {
      /* Non-bit-fields are aligned for their type.  */
      DECL_BIT_FIELD (field) = 0;
      CLEAR_DECL_C_BIT_FIELD (field);
      return false;
    }
}

/* FIELD is a non bit-field.  We are finishing the processing for its
   enclosing type T.  Issue any appropriate messages and set appropriate
   flags.  */

static bool
check_field_decl (tree field,
		  tree t,
		  int* cant_have_const_ctor,
		  int* no_const_asn_ref)
{
  tree type = strip_array_types (TREE_TYPE (field));
  bool any_default_members = false;

  /* In C++98 an anonymous union cannot contain any fields which would change
     the settings of CANT_HAVE_CONST_CTOR and friends.  */
  if (ANON_UNION_TYPE_P (type) && cxx_dialect < cxx11)
    ;
  /* And, we don't set TYPE_HAS_CONST_COPY_CTOR, etc., for anonymous
     structs.  So, we recurse through their fields here.  */
  else if (ANON_AGGR_TYPE_P (type))
    {
      for (tree fields = TYPE_FIELDS (type); fields;
	   fields = DECL_CHAIN (fields))
	if (TREE_CODE (fields) == FIELD_DECL)
	  any_default_members |= check_field_decl (fields, t,
						   cant_have_const_ctor,
						   no_const_asn_ref);
    }
  /* Check members with class type for constructors, destructors,
     etc.  */
  else if (CLASS_TYPE_P (type))
    {
      /* Never let anything with uninheritable virtuals
	 make it through without complaint.  */
      abstract_virtuals_error (field, type);

      if (TREE_CODE (t) == UNION_TYPE && cxx_dialect < cxx11)
	{
	  static bool warned;
	  int oldcount = errorcount;
	  if (TYPE_NEEDS_CONSTRUCTING (type))
	    error ("member %q+#D with constructor not allowed in union",
		   field);
	  if (TYPE_HAS_NONTRIVIAL_DESTRUCTOR (type))
	    error ("member %q+#D with destructor not allowed in union", field);
	  if (TYPE_HAS_COMPLEX_COPY_ASSIGN (type))
	    error ("member %q+#D with copy assignment operator not allowed in union",
		   field);
	  if (!warned && errorcount > oldcount)
	    {
	      inform (DECL_SOURCE_LOCATION (field), "unrestricted unions "
		      "only available with %<-std=c++11%> or %<-std=gnu++11%>");
	      warned = true;
	    }
	}
      else
	{
	  TYPE_NEEDS_CONSTRUCTING (t) |= TYPE_NEEDS_CONSTRUCTING (type);
	  TYPE_HAS_NONTRIVIAL_DESTRUCTOR (t)
	    |= TYPE_HAS_NONTRIVIAL_DESTRUCTOR (type);
	  TYPE_HAS_COMPLEX_COPY_ASSIGN (t)
	    |= (TYPE_HAS_COMPLEX_COPY_ASSIGN (type)
		|| !TYPE_HAS_COPY_ASSIGN (type));
	  TYPE_HAS_COMPLEX_COPY_CTOR (t) |= (TYPE_HAS_COMPLEX_COPY_CTOR (type)
					     || !TYPE_HAS_COPY_CTOR (type));
	  TYPE_HAS_COMPLEX_MOVE_ASSIGN (t) |= TYPE_HAS_COMPLEX_MOVE_ASSIGN (type);
	  TYPE_HAS_COMPLEX_MOVE_CTOR (t) |= TYPE_HAS_COMPLEX_MOVE_CTOR (type);
	  TYPE_HAS_COMPLEX_DFLT (t) |= (!TYPE_HAS_DEFAULT_CONSTRUCTOR (type)
					|| TYPE_HAS_COMPLEX_DFLT (type));
	}

      if (TYPE_HAS_COPY_CTOR (type)
	  && !TYPE_HAS_CONST_COPY_CTOR (type))
	*cant_have_const_ctor = 1;

      if (TYPE_HAS_COPY_ASSIGN (type)
	  && !TYPE_HAS_CONST_COPY_ASSIGN (type))
	*no_const_asn_ref = 1;
    }

  check_abi_tags (t, field);

  if (DECL_INITIAL (field) != NULL_TREE)
    /* `build_class_init_list' does not recognize
       non-FIELD_DECLs.  */
    any_default_members = true;

  return any_default_members;
}

/* Check the data members (both static and non-static), class-scoped
   typedefs, etc., appearing in the declaration of T.  Issue
   appropriate diagnostics.  Sets ACCESS_DECLS to a list (in
   declaration order) of access declarations; each TREE_VALUE in this
   list is a USING_DECL.

   In addition, set the following flags:

     EMPTY_P
       The class is empty, i.e., contains no non-static data members.

     CANT_HAVE_CONST_CTOR_P
       This class cannot have an implicitly generated copy constructor
       taking a const reference.

     CANT_HAVE_CONST_ASN_REF
       This class cannot have an implicitly generated assignment
       operator taking a const reference.

   All of these flags should be initialized before calling this
   function.   */

static void
check_field_decls (tree t, tree *access_decls,
		   int *cant_have_const_ctor_p,
		   int *no_const_asn_ref_p)
{
  int cant_pack = 0;

  /* Assume there are no access declarations.  */
  *access_decls = NULL_TREE;
  /* Effective C has things to say about classes with pointer members.  */
  tree pointer_member = NULL_TREE;
  /* Default initialized members affect the whole class.  */
  tree default_init_member = NULL_TREE;
  /* Lack of any non-static data member of non-volatile literal
     type affects a union.  */
  bool found_nv_literal_p = false;
  /* Standard layout requires all FIELDS have same access.  */
  int field_access = -1;

  for (tree field = TYPE_FIELDS (t); field; field = DECL_CHAIN (field))
    {
      tree type = TREE_TYPE (field);

      switch (TREE_CODE (field))
	{
	default:
	  gcc_unreachable ();

	case USING_DECL:
	  /* Save the access declarations for our caller.  */
	  *access_decls = tree_cons (NULL_TREE, field, *access_decls);
	  break;

	case TYPE_DECL:
	case TEMPLATE_DECL:
	  break;

	case FUNCTION_DECL:
	  /* FIXME: We should fold in the checking from check_methods.  */
	  break;

	case CONST_DECL:
	  DECL_NONLOCAL (field) = 1;
	  break;
	  
	case VAR_DECL:
	  if (TREE_CODE (t) == UNION_TYPE
	      && cxx_dialect < cxx11)
	    {
	      /* [class.union]

		 (C++98) If a union contains a static data member,
		 ... the program is ill-formed.  */
	      if (cxx_dialect < cxx11)
		error ("in C++98 %q+D may not be static because it is "
		       "a member of a union", field);
	    }
	  goto data_member;
	  
	case FIELD_DECL:
	  if (TREE_CODE (t) == UNION_TYPE)
	    {
	      /* [class.union]

		 If a union contains ... or a [non-static data] member
		 of reference type, the program is ill-formed.  */
	      if (TYPE_REF_P (type))
		error ("non-static data member %q+D in a union may not "
		       "have reference type %qT", field, type);
	    }

	data_member:
	  /* Common VAR_DECL & FIELD_DECL processing.  */
	  DECL_CONTEXT (field) = t;
	  DECL_NONLOCAL (field) = 1;

	  /* Template instantiation can cause this.  Perhaps this
	     should be a specific instantiation check?  */
	  if (TREE_CODE (type) == FUNCTION_TYPE)
	    {
	      error ("data member %q+D invalidly declared function type", field);
	      type = build_pointer_type (type);
	      TREE_TYPE (field) = type;
	    }
	  else if (TREE_CODE (type) == METHOD_TYPE)
	    {
	      error ("data member %q+D invalidly declared method type", field);
	      type = build_pointer_type (type);
	      TREE_TYPE (field) = type;
	    }

	  break;
	}

      if (TREE_CODE (field) != FIELD_DECL)
	continue;

      if (type == error_mark_node)
	continue;

      /* If it is not a union and at least one non-static data member is
	 non-literal, the whole class becomes non-literal.  Per Core/1453,
	 volatile non-static data members and base classes are also not allowed.
	 If it is a union, we might set CLASSTYPE_LITERAL_P after we've seen all
	 members.
	 Note: if the type is incomplete we will complain later on.  */
      if (COMPLETE_TYPE_P (type))
	{
	  if (!literal_type_p (type) || CP_TYPE_VOLATILE_P (type))
	    CLASSTYPE_LITERAL_P (t) = false;
	  else
	    found_nv_literal_p = true;
	}

      int this_field_access = (TREE_PROTECTED (field) ? 1
			       : TREE_PRIVATE (field) ? 2 : 0);
      if (field_access != this_field_access)
	{
	  /* A standard-layout class is a class that:

	     ... has the same access control (Clause 11) for all
	     non-static data members, */
	  if (field_access < 0)
	    field_access = this_field_access;
	  else
	    CLASSTYPE_NON_STD_LAYOUT (t) = 1;

	  /* Aggregates must be public.  */
	  if (this_field_access)
	    CLASSTYPE_NON_AGGREGATE (t) = 1;
	}

      /* If this is of reference type, check if it needs an init.  */
      if (TYPE_REF_P (type))
	{
	  CLASSTYPE_NON_LAYOUT_POD_P (t) = 1;
	  CLASSTYPE_NON_STD_LAYOUT (t) = 1;
	  if (DECL_INITIAL (field) == NULL_TREE)
	    SET_CLASSTYPE_REF_FIELDS_NEED_INIT (t, 1);
	  if (cxx_dialect < cxx11)
	    {
	      /* ARM $12.6.2: [A member initializer list] (or, for an
		 aggregate, initialization by a brace-enclosed list) is the
		 only way to initialize non-static const and reference
		 members.  */
	      TYPE_HAS_COMPLEX_COPY_ASSIGN (t) = 1;
	      TYPE_HAS_COMPLEX_MOVE_ASSIGN (t) = 1;
	    }
	}

      type = strip_array_types (type);

      if (TYPE_PACKED (t))
	{
	  if (!layout_pod_type_p (type) && !TYPE_PACKED (type))
	    {
	      warning_at (DECL_SOURCE_LOCATION (field), 0,
			  "ignoring packed attribute because of"
			  " unpacked non-POD field %q#D", field);
	      cant_pack = 1;
	    }
	  else if (DECL_C_BIT_FIELD (field)
		   || TYPE_ALIGN (TREE_TYPE (field)) > BITS_PER_UNIT)
	    DECL_PACKED (field) = 1;
	}

      if (DECL_C_BIT_FIELD (field)
	  && integer_zerop (DECL_BIT_FIELD_REPRESENTATIVE (field)))
	/* We don't treat zero-width bitfields as making a class
	   non-empty.  */
	;
      else if (field_poverlapping_p (field) && is_empty_class (type))
	/* Empty data members also don't make a class non-empty.  */
	CLASSTYPE_CONTAINS_EMPTY_CLASS_P (t) = 1;
      else
	{
	  /* The class is non-empty.  */
	  CLASSTYPE_EMPTY_P (t) = 0;
	  /* The class is not even nearly empty.  */
	  CLASSTYPE_NEARLY_EMPTY_P (t) = 0;
	  /* If one of the data members contains an empty class, so
	     does T.  */
	  if (CLASS_TYPE_P (type)
	      && CLASSTYPE_CONTAINS_EMPTY_CLASS_P (type))
	    CLASSTYPE_CONTAINS_EMPTY_CLASS_P (t) = 1;
	}

      /* This is used by -Weffc++ (see below). Warn only for pointers
	 to members which might hold dynamic memory. So do not warn
	 for pointers to functions or pointers to members.  */
      if (TYPE_PTR_P (type)
	  && !TYPE_PTRFN_P (type))
	pointer_member = field;

      if (CLASS_TYPE_P (type))
	{
	  if (CLASSTYPE_REF_FIELDS_NEED_INIT (type))
	    SET_CLASSTYPE_REF_FIELDS_NEED_INIT (t, 1);
	  if (CLASSTYPE_READONLY_FIELDS_NEED_INIT (type))
	    SET_CLASSTYPE_READONLY_FIELDS_NEED_INIT (t, 1);
	}

      if (DECL_MUTABLE_P (field) || TYPE_HAS_MUTABLE_P (type))
	CLASSTYPE_HAS_MUTABLE (t) = 1;

      if (DECL_MUTABLE_P (field))
	{
	  if (TYPE_REF_P (type))
	    error ("member %q+D cannot be declared as a %<mutable%> "
		   "reference", field);
	  else if (CP_TYPE_CONST_P (type))
	    error ("member %q+D cannot be declared both %<const%> "
		   "and %<mutable%>", field);
	}

      if (! layout_pod_type_p (type))
	/* DR 148 now allows pointers to members (which are POD themselves),
	   to be allowed in POD structs.  */
	CLASSTYPE_NON_LAYOUT_POD_P (t) = 1;

      if (field_poverlapping_p (field))
	/* A potentially-overlapping non-static data member makes the class
	   non-layout-POD.  */
	CLASSTYPE_NON_LAYOUT_POD_P (t) = 1;

      if (!std_layout_type_p (type))
	CLASSTYPE_NON_STD_LAYOUT (t) = 1;

      if (! zero_init_p (type))
	CLASSTYPE_NON_ZERO_INIT_P (t) = 1;

      /* We set DECL_C_BIT_FIELD in grokbitfield.
	 If the type and width are valid, we'll also set DECL_BIT_FIELD.  */
      if (DECL_C_BIT_FIELD (field))
	check_bitfield_decl (field);

      if (check_field_decl (field, t,
			    cant_have_const_ctor_p, no_const_asn_ref_p))
	{
	  if (default_init_member
	      && TREE_CODE (t) == UNION_TYPE)
	    {
	      error ("multiple fields in union %qT initialized", t);
	      inform (DECL_SOURCE_LOCATION (default_init_member),
		      "initialized member %q+D declared here",
		      default_init_member);
	    }
	  default_init_member = field;
	}

      /* Now that we've removed bit-field widths from DECL_INITIAL,
	 anything left in DECL_INITIAL is an NSDMI that makes the class
	 non-aggregate in C++11.  */
      if (DECL_INITIAL (field) && cxx_dialect < cxx14)
	CLASSTYPE_NON_AGGREGATE (t) = true;

      if (CP_TYPE_CONST_P (type))
	{
	  /* If any field is const, the structure type is pseudo-const.  */
	  C_TYPE_FIELDS_READONLY (t) = 1;
	  if (DECL_INITIAL (field) == NULL_TREE)
	    SET_CLASSTYPE_READONLY_FIELDS_NEED_INIT (t, 1);
	  if (cxx_dialect < cxx11)
	    {
	      /* ARM $12.6.2: [A member initializer list] (or, for an
		 aggregate, initialization by a brace-enclosed list) is the
		 only way to initialize non-static const and reference
		 members.  */
	      TYPE_HAS_COMPLEX_COPY_ASSIGN (t) = 1;
	      TYPE_HAS_COMPLEX_MOVE_ASSIGN (t) = 1;
	    }
	}
      /* A field that is pseudo-const makes the structure likewise.  */
      else if (CLASS_TYPE_P (type))
	{
	  C_TYPE_FIELDS_READONLY (t) |= C_TYPE_FIELDS_READONLY (type);
	  SET_CLASSTYPE_READONLY_FIELDS_NEED_INIT (t,
	    CLASSTYPE_READONLY_FIELDS_NEED_INIT (t)
	    | CLASSTYPE_READONLY_FIELDS_NEED_INIT (type));
	}

      /* Core issue 80: A non-static data member is required to have a
	 different name from the class iff the class has a
	 user-declared constructor.  */
      if (constructor_name_p (DECL_NAME (field), t)
	  && TYPE_HAS_USER_CONSTRUCTOR (t))
	permerror (DECL_SOURCE_LOCATION (field),
		   "field %q#D with same name as class", field);
    }

  /* Per CWG 2096, a type is a literal type if it is a union, and at least
     one of its non-static data members is of non-volatile literal type.  */
  if (TREE_CODE (t) == UNION_TYPE && found_nv_literal_p)
    CLASSTYPE_LITERAL_P (t) = true;

  /* Effective C++ rule 11: if a class has dynamic memory held by pointers,
     it should also define a copy constructor and an assignment operator to
     implement the correct copy semantic (deep vs shallow, etc.). As it is
     not feasible to check whether the constructors do allocate dynamic memory
     and store it within members, we approximate the warning like this:

     -- Warn only if there are members which are pointers
     -- Warn only if there is a non-trivial constructor (otherwise,
	there cannot be memory allocated).
     -- Warn only if there is a non-trivial destructor. We assume that the
	user at least implemented the cleanup correctly, and a destructor
	is needed to free dynamic memory.

     This seems enough for practical purposes.  */
  if (warn_ecpp
      && pointer_member
      && TYPE_HAS_USER_CONSTRUCTOR (t)
      && TYPE_HAS_NONTRIVIAL_DESTRUCTOR (t)
      && !(TYPE_HAS_COPY_CTOR (t) && TYPE_HAS_COPY_ASSIGN (t)))
    {
      if (warning (OPT_Weffc__, "%q#T has pointer data members", t))
	{
	  if (! TYPE_HAS_COPY_CTOR (t))
	    {
	      warning (OPT_Weffc__,
		       "  but does not declare %<%T(const %T&)%>", t, t);
	      if (!TYPE_HAS_COPY_ASSIGN (t))
		warning (OPT_Weffc__, "  or %<operator=(const %T&)%>", t);
	    }
	  else if (! TYPE_HAS_COPY_ASSIGN (t))
	    warning (OPT_Weffc__,
		     "  but does not declare %<operator=(const %T&)%>", t);
	  inform (DECL_SOURCE_LOCATION (pointer_member),
		  "pointer member %q+D declared here", pointer_member);
	}
    }

  /* Non-static data member initializers make the default constructor
     non-trivial.  */
  if (default_init_member)
    {
      TYPE_NEEDS_CONSTRUCTING (t) = true;
      TYPE_HAS_COMPLEX_DFLT (t) = true;
    }

  /* If any of the fields couldn't be packed, unset TYPE_PACKED.  */
  if (cant_pack)
    TYPE_PACKED (t) = 0;

  /* Check anonymous struct/anonymous union fields.  */
  finish_struct_anon (t);

  /* We've built up the list of access declarations in reverse order.
     Fix that now.  */
  *access_decls = nreverse (*access_decls);
}

/* If TYPE is an empty class type, records its OFFSET in the table of
   OFFSETS.  */

static int
record_subobject_offset (tree type, tree offset, splay_tree offsets)
{
  splay_tree_node n;

  if (!is_empty_class (type))
    return 0;

  /* Record the location of this empty object in OFFSETS.  */
  n = splay_tree_lookup (offsets, (splay_tree_key) offset);
  if (!n)
    n = splay_tree_insert (offsets,
			   (splay_tree_key) offset,
			   (splay_tree_value) NULL_TREE);
  n->value = ((splay_tree_value)
	      tree_cons (NULL_TREE,
			 type,
			 (tree) n->value));

  return 0;
}

/* Returns nonzero if TYPE is an empty class type and there is
   already an entry in OFFSETS for the same TYPE as the same OFFSET.  */

static int
check_subobject_offset (tree type, tree offset, splay_tree offsets)
{
  splay_tree_node n;
  tree t;

  if (!is_empty_class (type))
    return 0;

  /* Record the location of this empty object in OFFSETS.  */
  n = splay_tree_lookup (offsets, (splay_tree_key) offset);
  if (!n)
    return 0;

  for (t = (tree) n->value; t; t = TREE_CHAIN (t))
    if (same_type_p (TREE_VALUE (t), type))
      return 1;

  return 0;
}

/* Walk through all the subobjects of TYPE (located at OFFSET).  Call
   F for every subobject, passing it the type, offset, and table of
   OFFSETS.  If VBASES_P is one, then virtual non-primary bases should
   be traversed.

   If MAX_OFFSET is non-NULL, then subobjects with an offset greater
   than MAX_OFFSET will not be walked.

   If F returns a nonzero value, the traversal ceases, and that value
   is returned.  Otherwise, returns zero.  */

static int
walk_subobject_offsets (tree type,
			subobject_offset_fn f,
			tree offset,
			splay_tree offsets,
			tree max_offset,
			int vbases_p)
{
  int r = 0;
  tree type_binfo = NULL_TREE;

  /* If this OFFSET is bigger than the MAX_OFFSET, then we should
     stop.  */
  if (max_offset && tree_int_cst_lt (max_offset, offset))
    return 0;

  if (type == error_mark_node)
    return 0;

  if (!TYPE_P (type))
    {
      type_binfo = type;
      type = BINFO_TYPE (type);
    }

  if (CLASS_TYPE_P (type))
    {
      tree field;
      tree binfo;
      int i;

      /* Avoid recursing into objects that are not interesting.  */
      if (!CLASSTYPE_CONTAINS_EMPTY_CLASS_P (type))
	return 0;

      /* Record the location of TYPE.  */
      r = (*f) (type, offset, offsets);
      if (r)
	return r;

      /* Iterate through the direct base classes of TYPE.  */
      if (!type_binfo)
	type_binfo = TYPE_BINFO (type);
      for (i = 0; BINFO_BASE_ITERATE (type_binfo, i, binfo); i++)
	{
	  tree binfo_offset;

	  if (BINFO_VIRTUAL_P (binfo))
	    continue;

	  tree orig_binfo;
	  /* We cannot rely on BINFO_OFFSET being set for the base
	     class yet, but the offsets for direct non-virtual
	     bases can be calculated by going back to the TYPE.  */
	  orig_binfo = BINFO_BASE_BINFO (TYPE_BINFO (type), i);
	  binfo_offset = size_binop (PLUS_EXPR,
				     offset,
				     BINFO_OFFSET (orig_binfo));

	  r = walk_subobject_offsets (binfo,
				      f,
				      binfo_offset,
				      offsets,
				      max_offset,
				      /*vbases_p=*/0);
	  if (r)
	    return r;
	}

      if (CLASSTYPE_VBASECLASSES (type))
	{
	  unsigned ix;
	  vec<tree, va_gc> *vbases;

	  /* Iterate through the virtual base classes of TYPE.  In G++
	     3.2, we included virtual bases in the direct base class
	     loop above, which results in incorrect results; the
	     correct offsets for virtual bases are only known when
	     working with the most derived type.  */
	  if (vbases_p)
	    for (vbases = CLASSTYPE_VBASECLASSES (type), ix = 0;
		 vec_safe_iterate (vbases, ix, &binfo); ix++)
	      {
		r = walk_subobject_offsets (binfo,
					    f,
					    size_binop (PLUS_EXPR,
							offset,
							BINFO_OFFSET (binfo)),
					    offsets,
					    max_offset,
					    /*vbases_p=*/0);
		if (r)
		  return r;
	      }
	  else
	    {
	      /* We still have to walk the primary base, if it is
		 virtual.  (If it is non-virtual, then it was walked
		 above.)  */
	      tree vbase = get_primary_binfo (type_binfo);

	      if (vbase && BINFO_VIRTUAL_P (vbase)
		  && BINFO_PRIMARY_P (vbase)
		  && BINFO_INHERITANCE_CHAIN (vbase) == type_binfo)
		{
		  r = (walk_subobject_offsets
		       (vbase, f, offset,
			offsets, max_offset, /*vbases_p=*/0));
		  if (r)
		    return r;
		}
	    }
	}

      /* Iterate through the fields of TYPE.  */
      for (field = TYPE_FIELDS (type); field; field = DECL_CHAIN (field))
	if (TREE_CODE (field) == FIELD_DECL
	    && TREE_TYPE (field) != error_mark_node
	    && !DECL_ARTIFICIAL (field))
	  {
	    tree field_offset;

	    field_offset = byte_position (field);

	    r = walk_subobject_offsets (TREE_TYPE (field),
					f,
					size_binop (PLUS_EXPR,
						    offset,
						    field_offset),
					offsets,
					max_offset,
					/*vbases_p=*/1);
	    if (r)
	      return r;
	  }
    }
  else if (TREE_CODE (type) == ARRAY_TYPE)
    {
      tree element_type = strip_array_types (type);
      tree domain = TYPE_DOMAIN (type);
      tree index;

      /* Avoid recursing into objects that are not interesting.  */
      if (!CLASS_TYPE_P (element_type)
	  || !CLASSTYPE_CONTAINS_EMPTY_CLASS_P (element_type)
	  || !domain
	  || integer_minus_onep (TYPE_MAX_VALUE (domain)))
	return 0;

      /* Step through each of the elements in the array.  */
      for (index = size_zero_node;
	   !tree_int_cst_lt (TYPE_MAX_VALUE (domain), index);
	   index = size_binop (PLUS_EXPR, index, size_one_node))
	{
	  r = walk_subobject_offsets (TREE_TYPE (type),
				      f,
				      offset,
				      offsets,
				      max_offset,
				      /*vbases_p=*/1);
	  if (r)
	    return r;
	  offset = size_binop (PLUS_EXPR, offset,
			       TYPE_SIZE_UNIT (TREE_TYPE (type)));
	  /* If this new OFFSET is bigger than the MAX_OFFSET, then
	     there's no point in iterating through the remaining
	     elements of the array.  */
	  if (max_offset && tree_int_cst_lt (max_offset, offset))
	    break;
	}
    }

  return 0;
}

/* Return true iff FIELD_DECL DECL is potentially overlapping.  */

static bool
field_poverlapping_p (tree decl)
{
  /* Base fields are actually potentially overlapping, but C++ bases go through
     a different code path based on binfos, and ObjC++ base fields are laid out
     in objc-act, so we don't want layout_class_type to mess with them.  */
  if (DECL_FIELD_IS_BASE (decl))
    {
      gcc_checking_assert (c_dialect_objc ());
      return false;
    }

  return lookup_attribute ("no_unique_address",
			   DECL_ATTRIBUTES (decl));
}

/* Record all of the empty subobjects of DECL_OR_BINFO.  */

static void
record_subobject_offsets (tree decl_or_binfo,
			  splay_tree offsets)
{
  tree type, offset;
  bool overlapping, vbases_p;

  if (DECL_P (decl_or_binfo))
    {
      tree decl = decl_or_binfo;
      type = TREE_TYPE (decl);
      offset = byte_position (decl);
      overlapping = field_poverlapping_p (decl);
      vbases_p = true;
    }
  else
    {
      type = BINFO_TYPE (decl_or_binfo);
      offset = BINFO_OFFSET (decl_or_binfo);
      overlapping = true;
      vbases_p = false;
    }

  tree max_offset;
  /* If recording subobjects for a non-static data member or a
     non-empty base class, we do not need to record offsets beyond
     the size of the biggest empty class.  Additional data members
     will go at the end of the class.  Additional base classes will go
     either at offset zero (if empty, in which case they cannot
     overlap with offsets past the size of the biggest empty class) or
     at the end of the class.

     However, if we are placing an empty base class, then we must record
     all offsets, as either the empty class is at offset zero (where
     other empty classes might later be placed) or at the end of the
     class (where other objects might then be placed, so other empty
     subobjects might later overlap).  */
  if (!overlapping
      || !is_empty_class (type))
    max_offset = sizeof_biggest_empty_class;
  else
    max_offset = NULL_TREE;
  walk_subobject_offsets (type, record_subobject_offset, offset,
			  offsets, max_offset, vbases_p);
}

/* Returns nonzero if any of the empty subobjects of TYPE (located at
   OFFSET) conflict with entries in OFFSETS.  If VBASES_P is nonzero,
   virtual bases of TYPE are examined.  */

static int
layout_conflict_p (tree type,
		   tree offset,
		   splay_tree offsets,
		   int vbases_p)
{
  splay_tree_node max_node;

  /* Get the node in OFFSETS that indicates the maximum offset where
     an empty subobject is located.  */
  max_node = splay_tree_max (offsets);
  /* If there aren't any empty subobjects, then there's no point in
     performing this check.  */
  if (!max_node)
    return 0;

  return walk_subobject_offsets (type, check_subobject_offset, offset,
				 offsets, (tree) (max_node->key),
				 vbases_p);
}

/* DECL is a FIELD_DECL corresponding either to a base subobject of a
   non-static data member of the type indicated by RLI.  BINFO is the
   binfo corresponding to the base subobject, OFFSETS maps offsets to
   types already located at those offsets.  This function determines
   the position of the DECL.  */

static void
layout_nonempty_base_or_field (record_layout_info rli,
			       tree decl,
			       tree binfo,
			       splay_tree offsets)
{
  tree offset = NULL_TREE;
  bool field_p;
  tree type;

  if (binfo)
    {
      /* For the purposes of determining layout conflicts, we want to
	 use the class type of BINFO; TREE_TYPE (DECL) will be the
	 CLASSTYPE_AS_BASE version, which does not contain entries for
	 zero-sized bases.  */
      type = TREE_TYPE (binfo);
      field_p = false;
    }
  else
    {
      type = TREE_TYPE (decl);
      field_p = true;
    }

  /* Try to place the field.  It may take more than one try if we have
     a hard time placing the field without putting two objects of the
     same type at the same address.  */
  while (1)
    {
      struct record_layout_info_s old_rli = *rli;

      /* Place this field.  */
      place_field (rli, decl);
      offset = byte_position (decl);

      /* We have to check to see whether or not there is already
	 something of the same type at the offset we're about to use.
	 For example, consider:

	   struct S {};
	   struct T : public S { int i; };
	   struct U : public S, public T {};

	 Here, we put S at offset zero in U.  Then, we can't put T at
	 offset zero -- its S component would be at the same address
	 as the S we already allocated.  So, we have to skip ahead.
	 Since all data members, including those whose type is an
	 empty class, have nonzero size, any overlap can happen only
	 with a direct or indirect base-class -- it can't happen with
	 a data member.  */
      /* In a union, overlap is permitted; all members are placed at
	 offset zero.  */
      if (TREE_CODE (rli->t) == UNION_TYPE)
	break;
      if (layout_conflict_p (field_p ? type : binfo, offset,
			     offsets, field_p))
	{
	  /* Strip off the size allocated to this field.  That puts us
	     at the first place we could have put the field with
	     proper alignment.  */
	  *rli = old_rli;

	  /* Bump up by the alignment required for the type.  */
	  rli->bitpos
	    = size_binop (PLUS_EXPR, rli->bitpos,
			  bitsize_int (binfo
				       ? CLASSTYPE_ALIGN (type)
				       : TYPE_ALIGN (type)));
	  normalize_rli (rli);
	}
      else if (TREE_CODE (type) == NULLPTR_TYPE
	       && warn_abi && abi_version_crosses (9))
	{
	  /* Before ABI v9, we were giving nullptr_t alignment of 1; if
	     the offset wasn't aligned like a pointer when we started to
	     layout this field, that affects its position.  */
	  tree pos = rli_size_unit_so_far (&old_rli);
	  if (int_cst_value (pos) % TYPE_ALIGN_UNIT (ptr_type_node) != 0)
	    {
	      if (abi_version_at_least (9))
		warning_at (DECL_SOURCE_LOCATION (decl), OPT_Wabi,
			    "alignment of %qD increased in %<-fabi-version=9%> "
			    "(GCC 5.2)", decl);
	      else
		warning_at (DECL_SOURCE_LOCATION (decl), OPT_Wabi, "alignment "
			    "of %qD will increase in %<-fabi-version=9%>",
			    decl);
	    }
	  break;
	}
      else
	/* There was no conflict.  We're done laying out this field.  */
	break;
    }

  /* Now that we know where it will be placed, update its
     BINFO_OFFSET.  */
  if (binfo && CLASS_TYPE_P (BINFO_TYPE (binfo)))
    /* Indirect virtual bases may have a nonzero BINFO_OFFSET at
       this point because their BINFO_OFFSET is copied from another
       hierarchy.  Therefore, we may not need to add the entire
       OFFSET.  */
    propagate_binfo_offsets (binfo,
			     size_diffop_loc (input_location,
					  fold_convert (ssizetype, offset),
					  fold_convert (ssizetype,
						   BINFO_OFFSET (binfo))));
}

/* Returns true if TYPE is empty and OFFSET is nonzero.  */

static int
empty_base_at_nonzero_offset_p (tree type,
				tree offset,
				splay_tree /*offsets*/)
{
  return is_empty_class (type) && !integer_zerop (offset);
}

/* Layout the empty base BINFO.  EOC indicates the byte currently just
   past the end of the class, and should be correctly aligned for a
   class of the type indicated by BINFO; OFFSETS gives the offsets of
   the empty bases allocated so far. T is the most derived
   type.  Return nonzero iff we added it at the end.  */

static bool
layout_empty_base_or_field (record_layout_info rli, tree binfo_or_decl,
			    splay_tree offsets)
{
  tree alignment;
  bool atend = false;
  tree binfo = NULL_TREE;
  tree decl = NULL_TREE;
  tree type;
  if (TREE_CODE (binfo_or_decl) == TREE_BINFO)
    {
      binfo = binfo_or_decl;
      type = BINFO_TYPE (binfo);
    }
  else
    {
      decl = binfo_or_decl;
      type = TREE_TYPE (decl);
    }

  /* On some platforms (ARM), even empty classes will not be
     byte-aligned.  */
  tree eoc = round_up_loc (input_location,
			   rli_size_unit_so_far (rli),
			   CLASSTYPE_ALIGN_UNIT (type));

  /* This routine should only be used for empty classes.  */
  gcc_assert (is_empty_class (type));
  alignment = size_int (CLASSTYPE_ALIGN_UNIT (type));

  /* This is an empty base class.  We first try to put it at offset
     zero.  */
  tree offset = size_zero_node;
  if (layout_conflict_p (type,
			 offset,
			 offsets,
			 /*vbases_p=*/0))
    {
      /* That didn't work.  Now, we move forward from the next
	 available spot in the class.  */
      atend = true;
      offset = eoc;
      while (1)
	{
	  if (!layout_conflict_p (type,
				  offset,
				  offsets,
				  /*vbases_p=*/0))
	    /* We finally found a spot where there's no overlap.  */
	    break;

	  /* There's overlap here, too.  Bump along to the next spot.  */
	  offset = size_binop (PLUS_EXPR, offset, alignment);
	}
    }

  if (CLASSTYPE_USER_ALIGN (type))
    {
      rli->record_align = MAX (rli->record_align, CLASSTYPE_ALIGN (type));
      if (warn_packed)
	rli->unpacked_align = MAX (rli->unpacked_align, CLASSTYPE_ALIGN (type));
      TYPE_USER_ALIGN (rli->t) = 1;
    }

  if (binfo)
    /* Adjust BINFO_OFFSET (binfo) to be exactly OFFSET.  */
    propagate_binfo_offsets (binfo,
			     size_diffop (offset, BINFO_OFFSET (binfo)));
  else
    {
      DECL_FIELD_OFFSET (decl) = offset;
      DECL_FIELD_BIT_OFFSET (decl) = bitsize_zero_node;
      SET_DECL_OFFSET_ALIGN (decl, BITS_PER_UNIT);
    }

  return atend;
}

/* Build the FIELD_DECL for BASETYPE as a base of T, add it to the chain of
   fields at NEXT_FIELD, and return it.  */

static tree
build_base_field_1 (tree t, tree binfo, tree access, tree *&next_field)
{
  /* Create the FIELD_DECL.  */
  tree basetype = BINFO_TYPE (binfo);
  tree as_base = CLASSTYPE_AS_BASE (basetype);
  gcc_assert (as_base);
  tree decl = build_decl (input_location, FIELD_DECL, NULL_TREE, as_base);

  DECL_ARTIFICIAL (decl) = 1;
  DECL_IGNORED_P (decl) = 1;
  DECL_FIELD_CONTEXT (decl) = t;
  if (is_empty_class (basetype))
    /* CLASSTYPE_SIZE is one byte, but the field needs to have size zero.  */
    DECL_SIZE (decl) = DECL_SIZE_UNIT (decl) = size_zero_node;
  else
    {
      DECL_SIZE (decl) = CLASSTYPE_SIZE (basetype);
      DECL_SIZE_UNIT (decl) = CLASSTYPE_SIZE_UNIT (basetype);
    }
  SET_DECL_ALIGN (decl, CLASSTYPE_ALIGN (basetype));
  DECL_USER_ALIGN (decl) = CLASSTYPE_USER_ALIGN (basetype);
  SET_DECL_MODE (decl, TYPE_MODE (basetype));
  DECL_FIELD_IS_BASE (decl) = 1;

  if (access == access_private_node)
    TREE_PRIVATE (decl) = true;
  else if (access == access_protected_node)
    TREE_PROTECTED (decl) = true;

  /* Add the new FIELD_DECL to the list of fields for T.  */
  DECL_CHAIN (decl) = *next_field;
  *next_field = decl;
  next_field = &DECL_CHAIN (decl);

  return decl;
}

/* Layout the base given by BINFO in the class indicated by RLI.
   *BASE_ALIGN is a running maximum of the alignments of
   any base class.  OFFSETS gives the location of empty base
   subobjects.  T is the most derived type.  Return nonzero if the new
   object cannot be nearly-empty.  A new FIELD_DECL is inserted at
   *NEXT_FIELD, unless BINFO is for an empty base class.

   Returns the location at which the next field should be inserted.  */

static tree *
build_base_field (record_layout_info rli, tree binfo, tree access,
		  splay_tree offsets, tree *next_field)
{
  tree t = rli->t;
  tree basetype = BINFO_TYPE (binfo);

  if (!COMPLETE_TYPE_P (basetype))
    /* This error is now reported in xref_tag, thus giving better
       location information.  */
    return next_field;

  /* Place the base class.  */
  if (!is_empty_class (basetype))
    {
      tree decl;

      /* The containing class is non-empty because it has a non-empty
	 base class.  */
      CLASSTYPE_EMPTY_P (t) = 0;

      /* Create the FIELD_DECL.  */
      decl = build_base_field_1 (t, binfo, access, next_field);

      /* Try to place the field.  It may take more than one try if we
	 have a hard time placing the field without putting two
	 objects of the same type at the same address.  */
      layout_nonempty_base_or_field (rli, decl, binfo, offsets);
    }
  else
    {
      bool atend = layout_empty_base_or_field (rli, binfo, offsets);
      /* A nearly-empty class "has no proper base class that is empty,
	 not morally virtual, and at an offset other than zero."  */
      if (!BINFO_VIRTUAL_P (binfo) && CLASSTYPE_NEARLY_EMPTY_P (t))
	{
	  if (atend)
	    CLASSTYPE_NEARLY_EMPTY_P (t) = 0;
	  /* The check above (used in G++ 3.2) is insufficient because
	     an empty class placed at offset zero might itself have an
	     empty base at a nonzero offset.  */
	  else if (walk_subobject_offsets (basetype,
					   empty_base_at_nonzero_offset_p,
					   size_zero_node,
					   /*offsets=*/NULL,
					   /*max_offset=*/NULL_TREE,
					   /*vbases_p=*/true))
	    CLASSTYPE_NEARLY_EMPTY_P (t) = 0;
	}

      /* We used to not create a FIELD_DECL for empty base classes because of
	 back end issues with overlapping FIELD_DECLs, but that doesn't seem to
	 be a problem anymore.  We need them to handle initialization of C++17
	 aggregate bases.  */
      if (cxx_dialect >= cxx17 && !BINFO_VIRTUAL_P (binfo))
	{
	  tree decl = build_base_field_1 (t, binfo, access, next_field);
	  DECL_FIELD_OFFSET (decl) = BINFO_OFFSET (binfo);
	  DECL_FIELD_BIT_OFFSET (decl) = bitsize_zero_node;
	  SET_DECL_OFFSET_ALIGN (decl, BITS_PER_UNIT);
	  DECL_FIELD_ABI_IGNORED (decl) = 1;
	}

      /* An empty virtual base causes a class to be non-empty
	 -- but in that case we do not need to clear CLASSTYPE_EMPTY_P
	 here because that was already done when the virtual table
	 pointer was created.  */
    }

  /* Record the offsets of BINFO and its base subobjects.  */
  record_subobject_offsets (binfo, offsets);

  return next_field;
}

/* Layout all of the non-virtual base classes.  Record empty
   subobjects in OFFSETS.  T is the most derived type.  Return nonzero
   if the type cannot be nearly empty.  The fields created
   corresponding to the base classes will be inserted at
   *NEXT_FIELD.  */

static void
build_base_fields (record_layout_info rli,
		   splay_tree offsets, tree *next_field)
{
  /* Chain to hold all the new FIELD_DECLs which stand in for base class
     subobjects.  */
  tree t = rli->t;
  tree binfo = TYPE_BINFO (t);
  int n_baseclasses = BINFO_N_BASE_BINFOS (binfo);

  /* The primary base class is always allocated first.  */
  const tree primary_binfo = CLASSTYPE_PRIMARY_BINFO (t);
  if (primary_binfo)
    {
      /* We need to walk BINFO_BASE_BINFO to find the access of the primary
	 base, if it is direct.  Indirect base fields are private.  */
      tree primary_access = access_private_node;
      for (int i = 0; i < n_baseclasses; ++i)
	{
	  tree base_binfo = BINFO_BASE_BINFO (binfo, i);
	  if (base_binfo == primary_binfo)
	    {
	      primary_access = BINFO_BASE_ACCESS (binfo, i);
	      break;
	    }
	}
      next_field = build_base_field (rli, primary_binfo,
				     primary_access,
				     offsets, next_field);
    }

  /* Now allocate the rest of the bases.  */
  for (int i = 0; i < n_baseclasses; ++i)
    {
      tree base_binfo = BINFO_BASE_BINFO (binfo, i);

      /* The primary base was already allocated above, so we don't
	 need to allocate it again here.  */
      if (base_binfo == primary_binfo)
       continue;

      /* Virtual bases are added at the end (a primary virtual base
	 will have already been added).  */
      if (BINFO_VIRTUAL_P (base_binfo))
	continue;

      next_field = build_base_field (rli, base_binfo,
				     BINFO_BASE_ACCESS (binfo, i),
				     offsets, next_field);
    }
}

/* Go through the TYPE_FIELDS of T issuing any appropriate
   diagnostics, figuring out which methods override which other
   methods, and so forth.  */

static void
check_methods (tree t)
{
  for (tree x = TYPE_FIELDS (t); x; x = DECL_CHAIN (x))
    if (DECL_DECLARES_FUNCTION_P (x))
      {
	check_for_override (x, t);

	if (DECL_PURE_VIRTUAL_P (x)
	    && (TREE_CODE (x) != FUNCTION_DECL || ! DECL_VINDEX (x)))
	  error ("initializer specified for non-virtual method %q+D", x);
	/* The name of the field is the original field name
	   Save this in auxiliary field for later overloading.  */
	if (TREE_CODE (x) == FUNCTION_DECL && DECL_VINDEX (x))
	  {
	    TYPE_POLYMORPHIC_P (t) = 1;
	    if (DECL_PURE_VIRTUAL_P (x))
	      vec_safe_push (CLASSTYPE_PURE_VIRTUALS (t), x);
	  }

	if (!DECL_VIRTUAL_P (x)
	    && lookup_attribute ("transaction_safe_dynamic",
				 DECL_ATTRIBUTES (x)))
	  error_at (DECL_SOURCE_LOCATION (x),
		    "%<transaction_safe_dynamic%> may only be specified for "
		    "a virtual function");
      }

  /* Check whether the eligible special member functions (P0848) are
     user-provided.  add_method arranged that the CLASSTYPE_MEMBER_VEC only
     has the eligible ones; TYPE_FIELDS also contains ineligible overloads,
     which is why this needs to be separate from the loop above.  */

  if (tree dtor = CLASSTYPE_DESTRUCTOR (t))
    {
      if (TREE_CODE (dtor) == OVERLOAD)
	{
	  /* P0848: At the end of the definition of a class, overload
	     resolution is performed among the prospective destructors declared
	     in that class with an empty argument list to select the destructor
	     for the class, also known as the selected destructor. The program
	     is ill-formed if overload resolution fails. */
	  auto_diagnostic_group d;
	  error_at (location_of (t), "destructor for %qT is ambiguous", t);
	  print_candidates (dtor);
	}
      else if (user_provided_p (dtor))
	TYPE_HAS_NONTRIVIAL_DESTRUCTOR (t) = true;
    }

  for (ovl_iterator i (CLASSTYPE_CONSTRUCTORS (t)); i; ++i)
    {
      tree fn = *i;
      if (!user_provided_p (fn))
	/* Might be trivial.  */;
      else if (copy_fn_p (fn))
	TYPE_HAS_COMPLEX_COPY_CTOR (t) = true;
      else if (move_fn_p (fn))
	TYPE_HAS_COMPLEX_MOVE_CTOR (t) = true;
    }

  for (ovl_iterator i (get_class_binding_direct (t, assign_op_identifier));
       i; ++i)
    {
      tree fn = *i;
      if (!user_provided_p (fn))
	/* Might be trivial.  */;
      else if (copy_fn_p (fn))
	TYPE_HAS_COMPLEX_COPY_ASSIGN (t) = true;
      else if (move_fn_p (fn))
	TYPE_HAS_COMPLEX_MOVE_ASSIGN (t) = true;
    }
}

<<<<<<< HEAD
/* FN is constructor, destructor or operator function.  Clone the
   declaration to create a NAME'd variant.  NEED_VTT_PARM_P and
   OMIT_INHERITED_PARMS_P are relevant if it's a cdtor.  */

=======
>>>>>>> ce0f8424
static tree
copy_fndecl_with_name (tree fn, tree name, tree_code code,
		       bool need_vtt_parm_p, bool omit_inherited_parms_p)
{
  /* Copy the function.  */
  tree clone = copy_decl (fn);
  /* Reset the function name.  */
  DECL_NAME (clone) = name;

  if (flag_concepts)
    /* Clone constraints.  */
    if (tree ci = get_constraints (fn))
      set_constraints (clone, copy_node (ci));

  SET_DECL_ASSEMBLER_NAME (clone, NULL_TREE);
  /* There's no pending inline data for this function.  */
  DECL_PENDING_INLINE_INFO (clone) = NULL;
  DECL_PENDING_INLINE_P (clone) = 0;

  if (name == base_dtor_identifier)
    {
      /* The base-class destructor is not virtual.  */
      DECL_VIRTUAL_P (clone) = 0;
      DECL_VINDEX (clone) = NULL_TREE;
    }
<<<<<<< HEAD

  if (code != ERROR_MARK)
=======
  else if (code != ERROR_MARK)
>>>>>>> ce0f8424
    {
      /* Set the operator code.  */
      const ovl_op_info_t *ovl_op = OVL_OP_INFO (false, code);
      DECL_OVERLOADED_OPERATOR_CODE_RAW (clone) = ovl_op->ovl_op_code;

<<<<<<< HEAD
  /* The operator could be virtual.  */
  if (DECL_VIRTUAL_P (clone))
    IDENTIFIER_VIRTUAL_P (name) = true;
=======
      /* The operator could be virtual.  */
      if (DECL_VIRTUAL_P (clone))
	IDENTIFIER_VIRTUAL_P (name) = true;
   }
>>>>>>> ce0f8424

  if (omit_inherited_parms_p)
    gcc_assert (DECL_HAS_IN_CHARGE_PARM_P (clone));

  /* If there was an in-charge parameter, drop it from the function
     type.  */
  if (DECL_HAS_IN_CHARGE_PARM_P (clone))
    {
      tree basetype = TYPE_METHOD_BASETYPE (TREE_TYPE (clone));
      tree parmtypes = TYPE_ARG_TYPES (TREE_TYPE (clone));
      /* Skip the `this' parameter.  */
      parmtypes = TREE_CHAIN (parmtypes);
      /* Skip the in-charge parameter.  */
      parmtypes = TREE_CHAIN (parmtypes);
      /* And the VTT parm, in a complete [cd]tor.  */
      if (DECL_HAS_VTT_PARM_P (fn) && !need_vtt_parm_p)
	parmtypes = TREE_CHAIN (parmtypes);
      if (omit_inherited_parms_p)
	{
	  /* If we're omitting inherited parms, that just leaves the VTT.  */
	  gcc_assert (need_vtt_parm_p);
	  parmtypes = tree_cons (NULL_TREE, vtt_parm_type, void_list_node);
	}
      TREE_TYPE (clone)
	= build_method_type_directly (basetype,
				      TREE_TYPE (TREE_TYPE (clone)),
				      parmtypes);
      TREE_TYPE (clone)
	= cp_build_type_attribute_variant (TREE_TYPE (clone),
					   TYPE_ATTRIBUTES (TREE_TYPE (fn)));
      TREE_TYPE (clone)
	= cxx_copy_lang_qualifiers (TREE_TYPE (clone), TREE_TYPE (fn));
    }

  /* Copy the function parameters.  */
  DECL_ARGUMENTS (clone) = copy_list (DECL_ARGUMENTS (clone));

  /* Remove the in-charge parameter.  */
  if (DECL_HAS_IN_CHARGE_PARM_P (clone))
    {
      DECL_CHAIN (DECL_ARGUMENTS (clone))
	= DECL_CHAIN (DECL_CHAIN (DECL_ARGUMENTS (clone)));
      DECL_HAS_IN_CHARGE_PARM_P (clone) = 0;
    }

  /* And the VTT parm, in a complete [cd]tor.  */
  if (DECL_HAS_VTT_PARM_P (fn))
    {
      if (need_vtt_parm_p)
	DECL_HAS_VTT_PARM_P (clone) = 1;
      else
	{
	  DECL_CHAIN (DECL_ARGUMENTS (clone))
	    = DECL_CHAIN (DECL_CHAIN (DECL_ARGUMENTS (clone)));
	  DECL_HAS_VTT_PARM_P (clone) = 0;
	}
    }

  /* A base constructor inheriting from a virtual base doesn't get the
     arguments.  */
  if (omit_inherited_parms_p)
    DECL_CHAIN (DECL_CHAIN (DECL_ARGUMENTS (clone))) = NULL_TREE;

  for (tree parms = DECL_ARGUMENTS (clone); parms; parms = DECL_CHAIN (parms))
    {
      DECL_CONTEXT (parms) = clone;
      cxx_dup_lang_specific_decl (parms);
    }

  /* Create the RTL for this function.  */
  SET_DECL_RTL (clone, NULL);

  /* Regardless of the current scope, this is a member function, so
     not at namespace scope.  */
  rest_of_decl_compilation (clone, /*top_level=*/0, at_eof);

  return clone;
}

/* FN is an operator function, create a variant for CODE.  */

tree
copy_operator_fn (tree fn, tree_code code)
{
  return copy_fndecl_with_name (fn, ovl_op_identifier (code),
				code, false, false);
}

/* FN is a constructor or destructor.  Clone the declaration to create
   a specialized in-charge or not-in-charge version, as indicated by
   NAME.  */

static tree
build_clone (tree fn, tree name, bool need_vtt_parm_p,
	     bool omit_inherited_parms_p)
{
  tree clone;

  /* If this is a template, do the rest on the DECL_TEMPLATE_RESULT.  */
  if (TREE_CODE (fn) == TEMPLATE_DECL)
    {
      clone = copy_decl (fn);
      DECL_NAME (clone) = name;

      tree result = build_clone (DECL_TEMPLATE_RESULT (clone), name,
				 need_vtt_parm_p, omit_inherited_parms_p);
      DECL_TEMPLATE_RESULT (clone) = result;

      DECL_TEMPLATE_INFO (result) = copy_node (DECL_TEMPLATE_INFO (result));
      DECL_TI_TEMPLATE (result) = clone;

      TREE_TYPE (clone) = TREE_TYPE (result);
    }
  else
    {
      clone = copy_fndecl_with_name (fn, name, ERROR_MARK,
				     need_vtt_parm_p, omit_inherited_parms_p);
      DECL_CLONED_FUNCTION (clone) = fn;
    }

  /* Remember where this function came from.  */
  DECL_ABSTRACT_ORIGIN (clone) = fn;

  /* Make it easy to find the CLONE given the FN.  Note the
     template_result of a template will be chained this way too.  */
  DECL_CHAIN (clone) = DECL_CHAIN (fn);
  DECL_CHAIN (fn) = clone;

  return clone;
}

/* Build the clones of FN, return the number of clones built.  These
   will be inserted onto DECL_CHAIN of FN.  */

<<<<<<< HEAD
unsigned
=======
static unsigned
>>>>>>> ce0f8424
build_cdtor_clones (tree fn, bool needs_vtt_parm_p, bool omit_inherited_parms_p)
{
  unsigned count = 0;

  if (DECL_MAYBE_IN_CHARGE_CONSTRUCTOR_P (fn))
    {
      /* For each constructor, we need two variants: an in-charge version
	 and a not-in-charge version.  */
      build_clone (fn, complete_ctor_identifier, false, false);
      build_clone (fn, base_ctor_identifier, needs_vtt_parm_p,
		   omit_inherited_parms_p);
      count += 2;
    }
  else
    {
      gcc_assert (DECL_MAYBE_IN_CHARGE_DESTRUCTOR_P (fn));

      /* For each destructor, we need three variants: an in-charge
	 version, a not-in-charge version, and an in-charge deleting
	 version.  We clone the deleting version first because that
	 means it will go second on the TYPE_FIELDS list -- and that
	 corresponds to the correct layout order in the virtual
	 function table.

	 For a non-virtual destructor, we do not build a deleting
	 destructor.  */
      if (DECL_VIRTUAL_P (fn))
	{
	  build_clone (fn, deleting_dtor_identifier, false, false);
	  count++;
	}
      build_clone (fn, complete_dtor_identifier, false, false);
      build_clone (fn, base_dtor_identifier, needs_vtt_parm_p, false);
      count += 2;
    }

  return count;
}

/* Produce declarations for all appropriate clones of FN.  If
   UPDATE_METHODS is true, the clones are added to the
   CLASSTYPE_METHOD_VEC.  VIA_USING indicates whether these are
   cloning decls brought in via using declarations (i.e. inheriting
   ctors).  */

void
<<<<<<< HEAD
clone_cdtor (tree fn, bool update_methods, bool via_using)
=======
clone_cdtor (tree fn, bool update_methods)
>>>>>>> ce0f8424
{
  /* Avoid inappropriate cloning.  */
  if (DECL_CHAIN (fn)
      && DECL_CLONED_FUNCTION_P (DECL_CHAIN (fn)))
    return;

  /* Base cdtors need a vtt parm if there are virtual bases.  */
<<<<<<< HEAD
  bool needs_vtt_parm_p = CLASSTYPE_VBASECLASSES (DECL_CONTEXT (fn));

  /* Base ctor omits inherited parms it needs a vttparm and inherited
     from a virtual nase ctor.  */
  bool omit_inherited_parms_p = ctor_omit_inherited_parms (fn, false);

  unsigned count = build_cdtor_clones (fn,
				       needs_vtt_parm_p, omit_inherited_parms_p);
=======
  bool vtt = CLASSTYPE_VBASECLASSES (DECL_CONTEXT (fn));

  /* Base ctor omits inherited parms it needs a vttparm and inherited
     from a virtual nase ctor.  */
  bool omit_inherited = ctor_omit_inherited_parms (fn);

  unsigned count = build_cdtor_clones (fn, vtt, omit_inherited);
>>>>>>> ce0f8424

  /* Note that this is an abstract function that is never emitted.  */
  DECL_ABSTRACT_P (fn) = true;

  if (update_methods)
    for (tree clone = fn; count--;)
      {
	clone = DECL_CHAIN (clone);
	add_method (DECL_CONTEXT (clone), clone, via_using);
      }
}

/* DECL is an in charge constructor, which is being defined. This will
   have had an in class declaration, from whence clones were
   declared. An out-of-class definition can specify additional default
   arguments. As it is the clones that are involved in overload
   resolution, we must propagate the information from the DECL to its
   clones.  */

void
adjust_clone_args (tree decl)
{
  tree clone;

  for (clone = DECL_CHAIN (decl); clone && DECL_CLONED_FUNCTION_P (clone);
       clone = DECL_CHAIN (clone))
    {
      tree orig_clone_parms = TYPE_ARG_TYPES (TREE_TYPE (clone));
      tree orig_decl_parms = TYPE_ARG_TYPES (TREE_TYPE (decl));
      tree decl_parms, clone_parms;

      /* Skip the 'this' parameter.  */
      orig_clone_parms = TREE_CHAIN (orig_clone_parms);
      orig_decl_parms = TREE_CHAIN (orig_decl_parms);

      if (DECL_HAS_IN_CHARGE_PARM_P (decl))
	orig_decl_parms = TREE_CHAIN (orig_decl_parms);
      if (DECL_HAS_VTT_PARM_P (decl))
	orig_decl_parms = TREE_CHAIN (orig_decl_parms);

      clone_parms = orig_clone_parms;
      if (DECL_HAS_VTT_PARM_P (clone))
	clone_parms = TREE_CHAIN (clone_parms);

      for (decl_parms = orig_decl_parms; decl_parms;
	   decl_parms = TREE_CHAIN (decl_parms),
	     clone_parms = TREE_CHAIN (clone_parms))
	{
	  if (clone_parms == void_list_node)
	    {
	      gcc_assert (decl_parms == clone_parms
			  || ctor_omit_inherited_parms (clone));
	      break;
	    }

	  gcc_checking_assert (same_type_p (TREE_VALUE (decl_parms),
					    TREE_VALUE (clone_parms)));

	  if (TREE_PURPOSE (decl_parms) && !TREE_PURPOSE (clone_parms))
	    {
	      /* A default parameter has been added. Adjust the
		 clone's parameters.  */
	      clone_parms = orig_decl_parms;

	      if (DECL_HAS_VTT_PARM_P (clone))
		{
		  clone_parms = tree_cons (TREE_PURPOSE (orig_clone_parms),
					   TREE_VALUE (orig_clone_parms),
					   clone_parms);
		  TREE_TYPE (clone_parms) = TREE_TYPE (orig_clone_parms);
		}

	      tree basetype = TYPE_METHOD_BASETYPE (TREE_TYPE (clone));
	      tree type
		= build_method_type_directly (basetype,
					      TREE_TYPE (TREE_TYPE (clone)),
					      clone_parms);
	      if (tree attrs = TYPE_ATTRIBUTES (TREE_TYPE (clone)))
		type = cp_build_type_attribute_variant (type, attrs);
	      type = cxx_copy_lang_qualifiers (type, TREE_TYPE (clone));
	      TREE_TYPE (clone) = type;

	      clone_parms = NULL_TREE;
	      break;
	    }
	}
      gcc_assert (!clone_parms || clone_parms == void_list_node);
    }
}

/* For each of the constructors and destructors in T, create an
   in-charge and not-in-charge variant.  */

static void
clone_constructors_and_destructors (tree t)
{
  /* Because we can lazily declare functions, we need to propagate
     the usingness of the source function.  */
  for (ovl_iterator iter (CLASSTYPE_CONSTRUCTORS (t)); iter; ++iter)
<<<<<<< HEAD
    clone_cdtor (*iter, /*update_methods=*/true, iter.using_p ());
=======
    clone_cdtor (*iter, /*update_methods=*/true);
>>>>>>> ce0f8424

  if (tree dtor = CLASSTYPE_DESTRUCTOR (t))
    clone_cdtor (dtor, /*update_methods=*/true);
}

/* Deduce noexcept for a destructor DTOR.  */

void
deduce_noexcept_on_destructor (tree dtor)
{
  if (!TYPE_RAISES_EXCEPTIONS (TREE_TYPE (dtor)))
    TREE_TYPE (dtor) = build_exception_variant (TREE_TYPE (dtor),
						noexcept_deferred_spec);
}

/* Subroutine of set_one_vmethod_tm_attributes.  Search base classes
   of TYPE for virtual functions which FNDECL overrides.  Return a
   mask of the tm attributes found therein.  */

static int
look_for_tm_attr_overrides (tree type, tree fndecl)
{
  tree binfo = TYPE_BINFO (type);
  tree base_binfo;
  int ix, found = 0;

  for (ix = 0; BINFO_BASE_ITERATE (binfo, ix, base_binfo); ++ix)
    {
      tree o, basetype = BINFO_TYPE (base_binfo);

      if (!TYPE_POLYMORPHIC_P (basetype))
	continue;

      o = look_for_overrides_here (basetype, fndecl);
      if (o)
	{
	  if (lookup_attribute ("transaction_safe_dynamic",
				DECL_ATTRIBUTES (o)))
	    /* transaction_safe_dynamic is not inherited.  */;
	  else
	    found |= tm_attr_to_mask (find_tm_attribute
				      (TYPE_ATTRIBUTES (TREE_TYPE (o))));
	}
      else
	found |= look_for_tm_attr_overrides (basetype, fndecl);
    }

  return found;
}

/* Subroutine of set_method_tm_attributes.  Handle the checks and
   inheritance for one virtual method FNDECL.  */

static void
set_one_vmethod_tm_attributes (tree type, tree fndecl)
{
  tree tm_attr;
  int found, have;

  found = look_for_tm_attr_overrides (type, fndecl);

  /* If FNDECL doesn't actually override anything (i.e. T is the
     class that first declares FNDECL virtual), then we're done.  */
  if (found == 0)
    return;

  tm_attr = find_tm_attribute (TYPE_ATTRIBUTES (TREE_TYPE (fndecl)));
  have = tm_attr_to_mask (tm_attr);

  /* Intel STM Language Extension 3.0, Section 4.2 table 4:
     tm_pure must match exactly, otherwise no weakening of
     tm_safe > tm_callable > nothing.  */
  /* ??? The tm_pure attribute didn't make the transition to the
     multivendor language spec.  */
  if (have == TM_ATTR_PURE)
    {
      if (found != TM_ATTR_PURE)
	{
	  found &= -found;
	  goto err_override;
	}
    }
  /* If the overridden function is tm_pure, then FNDECL must be.  */
  else if (found == TM_ATTR_PURE && tm_attr)
    goto err_override;
  /* Look for base class combinations that cannot be satisfied.  */
  else if (found != TM_ATTR_PURE && (found & TM_ATTR_PURE))
    {
      found &= ~TM_ATTR_PURE;
      found &= -found;
      error_at (DECL_SOURCE_LOCATION (fndecl),
		"method overrides both %<transaction_pure%> and %qE methods",
		tm_mask_to_attr (found));
    }
  /* If FNDECL did not declare an attribute, then inherit the most
     restrictive one.  */
  else if (tm_attr == NULL)
    {
      apply_tm_attr (fndecl, tm_mask_to_attr (least_bit_hwi (found)));
    }
  /* Otherwise validate that we're not weaker than a function
     that is being overridden.  */
  else
    {
      found &= -found;
      if (found <= TM_ATTR_CALLABLE && have > found)
	goto err_override;
    }
  return;

 err_override:
  error_at (DECL_SOURCE_LOCATION (fndecl),
	    "method declared %qE overriding %qE method",
	    tm_attr, tm_mask_to_attr (found));
}

/* For each of the methods in T, propagate a class-level tm attribute.  */

static void
set_method_tm_attributes (tree t)
{
  tree class_tm_attr, fndecl;

  /* Don't bother collecting tm attributes if transactional memory
     support is not enabled.  */
  if (!flag_tm)
    return;

  /* Process virtual methods first, as they inherit directly from the
     base virtual function and also require validation of new attributes.  */
  if (TYPE_CONTAINS_VPTR_P (t))
    {
      tree vchain;
      for (vchain = BINFO_VIRTUALS (TYPE_BINFO (t)); vchain;
	   vchain = TREE_CHAIN (vchain))
	{
	  fndecl = BV_FN (vchain);
	  if (DECL_THUNK_P (fndecl))
	    fndecl = THUNK_TARGET (fndecl);
	  set_one_vmethod_tm_attributes (t, fndecl);
	}
    }

  /* If the class doesn't have an attribute, nothing more to do.  */
  class_tm_attr = find_tm_attribute (TYPE_ATTRIBUTES (t));
  if (class_tm_attr == NULL)
    return;

  /* Any method that does not yet have a tm attribute inherits
     the one from the class.  */
  for (fndecl = TYPE_FIELDS (t); fndecl; fndecl = DECL_CHAIN (fndecl))
    if (DECL_DECLARES_FUNCTION_P (fndecl)
	&& !find_tm_attribute (TYPE_ATTRIBUTES (TREE_TYPE (fndecl))))
      apply_tm_attr (fndecl, class_tm_attr);
}

/* Returns true if FN is a default constructor.  */

bool
default_ctor_p (const_tree fn)
{
  return (DECL_CONSTRUCTOR_P (fn)
	  && sufficient_parms_p (FUNCTION_FIRST_USER_PARMTYPE (fn)));
}

/* Returns true iff class T has a user-provided constructor that can be called
   with more than zero arguments.  */

bool
type_has_user_nondefault_constructor (tree t)
{
  if (!TYPE_HAS_USER_CONSTRUCTOR (t))
    return false;

  for (ovl_iterator iter (CLASSTYPE_CONSTRUCTORS (t)); iter; ++iter)
    {
      tree fn = *iter;
      if (user_provided_p (fn)
	  && (TREE_CODE (fn) == TEMPLATE_DECL
	      || (skip_artificial_parms_for (fn, DECL_ARGUMENTS (fn))
		  != NULL_TREE)))
	return true;
    }

  return false;
}

/* Returns the defaulted constructor if T has one. Otherwise, returns
   NULL_TREE.  */

tree
in_class_defaulted_default_constructor (tree t)
{
  if (!TYPE_HAS_USER_CONSTRUCTOR (t))
    return NULL_TREE;

  for (ovl_iterator iter (CLASSTYPE_CONSTRUCTORS (t)); iter; ++iter)
    {
      tree fn = *iter;

      if (DECL_DEFAULTED_IN_CLASS_P (fn)
	  && default_ctor_p (fn))
	return fn;
    }

  return NULL_TREE;
}

/* Returns true iff FN is a user-provided function, i.e. user-declared
   and not defaulted at its first declaration.  */

bool
user_provided_p (tree fn)
{
  fn = STRIP_TEMPLATE (fn);
  return (!DECL_ARTIFICIAL (fn)
	  && !(DECL_INITIALIZED_IN_CLASS_P (fn)
	       && (DECL_DEFAULTED_FN (fn) || DECL_DELETED_FN (fn))));
}

/* Returns true iff class T has a user-provided constructor.  */

bool
type_has_user_provided_constructor (tree t)
{
  if (!CLASS_TYPE_P (t))
    return false;

  if (!TYPE_HAS_USER_CONSTRUCTOR (t))
    return false;

  for (ovl_iterator iter (CLASSTYPE_CONSTRUCTORS (t)); iter; ++iter)
    if (user_provided_p (*iter))
      return true;

  return false;
}

/* Returns true iff class T has a user-provided or explicit constructor.  */

bool
type_has_user_provided_or_explicit_constructor (tree t)
{
  if (!CLASS_TYPE_P (t))
    return false;

  if (!TYPE_HAS_USER_CONSTRUCTOR (t))
    return false;

  for (ovl_iterator iter (CLASSTYPE_CONSTRUCTORS (t)); iter; ++iter)
    {
      tree fn = *iter;
      if (user_provided_p (fn) || DECL_NONCONVERTING_P (fn))
	return true;
    }

  return false;
}

/* Returns true iff class T has a non-user-provided (i.e. implicitly
   declared or explicitly defaulted in the class body) default
   constructor.  */

bool
type_has_non_user_provided_default_constructor (tree t)
{
  if (!TYPE_HAS_DEFAULT_CONSTRUCTOR (t))
    return false;
  if (CLASSTYPE_LAZY_DEFAULT_CTOR (t))
    return true;

  for (ovl_iterator iter (CLASSTYPE_CONSTRUCTORS (t)); iter; ++iter)
    {
      tree fn = *iter;
      if (TREE_CODE (fn) == FUNCTION_DECL
	  && default_ctor_p (fn)
	  && !user_provided_p (fn))
	return true;
    }

  return false;
}

/* TYPE is being used as a virtual base, and has a non-trivial move
   assignment.  Return true if this is due to there being a user-provided
   move assignment in TYPE or one of its subobjects; if there isn't, then
   multiple move assignment can't cause any harm.  */

bool
vbase_has_user_provided_move_assign (tree type)
{
  /* Does the type itself have a user-provided move assignment operator?  */
  if (!CLASSTYPE_LAZY_MOVE_ASSIGN (type))
    for (ovl_iterator iter (get_class_binding_direct
			    (type, assign_op_identifier));
	 iter; ++iter)
      if (user_provided_p (*iter) && move_fn_p (*iter))
	return true;

  /* Do any of its bases?  */
  tree binfo = TYPE_BINFO (type);
  tree base_binfo;
  for (int i = 0; BINFO_BASE_ITERATE (binfo, i, base_binfo); ++i)
    if (vbase_has_user_provided_move_assign (BINFO_TYPE (base_binfo)))
      return true;

  /* Or non-static data members?  */
  for (tree field = TYPE_FIELDS (type); field; field = DECL_CHAIN (field))
    {
      if (TREE_CODE (field) == FIELD_DECL
	  && CLASS_TYPE_P (TREE_TYPE (field))
	  && vbase_has_user_provided_move_assign (TREE_TYPE (field)))
	return true;
    }

  /* Seems not.  */
  return false;
}

/* If default-initialization leaves part of TYPE uninitialized, returns
   a DECL for the field or TYPE itself (DR 253).  */

tree
default_init_uninitialized_part (tree type)
{
  tree t, r, binfo;
  int i;

  type = strip_array_types (type);
  if (!CLASS_TYPE_P (type))
    return type;
  if (!type_has_non_user_provided_default_constructor (type))
    return NULL_TREE;
  for (binfo = TYPE_BINFO (type), i = 0;
       BINFO_BASE_ITERATE (binfo, i, t); ++i)
    {
      r = default_init_uninitialized_part (BINFO_TYPE (t));
      if (r)
	return r;
    }
  for (t = TYPE_FIELDS (type); t; t = DECL_CHAIN (t))
    if (TREE_CODE (t) == FIELD_DECL
	&& !DECL_ARTIFICIAL (t)
	&& !DECL_INITIAL (t))
      {
	r = default_init_uninitialized_part (TREE_TYPE (t));
	if (r)
	  return DECL_P (r) ? r : t;
      }

  return NULL_TREE;
}

/* Returns true iff for class T, a trivial synthesized default constructor
   would be constexpr.  */

bool
trivial_default_constructor_is_constexpr (tree t)
{
  /* A defaulted trivial default constructor is constexpr
     if there is nothing to initialize.  */
  gcc_assert (!TYPE_HAS_COMPLEX_DFLT (t));
  /* A class with a vptr doesn't have a trivial default ctor.
     In C++20, a class can have transient uninitialized members, e.g.:

       struct S { int i; constexpr S() = default; };

     should work.  */
  return (cxx_dialect >= cxx20
	  || is_really_empty_class (t, /*ignore_vptr*/true));
}

/* Returns true iff class T has a constexpr default constructor.  */

bool
type_has_constexpr_default_constructor (tree t)
{
  tree fns;

  if (!CLASS_TYPE_P (t))
    {
      /* The caller should have stripped an enclosing array.  */
      gcc_assert (TREE_CODE (t) != ARRAY_TYPE);
      return false;
    }
  if (CLASSTYPE_LAZY_DEFAULT_CTOR (t))
    {
      if (!TYPE_HAS_COMPLEX_DFLT (t))
	return trivial_default_constructor_is_constexpr (t);
      /* Non-trivial, we need to check subobject constructors.  */
      lazily_declare_fn (sfk_constructor, t);
    }
  fns = locate_ctor (t);
  return (fns && DECL_DECLARED_CONSTEXPR_P (fns));
}

/* Returns true iff class T has a constexpr default constructor or has an
   implicitly declared default constructor that we can't tell if it's constexpr
   without forcing a lazy declaration (which might cause undesired
   instantiations).  */

static bool
type_maybe_constexpr_default_constructor (tree t)
{
  if (CLASS_TYPE_P (t) && CLASSTYPE_LAZY_DEFAULT_CTOR (t)
      && TYPE_HAS_COMPLEX_DFLT (t))
    /* Assume it's constexpr.  */
    return true;
  return type_has_constexpr_default_constructor (t);
}

/* Returns true iff class T has a constexpr destructor.  */

bool
type_has_constexpr_destructor (tree t)
{
  tree fns;

  if (CLASSTYPE_LAZY_DESTRUCTOR (t))
    /* Non-trivial, we need to check subobject destructors.  */
    lazily_declare_fn (sfk_destructor, t);
  fns = CLASSTYPE_DESTRUCTOR (t);
  return (fns && DECL_DECLARED_CONSTEXPR_P (fns));
}

/* Returns true iff class T has a constexpr destructor or has an
   implicitly declared destructor that we can't tell if it's constexpr
   without forcing a lazy declaration (which might cause undesired
   instantiations).  */

static bool
type_maybe_constexpr_destructor (tree t)
{
  if (CLASS_TYPE_P (t) && CLASSTYPE_LAZY_DESTRUCTOR (t))
    /* Assume it's constexpr.  */
    return true;
  return type_has_constexpr_destructor (t);
}

/* Returns true iff class TYPE has a virtual destructor.  */

bool
type_has_virtual_destructor (tree type)
{
  tree dtor;

  if (!CLASS_TYPE_P (type))
    return false;

  gcc_assert (COMPLETE_TYPE_P (type));
  dtor = CLASSTYPE_DESTRUCTOR (type);
  return (dtor && DECL_VIRTUAL_P (dtor));
}

/* Returns true iff T, a class, has a move-assignment or
   move-constructor.  Does not lazily declare either.
   If USER_P is false, any move function will do.  If it is true, the
   move function must be user-declared.

   Note that user-declared here is different from "user-provided",
   which doesn't include functions that are defaulted in the
   class.  */

bool
classtype_has_move_assign_or_move_ctor_p (tree t, bool user_p)
{
  gcc_assert (user_p
	      || (!CLASSTYPE_LAZY_MOVE_CTOR (t)
		  && !CLASSTYPE_LAZY_MOVE_ASSIGN (t)));

  if (!CLASSTYPE_LAZY_MOVE_CTOR (t))
    for (ovl_iterator iter (CLASSTYPE_CONSTRUCTORS (t)); iter; ++iter)
      if ((!user_p || !DECL_ARTIFICIAL (*iter)) && move_fn_p (*iter))
	return true;

  if (!CLASSTYPE_LAZY_MOVE_ASSIGN (t))
    for (ovl_iterator iter (get_class_binding_direct
			    (t, assign_op_identifier));
	 iter; ++iter)
      if ((!user_p || !DECL_ARTIFICIAL (*iter))
	  && DECL_CONTEXT (*iter) == t
	  && move_fn_p (*iter))
	return true;
  
  return false;
}

/* True iff T has a move constructor that is not deleted.  */

bool
classtype_has_non_deleted_move_ctor (tree t)
{
  if (CLASSTYPE_LAZY_MOVE_CTOR (t))
    lazily_declare_fn (sfk_move_constructor, t);
  for (ovl_iterator iter (CLASSTYPE_CONSTRUCTORS (t)); iter; ++iter)
    if (move_fn_p (*iter) && !DECL_DELETED_FN (*iter))
      return true;
  return false;
}

/* True iff T has a copy constructor that is not deleted.  */

bool
classtype_has_non_deleted_copy_ctor (tree t)
{
  if (CLASSTYPE_LAZY_COPY_CTOR (t))
    lazily_declare_fn (sfk_copy_constructor, t);
  for (ovl_iterator iter (CLASSTYPE_CONSTRUCTORS (t)); iter; ++iter)
    if (copy_fn_p (*iter) && !DECL_DELETED_FN (*iter))
      return true;
  return false;
}

/* If T, a class, has a user-provided copy constructor, copy assignment
   operator, or destructor, returns that function.  Otherwise, null.  */

tree
classtype_has_depr_implicit_copy (tree t)
{
  if (!CLASSTYPE_LAZY_COPY_CTOR (t))
    for (ovl_iterator iter (CLASSTYPE_CONSTRUCTORS (t)); iter; ++iter)
      {
	tree fn = *iter;
	if (user_provided_p (fn) && copy_fn_p (fn))
	  return fn;
      }

  if (!CLASSTYPE_LAZY_COPY_ASSIGN (t))
    for (ovl_iterator iter (get_class_binding_direct
			    (t, assign_op_identifier));
	 iter; ++iter)
      {
	tree fn = *iter;
	if (user_provided_p (fn) && copy_fn_p (fn))
	  return fn;
      }

  if (!CLASSTYPE_LAZY_DESTRUCTOR (t))
    {
      tree fn = CLASSTYPE_DESTRUCTOR (t);
      if (user_provided_p (fn))
	return fn;
    }

  return NULL_TREE;
}

/* True iff T has a member or friend declaration of operator OP.  */

bool
classtype_has_op (tree t, tree_code op)
{
  tree name = ovl_op_identifier (op);
  if (get_class_binding (t, name))
    return true;
  for (tree f = DECL_FRIENDLIST (TYPE_MAIN_DECL (t)); f; f = TREE_CHAIN (f))
    if (FRIEND_NAME (f) == name)
      return true;
  return false;
}


/* If T has a defaulted member or friend declaration of OP, return it.  */

tree
classtype_has_defaulted_op (tree t, tree_code op)
{
  tree name = ovl_op_identifier (op);
  for (ovl_iterator oi (get_class_binding (t, name)); oi; ++oi)
    {
      tree fn = *oi;
      if (DECL_DEFAULTED_FN (fn))
	return fn;
    }
  for (tree f = DECL_FRIENDLIST (TYPE_MAIN_DECL (t)); f; f = TREE_CHAIN (f))
    if (FRIEND_NAME (f) == name)
      for (tree l = FRIEND_DECLS (f); l; l = TREE_CHAIN (l))
	{
	  tree fn = TREE_VALUE (l);
	  if (DECL_DEFAULTED_FN (fn))
	    return fn;
	}
  return NULL_TREE;
}

/* Nonzero if we need to build up a constructor call when initializing an
   object of this class, either because it has a user-declared constructor
   or because it doesn't have a default constructor (so we need to give an
   error if no initializer is provided).  Use TYPE_NEEDS_CONSTRUCTING when
   what you care about is whether or not an object can be produced by a
   constructor (e.g. so we don't set TREE_READONLY on const variables of
   such type); use this function when what you care about is whether or not
   to try to call a constructor to create an object.  The latter case is
   the former plus some cases of constructors that cannot be called.  */

bool
type_build_ctor_call (tree t)
{
  tree inner;
  if (TYPE_NEEDS_CONSTRUCTING (t))
    return true;
  inner = strip_array_types (t);
  if (!CLASS_TYPE_P (inner) || ANON_AGGR_TYPE_P (inner))
    return false;
  if (!TYPE_HAS_DEFAULT_CONSTRUCTOR (inner))
    return true;
  if (cxx_dialect < cxx11)
    return false;
  /* A user-declared constructor might be private, and a constructor might
     be trivial but deleted.  */
  for (ovl_iterator iter (get_class_binding (inner, complete_ctor_identifier));
       iter; ++iter)
    {
      tree fn = *iter;
      if (!DECL_ARTIFICIAL (fn)
	  || TREE_DEPRECATED (fn)
	  || DECL_DELETED_FN (fn))
	return true;
    }
  return false;
}

/* Like type_build_ctor_call, but for destructors.  */

bool
type_build_dtor_call (tree t)
{
  tree inner;
  if (TYPE_HAS_NONTRIVIAL_DESTRUCTOR (t))
    return true;
  inner = strip_array_types (t);
  if (!CLASS_TYPE_P (inner) || ANON_AGGR_TYPE_P (inner)
      || !COMPLETE_TYPE_P (inner))
    return false;
  if (cxx_dialect < cxx11)
    return false;
  /* A user-declared destructor might be private, and a destructor might
     be trivial but deleted.  */
  for (ovl_iterator iter (get_class_binding (inner, complete_dtor_identifier));
       iter; ++iter)
    {
      tree fn = *iter;
      if (!DECL_ARTIFICIAL (fn)
	  || TREE_DEPRECATED (fn)
	  || DECL_DELETED_FN (fn))
	return true;
    }
  return false;
}

/* Remove all zero-width bit-fields from T.  */

static void
remove_zero_width_bit_fields (tree t)
{
  tree *fieldsp;

  fieldsp = &TYPE_FIELDS (t);
  while (*fieldsp)
    {
      if (TREE_CODE (*fieldsp) == FIELD_DECL
	  && DECL_C_BIT_FIELD (*fieldsp)
	  /* We should not be confused by the fact that grokbitfield
	     temporarily sets the width of the bit field into
	     DECL_BIT_FIELD_REPRESENTATIVE (*fieldsp).
	     check_bitfield_decl eventually sets DECL_SIZE (*fieldsp)
	     to that width.  */
	  && (DECL_SIZE (*fieldsp) == NULL_TREE
	      || integer_zerop (DECL_SIZE (*fieldsp))))
	*fieldsp = DECL_CHAIN (*fieldsp);
      else
	fieldsp = &DECL_CHAIN (*fieldsp);
    }
}

/* Returns TRUE iff we need a cookie when dynamically allocating an
   array whose elements have the indicated class TYPE.  */

static bool
type_requires_array_cookie (tree type)
{
  tree fns;
  bool has_two_argument_delete_p = false;

  gcc_assert (CLASS_TYPE_P (type));

  /* If there's a non-trivial destructor, we need a cookie.  In order
     to iterate through the array calling the destructor for each
     element, we'll have to know how many elements there are.  */
  if (TYPE_HAS_NONTRIVIAL_DESTRUCTOR (type))
    return true;

  /* If the usual deallocation function is a two-argument whose second
     argument is of type `size_t', then we have to pass the size of
     the array to the deallocation function, so we will need to store
     a cookie.  */
  fns = lookup_fnfields (TYPE_BINFO (type),
			 ovl_op_identifier (false, VEC_DELETE_EXPR),
			 /*protect=*/0, tf_warning_or_error);
  /* If there are no `operator []' members, or the lookup is
     ambiguous, then we don't need a cookie.  */
  if (!fns || fns == error_mark_node)
    return false;
  /* Loop through all of the functions.  */
  for (lkp_iterator iter (BASELINK_FUNCTIONS (fns)); iter; ++iter)
    {
      tree fn = *iter;

      /* See if this function is a one-argument delete function.  If
	 it is, then it will be the usual deallocation function.  */
      tree second_parm = TREE_CHAIN (TYPE_ARG_TYPES (TREE_TYPE (fn)));
      if (second_parm == void_list_node)
	return false;
      /* Do not consider this function if its second argument is an
	 ellipsis.  */
      if (!second_parm)
	continue;
      /* Otherwise, if we have a two-argument function and the second
	 argument is `size_t', it will be the usual deallocation
	 function -- unless there is one-argument function, too.  */
      if (TREE_CHAIN (second_parm) == void_list_node
	  && same_type_p (TREE_VALUE (second_parm), size_type_node))
	has_two_argument_delete_p = true;
    }

  return has_two_argument_delete_p;
}

/* Finish computing the `literal type' property of class type T.

   At this point, we have already processed base classes and
   non-static data members.  We need to check whether the copy
   constructor is trivial, the destructor is trivial, and there
   is a trivial default constructor or at least one constexpr
   constructor other than the copy constructor.  */

static void
finalize_literal_type_property (tree t)
{
  tree fn;

  if (cxx_dialect < cxx11)
    CLASSTYPE_LITERAL_P (t) = false;
  else if (CLASSTYPE_LITERAL_P (t)
	   && TYPE_HAS_NONTRIVIAL_DESTRUCTOR (t)
	   && (cxx_dialect < cxx20 || !type_maybe_constexpr_destructor (t)))
    CLASSTYPE_LITERAL_P (t) = false;
  else if (CLASSTYPE_LITERAL_P (t) && LAMBDA_TYPE_P (t))
    CLASSTYPE_LITERAL_P (t) = (cxx_dialect >= cxx17);
  else if (CLASSTYPE_LITERAL_P (t) && !TYPE_HAS_TRIVIAL_DFLT (t)
	   && CLASSTYPE_NON_AGGREGATE (t)
	   && !TYPE_HAS_CONSTEXPR_CTOR (t))
    CLASSTYPE_LITERAL_P (t) = false;

  /* C++14 DR 1684 removed this restriction.  */
  if (cxx_dialect < cxx14
      && !CLASSTYPE_LITERAL_P (t) && !LAMBDA_TYPE_P (t))
    for (fn = TYPE_FIELDS (t); fn; fn = DECL_CHAIN (fn))
      if (TREE_CODE (fn) == FUNCTION_DECL
	  && DECL_DECLARED_CONSTEXPR_P (fn)
	  && DECL_NONSTATIC_MEMBER_FUNCTION_P (fn)
	  && !DECL_CONSTRUCTOR_P (fn))
	{
	  DECL_DECLARED_CONSTEXPR_P (fn) = false;
	  if (!DECL_GENERATED_P (fn))
	    {
	      auto_diagnostic_group d;
	      if (pedwarn (DECL_SOURCE_LOCATION (fn), OPT_Wpedantic,
			     "enclosing class of %<constexpr%> non-static "
			     "member function %q+#D is not a literal type", fn))
		explain_non_literal_class (t);
	    }
	}
}

/* T is a non-literal type used in a context which requires a constant
   expression.  Explain why it isn't literal.  */

void
explain_non_literal_class (tree t)
{
  static hash_set<tree> *diagnosed;

  if (!CLASS_TYPE_P (t))
    return;
  t = TYPE_MAIN_VARIANT (t);

  if (diagnosed == NULL)
    diagnosed = new hash_set<tree>;
  if (diagnosed->add (t))
    /* Already explained.  */
    return;

  auto_diagnostic_group d;
  inform (UNKNOWN_LOCATION, "%q+T is not literal because:", t);
  if (cxx_dialect < cxx17 && LAMBDA_TYPE_P (t))
    inform (UNKNOWN_LOCATION,
	    "  %qT is a closure type, which is only literal in "
	    "C++17 and later", t);
  else if (cxx_dialect < cxx20 && TYPE_HAS_NONTRIVIAL_DESTRUCTOR (t))
    inform (UNKNOWN_LOCATION, "  %q+T has a non-trivial destructor", t);
  else if (TYPE_HAS_NONTRIVIAL_DESTRUCTOR (t)
	   && !type_maybe_constexpr_destructor (t))
    inform (UNKNOWN_LOCATION, "  %q+T does not have %<constexpr%> destructor",
	    t);
  else if (CLASSTYPE_NON_AGGREGATE (t)
	   && !TYPE_HAS_TRIVIAL_DFLT (t)
	   && !LAMBDA_TYPE_P (t)
	   && !TYPE_HAS_CONSTEXPR_CTOR (t))
    {
      inform (UNKNOWN_LOCATION,
	      "  %q+T is not an aggregate, does not have a trivial "
	      "default constructor, and has no %<constexpr%> constructor that "
	      "is not a copy or move constructor", t);
      if (type_has_non_user_provided_default_constructor (t))
	/* Note that we can't simply call locate_ctor because when the
	   constructor is deleted it just returns NULL_TREE.  */
	for (ovl_iterator iter (CLASSTYPE_CONSTRUCTORS (t)); iter; ++iter)
	  {
	    tree fn = *iter;
	    tree parms = TYPE_ARG_TYPES (TREE_TYPE (fn));

	    parms = skip_artificial_parms_for (fn, parms);

	    if (sufficient_parms_p (parms))
	      {
		if (DECL_DELETED_FN (fn))
		  maybe_explain_implicit_delete (fn);
		else
		  explain_invalid_constexpr_fn (fn);
		break;
	      }
	}
    }
  else
    {
      tree binfo, base_binfo, field; int i;
      for (binfo = TYPE_BINFO (t), i = 0;
	   BINFO_BASE_ITERATE (binfo, i, base_binfo); i++)
	{
	  tree basetype = TREE_TYPE (base_binfo);
	  if (!CLASSTYPE_LITERAL_P (basetype))
	    {
	      inform (UNKNOWN_LOCATION,
		      "  base class %qT of %q+T is non-literal",
		      basetype, t);
	      explain_non_literal_class (basetype);
	      return;
	    }
	}
      for (field = TYPE_FIELDS (t); field; field = TREE_CHAIN (field))
	{
	  tree ftype;
	  if (TREE_CODE (field) != FIELD_DECL)
	    continue;
	  ftype = TREE_TYPE (field);
	  if (!literal_type_p (ftype))
	    {
	      inform (DECL_SOURCE_LOCATION (field),
		      "  non-static data member %qD has non-literal type",
		      field);
	      if (CLASS_TYPE_P (ftype))
		explain_non_literal_class (ftype);
	    }
	  if (CP_TYPE_VOLATILE_P (ftype))
	    inform (DECL_SOURCE_LOCATION (field),
		    "  non-static data member %qD has volatile type", field);
	}
    }
}

/* Check the validity of the bases and members declared in T.  Add any
   implicitly-generated functions (like copy-constructors and
   assignment operators).  Compute various flag bits (like
   CLASSTYPE_NON_LAYOUT_POD_T) for T.  This routine works purely at the C++
   level: i.e., independently of the ABI in use.  */

static void
check_bases_and_members (tree t)
{
  /* Nonzero if the implicitly generated copy constructor should take
     a non-const reference argument.  */
  int cant_have_const_ctor;
  /* Nonzero if the implicitly generated assignment operator
     should take a non-const reference argument.  */
  int no_const_asn_ref;
  tree access_decls;
  bool saved_complex_asn_ref;
  bool saved_nontrivial_dtor;
  tree fn;

  /* By default, we use const reference arguments and generate default
     constructors.  */
  cant_have_const_ctor = 0;
  no_const_asn_ref = 0;

  /* Check all the base-classes and set FMEM members to point to arrays
     of potential interest.  */
  check_bases (t, &cant_have_const_ctor, &no_const_asn_ref);

  /* Deduce noexcept on destructor.  This needs to happen after we've set
     triviality flags appropriately for our bases.  */
  if (cxx_dialect >= cxx11)
    if (tree dtor = CLASSTYPE_DESTRUCTOR (t))
      deduce_noexcept_on_destructor (dtor);

  /* Check all the method declarations.  */
  check_methods (t);

  /* Save the initial values of these flags which only indicate whether
     or not the class has user-provided functions.  As we analyze the
     bases and members we can set these flags for other reasons.  */
  saved_complex_asn_ref = TYPE_HAS_COMPLEX_COPY_ASSIGN (t);
  saved_nontrivial_dtor = TYPE_HAS_NONTRIVIAL_DESTRUCTOR (t);

  /* Check all the data member declarations.  We cannot call
     check_field_decls until we have called check_bases check_methods,
     as check_field_decls depends on TYPE_HAS_NONTRIVIAL_DESTRUCTOR
     being set appropriately.  */
  check_field_decls (t, &access_decls,
		     &cant_have_const_ctor,
		     &no_const_asn_ref);

  /* A nearly-empty class has to be vptr-containing; a nearly empty
     class contains just a vptr.  */
  if (!TYPE_CONTAINS_VPTR_P (t))
    CLASSTYPE_NEARLY_EMPTY_P (t) = 0;

  /* Do some bookkeeping that will guide the generation of implicitly
     declared member functions.  */
  TYPE_HAS_COMPLEX_COPY_CTOR (t) |= TYPE_CONTAINS_VPTR_P (t);
  TYPE_HAS_COMPLEX_MOVE_CTOR (t) |= TYPE_CONTAINS_VPTR_P (t);
  /* We need to call a constructor for this class if it has a
     user-provided constructor, or if the default constructor is going
     to initialize the vptr.  (This is not an if-and-only-if;
     TYPE_NEEDS_CONSTRUCTING is set elsewhere if bases or members
     themselves need constructing.)  */
  TYPE_NEEDS_CONSTRUCTING (t)
    |= (type_has_user_provided_constructor (t) || TYPE_CONTAINS_VPTR_P (t));
  /* [dcl.init.aggr]

     An aggregate is an array or a class with no user-provided
     constructors ... and no virtual functions.  

     Again, other conditions for being an aggregate are checked
     elsewhere.  */
  CLASSTYPE_NON_AGGREGATE (t)
    |= ((cxx_dialect < cxx20
	 ? type_has_user_provided_or_explicit_constructor (t)
	 : TYPE_HAS_USER_CONSTRUCTOR (t))
	|| TYPE_POLYMORPHIC_P (t));
  /* This is the C++98/03 definition of POD; it changed in C++0x, but we
     retain the old definition internally for ABI reasons.  */
  CLASSTYPE_NON_LAYOUT_POD_P (t)
    |= (CLASSTYPE_NON_AGGREGATE (t)
	|| saved_nontrivial_dtor || saved_complex_asn_ref);
  CLASSTYPE_NON_STD_LAYOUT (t) |= TYPE_CONTAINS_VPTR_P (t);
  TYPE_HAS_COMPLEX_COPY_ASSIGN (t) |= TYPE_CONTAINS_VPTR_P (t);
  TYPE_HAS_COMPLEX_MOVE_ASSIGN (t) |= TYPE_CONTAINS_VPTR_P (t);
  TYPE_HAS_COMPLEX_DFLT (t) |= TYPE_CONTAINS_VPTR_P (t);

  /* If the only explicitly declared default constructor is user-provided,
     set TYPE_HAS_COMPLEX_DFLT.  */
  if (!TYPE_HAS_COMPLEX_DFLT (t)
      && TYPE_HAS_DEFAULT_CONSTRUCTOR (t)
      && !type_has_non_user_provided_default_constructor (t))
    TYPE_HAS_COMPLEX_DFLT (t) = true;

  /* Warn if a public base of a polymorphic type has an accessible
     non-virtual destructor.  It is only now that we know the class is
     polymorphic.  Although a polymorphic base will have a already
     been diagnosed during its definition, we warn on use too.  */
  if (TYPE_POLYMORPHIC_P (t) && warn_nonvdtor)
    {
      tree binfo = TYPE_BINFO (t);
      vec<tree, va_gc> *accesses = BINFO_BASE_ACCESSES (binfo);
      tree base_binfo;
      unsigned i;
      
      for (i = 0; BINFO_BASE_ITERATE (binfo, i, base_binfo); i++)
	{
	  tree basetype = TREE_TYPE (base_binfo);

	  if ((*accesses)[i] == access_public_node
	      && (TYPE_POLYMORPHIC_P (basetype) || warn_ecpp)
	      && accessible_nvdtor_p (basetype))
	    warning (OPT_Wnon_virtual_dtor,
		     "base class %q#T has accessible non-virtual destructor",
		     basetype);
	}
    }
  
  /* If the class has no user-declared constructor, but does have
     non-static const or reference data members that can never be
     initialized, issue a warning.  */
  if (warn_uninitialized
      /* Classes with user-declared constructors are presumed to
	 initialize these members.  */
      && !TYPE_HAS_USER_CONSTRUCTOR (t)
      /* Aggregates can be initialized with brace-enclosed
	 initializers.  */
      && CLASSTYPE_NON_AGGREGATE (t))
    {
      tree field;

      for (field = TYPE_FIELDS (t); field; field = DECL_CHAIN (field))
	{
	  tree type;

	  if (TREE_CODE (field) != FIELD_DECL
	      || DECL_INITIAL (field) != NULL_TREE)
	    continue;

	  type = TREE_TYPE (field);
	  if (TYPE_REF_P (type))
	    warning_at (DECL_SOURCE_LOCATION (field),
			OPT_Wuninitialized, "non-static reference %q#D "
			"in class without a constructor", field);
	  else if (CP_TYPE_CONST_P (type)
		   && (!CLASS_TYPE_P (type)
		       || !TYPE_HAS_DEFAULT_CONSTRUCTOR (type)))
	    warning_at (DECL_SOURCE_LOCATION (field),
			OPT_Wuninitialized, "non-static const member %q#D "
			"in class without a constructor", field);
	}
    }

  /* Synthesize any needed methods.  */
  add_implicitly_declared_members (t, &access_decls,
				   cant_have_const_ctor,
				   no_const_asn_ref);

  /* Check defaulted declarations here so we have cant_have_const_ctor
     and don't need to worry about clones.  */
  for (fn = TYPE_FIELDS (t); fn; fn = DECL_CHAIN (fn))
    if (DECL_DECLARES_FUNCTION_P (fn)
	&& !DECL_ARTIFICIAL (fn)
	&& DECL_DEFAULTED_IN_CLASS_P (fn))
      {
	int copy = copy_fn_p (fn);
	if (copy > 0)
	  {
	    bool imp_const_p
	      = (DECL_CONSTRUCTOR_P (fn) ? !cant_have_const_ctor
		 : !no_const_asn_ref);
	    bool fn_const_p = (copy == 2);

	    if (fn_const_p && !imp_const_p)
	      /* If the function is defaulted outside the class, we just
		 give the synthesis error.  Core Issue #1331 says this is
		 no longer ill-formed, it is defined as deleted instead.  */
	      DECL_DELETED_FN (fn) = true;
	  }
	defaulted_late_check (fn);
      }

  if (LAMBDA_TYPE_P (t))
    /* "This class type is not an aggregate."  */
    CLASSTYPE_NON_AGGREGATE (t) = 1;

  /* Compute the 'literal type' property before we
     do anything with non-static member functions.  */
  finalize_literal_type_property (t);

  /* Create the in-charge and not-in-charge variants of constructors
     and destructors.  */
  clone_constructors_and_destructors (t);

  /* Process the using-declarations.  */
  for (; access_decls; access_decls = TREE_CHAIN (access_decls))
    handle_using_decl (TREE_VALUE (access_decls), t);

  /* Figure out whether or not we will need a cookie when dynamically
     allocating an array of this type.  */
  LANG_TYPE_CLASS_CHECK (t)->vec_new_uses_cookie
    = type_requires_array_cookie (t);
}

/* If T needs a pointer to its virtual function table, set TYPE_VFIELD
   accordingly.  If a new vfield was created (because T doesn't have a
   primary base class), then the newly created field is returned.  It
   is not added to the TYPE_FIELDS list; it is the caller's
   responsibility to do that.  Accumulate declared virtual functions
   on VIRTUALS_P.  */

static tree
create_vtable_ptr (tree t, tree* virtuals_p)
{
  tree fn;

  /* Collect the virtual functions declared in T.  */
  for (fn = TYPE_FIELDS (t); fn; fn = DECL_CHAIN (fn))
    if (TREE_CODE (fn) == FUNCTION_DECL
	&& DECL_VINDEX (fn) && !DECL_MAYBE_IN_CHARGE_DESTRUCTOR_P (fn)
	&& TREE_CODE (DECL_VINDEX (fn)) != INTEGER_CST)
      {
	tree new_virtual = make_node (TREE_LIST);

	BV_FN (new_virtual) = fn;
	BV_DELTA (new_virtual) = integer_zero_node;
	BV_VCALL_INDEX (new_virtual) = NULL_TREE;

	TREE_CHAIN (new_virtual) = *virtuals_p;
	*virtuals_p = new_virtual;
      }

  /* If we couldn't find an appropriate base class, create a new field
     here.  Even if there weren't any new virtual functions, we might need a
     new virtual function table if we're supposed to include vptrs in
     all classes that need them.  */
  if (!TYPE_VFIELD (t) && (*virtuals_p || TYPE_CONTAINS_VPTR_P (t)))
    {
      /* We build this decl with vtbl_ptr_type_node, which is a
	 `vtable_entry_type*'.  It might seem more precise to use
	 `vtable_entry_type (*)[N]' where N is the number of virtual
	 functions.  However, that would require the vtable pointer in
	 base classes to have a different type than the vtable pointer
	 in derived classes.  We could make that happen, but that
	 still wouldn't solve all the problems.  In particular, the
	 type-based alias analysis code would decide that assignments
	 to the base class vtable pointer can't alias assignments to
	 the derived class vtable pointer, since they have different
	 types.  Thus, in a derived class destructor, where the base
	 class constructor was inlined, we could generate bad code for
	 setting up the vtable pointer.

	 Therefore, we use one type for all vtable pointers.  We still
	 use a type-correct type; it's just doesn't indicate the array
	 bounds.  That's better than using `void*' or some such; it's
	 cleaner, and it let's the alias analysis code know that these
	 stores cannot alias stores to void*!  */
      tree field;

      field = build_decl (input_location, 
			  FIELD_DECL, get_vfield_name (t), vtbl_ptr_type_node);
      DECL_VIRTUAL_P (field) = 1;
      DECL_ARTIFICIAL (field) = 1;
      DECL_FIELD_CONTEXT (field) = t;
      DECL_FCONTEXT (field) = t;
      if (TYPE_PACKED (t))
	DECL_PACKED (field) = 1;

      TYPE_VFIELD (t) = field;

      /* This class is non-empty.  */
      CLASSTYPE_EMPTY_P (t) = 0;

      return field;
    }

  return NULL_TREE;
}

/* Add OFFSET to all base types of BINFO which is a base in the
   hierarchy dominated by T.

   OFFSET, which is a type offset, is number of bytes.  */

static void
propagate_binfo_offsets (tree binfo, tree offset)
{
  int i;
  tree primary_binfo;
  tree base_binfo;

  /* Update BINFO's offset.  */
  BINFO_OFFSET (binfo)
    = fold_convert (sizetype,
	       size_binop (PLUS_EXPR,
			   fold_convert (ssizetype, BINFO_OFFSET (binfo)),
			   offset));

  /* Find the primary base class.  */
  primary_binfo = get_primary_binfo (binfo);

  if (primary_binfo && BINFO_INHERITANCE_CHAIN (primary_binfo) == binfo)
    propagate_binfo_offsets (primary_binfo, offset);

  /* Scan all of the bases, pushing the BINFO_OFFSET adjust
     downwards.  */
  for (i = 0; BINFO_BASE_ITERATE (binfo, i, base_binfo); ++i)
    {
      /* Don't do the primary base twice.  */
      if (base_binfo == primary_binfo)
	continue;

      if (BINFO_VIRTUAL_P (base_binfo))
	continue;

      propagate_binfo_offsets (base_binfo, offset);
    }
}

/* Set BINFO_OFFSET for all of the virtual bases for RLI->T.  Update
   TYPE_ALIGN and TYPE_SIZE for T.  OFFSETS gives the location of
   empty subobjects of T.  */

static void
layout_virtual_bases (record_layout_info rli, splay_tree offsets)
{
  tree vbase;
  tree t = rli->t;
  tree *next_field;

  if (BINFO_N_BASE_BINFOS (TYPE_BINFO (t)) == 0)
    return;

  /* Find the last field.  The artificial fields created for virtual
     bases will go after the last extant field to date.  */
  next_field = &TYPE_FIELDS (t);
  while (*next_field)
    next_field = &DECL_CHAIN (*next_field);

  /* Go through the virtual bases, allocating space for each virtual
     base that is not already a primary base class.  These are
     allocated in inheritance graph order.  */
  for (vbase = TYPE_BINFO (t); vbase; vbase = TREE_CHAIN (vbase))
    {
      if (!BINFO_VIRTUAL_P (vbase))
	continue;

      if (!BINFO_PRIMARY_P (vbase))
	{
	  /* This virtual base is not a primary base of any class in the
	     hierarchy, so we have to add space for it.  */
	  next_field = build_base_field (rli, vbase,
					 access_private_node,
					 offsets, next_field);
	}
    }
}

/* Returns the offset of the byte just past the end of the base class
   BINFO.  */

static tree
end_of_base (tree binfo)
{
  tree size;

  if (!CLASSTYPE_AS_BASE (BINFO_TYPE (binfo)))
    size = TYPE_SIZE_UNIT (char_type_node);
  else if (is_empty_class (BINFO_TYPE (binfo)))
    /* An empty class has zero CLASSTYPE_SIZE_UNIT, but we need to
       allocate some space for it. It cannot have virtual bases, so
       TYPE_SIZE_UNIT is fine.  */
    size = TYPE_SIZE_UNIT (BINFO_TYPE (binfo));
  else
    size = CLASSTYPE_SIZE_UNIT (BINFO_TYPE (binfo));

  return size_binop (PLUS_EXPR, BINFO_OFFSET (binfo), size);
}

/* Returns the offset of the byte just past the end of the base class or empty
   data member with the highest offset in T.  If INCLUDE_VIRTUALS_P is zero,
   then only non-virtual bases are included.  */

static tree
end_of_class (tree t, bool include_virtuals_p)
{
  tree result = size_zero_node;
  vec<tree, va_gc> *vbases;
  tree binfo;
  tree base_binfo;
  tree offset;
  int i;

  for (binfo = TYPE_BINFO (t), i = 0;
       BINFO_BASE_ITERATE (binfo, i, base_binfo); ++i)
    {
      if (!include_virtuals_p
	  && BINFO_VIRTUAL_P (base_binfo)
	  && (!BINFO_PRIMARY_P (base_binfo)
	      || BINFO_INHERITANCE_CHAIN (base_binfo) != TYPE_BINFO (t)))
	continue;

      offset = end_of_base (base_binfo);
      if (tree_int_cst_lt (result, offset))
	result = offset;
    }

  /* Also consider empty data members.  */
  for (tree field = TYPE_FIELDS (t); field; field = DECL_CHAIN (field))
    if (TREE_CODE (field) == FIELD_DECL
	&& !DECL_ARTIFICIAL (field)
	&& field_poverlapping_p (field)
	&& is_empty_class (TREE_TYPE (field)))
      {
	/* Update sizeof(C) to max (sizeof(C), offset(D)+sizeof(D)) */
	offset = size_binop (PLUS_EXPR, DECL_FIELD_OFFSET (field),
			     TYPE_SIZE_UNIT (TREE_TYPE (field)));
	if (tree_int_cst_lt (result, offset))
	  result = offset;
      }

  if (include_virtuals_p)
    for (vbases = CLASSTYPE_VBASECLASSES (t), i = 0;
	 vec_safe_iterate (vbases, i, &base_binfo); i++)
      {
	offset = end_of_base (base_binfo);
	if (tree_int_cst_lt (result, offset))
	  result = offset;
      }

  return result;
}

/* Warn about bases of T that are inaccessible because they are
   ambiguous.  For example:

     struct S {};
     struct T : public S {};
     struct U : public S, public T {};

   Here, `(S*) new U' is not allowed because there are two `S'
   subobjects of U.  */

static void
maybe_warn_about_inaccessible_bases (tree t)
{
  int i;
  vec<tree, va_gc> *vbases;
  tree basetype;
  tree binfo;
  tree base_binfo;

  /* If not checking for warning then return early.  */
  if (!warn_inaccessible_base)
    return;

  /* If there are no repeated bases, nothing can be ambiguous.  */
  if (!CLASSTYPE_REPEATED_BASE_P (t))
    return;

  /* Check direct bases.  */
  for (binfo = TYPE_BINFO (t), i = 0;
       BINFO_BASE_ITERATE (binfo, i, base_binfo); ++i)
    {
      basetype = BINFO_TYPE (base_binfo);

      if (!uniquely_derived_from_p (basetype, t))
	warning (OPT_Winaccessible_base, "direct base %qT inaccessible "
		 "in %qT due to ambiguity", basetype, t);
    }

  /* Check for ambiguous virtual bases.  */
  if (extra_warnings)
    for (vbases = CLASSTYPE_VBASECLASSES (t), i = 0;
	 vec_safe_iterate (vbases, i, &binfo); i++)
      {
	basetype = BINFO_TYPE (binfo);

	if (!uniquely_derived_from_p (basetype, t))
	  warning (OPT_Winaccessible_base, "virtual base %qT inaccessible in "
		   "%qT due to ambiguity", basetype, t);
      }
}

/* Compare two INTEGER_CSTs K1 and K2.  */

static int
splay_tree_compare_integer_csts (splay_tree_key k1, splay_tree_key k2)
{
  return tree_int_cst_compare ((tree) k1, (tree) k2);
}

/* Increase the size indicated in RLI to account for empty classes
   that are "off the end" of the class.  */

static void
include_empty_classes (record_layout_info rli)
{
  tree eoc;
  tree rli_size;

  /* It might be the case that we grew the class to allocate a
     zero-sized base class.  That won't be reflected in RLI, yet,
     because we are willing to overlay multiple bases at the same
     offset.  However, now we need to make sure that RLI is big enough
     to reflect the entire class.  */
  eoc = end_of_class (rli->t, CLASSTYPE_AS_BASE (rli->t) != NULL_TREE);
  rli_size = rli_size_unit_so_far (rli);
  if (TREE_CODE (rli_size) == INTEGER_CST
      && tree_int_cst_lt (rli_size, eoc))
    {
      /* The size should have been rounded to a whole byte.  */
      gcc_assert (tree_int_cst_equal
		  (rli->bitpos, round_down (rli->bitpos, BITS_PER_UNIT)));
      rli->bitpos
	= size_binop (PLUS_EXPR,
		      rli->bitpos,
		      size_binop (MULT_EXPR,
				  fold_convert (bitsizetype,
					   size_binop (MINUS_EXPR,
						       eoc, rli_size)),
				  bitsize_int (BITS_PER_UNIT)));
      normalize_rli (rli);
    }
}

/* Calculate the TYPE_SIZE, TYPE_ALIGN, etc for T.  Calculate
   BINFO_OFFSETs for all of the base-classes.  Position the vtable
   pointer.  Accumulate declared virtual functions on VIRTUALS_P.  */

static void
layout_class_type (tree t, tree *virtuals_p)
{
  tree non_static_data_members;
  tree field;
  tree vptr;
  record_layout_info rli;
  /* Maps offsets (represented as INTEGER_CSTs) to a TREE_LIST of
     types that appear at that offset.  */
  splay_tree empty_base_offsets;
  /* True if the last field laid out was a bit-field.  */
  bool last_field_was_bitfield = false;
  /* The location at which the next field should be inserted.  */
  tree *next_field;

  /* Keep track of the first non-static data member.  */
  non_static_data_members = TYPE_FIELDS (t);

  /* Start laying out the record.  */
  rli = start_record_layout (t);

  /* Mark all the primary bases in the hierarchy.  */
  determine_primary_bases (t);

  /* Create a pointer to our virtual function table.  */
  vptr = create_vtable_ptr (t, virtuals_p);

  /* The vptr is always the first thing in the class.  */
  if (vptr)
    {
      DECL_CHAIN (vptr) = TYPE_FIELDS (t);
      TYPE_FIELDS (t) = vptr;
      next_field = &DECL_CHAIN (vptr);
      place_field (rli, vptr);
    }
  else
    next_field = &TYPE_FIELDS (t);

  /* Build FIELD_DECLs for all of the non-virtual base-types.  */
  empty_base_offsets = splay_tree_new (splay_tree_compare_integer_csts,
				       NULL, NULL);
  build_base_fields (rli, empty_base_offsets, next_field);

  /* Layout the non-static data members.  */
  for (field = non_static_data_members; field; field = DECL_CHAIN (field))
    {
      tree type;
      tree padding;

      /* We still pass things that aren't non-static data members to
	 the back end, in case it wants to do something with them.  */
      if (TREE_CODE (field) != FIELD_DECL)
	{
	  place_field (rli, field);
	  /* If the static data member has incomplete type, keep track
	     of it so that it can be completed later.  (The handling
	     of pending statics in finish_record_layout is
	     insufficient; consider:

	       struct S1;
	       struct S2 { static S1 s1; };

	     At this point, finish_record_layout will be called, but
	     S1 is still incomplete.)  */
	  if (VAR_P (field))
	    {
	      maybe_register_incomplete_var (field);
	      /* The visibility of static data members is determined
		 at their point of declaration, not their point of
		 definition.  */
	      determine_visibility (field);
	    }
	  continue;
	}

      type = TREE_TYPE (field);
      if (type == error_mark_node)
	continue;

      padding = NULL_TREE;

      bool might_overlap = field_poverlapping_p (field);

      if (might_overlap && CLASS_TYPE_P (type)
	  && (CLASSTYPE_NON_LAYOUT_POD_P (type) || CLASSTYPE_EMPTY_P (type)))
	{
	  /* if D is a potentially-overlapping data member, update sizeof(C) to
	     max (sizeof(C), offset(D)+max (nvsize(D), dsize(D))).  */
	  tree nvsize = CLASSTYPE_SIZE_UNIT (type);
	  /* end_of_class doesn't always give dsize, but it does in the case of
	     a class with virtual bases, which is when dsize > nvsize.  */
	  tree dsize = end_of_class (type, /*vbases*/true);
	  if (tree_int_cst_le (dsize, nvsize))
	    {
	      DECL_SIZE_UNIT (field) = nvsize;
	      DECL_SIZE (field) = CLASSTYPE_SIZE (type);
	    }
	  else
	    {
	      DECL_SIZE_UNIT (field) = dsize;
	      DECL_SIZE (field) = bit_from_pos (dsize, bitsize_zero_node);
	    }
	}

      /* If this field is a bit-field whose width is greater than its
	 type, then there are some special rules for allocating
	 it.  */
      if (DECL_C_BIT_FIELD (field)
	  && tree_int_cst_lt (TYPE_SIZE (type), DECL_SIZE (field)))
	{
	  bool was_unnamed_p = false;
	  /* We must allocate the bits as if suitably aligned for the
	     longest integer type that fits in this many bits.  Then,
	     we are supposed to use the left over bits as additional
	     padding.  */

	  /* Do not pick a type bigger than MAX_FIXED_MODE_SIZE.  */
	  tree limit = size_int (MAX_FIXED_MODE_SIZE);
	  if (tree_int_cst_lt (DECL_SIZE (field), limit))
	    limit = DECL_SIZE (field);

	  tree integer_type = integer_types[itk_char];
	  for (unsigned itk = itk_char; itk != itk_none; itk++)
	    if (tree next = integer_types[itk])
	      {
		if (tree_int_cst_lt (limit, TYPE_SIZE (next)))
		  /* Too big, so our current guess is what we want.  */
		  break;
		/* Not bigger than limit, ok  */
		integer_type = next;
	      }

	  /* Figure out how much additional padding is required.  */
	  if (TREE_CODE (t) == UNION_TYPE)
	    /* In a union, the padding field must have the full width
	       of the bit-field; all fields start at offset zero.  */
	    padding = DECL_SIZE (field);
	  else
	    padding = size_binop (MINUS_EXPR, DECL_SIZE (field),
				  TYPE_SIZE (integer_type));

 	  if (integer_zerop (padding))
	    padding = NULL_TREE;

	  /* An unnamed bitfield does not normally affect the
	     alignment of the containing class on a target where
	     PCC_BITFIELD_TYPE_MATTERS.  But, the C++ ABI does not
	     make any exceptions for unnamed bitfields when the
	     bitfields are longer than their types.  Therefore, we
	     temporarily give the field a name.  */
	  if (PCC_BITFIELD_TYPE_MATTERS && !DECL_NAME (field))
	    {
	      was_unnamed_p = true;
	      DECL_NAME (field) = make_anon_name ();
	    }

	  DECL_SIZE (field) = TYPE_SIZE (integer_type);
	  SET_DECL_ALIGN (field, TYPE_ALIGN (integer_type));
	  DECL_USER_ALIGN (field) = TYPE_USER_ALIGN (integer_type);
	  layout_nonempty_base_or_field (rli, field, NULL_TREE,
					 empty_base_offsets);
	  if (was_unnamed_p)
	    DECL_NAME (field) = NULL_TREE;
	  /* Now that layout has been performed, set the size of the
	     field to the size of its declared type; the rest of the
	     field is effectively invisible.  */
	  DECL_SIZE (field) = TYPE_SIZE (type);
	  /* We must also reset the DECL_MODE of the field.  */
	  SET_DECL_MODE (field, TYPE_MODE (type));
	}
      else if (might_overlap && is_empty_class (type))
	{
	  DECL_FIELD_ABI_IGNORED (field) = 1;
	  layout_empty_base_or_field (rli, field, empty_base_offsets);
	}
      else
	layout_nonempty_base_or_field (rli, field, NULL_TREE,
				       empty_base_offsets);

      /* Remember the location of any empty classes in FIELD.  */
      record_subobject_offsets (field, empty_base_offsets);

      /* If a bit-field does not immediately follow another bit-field,
	 and yet it starts in the middle of a byte, we have failed to
	 comply with the ABI.  */
      if (warn_abi
	  && DECL_C_BIT_FIELD (field)
	  /* The TREE_NO_WARNING flag gets set by Objective-C when
	     laying out an Objective-C class.  The ObjC ABI differs
	     from the C++ ABI, and so we do not want a warning
	     here.  */
	  && !TREE_NO_WARNING (field)
	  && !last_field_was_bitfield
	  && !integer_zerop (size_binop (TRUNC_MOD_EXPR,
					 DECL_FIELD_BIT_OFFSET (field),
					 bitsize_unit_node)))
	warning_at (DECL_SOURCE_LOCATION (field), OPT_Wabi,
		    "offset of %qD is not ABI-compliant and may "
		    "change in a future version of GCC", field);

      /* The middle end uses the type of expressions to determine the
	 possible range of expression values.  In order to optimize
	 "x.i > 7" to "false" for a 2-bit bitfield "i", the middle end
	 must be made aware of the width of "i", via its type.

	 Because C++ does not have integer types of arbitrary width,
	 we must (for the purposes of the front end) convert from the
	 type assigned here to the declared type of the bitfield
	 whenever a bitfield expression is used as an rvalue.
	 Similarly, when assigning a value to a bitfield, the value
	 must be converted to the type given the bitfield here.  */
      if (DECL_C_BIT_FIELD (field))
	{
	  unsigned HOST_WIDE_INT width;
	  tree ftype = TREE_TYPE (field);
	  width = tree_to_uhwi (DECL_SIZE (field));
	  if (width != TYPE_PRECISION (ftype))
	    {
	      TREE_TYPE (field)
		= c_build_bitfield_integer_type (width,
						 TYPE_UNSIGNED (ftype));
	      TREE_TYPE (field)
		= cp_build_qualified_type (TREE_TYPE (field),
					   cp_type_quals (ftype));
	    }
	}

      /* If we needed additional padding after this field, add it
	 now.  */
      if (padding)
	{
	  tree padding_field;

	  padding_field = build_decl (input_location,
				      FIELD_DECL,
				      NULL_TREE,
				      char_type_node);
	  DECL_BIT_FIELD (padding_field) = 1;
	  DECL_SIZE (padding_field) = padding;
	  DECL_CONTEXT (padding_field) = t;
	  DECL_ARTIFICIAL (padding_field) = 1;
	  DECL_IGNORED_P (padding_field) = 1;
	  DECL_PADDING_P (padding_field) = 1;
	  layout_nonempty_base_or_field (rli, padding_field,
					 NULL_TREE,
					 empty_base_offsets);
	}

      last_field_was_bitfield = DECL_C_BIT_FIELD (field);
    }

  if (!integer_zerop (rli->bitpos))
    {
      /* Make sure that we are on a byte boundary so that the size of
	 the class without virtual bases will always be a round number
	 of bytes.  */
      rli->bitpos = round_up_loc (input_location, rli->bitpos, BITS_PER_UNIT);
      normalize_rli (rli);
    }

  /* Delete all zero-width bit-fields from the list of fields.  Now
     that the type is laid out they are no longer important.  */
  remove_zero_width_bit_fields (t);

  if (TYPE_UNNAMED_P (t))
    CLASSTYPE_AS_BASE (t) = t;
  else if (CLASSTYPE_NON_LAYOUT_POD_P (t) || CLASSTYPE_EMPTY_P (t))
    {
      /* T needs a different layout as a base (eliding virtual bases
	 or whatever).  Create that version.  */
      tree base_t = make_node (TREE_CODE (t));
      tree base_d = create_implicit_typedef (as_base_identifier, base_t);

      TYPE_CONTEXT (base_t) = t;
      DECL_CONTEXT (base_d) = t;

      set_instantiating_module (base_d);

      /* If the ABI version is not at least two, and the last
	 field was a bit-field, RLI may not be on a byte
	 boundary.  In particular, rli_size_unit_so_far might
	 indicate the last complete byte, while rli_size_so_far
	 indicates the total number of bits used.  Therefore,
	 rli_size_so_far, rather than rli_size_unit_so_far, is
	 used to compute TYPE_SIZE_UNIT.  */

      /* Set the size and alignment for the new type.  */
      tree eoc = end_of_class (t, /*include_virtuals_p=*/0);
      TYPE_SIZE_UNIT (base_t)
	= size_binop (MAX_EXPR,
		      fold_convert (sizetype,
			       size_binop (CEIL_DIV_EXPR,
					   rli_size_so_far (rli),
					   bitsize_int (BITS_PER_UNIT))),
		      eoc);
      TYPE_SIZE (base_t)
	= size_binop (MAX_EXPR,
		      rli_size_so_far (rli),
		      size_binop (MULT_EXPR,
				  fold_convert (bitsizetype, eoc),
				  bitsize_int (BITS_PER_UNIT)));
      SET_TYPE_ALIGN (base_t, rli->record_align);
      TYPE_USER_ALIGN (base_t) = TYPE_USER_ALIGN (t);
      TYPE_TYPELESS_STORAGE (base_t) = TYPE_TYPELESS_STORAGE (t);
      TYPE_CXX_ODR_P (base_t) = TYPE_CXX_ODR_P (t);

      /* Copy the non-static data members of T. This will include its
	 direct non-virtual bases & vtable.  */
      next_field = &TYPE_FIELDS (base_t);
      for (field = TYPE_FIELDS (t); field; field = DECL_CHAIN (field))
	if (TREE_CODE (field) == FIELD_DECL)
	  {
	    *next_field = copy_node (field);
	    /* Zap any NSDMI, it's not needed and might be a deferred
	       parse.  */
	    DECL_INITIAL (*next_field) = NULL_TREE;
	    DECL_CONTEXT (*next_field) = base_t;
	    next_field = &DECL_CHAIN (*next_field);
	  }
      *next_field = NULL_TREE;

      /* We use the base type for trivial assignments, and hence it
	 needs a mode.  */
      compute_record_mode (base_t);

      /* Record the base version of the type.  */
      CLASSTYPE_AS_BASE (t) = base_t;
    }
  else
    CLASSTYPE_AS_BASE (t) = t;

  /* Every empty class contains an empty class.  */
  if (CLASSTYPE_EMPTY_P (t))
    CLASSTYPE_CONTAINS_EMPTY_CLASS_P (t) = 1;

  /* Set the TYPE_DECL for this type to contain the right
     value for DECL_OFFSET, so that we can use it as part
     of a COMPONENT_REF for multiple inheritance.  */
  layout_decl (TYPE_MAIN_DECL (t), 0);

  /* Now fix up any virtual base class types that we left lying
     around.  We must get these done before we try to lay out the
     virtual function table.  As a side-effect, this will remove the
     base subobject fields.  */
  layout_virtual_bases (rli, empty_base_offsets);

  /* Make sure that empty classes are reflected in RLI at this
     point.  */
  include_empty_classes (rli);

  /* Make sure not to create any structures with zero size.  */
  if (integer_zerop (rli_size_unit_so_far (rli)) && CLASSTYPE_EMPTY_P (t))
    place_field (rli,
		 build_decl (input_location,
			     FIELD_DECL, NULL_TREE, char_type_node));

  /* If this is a non-POD, declaring it packed makes a difference to how it
     can be used as a field; don't let finalize_record_size undo it.  */
  if (TYPE_PACKED (t) && !layout_pod_type_p (t))
    rli->packed_maybe_necessary = true;

  /* Let the back end lay out the type.  */
  finish_record_layout (rli, /*free_p=*/true);

  /* If we didn't end up needing an as-base type, don't use it.  */
  if (CLASSTYPE_AS_BASE (t) != t
      /* If T's CLASSTYPE_AS_BASE is TYPE_USER_ALIGN, but T is not,
	 replacing the as-base type would change CLASSTYPE_USER_ALIGN,
	 causing us to lose the user-specified alignment as in PR94050.  */
      && TYPE_USER_ALIGN (t) == TYPE_USER_ALIGN (CLASSTYPE_AS_BASE (t))
      && tree_int_cst_equal (TYPE_SIZE (t),
			     TYPE_SIZE (CLASSTYPE_AS_BASE (t))))
    CLASSTYPE_AS_BASE (t) = t;

  if (TYPE_SIZE_UNIT (t)
      && TREE_CODE (TYPE_SIZE_UNIT (t)) == INTEGER_CST
      && !TREE_OVERFLOW (TYPE_SIZE_UNIT (t))
      && !valid_constant_size_p (TYPE_SIZE_UNIT (t)))
    error ("size of type %qT is too large (%qE bytes)", t, TYPE_SIZE_UNIT (t));

  /* Warn about bases that can't be talked about due to ambiguity.  */
  maybe_warn_about_inaccessible_bases (t);

  /* Now that we're done with layout, give the base fields the real types.  */
  for (field = TYPE_FIELDS (t); field; field = DECL_CHAIN (field))
    if (DECL_ARTIFICIAL (field) && IS_FAKE_BASE_TYPE (TREE_TYPE (field)))
      TREE_TYPE (field) = TYPE_CONTEXT (TREE_TYPE (field));

  /* Clean up.  */
  splay_tree_delete (empty_base_offsets);

  if (CLASSTYPE_EMPTY_P (t)
      && tree_int_cst_lt (sizeof_biggest_empty_class,
			  TYPE_SIZE_UNIT (t)))
    sizeof_biggest_empty_class = TYPE_SIZE_UNIT (t);
}

/* Determine the "key method" for the class type indicated by TYPE,
   and set CLASSTYPE_KEY_METHOD accordingly.  */

void
determine_key_method (tree type)
{
  tree method;

  if (processing_template_decl
      || CLASSTYPE_TEMPLATE_INSTANTIATION (type)
      || CLASSTYPE_INTERFACE_KNOWN (type))
    return;

  /* The key method is the first non-pure virtual function that is not
     inline at the point of class definition.  On some targets the
     key function may not be inline; those targets should not call
     this function until the end of the translation unit.  */
  for (method = TYPE_FIELDS (type); method; method = DECL_CHAIN (method))
    if (TREE_CODE (method) == FUNCTION_DECL
	&& DECL_VINDEX (method) != NULL_TREE
	&& ! DECL_DECLARED_INLINE_P (method)
	&& ! DECL_PURE_VIRTUAL_P (method))
      {
	CLASSTYPE_KEY_METHOD (type) = method;
	break;
      }

  return;
}

/* Helper of find_flexarrays.  Return true when FLD refers to a non-static
   class data member of non-zero size, otherwise false.  */

static inline bool
field_nonempty_p (const_tree fld)
{
  if (TREE_CODE (fld) == ERROR_MARK)
    return false;

  tree type = TREE_TYPE (fld);
  if (TREE_CODE (fld) == FIELD_DECL
      && TREE_CODE (type) != ERROR_MARK
      && (DECL_NAME (fld) || RECORD_OR_UNION_TYPE_P (type)))
    {
      return TYPE_SIZE (type)
	&& (TREE_CODE (TYPE_SIZE (type)) != INTEGER_CST
	    || !tree_int_cst_equal (size_zero_node, TYPE_SIZE (type)));
    }

  return false;
}

/* Used by find_flexarrays and related functions.  */

struct flexmems_t
{
  /* The first flexible array member or non-zero array member found
     in the order of layout.  */
  tree array;
  /* First non-static non-empty data member in the class or its bases.  */
  tree first;
  /* The first non-static non-empty data member following either
     the flexible array member, if found, or the zero-length array member
     otherwise.  AFTER[1] refers to the first such data member of a union
     of which the struct containing the flexible array member or zero-length
     array is a member, or NULL when no such union exists.  This element is
     only used during searching, not for diagnosing problems.  AFTER[0]
     refers to the first such data member that is not a member of such
     a union.  */
  tree after[2];

  /* Refers to a struct (not union) in which the struct of which the flexible
     array is member is defined.  Used to diagnose strictly (according to C)
     invalid uses of the latter structs.  */
  tree enclosing;
};

/* Find either the first flexible array member or the first zero-length
   array, in that order of preference, among members of class T (but not
   its base classes), and set members of FMEM accordingly.
   BASE_P is true if T is a base class of another class.
   PUN is set to the outermost union in which the flexible array member
   (or zero-length array) is defined if one such union exists, otherwise
   to NULL.
   Similarly, PSTR is set to a data member of the outermost struct of
   which the flexible array is a member if one such struct exists,
   otherwise to NULL.  */

static void
find_flexarrays (tree t, flexmems_t *fmem, bool base_p,
		 tree pun /* = NULL_TREE */,
		 tree pstr /* = NULL_TREE */)
{
  /* Set the "pointer" to the outermost enclosing union if not set
     yet and maintain it for the remainder of the recursion.   */
  if (!pun && TREE_CODE (t) == UNION_TYPE)
    pun = t;

  for (tree fld = TYPE_FIELDS (t); fld; fld = DECL_CHAIN (fld))
    {
      if (fld == error_mark_node)
	return;

      /* Is FLD a typedef for an anonymous struct?  */

      /* FIXME: Note that typedefs (as well as arrays) need to be fully
	 handled elsewhere so that errors like the following are detected
	 as well:
	   typedef struct { int i, a[], j; } S;   // bug c++/72753
	   S s [2];                               // bug c++/68489
      */
      if (TREE_CODE (fld) == TYPE_DECL
	  && DECL_IMPLICIT_TYPEDEF_P (fld)
	  && CLASS_TYPE_P (TREE_TYPE (fld))
	  && IDENTIFIER_ANON_P (DECL_NAME (fld)))
	{
	  /* Check the nested unnamed type referenced via a typedef
	     independently of FMEM (since it's not a data member of
	     the enclosing class).  */
	  check_flexarrays (TREE_TYPE (fld));
	  continue;
	}

      /* Skip anything that's GCC-generated or not a (non-static) data
	 member.  */
      if (DECL_ARTIFICIAL (fld) || TREE_CODE (fld) != FIELD_DECL)
	continue;

      /* Type of the member.  */
      tree fldtype = TREE_TYPE (fld);
      if (fldtype == error_mark_node)
	return;

      /* Determine the type of the array element or object referenced
	 by the member so that it can be checked for flexible array
	 members if it hasn't been yet.  */
      tree eltype = fldtype;
      while (TREE_CODE (eltype) == ARRAY_TYPE
	     || INDIRECT_TYPE_P (eltype))
	eltype = TREE_TYPE (eltype);

      if (RECORD_OR_UNION_TYPE_P (eltype))
	{
	  if (fmem->array && !fmem->after[bool (pun)])
	    {
	      /* Once the member after the flexible array has been found
		 we're done.  */
	      fmem->after[bool (pun)] = fld;
	      break;
	    }

	  if (eltype == fldtype || TYPE_UNNAMED_P (eltype))
	    {
	      /* Descend into the non-static member struct or union and try
		 to find a flexible array member or zero-length array among
		 its members.  This is only necessary for anonymous types
		 and types in whose context the current type T has not been
		 defined (the latter must not be checked again because they
		 are already in the process of being checked by one of the
		 recursive calls).  */

	      tree first = fmem->first;
	      tree array = fmem->array;

	      /* If this member isn't anonymous and a prior non-flexible array
		 member has been seen in one of the enclosing structs, clear
		 the FIRST member since it doesn't contribute to the flexible
		 array struct's members.  */
	      if (first && !array && !ANON_AGGR_TYPE_P (eltype))
		fmem->first = NULL_TREE;

	      find_flexarrays (eltype, fmem, false, pun,
			       !pstr && TREE_CODE (t) == RECORD_TYPE ? fld : pstr);

	      if (fmem->array != array)
		continue;

	      if (first && !array && !ANON_AGGR_TYPE_P (eltype))
		{
		  /* Restore the FIRST member reset above if no flexible
		     array member has been found in this member's struct.  */
		  fmem->first = first;
		}

	      /* If the member struct contains the first flexible array
		 member, or if this member is a base class, continue to
		 the next member and avoid setting the FMEM->NEXT pointer
		 to point to it.  */
	      if (base_p)
		continue;
	    }
	}

      if (field_nonempty_p (fld))
	{
	  /* Remember the first non-static data member.  */
	  if (!fmem->first)
	    fmem->first = fld;

	  /* Remember the first non-static data member after the flexible
	     array member, if one has been found, or the zero-length array
	     if it has been found.  */
	  if (fmem->array && !fmem->after[bool (pun)])
	    fmem->after[bool (pun)] = fld;
	}

      /* Skip non-arrays.  */
      if (TREE_CODE (fldtype) != ARRAY_TYPE)
	continue;

      /* Determine the upper bound of the array if it has one.  */
      if (TYPE_DOMAIN (fldtype))
	{
	  if (fmem->array)
	    {
	      /* Make a record of the zero-length array if either one
		 such field or a flexible array member has been seen to
		 handle the pathological and unlikely case of multiple
		 such members.  */
	      if (!fmem->after[bool (pun)])
		fmem->after[bool (pun)] = fld;
	    }
	  else if (integer_all_onesp (TYPE_MAX_VALUE (TYPE_DOMAIN (fldtype))))
	    {
	      /* Remember the first zero-length array unless a flexible array
		 member has already been seen.  */
	      fmem->array = fld;
	      fmem->enclosing = pstr;
	    }
	}
      else
	{
	  /* Flexible array members have no upper bound.  */
	  if (fmem->array)
	    {
	      if (TYPE_DOMAIN (TREE_TYPE (fmem->array)))
		{
		  /* Replace the zero-length array if it's been stored and
		     reset the after pointer.  */
		  fmem->after[bool (pun)] = NULL_TREE;
		  fmem->array = fld;
		  fmem->enclosing = pstr;
		}
	      else if (!fmem->after[bool (pun)])
		/* Make a record of another flexible array member.  */
		fmem->after[bool (pun)] = fld;
	    }
	  else
	    {
	      fmem->array = fld;
	      fmem->enclosing = pstr;
	    }
	}
    }
}

/* Diagnose a strictly (by the C standard) invalid use of a struct with
   a flexible array member (or the zero-length array extension).  */

static void
diagnose_invalid_flexarray (const flexmems_t *fmem)
{
  if (fmem->array && fmem->enclosing)
    {
      auto_diagnostic_group d;
      if (pedwarn (location_of (fmem->enclosing), OPT_Wpedantic,
		     TYPE_DOMAIN (TREE_TYPE (fmem->array))
		     ? G_("invalid use of %q#T with a zero-size array "
			  "in %q#D")
		     : G_("invalid use of %q#T with a flexible array member "
			  "in %q#T"),
		     DECL_CONTEXT (fmem->array),
		     DECL_CONTEXT (fmem->enclosing)))
	inform (DECL_SOURCE_LOCATION (fmem->array),
		  "array member %q#D declared here", fmem->array);
    }
}

/* Issue diagnostics for invalid flexible array members or zero-length
   arrays that are not the last elements of the containing class or its
   base classes or that are its sole members.  */

static void
diagnose_flexarrays (tree t, const flexmems_t *fmem)
{
  if (!fmem->array)
    return;

  if (fmem->first && !fmem->after[0])
    {
      diagnose_invalid_flexarray (fmem);
      return;
    }

  /* Has a diagnostic been issued?  */
  bool diagd = false;

  const char *msg = 0;

  if (TYPE_DOMAIN (TREE_TYPE (fmem->array)))
    {
      if (fmem->after[0])
	msg = G_("zero-size array member %qD not at end of %q#T");
      else if (!fmem->first)
	msg = G_("zero-size array member %qD in an otherwise empty %q#T");

      if (msg)
	{
	  location_t loc = DECL_SOURCE_LOCATION (fmem->array);

	  auto_diagnostic_group d;
	  if (pedwarn (loc, OPT_Wpedantic, msg, fmem->array, t))
	    {
	      inform (location_of (t), "in the definition of %q#T", t);
	      diagd = true;
	    }
	}
    }
  else
    {
      if (fmem->after[0])
	msg = G_("flexible array member %qD not at end of %q#T");
      else if (!fmem->first)
	msg = G_("flexible array member %qD in an otherwise empty %q#T");

      if (msg)
	{
	  location_t loc = DECL_SOURCE_LOCATION (fmem->array);
	  diagd = true;

	  auto_diagnostic_group d;
	  error_at (loc, msg, fmem->array, t);

	  /* In the unlikely event that the member following the flexible
	     array member is declared in a different class, or the member
	     overlaps another member of a common union, point to it.
	     Otherwise it should be obvious.  */
	  if (fmem->after[0]
	      && ((DECL_CONTEXT (fmem->after[0])
		   != DECL_CONTEXT (fmem->array))))
	    {
	      inform (DECL_SOURCE_LOCATION (fmem->after[0]),
		      "next member %q#D declared here",
		      fmem->after[0]);
	      inform (location_of (t), "in the definition of %q#T", t);
	    }
	}
    }

  if (!diagd && fmem->array && fmem->enclosing)
    diagnose_invalid_flexarray (fmem);
}


/* Recursively check to make sure that any flexible array or zero-length
   array members of class T or its bases are valid (i.e., not the sole
   non-static data member of T and, if one exists, that it is the last
   non-static data member of T and its base classes.  FMEM is expected
   to be initially null and is used internally by recursive calls to
   the function.  Issue the appropriate diagnostics for the array member
   that fails the checks.  */

static void
check_flexarrays (tree t, flexmems_t *fmem /* = NULL */,
		  bool base_p /* = false */)
{
  /* Initialize the result of a search for flexible array and zero-length
     array members.  Avoid doing any work if the most interesting FMEM data
     have already been populated.  */
  flexmems_t flexmems = flexmems_t ();
  if (!fmem)
    fmem = &flexmems;
  else if (fmem->array && fmem->first && fmem->after[0])
    return;

  tree fam = fmem->array;

  /* Recursively check the primary base class first.  */
  if (CLASSTYPE_HAS_PRIMARY_BASE_P (t))
    {
      tree basetype = BINFO_TYPE (CLASSTYPE_PRIMARY_BINFO (t));
      check_flexarrays (basetype, fmem, true);
    }

  /* Recursively check the base classes.  */
  int nbases = TYPE_BINFO (t) ? BINFO_N_BASE_BINFOS (TYPE_BINFO (t)) : 0;
  for (int i = 0; i < nbases; ++i)
    {
      tree base_binfo = BINFO_BASE_BINFO (TYPE_BINFO (t), i);

      /* The primary base class was already checked above.  */
      if (base_binfo == CLASSTYPE_PRIMARY_BINFO (t))
	continue;

      /* Virtual base classes are at the end.  */
      if (BINFO_VIRTUAL_P (base_binfo))
	continue;

      /* Check the base class.  */
      check_flexarrays (BINFO_TYPE (base_binfo), fmem, /*base_p=*/true);
    }

  if (fmem == &flexmems)
    {
      /* Check virtual base classes only once per derived class.
	 I.e., this check is not performed recursively for base
	 classes.  */
      int i;
      tree base_binfo;
      vec<tree, va_gc> *vbases;
      for (vbases = CLASSTYPE_VBASECLASSES (t), i = 0;
	   vec_safe_iterate (vbases, i, &base_binfo); i++)
	{
	  /* Check the virtual base class.  */
	  tree basetype = TREE_TYPE (base_binfo);

	  check_flexarrays (basetype, fmem, /*base_p=*/true);
	}
    }

  /* Is the type unnamed (and therefore a member of it potentially
     an anonymous struct or union)?  */
  bool maybe_anon_p = TYPE_UNNAMED_P (t);
  if (tree ctx = maybe_anon_p ? TYPE_CONTEXT (t) : NULL_TREE)
    maybe_anon_p = RECORD_OR_UNION_TYPE_P (ctx);

  /* Search the members of the current (possibly derived) class, skipping
     unnamed structs and unions since those could be anonymous.  */
  if (fmem != &flexmems || !maybe_anon_p)
    find_flexarrays (t, fmem, base_p || fam != fmem->array);

  if (fmem == &flexmems && !maybe_anon_p)
    {
      /* Issue diagnostics for invalid flexible and zero-length array
	 members found in base classes or among the members of the current
	 class.  Ignore anonymous structs and unions whose members are
	 considered to be members of the enclosing class and thus will
	 be diagnosed when checking it.  */
      diagnose_flexarrays (t, fmem);
    }
}

/* Perform processing required when the definition of T (a class type)
   is complete.  Diagnose invalid definitions of flexible array members
   and zero-size arrays.  */

void
finish_struct_1 (tree t)
{
  tree x;
  /* A TREE_LIST.  The TREE_VALUE of each node is a FUNCTION_DECL.  */
  tree virtuals = NULL_TREE;

  if (COMPLETE_TYPE_P (t))
    {
      gcc_assert (MAYBE_CLASS_TYPE_P (t));
      error ("redefinition of %q#T", t);
      popclass ();
      return;
    }

  /* If this type was previously laid out as a forward reference,
     make sure we lay it out again.  */
  TYPE_SIZE (t) = NULL_TREE;
  CLASSTYPE_PRIMARY_BINFO (t) = NULL_TREE;

  /* Make assumptions about the class; we'll reset the flags if
     necessary.  */
  CLASSTYPE_EMPTY_P (t) = 1;
  CLASSTYPE_NEARLY_EMPTY_P (t) = 1;
  CLASSTYPE_CONTAINS_EMPTY_CLASS_P (t) = 0;
  CLASSTYPE_LITERAL_P (t) = true;

  /* Do end-of-class semantic processing: checking the validity of the
     bases and members and add implicitly generated methods.  */
  check_bases_and_members (t);

  /* Find the key method.  */
  if (TYPE_CONTAINS_VPTR_P (t))
    {
      /* The Itanium C++ ABI permits the key method to be chosen when
	 the class is defined -- even though the key method so
	 selected may later turn out to be an inline function.  On
	 some systems (such as ARM Symbian OS) the key method cannot
	 be determined until the end of the translation unit.  On such
	 systems, we leave CLASSTYPE_KEY_METHOD set to NULL, which
	 will cause the class to be added to KEYED_CLASSES.  Then, in
	 finish_file we will determine the key method.  */
      if (targetm.cxx.key_method_may_be_inline ())
	determine_key_method (t);

      /* If a polymorphic class has no key method, we may emit the vtable
	 in every translation unit where the class definition appears.  If
	 we're devirtualizing, we can look into the vtable even if we
	 aren't emitting it.  */
      if (!CLASSTYPE_KEY_METHOD (t))
	vec_safe_push (keyed_classes, t);
    }

  /* Layout the class itself.  */
  layout_class_type (t, &virtuals);
  /* COMPLETE_TYPE_P is now true.  */

  set_class_bindings (t);

  /* With the layout complete, check for flexible array members and
     zero-length arrays that might overlap other members in the final
     layout.  */
  check_flexarrays (t);

  virtuals = modify_all_vtables (t, nreverse (virtuals));

  /* If necessary, create the primary vtable for this class.  */
  if (virtuals || TYPE_CONTAINS_VPTR_P (t))
    {
      /* We must enter these virtuals into the table.  */
      if (!CLASSTYPE_HAS_PRIMARY_BASE_P (t))
	build_primary_vtable (NULL_TREE, t);
      else if (! BINFO_NEW_VTABLE_MARKED (TYPE_BINFO (t)))
	/* Here we know enough to change the type of our virtual
	   function table, but we will wait until later this function.  */
	build_primary_vtable (CLASSTYPE_PRIMARY_BINFO (t), t);

      /* If we're warning about ABI tags, check the types of the new
	 virtual functions.  */
      if (warn_abi_tag)
	for (tree v = virtuals; v; v = TREE_CHAIN (v))
	  check_abi_tags (t, TREE_VALUE (v));
    }

  if (TYPE_CONTAINS_VPTR_P (t))
    {
      int vindex;
      tree fn;

      if (BINFO_VTABLE (TYPE_BINFO (t)))
	gcc_assert (DECL_VIRTUAL_P (BINFO_VTABLE (TYPE_BINFO (t))));
      if (!CLASSTYPE_HAS_PRIMARY_BASE_P (t))
	gcc_assert (BINFO_VIRTUALS (TYPE_BINFO (t)) == NULL_TREE);

      /* Add entries for virtual functions introduced by this class.  */
      BINFO_VIRTUALS (TYPE_BINFO (t))
	= chainon (BINFO_VIRTUALS (TYPE_BINFO (t)), virtuals);

      /* Set DECL_VINDEX for all functions declared in this class.  */
      for (vindex = 0, fn = BINFO_VIRTUALS (TYPE_BINFO (t));
	   fn;
	   fn = TREE_CHAIN (fn),
	     vindex += (TARGET_VTABLE_USES_DESCRIPTORS
			? TARGET_VTABLE_USES_DESCRIPTORS : 1))
	{
	  tree fndecl = BV_FN (fn);

	  if (DECL_THUNK_P (fndecl))
	    /* A thunk. We should never be calling this entry directly
	       from this vtable -- we'd use the entry for the non
	       thunk base function.  */
	    DECL_VINDEX (fndecl) = NULL_TREE;
	  else if (TREE_CODE (DECL_VINDEX (fndecl)) != INTEGER_CST)
	    DECL_VINDEX (fndecl) = build_int_cst (NULL_TREE, vindex);
	}
    }

  finish_struct_bits (t);

  set_method_tm_attributes (t);
  if (flag_openmp || flag_openmp_simd)
    finish_omp_declare_simd_methods (t);

  /* Clear DECL_IN_AGGR_P for all member functions.  Complete the rtl
     for any static member objects of the type we're working on.  */
  for (x = TYPE_FIELDS (t); x; x = DECL_CHAIN (x))
    if (DECL_DECLARES_FUNCTION_P (x))
      DECL_IN_AGGR_P (x) = false;
    else if (VAR_P (x) && TREE_STATIC (x)
	     && TREE_TYPE (x) != error_mark_node
	     && same_type_p (TYPE_MAIN_VARIANT (TREE_TYPE (x)), t))
      SET_DECL_MODE (x, TYPE_MODE (t));

  /* Complain if one of the field types requires lower visibility.  */
  constrain_class_visibility (t);

  /* Make the rtl for any new vtables we have created, and unmark
     the base types we marked.  */
  finish_vtbls (t);

  /* Build the VTT for T.  */
  build_vtt (t);

  if (warn_nonvdtor
      && TYPE_POLYMORPHIC_P (t) && accessible_nvdtor_p (t)
      && !CLASSTYPE_FINAL (t))
    warning (OPT_Wnon_virtual_dtor,
	     "%q#T has virtual functions and accessible"
	     " non-virtual destructor", t);

  complete_vars (t);

  if (warn_overloaded_virtual)
    warn_hidden (t);

  /* Class layout, assignment of virtual table slots, etc., is now
     complete.  Give the back end a chance to tweak the visibility of
     the class or perform any other required target modifications.  */
  targetm.cxx.adjust_class_at_definition (t);

  maybe_suppress_debug_info (t);

  if (flag_vtable_verify)
    vtv_save_class_info (t);

  dump_class_hierarchy (t);

  /* Finish debugging output for this type.  */
  rest_of_type_compilation (t, ! LOCAL_CLASS_P (t));

  /* Recalculate satisfaction that might depend on completeness.  */
  clear_satisfaction_cache ();

  if (TYPE_TRANSPARENT_AGGR (t))
    {
      tree field = first_field (t);
      if (field == NULL_TREE || error_operand_p (field))
	{
	  error ("type transparent %q#T does not have any fields", t);
	  TYPE_TRANSPARENT_AGGR (t) = 0;
	}
      else if (DECL_ARTIFICIAL (field))
	{
	  if (DECL_FIELD_IS_BASE (field))
	    error ("type transparent class %qT has base classes", t);
	  else
	    {
	      gcc_checking_assert (DECL_VIRTUAL_P (field));
	      error ("type transparent class %qT has virtual functions", t);
	    }
	  TYPE_TRANSPARENT_AGGR (t) = 0;
	}
      else if (TYPE_MODE (t) != DECL_MODE (field))
	{
	  error ("type transparent %q#T cannot be made transparent because "
		 "the type of the first field has a different ABI from the "
		 "class overall", t);
	  TYPE_TRANSPARENT_AGGR (t) = 0;
	}
    }
}

/* When T was built up, the member declarations were added in reverse
   order.  Rearrange them to declaration order.  */

void
unreverse_member_declarations (tree t)
{
  tree next;
  tree prev;
  tree x;

  /* The following lists are all in reverse order.  Put them in
     declaration order now.  */
  CLASSTYPE_DECL_LIST (t) = nreverse (CLASSTYPE_DECL_LIST (t));

  /* For the TYPE_FIELDS, only the non TYPE_DECLs are in reverse
     order, so we can't just use nreverse.  Due to stat_hack
     chicanery in finish_member_declaration.  */
  prev = NULL_TREE;
  for (x = TYPE_FIELDS (t);
       x && TREE_CODE (x) != TYPE_DECL;
       x = next)
    {
      next = DECL_CHAIN (x);
      DECL_CHAIN (x) = prev;
      prev = x;
    }

  if (prev)
    {
      DECL_CHAIN (TYPE_FIELDS (t)) = x;
      TYPE_FIELDS (t) = prev;
    }
}

tree
finish_struct (tree t, tree attributes)
{
  location_t saved_loc = input_location;

  /* Now that we've got all the field declarations, reverse everything
     as necessary.  */
  unreverse_member_declarations (t);

  cplus_decl_attributes (&t, attributes, (int) ATTR_FLAG_TYPE_IN_PLACE);
  fixup_attribute_variants (t);

  /* Nadger the current location so that diagnostics point to the start of
     the struct, not the end.  */
  input_location = DECL_SOURCE_LOCATION (TYPE_NAME (t));

  if (processing_template_decl)
    {
      tree x;

      /* We need to add the target functions of USING_DECLS, so that
	 they can be found when the using declaration is not
	 instantiated yet.  */
      for (x = TYPE_FIELDS (t); x; x = DECL_CHAIN (x))
	if (TREE_CODE (x) == USING_DECL)
	  {
	    tree fn = strip_using_decl (x);
  	    if (OVL_P (fn))
	      for (lkp_iterator iter (fn); iter; ++iter)
		add_method (t, *iter, true);
	  }
	else if (DECL_DECLARES_FUNCTION_P (x))
	  {
	    DECL_IN_AGGR_P (x) = false;
	    if (DECL_VIRTUAL_P (x))
	      CLASSTYPE_NON_AGGREGATE (t) = true;
	  }
	else if (TREE_CODE (x) == FIELD_DECL)
	  {
	    if (TREE_PROTECTED (x) || TREE_PRIVATE (x))
	      CLASSTYPE_NON_AGGREGATE (t) = true;
	  }

      /* Also add a USING_DECL for operator=.  We know there'll be (at
	 least) one, but we don't know the signature(s).  We want name
	 lookup not to fail or recurse into bases.  This isn't added
	 to the template decl list so we drop this at instantiation
	 time.  */
      tree ass_op = build_lang_decl (USING_DECL, assign_op_identifier,
				     NULL_TREE);
      DECL_CONTEXT (ass_op) = t;
      USING_DECL_SCOPE (ass_op) = t;
      DECL_DEPENDENT_P (ass_op) = true;
      DECL_ARTIFICIAL (ass_op) = true;
      DECL_CHAIN (ass_op) = TYPE_FIELDS (t);
      TYPE_FIELDS (t) = ass_op;

      TYPE_SIZE (t) = bitsize_zero_node;
      TYPE_SIZE_UNIT (t) = size_zero_node;
      /* COMPLETE_TYPE_P is now true.  */

      set_class_bindings (t);

      /* We need to emit an error message if this type was used as a parameter
	 and it is an abstract type, even if it is a template. We construct
	 a simple CLASSTYPE_PURE_VIRTUALS list without taking bases into
	 account and we call complete_vars with this type, which will check
	 the PARM_DECLS. Note that while the type is being defined,
	 CLASSTYPE_PURE_VIRTUALS contains the list of the inline friends
	 (see CLASSTYPE_INLINE_FRIENDS) so we need to clear it.  */
      CLASSTYPE_PURE_VIRTUALS (t) = NULL;
      for (x = TYPE_FIELDS (t); x; x = DECL_CHAIN (x))
	if (TREE_CODE (x) == FUNCTION_DECL && DECL_PURE_VIRTUAL_P (x))
	  vec_safe_push (CLASSTYPE_PURE_VIRTUALS (t), x);
      complete_vars (t);

      /* Remember current #pragma pack value.  */
      TYPE_PRECISION (t) = maximum_field_alignment;

      if (cxx_dialect < cxx20)
	{
	  if (!CLASSTYPE_NON_AGGREGATE (t)
	      && type_has_user_provided_or_explicit_constructor (t))
	    CLASSTYPE_NON_AGGREGATE (t) = 1;
	}
      else if (TYPE_HAS_USER_CONSTRUCTOR (t))
	CLASSTYPE_NON_AGGREGATE (t) = 1;

      /* Fix up any variants we've already built.  */
      fixup_type_variants (t);
    }
  else
    finish_struct_1 (t);
  /* COMPLETE_TYPE_P is now true.  */

  maybe_warn_about_overly_private_class (t);
  
  if (is_std_init_list (t))
    {
      /* People keep complaining that the compiler crashes on an invalid
	 definition of initializer_list, so I guess we should explicitly
	 reject it.  What the compiler internals care about is that it's a
	 template and has a pointer field followed by size_type field.  */
      bool ok = false;
      if (processing_template_decl)
	{
	  tree f = next_initializable_field (TYPE_FIELDS (t));
	  if (f && TYPE_PTR_P (TREE_TYPE (f)))
	    {
	      f = next_initializable_field (DECL_CHAIN (f));
	      if (f && same_type_p (TREE_TYPE (f), size_type_node))
		ok = true;
	    }
	}
      if (!ok)
	fatal_error (input_location, "definition of %qD does not match "
		     "%<#include <initializer_list>%>", TYPE_NAME (t));
    }

  input_location = saved_loc;

  TYPE_BEING_DEFINED (t) = 0;

  if (current_class_type)
    popclass ();
  else
    error ("trying to finish struct, but kicked out due to previous parse errors");

  if (flag_openmp)
    for (tree decl = TYPE_FIELDS (t); decl; decl = DECL_CHAIN (decl))
      if (TREE_CODE (decl) == FUNCTION_DECL
	  && DECL_NONSTATIC_MEMBER_FUNCTION_P (decl))
	if (tree attr = lookup_attribute ("omp declare variant base",
					  DECL_ATTRIBUTES (decl)))
	  omp_declare_variant_finalize (decl, attr);

  if (processing_template_decl && at_function_scope_p ()
      /* Lambdas are defined by the LAMBDA_EXPR.  */
      && !LAMBDA_TYPE_P (t))
    add_stmt (build_min (TAG_DEFN, t));

  return t;
}

/* Hash table to avoid endless recursion when handling references.  */
static hash_table<nofree_ptr_hash<tree_node> > *fixed_type_or_null_ref_ht;

/* Return the dynamic type of INSTANCE, if known.
   Used to determine whether the virtual function table is needed
   or not.

   *NONNULL is set iff INSTANCE can be known to be nonnull, regardless
   of our knowledge of its type.  *NONNULL should be initialized
   before this function is called.  */

static tree
fixed_type_or_null (tree instance, int *nonnull, int *cdtorp)
{
#define RECUR(T) fixed_type_or_null((T), nonnull, cdtorp)

  switch (TREE_CODE (instance))
    {
    case INDIRECT_REF:
      if (INDIRECT_TYPE_P (TREE_TYPE (instance)))
	return NULL_TREE;
      else
	return RECUR (TREE_OPERAND (instance, 0));

    case CALL_EXPR:
      /* This is a call to a constructor, hence it's never zero.  */
      if (CALL_EXPR_FN (instance)
	  && TREE_HAS_CONSTRUCTOR (instance))
	{
	  if (nonnull)
	    *nonnull = 1;
	  return TREE_TYPE (instance);
	}
      return NULL_TREE;

    case SAVE_EXPR:
      /* This is a call to a constructor, hence it's never zero.  */
      if (TREE_HAS_CONSTRUCTOR (instance))
	{
	  if (nonnull)
	    *nonnull = 1;
	  return TREE_TYPE (instance);
	}
      return RECUR (TREE_OPERAND (instance, 0));

    case POINTER_PLUS_EXPR:
    case PLUS_EXPR:
    case MINUS_EXPR:
      if (TREE_CODE (TREE_OPERAND (instance, 0)) == ADDR_EXPR)
	return RECUR (TREE_OPERAND (instance, 0));
      if (TREE_CODE (TREE_OPERAND (instance, 1)) == INTEGER_CST)
	/* Propagate nonnull.  */
	return RECUR (TREE_OPERAND (instance, 0));

      return NULL_TREE;

    CASE_CONVERT:
      return RECUR (TREE_OPERAND (instance, 0));

    case ADDR_EXPR:
      instance = TREE_OPERAND (instance, 0);
      if (nonnull)
	{
	  /* Just because we see an ADDR_EXPR doesn't mean we're dealing
	     with a real object -- given &p->f, p can still be null.  */
	  tree t = get_base_address (instance);
	  /* ??? Probably should check DECL_WEAK here.  */
	  if (t && DECL_P (t))
	    *nonnull = 1;
	}
      return RECUR (instance);

    case COMPONENT_REF:
      /* If this component is really a base class reference, then the field
	 itself isn't definitive.  */
      if (DECL_FIELD_IS_BASE (TREE_OPERAND (instance, 1)))
	return RECUR (TREE_OPERAND (instance, 0));
      return RECUR (TREE_OPERAND (instance, 1));

    case VAR_DECL:
    case FIELD_DECL:
      if (TREE_CODE (TREE_TYPE (instance)) == ARRAY_TYPE
	  && MAYBE_CLASS_TYPE_P (TREE_TYPE (TREE_TYPE (instance))))
	{
	  if (nonnull)
	    *nonnull = 1;
	  return TREE_TYPE (TREE_TYPE (instance));
	}
      /* fall through.  */
    case TARGET_EXPR:
    case PARM_DECL:
    case RESULT_DECL:
      if (MAYBE_CLASS_TYPE_P (TREE_TYPE (instance)))
	{
	  if (nonnull)
	    *nonnull = 1;
	  return TREE_TYPE (instance);
	}
      else if (instance == current_class_ptr)
	{
	  if (nonnull)
	    *nonnull = 1;

	  /* if we're in a ctor or dtor, we know our type.  If
	     current_class_ptr is set but we aren't in a function, we're in
	     an NSDMI (and therefore a constructor).  */
	  if (current_scope () != current_function_decl
	      || (DECL_LANG_SPECIFIC (current_function_decl)
		  && (DECL_CONSTRUCTOR_P (current_function_decl)
		      || DECL_DESTRUCTOR_P (current_function_decl))))
	    {
	      if (cdtorp)
		*cdtorp = 1;
	      return TREE_TYPE (TREE_TYPE (instance));
	    }
	}
      else if (TYPE_REF_P (TREE_TYPE (instance)))
	{
	  /* We only need one hash table because it is always left empty.  */
	  if (!fixed_type_or_null_ref_ht)
	    fixed_type_or_null_ref_ht
	      = new hash_table<nofree_ptr_hash<tree_node> > (37);

	  /* Reference variables should be references to objects.  */
	  if (nonnull)
	    *nonnull = 1;

	  /* Enter the INSTANCE in a table to prevent recursion; a
	     variable's initializer may refer to the variable
	     itself.  */
	  if (VAR_P (instance)
	      && DECL_INITIAL (instance)
	      && !type_dependent_expression_p_push (DECL_INITIAL (instance))
	      && !fixed_type_or_null_ref_ht->find (instance))
	    {
	      tree type;
	      tree_node **slot;

	      slot = fixed_type_or_null_ref_ht->find_slot (instance, INSERT);
	      *slot = instance;
	      type = RECUR (DECL_INITIAL (instance));
	      fixed_type_or_null_ref_ht->remove_elt (instance);

	      return type;
	    }
	}
      return NULL_TREE;

    case VIEW_CONVERT_EXPR:
      if (location_wrapper_p (instance))
	return RECUR (TREE_OPERAND (instance, 0));
      else
	/* TODO: Recursion may be correct for some non-location-wrapper
	   uses of VIEW_CONVERT_EXPR.  */
	return NULL_TREE;

    default:
      return NULL_TREE;
    }
#undef RECUR
}

/* Return nonzero if the dynamic type of INSTANCE is known, and
   equivalent to the static type.  We also handle the case where
   INSTANCE is really a pointer. Return negative if this is a
   ctor/dtor. There the dynamic type is known, but this might not be
   the most derived base of the original object, and hence virtual
   bases may not be laid out according to this type.

   Used to determine whether the virtual function table is needed
   or not.

   *NONNULL is set iff INSTANCE can be known to be nonnull, regardless
   of our knowledge of its type.  *NONNULL should be initialized
   before this function is called.  */

int
resolves_to_fixed_type_p (tree instance, int* nonnull)
{
  tree t = TREE_TYPE (instance);
  int cdtorp = 0;
  tree fixed;

  /* processing_template_decl can be false in a template if we're in
     instantiate_non_dependent_expr, but we still want to suppress
     this check.  */
  if (in_template_function ())
    {
      /* In a template we only care about the type of the result.  */
      if (nonnull)
	*nonnull = true;
      return true;
    }

  fixed = fixed_type_or_null (instance, nonnull, &cdtorp);
  if (INDIRECT_TYPE_P (t))
    t = TREE_TYPE (t);
  if (CLASS_TYPE_P (t) && CLASSTYPE_FINAL (t))
    return 1;
  if (fixed == NULL_TREE)
    return 0;
  if (!same_type_ignoring_top_level_qualifiers_p (t, fixed))
    return 0;
  return cdtorp ? -1 : 1;
}


void
init_class_processing (void)
{
  current_class_depth = 0;
  current_class_stack_size = 10;
  current_class_stack
    = XNEWVEC (struct class_stack_node, current_class_stack_size);
  sizeof_biggest_empty_class = size_zero_node;

  ridpointers[(int) RID_PUBLIC] = access_public_node;
  ridpointers[(int) RID_PRIVATE] = access_private_node;
  ridpointers[(int) RID_PROTECTED] = access_protected_node;
}

/* Restore the cached PREVIOUS_CLASS_LEVEL.  */

static void
restore_class_cache (void)
{
  tree type;

  /* We are re-entering the same class we just left, so we don't
     have to search the whole inheritance matrix to find all the
     decls to bind again.  Instead, we install the cached
     class_shadowed list and walk through it binding names.  */
  push_binding_level (previous_class_level);
  class_binding_level = previous_class_level;
  /* Restore IDENTIFIER_TYPE_VALUE.  */
  for (type = class_binding_level->type_shadowed;
       type;
       type = TREE_CHAIN (type))
    SET_IDENTIFIER_TYPE_VALUE (TREE_PURPOSE (type), TREE_TYPE (type));
}

/* Set global variables CURRENT_CLASS_NAME and CURRENT_CLASS_TYPE as
   appropriate for TYPE.

   So that we may avoid calls to lookup_name, we cache the _TYPE
   nodes of local TYPE_DECLs in the TREE_TYPE field of the name.

   For multiple inheritance, we perform a two-pass depth-first search
   of the type lattice.  */

void
pushclass (tree type)
{
  class_stack_node_t csn;

  type = TYPE_MAIN_VARIANT (type);

  /* Make sure there is enough room for the new entry on the stack.  */
  if (current_class_depth + 1 >= current_class_stack_size)
    {
      current_class_stack_size *= 2;
      current_class_stack
	= XRESIZEVEC (struct class_stack_node, current_class_stack,
		      current_class_stack_size);
    }

  /* Insert a new entry on the class stack.  */
  csn = current_class_stack + current_class_depth;
  csn->name = current_class_name;
  csn->type = current_class_type;
  csn->access = current_access_specifier;
  csn->names_used = 0;
  csn->hidden = 0;
  current_class_depth++;

  /* Now set up the new type.  */
  current_class_name = TYPE_NAME (type);
  if (TREE_CODE (current_class_name) == TYPE_DECL)
    current_class_name = DECL_NAME (current_class_name);
  current_class_type = type;

  /* By default, things in classes are private, while things in
     structures or unions are public.  */
  current_access_specifier = (CLASSTYPE_DECLARED_CLASS (type)
			      ? access_private_node
			      : access_public_node);

  if (previous_class_level
      && type != previous_class_level->this_entity
      && current_class_depth == 1)
    {
      /* Forcibly remove any old class remnants.  */
      invalidate_class_lookup_cache ();
    }

  if (!previous_class_level
      || type != previous_class_level->this_entity
      || current_class_depth > 1)
    pushlevel_class ();
  else
    restore_class_cache ();
}

/* Get out of the current class scope. If we were in a class scope
   previously, that is the one popped to.  */

void
popclass (void)
{
  poplevel_class ();

  current_class_depth--;
  current_class_name = current_class_stack[current_class_depth].name;
  current_class_type = current_class_stack[current_class_depth].type;
  current_access_specifier = current_class_stack[current_class_depth].access;
  if (current_class_stack[current_class_depth].names_used)
    splay_tree_delete (current_class_stack[current_class_depth].names_used);
}

/* Mark the top of the class stack as hidden.  */

void
push_class_stack (void)
{
  if (current_class_depth)
    ++current_class_stack[current_class_depth - 1].hidden;
}

/* Mark the top of the class stack as un-hidden.  */

void
pop_class_stack (void)
{
  if (current_class_depth)
    --current_class_stack[current_class_depth - 1].hidden;
}

/* If the class type currently being defined is either T or
   a nested type of T, returns the type from the current_class_stack,
   which might be equivalent to but not equal to T in case of
   constrained partial specializations.  */

tree
currently_open_class (tree t)
{
  int i;

  if (!CLASS_TYPE_P (t))
    return NULL_TREE;

  t = TYPE_MAIN_VARIANT (t);

  /* We start looking from 1 because entry 0 is from global scope,
     and has no type.  */
  for (i = current_class_depth; i > 0; --i)
    {
      tree c;
      if (i == current_class_depth)
	c = current_class_type;
      else
	{
	  if (current_class_stack[i].hidden)
	    break;
	  c = current_class_stack[i].type;
	}
      if (!c)
	continue;
      if (same_type_p (c, t))
	return c;
    }
  return NULL_TREE;
}

/* If either current_class_type or one of its enclosing classes are derived
   from T, return the appropriate type.  Used to determine how we found
   something via unqualified lookup.  */

tree
currently_open_derived_class (tree t)
{
  int i;

  /* The bases of a dependent type are unknown.  */
  if (dependent_type_p (t))
    return NULL_TREE;

  if (!current_class_type)
    return NULL_TREE;

  if (DERIVED_FROM_P (t, current_class_type))
    return current_class_type;

  for (i = current_class_depth - 1; i > 0; --i)
    {
      if (current_class_stack[i].hidden)
	break;
      if (DERIVED_FROM_P (t, current_class_stack[i].type))
	return current_class_stack[i].type;
    }

  return NULL_TREE;
}

/* Return the outermost enclosing class type that is still open, or
   NULL_TREE.  */

tree
outermost_open_class (void)
{
  if (!current_class_type)
    return NULL_TREE;
  tree r = NULL_TREE;
  if (TYPE_BEING_DEFINED (current_class_type))
    r = current_class_type;
  for (int i = current_class_depth - 1; i > 0; --i)
    {
      if (current_class_stack[i].hidden)
	break;
      tree t = current_class_stack[i].type;
      if (!TYPE_BEING_DEFINED (t))
	break;
      r = t;
    }
  return r;
}

/* Returns the innermost class type which is not a lambda closure type.  */

tree
current_nonlambda_class_type (void)
{
  tree type = current_class_type;
  while (type && LAMBDA_TYPE_P (type))
    type = decl_type_context (TYPE_NAME (type));
  return type;
}

/* When entering a class scope, all enclosing class scopes' names with
   static meaning (static variables, static functions, types and
   enumerators) have to be visible.  This recursive function calls
   pushclass for all enclosing class contexts until global or a local
   scope is reached.  TYPE is the enclosed class.  */

void
push_nested_class (tree type)
{
  /* A namespace might be passed in error cases, like A::B:C.  */
  if (type == NULL_TREE
      || !CLASS_TYPE_P (type))
    return;

  push_nested_class (DECL_CONTEXT (TYPE_MAIN_DECL (type)));

  pushclass (type);
}

/* Undoes a push_nested_class call.  */

void
pop_nested_class (void)
{
  tree context = DECL_CONTEXT (TYPE_MAIN_DECL (current_class_type));

  popclass ();
  if (context && CLASS_TYPE_P (context))
    pop_nested_class ();
}

/* Returns the number of extern "LANG" blocks we are nested within.  */

int
current_lang_depth (void)
{
  return vec_safe_length (current_lang_base);
}

/* Set global variables CURRENT_LANG_NAME to appropriate value
   so that behavior of name-mangling machinery is correct.  */

void
push_lang_context (tree name)
{
  vec_safe_push (current_lang_base, current_lang_name);

  if (name == lang_name_cplusplus)
    current_lang_name = name;
  else if (name == lang_name_c)
    current_lang_name = name;
  else
    error ("language string %<\"%E\"%> not recognized", name);
}

/* Get out of the current language scope.  */

void
pop_lang_context (void)
{
  current_lang_name = current_lang_base->pop ();
}

/* Type instantiation routines.  */

/* Given an OVERLOAD and a TARGET_TYPE, return the function that
   matches the TARGET_TYPE.  If there is no satisfactory match, return
   error_mark_node, and issue an error & warning messages under
   control of FLAGS.  Permit pointers to member function if FLAGS
   permits.  If TEMPLATE_ONLY, the name of the overloaded function was
   a template-id, and EXPLICIT_TARGS are the explicitly provided
   template arguments.  

   If OVERLOAD is for one or more member functions, then ACCESS_PATH
   is the base path used to reference those member functions.  If
   the address is resolved to a member function, access checks will be
   performed and errors issued if appropriate.  */

static tree
resolve_address_of_overloaded_function (tree target_type,
					tree overload,
					tsubst_flags_t complain,
					bool template_only,
					tree explicit_targs,
					tree access_path)
{
  /* Here's what the standard says:

       [over.over]

       If the name is a function template, template argument deduction
       is done, and if the argument deduction succeeds, the deduced
       arguments are used to generate a single template function, which
       is added to the set of overloaded functions considered.

       Non-member functions and static member functions match targets of
       type "pointer-to-function" or "reference-to-function."  Nonstatic
       member functions match targets of type "pointer-to-member
       function;" the function type of the pointer to member is used to
       select the member function from the set of overloaded member
       functions.  If a non-static member function is selected, the
       reference to the overloaded function name is required to have the
       form of a pointer to member as described in 5.3.1.

       If more than one function is selected, any template functions in
       the set are eliminated if the set also contains a non-template
       function, and any given template function is eliminated if the
       set contains a second template function that is more specialized
       than the first according to the partial ordering rules 14.5.5.2.
       After such eliminations, if any, there shall remain exactly one
       selected function.  */

  int is_ptrmem = 0;
  /* We store the matches in a TREE_LIST rooted here.  The functions
     are the TREE_PURPOSE, not the TREE_VALUE, in this list, for easy
     interoperability with most_specialized_instantiation.  */
  tree matches = NULL_TREE;
  tree fn;
  tree target_fn_type;

  /* By the time we get here, we should be seeing only real
     pointer-to-member types, not the internal POINTER_TYPE to
     METHOD_TYPE representation.  */
  gcc_assert (!TYPE_PTR_P (target_type)
	      || TREE_CODE (TREE_TYPE (target_type)) != METHOD_TYPE);

  gcc_assert (is_overloaded_fn (overload));

  /* Check that the TARGET_TYPE is reasonable.  */
  if (TYPE_PTRFN_P (target_type)
      || TYPE_REFFN_P (target_type))
    /* This is OK.  */;
  else if (TYPE_PTRMEMFUNC_P (target_type))
    /* This is OK, too.  */
    is_ptrmem = 1;
  else if (TREE_CODE (target_type) == FUNCTION_TYPE)
    /* This is OK, too.  This comes from a conversion to reference
       type.  */
    target_type = build_reference_type (target_type);
  else
    {
      if (complain & tf_error)
	error ("cannot resolve overloaded function %qD based on"
	       " conversion to type %qT",
	       OVL_NAME (overload), target_type);
      return error_mark_node;
    }

  /* Non-member functions and static member functions match targets of type
     "pointer-to-function" or "reference-to-function."  Nonstatic member
     functions match targets of type "pointer-to-member-function;" the
     function type of the pointer to member is used to select the member
     function from the set of overloaded member functions.

     So figure out the FUNCTION_TYPE that we want to match against.  */
  target_fn_type = static_fn_type (target_type);

  /* If we can find a non-template function that matches, we can just
     use it.  There's no point in generating template instantiations
     if we're just going to throw them out anyhow.  But, of course, we
     can only do this when we don't *need* a template function.  */
  if (!template_only)
    for (lkp_iterator iter (overload); iter; ++iter)
      {
	tree fn = *iter;

	if (TREE_CODE (fn) == TEMPLATE_DECL)
	  /* We're not looking for templates just yet.  */
	  continue;

	if ((TREE_CODE (TREE_TYPE (fn)) == METHOD_TYPE) != is_ptrmem)
	  /* We're looking for a non-static member, and this isn't
	     one, or vice versa.  */
	  continue;

	/* In C++17 we need the noexcept-qualifier to compare types.  */
	if (flag_noexcept_type
	    && !maybe_instantiate_noexcept (fn, complain))
	  continue;

	/* See if there's a match.  */
	tree fntype = static_fn_type (fn);
	if (same_type_p (target_fn_type, fntype)
	    || fnptr_conv_p (target_fn_type, fntype))
	  matches = tree_cons (fn, NULL_TREE, matches);
      }

  /* Now, if we've already got a match (or matches), there's no need
     to proceed to the template functions.  But, if we don't have a
     match we need to look at them, too.  */
  if (!matches)
    {
      tree target_arg_types;
      tree target_ret_type;
      tree *args;
      unsigned int nargs, ia;
      tree arg;

      target_arg_types = TYPE_ARG_TYPES (target_fn_type);
      target_ret_type = TREE_TYPE (target_fn_type);

      nargs = list_length (target_arg_types);
      args = XALLOCAVEC (tree, nargs);
      for (arg = target_arg_types, ia = 0;
	   arg != NULL_TREE && arg != void_list_node;
	   arg = TREE_CHAIN (arg), ++ia)
	args[ia] = TREE_VALUE (arg);
      nargs = ia;

      for (lkp_iterator iter (overload); iter; ++iter)
	{
	  tree fn = *iter;
	  tree instantiation;
	  tree targs;

	  if (TREE_CODE (fn) != TEMPLATE_DECL)
	    /* We're only looking for templates.  */
	    continue;

	  if ((TREE_CODE (TREE_TYPE (fn)) == METHOD_TYPE)
	      != is_ptrmem)
	    /* We're not looking for a non-static member, and this is
	       one, or vice versa.  */
	    continue;

	  tree ret = target_ret_type;

	  /* If the template has a deduced return type, don't expose it to
	     template argument deduction.  */
	  if (undeduced_auto_decl (fn))
	    ret = NULL_TREE;

	  /* Try to do argument deduction.  */
	  targs = make_tree_vec (DECL_NTPARMS (fn));
	  instantiation = fn_type_unification (fn, explicit_targs, targs, args,
					       nargs, ret,
					      DEDUCE_EXACT, LOOKUP_NORMAL,
					       NULL, false, false);
	  if (instantiation == error_mark_node)
	    /* Instantiation failed.  */
	    continue;

	  /* Constraints must be satisfied. This is done before
	     return type deduction since that instantiates the
	     function. */
	  if (flag_concepts && !constraints_satisfied_p (instantiation))
	    continue;

	  /* And now force instantiation to do return type deduction.  */
	  if (undeduced_auto_decl (instantiation))
	    {
	      ++function_depth;
	      instantiate_decl (instantiation, /*defer*/false, /*class*/false);
	      --function_depth;

	      require_deduced_type (instantiation);
	    }

	  /* In C++17 we need the noexcept-qualifier to compare types.  */
	  if (flag_noexcept_type)
	    maybe_instantiate_noexcept (instantiation, complain);

	  /* See if there's a match.  */
	  tree fntype = static_fn_type (instantiation);
	  if (same_type_p (target_fn_type, fntype)
	      || fnptr_conv_p (target_fn_type, fntype))
	    matches = tree_cons (instantiation, fn, matches);
	}

      /* Now, remove all but the most specialized of the matches.  */
      if (matches)
	{
	  tree match = most_specialized_instantiation (matches);

	  if (match != error_mark_node)
	    matches = tree_cons (TREE_PURPOSE (match),
				 NULL_TREE,
				 NULL_TREE);
	}
    }

  /* Now we should have exactly one function in MATCHES.  */
  if (matches == NULL_TREE)
    {
      /* There were *no* matches.  */
      if (complain & tf_error)
	{
	  error ("no matches converting function %qD to type %q#T",
		 OVL_NAME (overload), target_type);

	  print_candidates (overload);
	}
      return error_mark_node;
    }
  else if (TREE_CHAIN (matches))
    {
      /* There were too many matches.  First check if they're all
	 the same function.  */
      tree match = NULL_TREE;

      fn = TREE_PURPOSE (matches);

      /* For multi-versioned functions, more than one match is just fine and
	 decls_match will return false as they are different.  */
      for (match = TREE_CHAIN (matches); match; match = TREE_CHAIN (match))
	if (!decls_match (fn, TREE_PURPOSE (match))
	    && !targetm.target_option.function_versions
	       (fn, TREE_PURPOSE (match)))
          break;

      if (match)
	{
	  if (complain & tf_error)
	    {
	      error ("converting overloaded function %qD to type %q#T is ambiguous",
		     OVL_NAME (overload), target_type);

	      /* Since print_candidates expects the functions in the
		 TREE_VALUE slot, we flip them here.  */
	      for (match = matches; match; match = TREE_CHAIN (match))
		TREE_VALUE (match) = TREE_PURPOSE (match);

	      print_candidates (matches);
	    }

	  return error_mark_node;
	}
    }

  /* Good, exactly one match.  Now, convert it to the correct type.  */
  fn = TREE_PURPOSE (matches);

  if (DECL_NONSTATIC_MEMBER_FUNCTION_P (fn)
      && !(complain & tf_ptrmem_ok) && !flag_ms_extensions)
    {
      static int explained;

      if (!(complain & tf_error))
	return error_mark_node;

      auto_diagnostic_group d;
      if (permerror (input_location, "assuming pointer to member %qD", fn)
	  && !explained)
	{
	  inform (input_location, "(a pointer to member can only be "
		  "formed with %<&%E%>)", fn);
	  explained = 1;
	}
    }

  /* If a pointer to a function that is multi-versioned is requested, the
     pointer to the dispatcher function is returned instead.  This works
     well because indirectly calling the function will dispatch the right
     function version at run-time.  */
  if (DECL_FUNCTION_VERSIONED (fn))
    {
      fn = get_function_version_dispatcher (fn);
      if (fn == NULL)
	return error_mark_node;
      /* Mark all the versions corresponding to the dispatcher as used.  */
      if (!(complain & tf_conv))
	mark_versions_used (fn);
    }

  /* If we're doing overload resolution purely for the purpose of
     determining conversion sequences, we should not consider the
     function used.  If this conversion sequence is selected, the
     function will be marked as used at this point.  */
  if (!(complain & tf_conv))
    {
      /* Make =delete work with SFINAE.  */
      if (DECL_DELETED_FN (fn) && !(complain & tf_error))
	return error_mark_node;
      if (!mark_used (fn, complain) && !(complain & tf_error))
	return error_mark_node;
    }

  /* We could not check access to member functions when this
     expression was originally created since we did not know at that
     time to which function the expression referred.  */
  if (DECL_FUNCTION_MEMBER_P (fn))
    {
      gcc_assert (access_path);
      perform_or_defer_access_check (access_path, fn, fn, complain);
    }

  if (TYPE_PTRFN_P (target_type) || TYPE_PTRMEMFUNC_P (target_type))
    return cp_build_addr_expr (fn, complain);
  else
    {
      /* The target must be a REFERENCE_TYPE.  Above, cp_build_unary_op
	 will mark the function as addressed, but here we must do it
	 explicitly.  */
      cxx_mark_addressable (fn);

      return fn;
    }
}

/* This function will instantiate the type of the expression given in
   RHS to match the type of LHSTYPE.  If errors exist, then return
   error_mark_node. COMPLAIN is a bit mask.  If TF_ERROR is set, then
   we complain on errors.  If we are not complaining, never modify rhs,
   as overload resolution wants to try many possible instantiations, in
   the hope that at least one will work.

   For non-recursive calls, LHSTYPE should be a function, pointer to
   function, or a pointer to member function.  */

tree
instantiate_type (tree lhstype, tree rhs, tsubst_flags_t complain)
{
  tsubst_flags_t complain_in = complain;
  tree access_path = NULL_TREE;

  complain &= ~tf_ptrmem_ok;

  if (lhstype == unknown_type_node)
    {
      if (complain & tf_error)
	error ("not enough type information");
      return error_mark_node;
    }

  if (TREE_TYPE (rhs) != NULL_TREE && ! (type_unknown_p (rhs)))
    {
      tree fntype = non_reference (lhstype);
      if (same_type_p (fntype, TREE_TYPE (rhs)))
	return rhs;
      if (fnptr_conv_p (fntype, TREE_TYPE (rhs)))
	return rhs;
      if (flag_ms_extensions
	  && TYPE_PTRMEMFUNC_P (fntype)
	  && !TYPE_PTRMEMFUNC_P (TREE_TYPE (rhs)))
	/* Microsoft allows `A::f' to be resolved to a
	   pointer-to-member.  */
	;
      else
	{
	  if (complain & tf_error)
	    error ("cannot convert %qE from type %qT to type %qT",
		   rhs, TREE_TYPE (rhs), fntype);
	  return error_mark_node;
	}
    }

  /* If we instantiate a template, and it is a A ?: C expression
     with omitted B, look through the SAVE_EXPR.  */
  if (TREE_CODE (rhs) == SAVE_EXPR)
    rhs = TREE_OPERAND (rhs, 0);

  if (BASELINK_P (rhs))
    {
      access_path = BASELINK_ACCESS_BINFO (rhs);
      rhs = BASELINK_FUNCTIONS (rhs);
    }

  /* If we are in a template, and have a NON_DEPENDENT_EXPR, we cannot
     deduce any type information.  */
  if (TREE_CODE (rhs) == NON_DEPENDENT_EXPR)
    {
      if (complain & tf_error)
	error ("not enough type information");
      return error_mark_node;
    }

  /* There are only a few kinds of expressions that may have a type
     dependent on overload resolution.  */
  gcc_assert (TREE_CODE (rhs) == ADDR_EXPR
	      || TREE_CODE (rhs) == COMPONENT_REF
	      || is_overloaded_fn (rhs)
	      || (flag_ms_extensions && TREE_CODE (rhs) == FUNCTION_DECL));

  /* This should really only be used when attempting to distinguish
     what sort of a pointer to function we have.  For now, any
     arithmetic operation which is not supported on pointers
     is rejected as an error.  */

  switch (TREE_CODE (rhs))
    {
    case COMPONENT_REF:
      {
	tree member = TREE_OPERAND (rhs, 1);

	member = instantiate_type (lhstype, member, complain);
	if (member != error_mark_node
	    && TREE_SIDE_EFFECTS (TREE_OPERAND (rhs, 0)))
	  /* Do not lose object's side effects.  */
	  return build2 (COMPOUND_EXPR, TREE_TYPE (member),
			 TREE_OPERAND (rhs, 0), member);
	return member;
      }

    case OFFSET_REF:
      rhs = TREE_OPERAND (rhs, 1);
      if (BASELINK_P (rhs))
	return instantiate_type (lhstype, rhs, complain_in);

      /* This can happen if we are forming a pointer-to-member for a
	 member template.  */
      gcc_assert (TREE_CODE (rhs) == TEMPLATE_ID_EXPR);

      /* Fall through.  */

    case TEMPLATE_ID_EXPR:
      {
	tree fns = TREE_OPERAND (rhs, 0);
	tree args = TREE_OPERAND (rhs, 1);

	return
	  resolve_address_of_overloaded_function (lhstype, fns, complain_in,
						  /*template_only=*/true,
						  args, access_path);
      }

    case OVERLOAD:
    case FUNCTION_DECL:
      return
	resolve_address_of_overloaded_function (lhstype, rhs, complain_in,
						/*template_only=*/false,
						/*explicit_targs=*/NULL_TREE,
						access_path);

    case ADDR_EXPR:
    {
      if (PTRMEM_OK_P (rhs))
	complain |= tf_ptrmem_ok;

      return instantiate_type (lhstype, TREE_OPERAND (rhs, 0), complain);
    }

    case ERROR_MARK:
      return error_mark_node;

    default:
      gcc_unreachable ();
    }
  return error_mark_node;
}

/* Return the name of the virtual function pointer field
   (as an IDENTIFIER_NODE) for the given TYPE.  Note that
   this may have to look back through base types to find the
   ultimate field name.  (For single inheritance, these could
   all be the same name.  Who knows for multiple inheritance).  */

static tree
get_vfield_name (tree type)
{
  tree binfo, base_binfo;

  for (binfo = TYPE_BINFO (type);
       BINFO_N_BASE_BINFOS (binfo);
       binfo = base_binfo)
    {
      base_binfo = BINFO_BASE_BINFO (binfo, 0);

      if (BINFO_VIRTUAL_P (base_binfo)
	  || !TYPE_CONTAINS_VPTR_P (BINFO_TYPE (base_binfo)))
	break;
    }

  type = BINFO_TYPE (binfo);
  tree ctor_name = constructor_name (type);
  char *buf = (char *) alloca (sizeof (VFIELD_NAME_FORMAT)
			       + IDENTIFIER_LENGTH (ctor_name) + 2);
  sprintf (buf, VFIELD_NAME_FORMAT, IDENTIFIER_POINTER (ctor_name));
  return get_identifier (buf);
}

/* Build a dummy reference to ourselves so Derived::Base (and A::A) works,
   according to [class]:
					  The class-name is also inserted
   into  the scope of the class itself.  For purposes of access checking,
   the inserted class name is treated as if it were a public member name.  */

void
build_self_reference (void)
{
  tree name = DECL_NAME (TYPE_NAME (current_class_type));
  tree decl = build_lang_decl (TYPE_DECL, name, current_class_type);

  DECL_NONLOCAL (decl) = 1;
  DECL_CONTEXT (decl) = current_class_type;
  DECL_ARTIFICIAL (decl) = 1;
  SET_DECL_SELF_REFERENCE_P (decl);
  set_underlying_type (decl);
  set_instantiating_module (decl);  

  if (processing_template_decl)
    decl = push_template_decl (decl);

  tree saved_cas = current_access_specifier;
  current_access_specifier = access_public_node;
  finish_member_declaration (decl);
  current_access_specifier = saved_cas;
}

/* Returns 1 if TYPE contains only padding bytes.  */

int
is_empty_class (tree type)
{
  if (type == error_mark_node)
    return 0;

  if (! CLASS_TYPE_P (type))
    return 0;

  return CLASSTYPE_EMPTY_P (type);
}

/* Returns true if TYPE contains no actual data, just various
   possible combinations of empty classes.  If IGNORE_VPTR is true,
   a vptr doesn't prevent the class from being considered empty.  Typically
   we want to ignore the vptr on assignment, and not on initialization.  */

bool
is_really_empty_class (tree type, bool ignore_vptr)
{
  if (CLASS_TYPE_P (type))
    {
      tree field;
      tree binfo;
      tree base_binfo;
      int i;

      /* CLASSTYPE_EMPTY_P isn't set properly until the class is actually laid
	 out, but we'd like to be able to check this before then.  */
      if (COMPLETE_TYPE_P (type) && is_empty_class (type))
	return true;

      if (!ignore_vptr && TYPE_CONTAINS_VPTR_P (type))
	return false;

      for (binfo = TYPE_BINFO (type), i = 0;
	   BINFO_BASE_ITERATE (binfo, i, base_binfo); ++i)
	if (!is_really_empty_class (BINFO_TYPE (base_binfo), ignore_vptr))
	  return false;
      for (field = TYPE_FIELDS (type); field; field = DECL_CHAIN (field))
	if (TREE_CODE (field) == FIELD_DECL
	    && !DECL_ARTIFICIAL (field)
	    /* An unnamed bit-field is not a data member.  */
	    && !DECL_UNNAMED_BIT_FIELD (field)
	    && !is_really_empty_class (TREE_TYPE (field), ignore_vptr))
	  return false;
      return true;
    }
  else if (TREE_CODE (type) == ARRAY_TYPE)
    return (integer_zerop (array_type_nelts_top (type))
	    || is_really_empty_class (TREE_TYPE (type), ignore_vptr));
  return false;
}

/* Note that NAME was looked up while the current class was being
   defined and that the result of that lookup was DECL.  */

void
maybe_note_name_used_in_class (tree name, tree decl)
{
  splay_tree names_used;

  /* If we're not defining a class, there's nothing to do.  */
  if (!(innermost_scope_kind() == sk_class
	&& TYPE_BEING_DEFINED (current_class_type)
	&& !LAMBDA_TYPE_P (current_class_type)))
    return;

  /* If there's already a binding for this NAME, then we don't have
     anything to worry about.  */
  if (lookup_member (current_class_type, name,
		     /*protect=*/0, /*want_type=*/false, tf_warning_or_error))
    return;

  if (!current_class_stack[current_class_depth - 1].names_used)
    current_class_stack[current_class_depth - 1].names_used
      = splay_tree_new (splay_tree_compare_pointers, 0, 0);
  names_used = current_class_stack[current_class_depth - 1].names_used;

  splay_tree_insert (names_used,
		     (splay_tree_key) name,
		     (splay_tree_value) decl);
}

/* Note that NAME was declared (as DECL) in the current class.  Check
   to see that the declaration is valid.  */

void
note_name_declared_in_class (tree name, tree decl)
{
  splay_tree names_used;
  splay_tree_node n;

  /* Look to see if we ever used this name.  */
  names_used
    = current_class_stack[current_class_depth - 1].names_used;
  if (!names_used)
    return;
  /* The C language allows members to be declared with a type of the same
     name, and the C++ standard says this diagnostic is not required.  So
     allow it in extern "C" blocks unless predantic is specified.
     Allow it in all cases if -ms-extensions is specified.  */
  if ((!pedantic && current_lang_name == lang_name_c)
      || flag_ms_extensions)
    return;
  n = splay_tree_lookup (names_used, (splay_tree_key) name);
  if (n)
    {
      /* [basic.scope.class]

	 A name N used in a class S shall refer to the same declaration
	 in its context and when re-evaluated in the completed scope of
	 S.  */
      if (permerror (location_of (decl),
		     "declaration of %q#D changes meaning of %qD",
		     decl, OVL_NAME (decl)))
	inform (location_of ((tree) n->value),
		"%qD declared here as %q#D",
		OVL_NAME (decl), (tree) n->value);
    }
}

/* Returns the VAR_DECL for the complete vtable associated with BINFO.
   Secondary vtables are merged with primary vtables; this function
   will return the VAR_DECL for the primary vtable.  */

tree
get_vtbl_decl_for_binfo (tree binfo)
{
  tree decl;

  decl = BINFO_VTABLE (binfo);
  if (decl && TREE_CODE (decl) == POINTER_PLUS_EXPR)
    {
      gcc_assert (TREE_CODE (TREE_OPERAND (decl, 0)) == ADDR_EXPR);
      decl = TREE_OPERAND (TREE_OPERAND (decl, 0), 0);
    }
  if (decl)
    gcc_assert (VAR_P (decl));
  return decl;
}


/* Returns the binfo for the primary base of BINFO.  If the resulting
   BINFO is a virtual base, and it is inherited elsewhere in the
   hierarchy, then the returned binfo might not be the primary base of
   BINFO in the complete object.  Check BINFO_PRIMARY_P or
   BINFO_LOST_PRIMARY_P to be sure.  */

static tree
get_primary_binfo (tree binfo)
{
  tree primary_base;

  primary_base = CLASSTYPE_PRIMARY_BINFO (BINFO_TYPE (binfo));
  if (!primary_base)
    return NULL_TREE;

  return copied_binfo (primary_base, binfo);
}

/* As above, but iterate until we reach the binfo that actually provides the
   vptr for BINFO.  */

static tree
most_primary_binfo (tree binfo)
{
  tree b = binfo;
  while (CLASSTYPE_HAS_PRIMARY_BASE_P (BINFO_TYPE (b))
	 && !BINFO_LOST_PRIMARY_P (b))
    {
      tree primary_base = get_primary_binfo (b);
      gcc_assert (BINFO_PRIMARY_P (primary_base)
		  && BINFO_INHERITANCE_CHAIN (primary_base) == b);
      b = primary_base;
    }
  return b;
}

/* Returns true if BINFO gets its vptr from a virtual base of the most derived
   type.  Note that the virtual inheritance might be above or below BINFO in
   the hierarchy.  */

bool
vptr_via_virtual_p (tree binfo)
{
  if (TYPE_P (binfo))
    binfo = TYPE_BINFO (binfo);
  tree primary = most_primary_binfo (binfo);
  /* Don't limit binfo_via_virtual, we want to return true when BINFO itself is
     a morally virtual base.  */
  tree virt = binfo_via_virtual (primary, NULL_TREE);
  return virt != NULL_TREE;
}

/* If INDENTED_P is zero, indent to INDENT. Return nonzero.  */

static int
maybe_indent_hierarchy (FILE * stream, int indent, int indented_p)
{
  if (!indented_p)
    fprintf (stream, "%*s", indent, "");
  return 1;
}

/* Dump the offsets of all the bases rooted at BINFO to STREAM.
   INDENT should be zero when called from the top level; it is
   incremented recursively.  IGO indicates the next expected BINFO in
   inheritance graph ordering.  */

static tree
dump_class_hierarchy_r (FILE *stream,
			dump_flags_t flags,
			tree binfo,
			tree igo,
			int indent)
{
  int indented = 0;
  tree base_binfo;
  int i;

  fprintf (stream, "%s (0x" HOST_WIDE_INT_PRINT_HEX ") ",
	   type_as_string (BINFO_TYPE (binfo), TFF_PLAIN_IDENTIFIER),
	   (HOST_WIDE_INT) (uintptr_t) binfo);
  if (binfo != igo)
    {
      fprintf (stream, "alternative-path\n");
      return igo;
    }
  igo = TREE_CHAIN (binfo);

  fprintf (stream, HOST_WIDE_INT_PRINT_DEC,
	   tree_to_shwi (BINFO_OFFSET (binfo)));
  if (is_empty_class (BINFO_TYPE (binfo)))
    fprintf (stream, " empty");
  else if (CLASSTYPE_NEARLY_EMPTY_P (BINFO_TYPE (binfo)))
    fprintf (stream, " nearly-empty");
  if (BINFO_VIRTUAL_P (binfo))
    fprintf (stream, " virtual");
  fprintf (stream, "\n");

  if (BINFO_PRIMARY_P (binfo))
    {
      indented = maybe_indent_hierarchy (stream, indent + 3, indented);
      fprintf (stream, " primary-for %s (0x" HOST_WIDE_INT_PRINT_HEX ")",
	       type_as_string (BINFO_TYPE (BINFO_INHERITANCE_CHAIN (binfo)),
			       TFF_PLAIN_IDENTIFIER),
	       (HOST_WIDE_INT) (uintptr_t) BINFO_INHERITANCE_CHAIN (binfo));
    }
  if (BINFO_LOST_PRIMARY_P (binfo))
    {
      indented = maybe_indent_hierarchy (stream, indent + 3, indented);
      fprintf (stream, " lost-primary");
    }
  if (indented)
    fprintf (stream, "\n");

  if (!(flags & TDF_SLIM))
    {
      int indented = 0;

      if (BINFO_SUBVTT_INDEX (binfo))
	{
	  indented = maybe_indent_hierarchy (stream, indent + 3, indented);
	  fprintf (stream, " subvttidx=%s",
		   expr_as_string (BINFO_SUBVTT_INDEX (binfo),
				   TFF_PLAIN_IDENTIFIER));
	}
      if (BINFO_VPTR_INDEX (binfo))
	{
	  indented = maybe_indent_hierarchy (stream, indent + 3, indented);
	  fprintf (stream, " vptridx=%s",
		   expr_as_string (BINFO_VPTR_INDEX (binfo),
				   TFF_PLAIN_IDENTIFIER));
	}
      if (BINFO_VPTR_FIELD (binfo))
	{
	  indented = maybe_indent_hierarchy (stream, indent + 3, indented);
	  fprintf (stream, " vbaseoffset=%s",
		   expr_as_string (BINFO_VPTR_FIELD (binfo),
				   TFF_PLAIN_IDENTIFIER));
	}
      if (BINFO_VTABLE (binfo))
	{
	  indented = maybe_indent_hierarchy (stream, indent + 3, indented);
	  fprintf (stream, " vptr=%s",
		   expr_as_string (BINFO_VTABLE (binfo),
				   TFF_PLAIN_IDENTIFIER));
	}

      if (indented)
	fprintf (stream, "\n");
    }

  for (i = 0; BINFO_BASE_ITERATE (binfo, i, base_binfo); i++)
    igo = dump_class_hierarchy_r (stream, flags, base_binfo, igo, indent + 2);

  return igo;
}

/* Dump the BINFO hierarchy for T.  */

static void
dump_class_hierarchy_1 (FILE *stream, dump_flags_t flags, tree t)
{
  fprintf (stream, "Class %s\n", type_as_string (t, TFF_PLAIN_IDENTIFIER));
  fprintf (stream, "   size=%lu align=%lu\n",
	   (unsigned long)(tree_to_shwi (TYPE_SIZE (t)) / BITS_PER_UNIT),
	   (unsigned long)(TYPE_ALIGN (t) / BITS_PER_UNIT));
  if (tree as_base = CLASSTYPE_AS_BASE (t))
    fprintf (stream, "   base size=%lu base align=%lu\n",
	     (unsigned long)(tree_to_shwi (TYPE_SIZE (as_base))
			     / BITS_PER_UNIT),
	     (unsigned long)(TYPE_ALIGN (as_base) / BITS_PER_UNIT));
  dump_class_hierarchy_r (stream, flags, TYPE_BINFO (t), TYPE_BINFO (t), 0);
  fprintf (stream, "\n");
}

/* Debug interface to hierarchy dumping.  */

void
debug_class (tree t)
{
  dump_class_hierarchy_1 (stderr, TDF_SLIM, t);
}

static void
dump_class_hierarchy (tree t)
{
  dump_flags_t flags;
  if (FILE *stream = dump_begin (class_dump_id, &flags))
    {
      dump_class_hierarchy_1 (stream, flags, t);
      dump_end (class_dump_id, stream);
    }
}

static void
dump_array (FILE * stream, tree decl)
{
  tree value;
  unsigned HOST_WIDE_INT ix;
  HOST_WIDE_INT elt;
  tree size = TYPE_MAX_VALUE (TYPE_DOMAIN (TREE_TYPE (decl)));

  elt = (tree_to_shwi (TYPE_SIZE (TREE_TYPE (TREE_TYPE (decl))))
	 / BITS_PER_UNIT);
  fprintf (stream, "%s:", decl_as_string (decl, TFF_PLAIN_IDENTIFIER));
  fprintf (stream, " %s entries",
	   expr_as_string (size_binop (PLUS_EXPR, size, size_one_node),
			   TFF_PLAIN_IDENTIFIER));
  fprintf (stream, "\n");

  FOR_EACH_CONSTRUCTOR_VALUE (CONSTRUCTOR_ELTS (DECL_INITIAL (decl)),
			      ix, value)
    fprintf (stream, "%-4ld  %s\n", (long)(ix * elt),
	     expr_as_string (value, TFF_PLAIN_IDENTIFIER));
}

static void
dump_vtable (tree t, tree binfo, tree vtable)
{
  dump_flags_t flags;
  FILE *stream = dump_begin (class_dump_id, &flags);

  if (!stream)
    return;

  if (!(flags & TDF_SLIM))
    {
      int ctor_vtbl_p = TYPE_BINFO (t) != binfo;

      fprintf (stream, "%s for %s",
	       ctor_vtbl_p ? "Construction vtable" : "Vtable",
	       type_as_string (BINFO_TYPE (binfo), TFF_PLAIN_IDENTIFIER));
      if (ctor_vtbl_p)
	{
	  if (!BINFO_VIRTUAL_P (binfo))
	    fprintf (stream, " (0x" HOST_WIDE_INT_PRINT_HEX " instance)",
		     (HOST_WIDE_INT) (uintptr_t) binfo);
	  fprintf (stream, " in %s", type_as_string (t, TFF_PLAIN_IDENTIFIER));
	}
      fprintf (stream, "\n");
      dump_array (stream, vtable);
      fprintf (stream, "\n");
    }

  dump_end (class_dump_id, stream);
}

static void
dump_vtt (tree t, tree vtt)
{
  dump_flags_t flags;
  FILE *stream = dump_begin (class_dump_id, &flags);

  if (!stream)
    return;

  if (!(flags & TDF_SLIM))
    {
      fprintf (stream, "VTT for %s\n",
	       type_as_string (t, TFF_PLAIN_IDENTIFIER));
      dump_array (stream, vtt);
      fprintf (stream, "\n");
    }

  dump_end (class_dump_id, stream);
}

/* Dump a function or thunk and its thunkees.  */

static void
dump_thunk (FILE *stream, int indent, tree thunk)
{
  static const char spaces[] = "        ";
  tree name = DECL_NAME (thunk);
  tree thunks;

  fprintf (stream, "%.*s%p %s %s", indent, spaces,
	   (void *)thunk,
	   !DECL_THUNK_P (thunk) ? "function"
	   : DECL_THIS_THUNK_P (thunk) ? "this-thunk" : "covariant-thunk",
	   name ? IDENTIFIER_POINTER (name) : "<unset>");
  if (DECL_THUNK_P (thunk))
    {
      HOST_WIDE_INT fixed_adjust = THUNK_FIXED_OFFSET (thunk);
      tree virtual_adjust = THUNK_VIRTUAL_OFFSET (thunk);

      fprintf (stream, " fixed=" HOST_WIDE_INT_PRINT_DEC, fixed_adjust);
      if (!virtual_adjust)
	/*NOP*/;
      else if (DECL_THIS_THUNK_P (thunk))
	fprintf (stream, " vcall="  HOST_WIDE_INT_PRINT_DEC,
		 tree_to_shwi (virtual_adjust));
      else
	fprintf (stream, " vbase=" HOST_WIDE_INT_PRINT_DEC "(%s)",
		 tree_to_shwi (BINFO_VPTR_FIELD (virtual_adjust)),
		 type_as_string (BINFO_TYPE (virtual_adjust), TFF_SCOPE));
      if (THUNK_ALIAS (thunk))
	fprintf (stream, " alias to %p", (void *)THUNK_ALIAS (thunk));
    }
  fprintf (stream, "\n");
  for (thunks = DECL_THUNKS (thunk); thunks; thunks = TREE_CHAIN (thunks))
    dump_thunk (stream, indent + 2, thunks);
}

/* Dump the thunks for FN.  */

void
debug_thunks (tree fn)
{
  dump_thunk (stderr, 0, fn);
}

/* Virtual function table initialization.  */

/* Create all the necessary vtables for T and its base classes.  */

static void
finish_vtbls (tree t)
{
  tree vbase;
  vec<constructor_elt, va_gc> *v = NULL;
  tree vtable = BINFO_VTABLE (TYPE_BINFO (t));

  /* We lay out the primary and secondary vtables in one contiguous
     vtable.  The primary vtable is first, followed by the non-virtual
     secondary vtables in inheritance graph order.  */
  accumulate_vtbl_inits (TYPE_BINFO (t), TYPE_BINFO (t), TYPE_BINFO (t),
			 vtable, t, &v);

  /* Then come the virtual bases, also in inheritance graph order.  */
  for (vbase = TYPE_BINFO (t); vbase; vbase = TREE_CHAIN (vbase))
    {
      if (!BINFO_VIRTUAL_P (vbase))
	continue;
      accumulate_vtbl_inits (vbase, vbase, TYPE_BINFO (t), vtable, t, &v);
    }

  if (BINFO_VTABLE (TYPE_BINFO (t)))
    initialize_vtable (TYPE_BINFO (t), v);
}

/* Initialize the vtable for BINFO with the INITS.  */

static void
initialize_vtable (tree binfo, vec<constructor_elt, va_gc> *inits)
{
  tree decl;

  layout_vtable_decl (binfo, vec_safe_length (inits));
  decl = get_vtbl_decl_for_binfo (binfo);
  initialize_artificial_var (decl, inits);
  dump_vtable (BINFO_TYPE (binfo), binfo, decl);
}

/* Build the VTT (virtual table table) for T.
   A class requires a VTT if it has virtual bases.

   This holds
   1 - primary virtual pointer for complete object T
   2 - secondary VTTs for each direct non-virtual base of T which requires a
       VTT
   3 - secondary virtual pointers for each direct or indirect base of T which
       has virtual bases or is reachable via a virtual path from T.
   4 - secondary VTTs for each direct or indirect virtual base of T.

   Secondary VTTs look like complete object VTTs without part 4.  */

static void
build_vtt (tree t)
{
  tree type;
  tree vtt;
  tree index;
  vec<constructor_elt, va_gc> *inits;

  /* Build up the initializers for the VTT.  */
  inits = NULL;
  index = size_zero_node;
  build_vtt_inits (TYPE_BINFO (t), t, &inits, &index);

  /* If we didn't need a VTT, we're done.  */
  if (!inits)
    return;

  /* Figure out the type of the VTT.  */
  type = build_array_of_n_type (const_ptr_type_node,
                                inits->length ());

  /* Now, build the VTT object itself.  */
  vtt = build_vtable (t, mangle_vtt_for_type (t), type);
  initialize_artificial_var (vtt, inits);
  /* Add the VTT to the vtables list.  */
  DECL_CHAIN (vtt) = DECL_CHAIN (CLASSTYPE_VTABLES (t));
  DECL_CHAIN (CLASSTYPE_VTABLES (t)) = vtt;

  dump_vtt (t, vtt);
}

/* When building a secondary VTT, BINFO_VTABLE is set to a TREE_LIST with
   PURPOSE the RTTI_BINFO, VALUE the real vtable pointer for this binfo,
   and CHAIN the vtable pointer for this binfo after construction is
   complete.  VALUE can also be another BINFO, in which case we recurse.  */

static tree
binfo_ctor_vtable (tree binfo)
{
  tree vt;

  while (1)
    {
      vt = BINFO_VTABLE (binfo);
      if (TREE_CODE (vt) == TREE_LIST)
	vt = TREE_VALUE (vt);
      if (TREE_CODE (vt) == TREE_BINFO)
	binfo = vt;
      else
	break;
    }

  return vt;
}

/* Data for secondary VTT initialization.  */
struct secondary_vptr_vtt_init_data
{
  /* Is this the primary VTT? */
  bool top_level_p;

  /* Current index into the VTT.  */
  tree index;

  /* Vector of initializers built up.  */
  vec<constructor_elt, va_gc> *inits;

  /* The type being constructed by this secondary VTT.  */
  tree type_being_constructed;
};

/* Recursively build the VTT-initializer for BINFO (which is in the
   hierarchy dominated by T).  INITS points to the end of the initializer
   list to date.  INDEX is the VTT index where the next element will be
   replaced.  Iff BINFO is the binfo for T, this is the top level VTT (i.e.
   not a subvtt for some base of T).  When that is so, we emit the sub-VTTs
   for virtual bases of T. When it is not so, we build the constructor
   vtables for the BINFO-in-T variant.  */

static void
build_vtt_inits (tree binfo, tree t, vec<constructor_elt, va_gc> **inits,
		 tree *index)
{
  int i;
  tree b;
  tree init;
  secondary_vptr_vtt_init_data data;
  int top_level_p = SAME_BINFO_TYPE_P (BINFO_TYPE (binfo), t);

  /* We only need VTTs for subobjects with virtual bases.  */
  if (!CLASSTYPE_VBASECLASSES (BINFO_TYPE (binfo)))
    return;

  /* We need to use a construction vtable if this is not the primary
     VTT.  */
  if (!top_level_p)
    {
      build_ctor_vtbl_group (binfo, t);

      /* Record the offset in the VTT where this sub-VTT can be found.  */
      BINFO_SUBVTT_INDEX (binfo) = *index;
    }

  /* Add the address of the primary vtable for the complete object.  */
  init = binfo_ctor_vtable (binfo);
  CONSTRUCTOR_APPEND_ELT (*inits, NULL_TREE, init);
  if (top_level_p)
    {
      gcc_assert (!BINFO_VPTR_INDEX (binfo));
      BINFO_VPTR_INDEX (binfo) = *index;
    }
  *index = size_binop (PLUS_EXPR, *index, TYPE_SIZE_UNIT (ptr_type_node));

  /* Recursively add the secondary VTTs for non-virtual bases.  */
  for (i = 0; BINFO_BASE_ITERATE (binfo, i, b); ++i)
    if (!BINFO_VIRTUAL_P (b))
      build_vtt_inits (b, t, inits, index);

  /* Add secondary virtual pointers for all subobjects of BINFO with
     either virtual bases or reachable along a virtual path, except
     subobjects that are non-virtual primary bases.  */
  data.top_level_p = top_level_p;
  data.index = *index;
  data.inits = *inits;
  data.type_being_constructed = BINFO_TYPE (binfo);

  dfs_walk_once (binfo, dfs_build_secondary_vptr_vtt_inits, NULL, &data);

  *index = data.index;

  /* data.inits might have grown as we added secondary virtual pointers.
     Make sure our caller knows about the new vector.  */
  *inits = data.inits;

  if (top_level_p)
    /* Add the secondary VTTs for virtual bases in inheritance graph
       order.  */
    for (b = TYPE_BINFO (BINFO_TYPE (binfo)); b; b = TREE_CHAIN (b))
      {
	if (!BINFO_VIRTUAL_P (b))
	  continue;

	build_vtt_inits (b, t, inits, index);
      }
  else
    /* Remove the ctor vtables we created.  */
    dfs_walk_all (binfo, dfs_fixup_binfo_vtbls, NULL, binfo);
}

/* Called from build_vtt_inits via dfs_walk.  BINFO is the binfo for the base
   in most derived. DATA is a SECONDARY_VPTR_VTT_INIT_DATA structure.  */

static tree
dfs_build_secondary_vptr_vtt_inits (tree binfo, void *data_)
{
  secondary_vptr_vtt_init_data *data = (secondary_vptr_vtt_init_data *)data_;

  /* We don't care about bases that don't have vtables.  */
  if (!TYPE_VFIELD (BINFO_TYPE (binfo)))
    return dfs_skip_bases;

  /* We're only interested in proper subobjects of the type being
     constructed.  */
  if (SAME_BINFO_TYPE_P (BINFO_TYPE (binfo), data->type_being_constructed))
    return NULL_TREE;

  /* We're only interested in bases with virtual bases or reachable
     via a virtual path from the type being constructed.  */
  if (!(CLASSTYPE_VBASECLASSES (BINFO_TYPE (binfo))
	|| binfo_via_virtual (binfo, data->type_being_constructed)))
    return dfs_skip_bases;

  /* We're not interested in non-virtual primary bases.  */
  if (!BINFO_VIRTUAL_P (binfo) && BINFO_PRIMARY_P (binfo))
    return NULL_TREE;

  /* Record the index where this secondary vptr can be found.  */
  if (data->top_level_p)
    {
      gcc_assert (!BINFO_VPTR_INDEX (binfo));
      BINFO_VPTR_INDEX (binfo) = data->index;

      if (BINFO_VIRTUAL_P (binfo))
	{
	  /* It's a primary virtual base, and this is not a
	     construction vtable.  Find the base this is primary of in
	     the inheritance graph, and use that base's vtable
	     now.  */
	  while (BINFO_PRIMARY_P (binfo))
	    binfo = BINFO_INHERITANCE_CHAIN (binfo);
	}
    }

  /* Add the initializer for the secondary vptr itself.  */
  CONSTRUCTOR_APPEND_ELT (data->inits, NULL_TREE, binfo_ctor_vtable (binfo));

  /* Advance the vtt index.  */
  data->index = size_binop (PLUS_EXPR, data->index,
			    TYPE_SIZE_UNIT (ptr_type_node));

  return NULL_TREE;
}

/* Called from build_vtt_inits via dfs_walk. After building
   constructor vtables and generating the sub-vtt from them, we need
   to restore the BINFO_VTABLES that were scribbled on.  DATA is the
   binfo of the base whose sub vtt was generated.  */

static tree
dfs_fixup_binfo_vtbls (tree binfo, void* data)
{
  tree vtable = BINFO_VTABLE (binfo);

  if (!TYPE_CONTAINS_VPTR_P (BINFO_TYPE (binfo)))
    /* If this class has no vtable, none of its bases do.  */
    return dfs_skip_bases;

  if (!vtable)
    /* This might be a primary base, so have no vtable in this
       hierarchy.  */
    return NULL_TREE;

  /* If we scribbled the construction vtable vptr into BINFO, clear it
     out now.  */
  if (TREE_CODE (vtable) == TREE_LIST
      && (TREE_PURPOSE (vtable) == (tree) data))
    BINFO_VTABLE (binfo) = TREE_CHAIN (vtable);

  return NULL_TREE;
}

/* Build the construction vtable group for BINFO which is in the
   hierarchy dominated by T.  */

static void
build_ctor_vtbl_group (tree binfo, tree t)
{
  tree type;
  tree vtbl;
  tree id;
  tree vbase;
  vec<constructor_elt, va_gc> *v;

  /* See if we've already created this construction vtable group.  */
  id = mangle_ctor_vtbl_for_type (t, binfo);
  if (get_global_binding (id))
    return;

  gcc_assert (!SAME_BINFO_TYPE_P (BINFO_TYPE (binfo), t));
  /* Build a version of VTBL (with the wrong type) for use in
     constructing the addresses of secondary vtables in the
     construction vtable group.  */
  vtbl = build_vtable (t, id, ptr_type_node);

  /* Don't export construction vtables from shared libraries.  Even on
     targets that don't support hidden visibility, this tells
     can_refer_decl_in_current_unit_p not to assume that it's safe to
     access from a different compilation unit (bz 54314).  */
  DECL_VISIBILITY (vtbl) = VISIBILITY_HIDDEN;
  DECL_VISIBILITY_SPECIFIED (vtbl) = true;

  v = NULL;
  accumulate_vtbl_inits (binfo, TYPE_BINFO (TREE_TYPE (binfo)),
			 binfo, vtbl, t, &v);

  /* Add the vtables for each of our virtual bases using the vbase in T
     binfo.  */
  for (vbase = TYPE_BINFO (BINFO_TYPE (binfo));
       vbase;
       vbase = TREE_CHAIN (vbase))
    {
      tree b;

      if (!BINFO_VIRTUAL_P (vbase))
	continue;
      b = copied_binfo (vbase, binfo);

      accumulate_vtbl_inits (b, vbase, binfo, vtbl, t, &v);
    }

  /* Figure out the type of the construction vtable.  */
  type = build_array_of_n_type (vtable_entry_type, v->length ());
  layout_type (type);
  TREE_TYPE (vtbl) = type;
  DECL_SIZE (vtbl) = DECL_SIZE_UNIT (vtbl) = NULL_TREE;
  layout_decl (vtbl, 0);

  /* Initialize the construction vtable.  */
  CLASSTYPE_VTABLES (t) = chainon (CLASSTYPE_VTABLES (t), vtbl);
  initialize_artificial_var (vtbl, v);
  dump_vtable (t, binfo, vtbl);
}

/* Add the vtbl initializers for BINFO (and its bases other than
   non-virtual primaries) to the list of INITS.  BINFO is in the
   hierarchy dominated by T.  RTTI_BINFO is the binfo within T of
   the constructor the vtbl inits should be accumulated for. (If this
   is the complete object vtbl then RTTI_BINFO will be TYPE_BINFO (T).)
   ORIG_BINFO is the binfo for this object within BINFO_TYPE (RTTI_BINFO).
   BINFO is the active base equivalent of ORIG_BINFO in the inheritance
   graph of T. Both BINFO and ORIG_BINFO will have the same BINFO_TYPE,
   but are not necessarily the same in terms of layout.  */

static void
accumulate_vtbl_inits (tree binfo,
		       tree orig_binfo,
		       tree rtti_binfo,
		       tree vtbl,
		       tree t,
		       vec<constructor_elt, va_gc> **inits)
{
  int i;
  tree base_binfo;
  int ctor_vtbl_p = !SAME_BINFO_TYPE_P (BINFO_TYPE (rtti_binfo), t);

  gcc_assert (SAME_BINFO_TYPE_P (BINFO_TYPE (binfo), BINFO_TYPE (orig_binfo)));

  /* If it doesn't have a vptr, we don't do anything.  */
  if (!TYPE_CONTAINS_VPTR_P (BINFO_TYPE (binfo)))
    return;

  /* If we're building a construction vtable, we're not interested in
     subobjects that don't require construction vtables.  */
  if (ctor_vtbl_p
      && !CLASSTYPE_VBASECLASSES (BINFO_TYPE (binfo))
      && !binfo_via_virtual (orig_binfo, BINFO_TYPE (rtti_binfo)))
    return;

  /* Build the initializers for the BINFO-in-T vtable.  */
  dfs_accumulate_vtbl_inits (binfo, orig_binfo, rtti_binfo, vtbl, t, inits);

  /* Walk the BINFO and its bases.  We walk in preorder so that as we
     initialize each vtable we can figure out at what offset the
     secondary vtable lies from the primary vtable.  We can't use
     dfs_walk here because we need to iterate through bases of BINFO
     and RTTI_BINFO simultaneously.  */
  for (i = 0; BINFO_BASE_ITERATE (binfo, i, base_binfo); ++i)
    {
      /* Skip virtual bases.  */
      if (BINFO_VIRTUAL_P (base_binfo))
	continue;
      accumulate_vtbl_inits (base_binfo,
			     BINFO_BASE_BINFO (orig_binfo, i),
			     rtti_binfo, vtbl, t,
			     inits);
    }
}

/* Called from accumulate_vtbl_inits.  Adds the initializers for the
   BINFO vtable to L.  */

static void
dfs_accumulate_vtbl_inits (tree binfo,
			   tree orig_binfo,
			   tree rtti_binfo,
			   tree orig_vtbl,
			   tree t,
			   vec<constructor_elt, va_gc> **l)
{
  tree vtbl = NULL_TREE;
  int ctor_vtbl_p = !SAME_BINFO_TYPE_P (BINFO_TYPE (rtti_binfo), t);
  int n_inits;

  if (ctor_vtbl_p
      && BINFO_VIRTUAL_P (orig_binfo) && BINFO_PRIMARY_P (orig_binfo))
    {
      /* In the hierarchy of BINFO_TYPE (RTTI_BINFO), this is a
	 primary virtual base.  If it is not the same primary in
	 the hierarchy of T, we'll need to generate a ctor vtable
	 for it, to place at its location in T.  If it is the same
	 primary, we still need a VTT entry for the vtable, but it
	 should point to the ctor vtable for the base it is a
	 primary for within the sub-hierarchy of RTTI_BINFO.

	 There are three possible cases:

	 1) We are in the same place.
	 2) We are a primary base within a lost primary virtual base of
	 RTTI_BINFO.
	 3) We are primary to something not a base of RTTI_BINFO.  */

      tree b;
      tree last = NULL_TREE;

      /* First, look through the bases we are primary to for RTTI_BINFO
	 or a virtual base.  */
      b = binfo;
      while (BINFO_PRIMARY_P (b))
	{
	  b = BINFO_INHERITANCE_CHAIN (b);
	  last = b;
	  if (BINFO_VIRTUAL_P (b) || b == rtti_binfo)
	    goto found;
	}
      /* If we run out of primary links, keep looking down our
	 inheritance chain; we might be an indirect primary.  */
      for (b = last; b; b = BINFO_INHERITANCE_CHAIN (b))
	if (BINFO_VIRTUAL_P (b) || b == rtti_binfo)
	  break;
    found:

      /* If we found RTTI_BINFO, this is case 1.  If we found a virtual
	 base B and it is a base of RTTI_BINFO, this is case 2.  In
	 either case, we share our vtable with LAST, i.e. the
	 derived-most base within B of which we are a primary.  */
      if (b == rtti_binfo
	  || (b && binfo_for_vbase (BINFO_TYPE (b), BINFO_TYPE (rtti_binfo))))
	/* Just set our BINFO_VTABLE to point to LAST, as we may not have
	   set LAST's BINFO_VTABLE yet.  We'll extract the actual vptr in
	   binfo_ctor_vtable after everything's been set up.  */
	vtbl = last;

      /* Otherwise, this is case 3 and we get our own.  */
    }
  else if (!BINFO_NEW_VTABLE_MARKED (orig_binfo))
    return;

  n_inits = vec_safe_length (*l);

  if (!vtbl)
    {
      tree index;
      int non_fn_entries;

      /* Add the initializer for this vtable.  */
      build_vtbl_initializer (binfo, orig_binfo, t, rtti_binfo,
                              &non_fn_entries, l);

      /* Figure out the position to which the VPTR should point.  */
      vtbl = build1 (ADDR_EXPR, vtbl_ptr_type_node, orig_vtbl);
      index = size_binop (MULT_EXPR,
			  TYPE_SIZE_UNIT (vtable_entry_type),
			  size_int (non_fn_entries + n_inits));
      vtbl = fold_build_pointer_plus (vtbl, index);
    }

  if (ctor_vtbl_p)
    /* For a construction vtable, we can't overwrite BINFO_VTABLE.
       So, we make a TREE_LIST.  Later, dfs_fixup_binfo_vtbls will
       straighten this out.  */
    BINFO_VTABLE (binfo) = tree_cons (rtti_binfo, vtbl, BINFO_VTABLE (binfo));
  else if (BINFO_PRIMARY_P (binfo) && BINFO_VIRTUAL_P (binfo))
    /* Throw away any unneeded intializers.  */
    (*l)->truncate (n_inits);
  else
     /* For an ordinary vtable, set BINFO_VTABLE.  */
    BINFO_VTABLE (binfo) = vtbl;
}

static GTY(()) tree abort_fndecl_addr;
static GTY(()) tree dvirt_fn;

/* Construct the initializer for BINFO's virtual function table.  BINFO
   is part of the hierarchy dominated by T.  If we're building a
   construction vtable, the ORIG_BINFO is the binfo we should use to
   find the actual function pointers to put in the vtable - but they
   can be overridden on the path to most-derived in the graph that
   ORIG_BINFO belongs.  Otherwise,
   ORIG_BINFO should be the same as BINFO.  The RTTI_BINFO is the
   BINFO that should be indicated by the RTTI information in the
   vtable; it will be a base class of T, rather than T itself, if we
   are building a construction vtable.

   The value returned is a TREE_LIST suitable for wrapping in a
   CONSTRUCTOR to use as the DECL_INITIAL for a vtable.  If
   NON_FN_ENTRIES_P is not NULL, *NON_FN_ENTRIES_P is set to the
   number of non-function entries in the vtable.

   It might seem that this function should never be called with a
   BINFO for which BINFO_PRIMARY_P holds, the vtable for such a
   base is always subsumed by a derived class vtable.  However, when
   we are building construction vtables, we do build vtables for
   primary bases; we need these while the primary base is being
   constructed.  */

static void
build_vtbl_initializer (tree binfo,
			tree orig_binfo,
			tree t,
			tree rtti_binfo,
			int* non_fn_entries_p,
			vec<constructor_elt, va_gc> **inits)
{
  tree v;
  vtbl_init_data vid;
  unsigned ix, jx;
  tree vbinfo;
  vec<tree, va_gc> *vbases;
  constructor_elt *e;

  /* Initialize VID.  */
  memset (&vid, 0, sizeof (vid));
  vid.binfo = binfo;
  vid.derived = t;
  vid.rtti_binfo = rtti_binfo;
  vid.primary_vtbl_p = SAME_BINFO_TYPE_P (BINFO_TYPE (binfo), t);
  vid.ctor_vtbl_p = !SAME_BINFO_TYPE_P (BINFO_TYPE (rtti_binfo), t);
  vid.generate_vcall_entries = true;
  /* The first vbase or vcall offset is at index -3 in the vtable.  */
  vid.index = ssize_int(-3 * TARGET_VTABLE_DATA_ENTRY_DISTANCE);

  /* Add entries to the vtable for RTTI.  */
  build_rtti_vtbl_entries (binfo, &vid);

  /* Create an array for keeping track of the functions we've
     processed.  When we see multiple functions with the same
     signature, we share the vcall offsets.  */
  vec_alloc (vid.fns, 32);
  /* Add the vcall and vbase offset entries.  */
  build_vcall_and_vbase_vtbl_entries (binfo, &vid);

  /* Clear BINFO_VTABLE_PATH_MARKED; it's set by
     build_vbase_offset_vtbl_entries.  */
  for (vbases = CLASSTYPE_VBASECLASSES (t), ix = 0;
       vec_safe_iterate (vbases, ix, &vbinfo); ix++)
    BINFO_VTABLE_PATH_MARKED (vbinfo) = 0;

  /* If the target requires padding between data entries, add that now.  */
  if (TARGET_VTABLE_DATA_ENTRY_DISTANCE > 1)
    {
      int n_entries = vec_safe_length (vid.inits);

      vec_safe_grow (vid.inits, TARGET_VTABLE_DATA_ENTRY_DISTANCE * n_entries);

      /* Move data entries into their new positions and add padding
	 after the new positions.  Iterate backwards so we don't
	 overwrite entries that we would need to process later.  */
      for (ix = n_entries - 1;
	   vid.inits->iterate (ix, &e);
	   ix--)
	{
	  int j;
	  int new_position = (TARGET_VTABLE_DATA_ENTRY_DISTANCE * ix
			      + (TARGET_VTABLE_DATA_ENTRY_DISTANCE - 1));

	  (*vid.inits)[new_position] = *e;

	  for (j = 1; j < TARGET_VTABLE_DATA_ENTRY_DISTANCE; ++j)
	    {
	      constructor_elt *f = &(*vid.inits)[new_position - j];
	      f->index = NULL_TREE;
	      f->value = build1 (NOP_EXPR, vtable_entry_type,
				 null_pointer_node);
	    }
	}
    }

  if (non_fn_entries_p)
    *non_fn_entries_p = vec_safe_length (vid.inits);

  /* The initializers for virtual functions were built up in reverse
     order.  Straighten them out and add them to the running list in one
     step.  */
  jx = vec_safe_length (*inits);
  vec_safe_grow (*inits, jx + vid.inits->length ());

  for (ix = vid.inits->length () - 1;
       vid.inits->iterate (ix, &e);
       ix--, jx++)
    (**inits)[jx] = *e;

  /* Go through all the ordinary virtual functions, building up
     initializers.  */
  for (v = BINFO_VIRTUALS (orig_binfo); v; v = TREE_CHAIN (v))
    {
      tree delta;
      tree vcall_index;
      tree fn, fn_original;
      tree init = NULL_TREE;

      fn = BV_FN (v);
      fn_original = fn;
      if (DECL_THUNK_P (fn))
	{
	  if (!DECL_NAME (fn))
	    finish_thunk (fn);
	  if (THUNK_ALIAS (fn))
	    {
	      fn = THUNK_ALIAS (fn);
	      BV_FN (v) = fn;
	    }
	  fn_original = THUNK_TARGET (fn);
	}

      /* If the only definition of this function signature along our
	 primary base chain is from a lost primary, this vtable slot will
	 never be used, so just zero it out.  This is important to avoid
	 requiring extra thunks which cannot be generated with the function.

	 We first check this in update_vtable_entry_for_fn, so we handle
	 restored primary bases properly; we also need to do it here so we
	 zero out unused slots in ctor vtables, rather than filling them
	 with erroneous values (though harmless, apart from relocation
	 costs).  */
      if (BV_LOST_PRIMARY (v))
	init = size_zero_node;

      if (! init)
	{
	  /* Pull the offset for `this', and the function to call, out of
	     the list.  */
	  delta = BV_DELTA (v);
	  vcall_index = BV_VCALL_INDEX (v);

	  gcc_assert (TREE_CODE (delta) == INTEGER_CST);
	  gcc_assert (TREE_CODE (fn) == FUNCTION_DECL);

	  /* You can't call an abstract virtual function; it's abstract.
	     So, we replace these functions with __pure_virtual.  */
	  if (DECL_PURE_VIRTUAL_P (fn_original))
	    {
	      fn = abort_fndecl;
	      if (!TARGET_VTABLE_USES_DESCRIPTORS)
		{
		  if (abort_fndecl_addr == NULL)
		    abort_fndecl_addr
		      = fold_convert (vfunc_ptr_type_node,
				      build_fold_addr_expr (fn));
		  init = abort_fndecl_addr;
		}
	    }
	  /* Likewise for deleted virtuals.  */
	  else if (DECL_DELETED_FN (fn_original))
	    {
	      if (!dvirt_fn)
		{
		  tree name = get_identifier ("__cxa_deleted_virtual");
		  dvirt_fn = get_global_binding (name);
		  if (!dvirt_fn)
		    dvirt_fn = push_library_fn
		      (name,
		       build_function_type_list (void_type_node, NULL_TREE),
		       NULL_TREE, ECF_NORETURN | ECF_COLD);
		}
	      fn = dvirt_fn;
	      if (!TARGET_VTABLE_USES_DESCRIPTORS)
		init = fold_convert (vfunc_ptr_type_node,
				     build_fold_addr_expr (fn));
	    }
	  else
	    {
	      if (!integer_zerop (delta) || vcall_index)
		{
		  fn = make_thunk (fn, /*this_adjusting=*/1,
				   delta, vcall_index);
		  if (!DECL_NAME (fn))
		    finish_thunk (fn);
		}
	      /* Take the address of the function, considering it to be of an
		 appropriate generic type.  */
	      if (!TARGET_VTABLE_USES_DESCRIPTORS)
		init = fold_convert (vfunc_ptr_type_node,
				     build_fold_addr_expr (fn));
	      /* Don't refer to a virtual destructor from a constructor
		 vtable or a vtable for an abstract class, since destroying
		 an object under construction is undefined behavior and we
		 don't want it to be considered a candidate for speculative
		 devirtualization.  But do create the thunk for ABI
		 compliance.  */
	      if (DECL_DESTRUCTOR_P (fn_original)
		  && (CLASSTYPE_PURE_VIRTUALS (DECL_CONTEXT (fn_original))
		      || orig_binfo != binfo))
		init = size_zero_node;
	    }
	}

      /* And add it to the chain of initializers.  */
      if (TARGET_VTABLE_USES_DESCRIPTORS)
	{
	  int i;
	  if (init == size_zero_node)
	    for (i = 0; i < TARGET_VTABLE_USES_DESCRIPTORS; ++i)
	      CONSTRUCTOR_APPEND_ELT (*inits, size_int (jx++), init);
	  else
	    for (i = 0; i < TARGET_VTABLE_USES_DESCRIPTORS; ++i)
	      {
		tree fdesc = build2 (FDESC_EXPR, vfunc_ptr_type_node,
				     fn, build_int_cst (NULL_TREE, i));
		TREE_CONSTANT (fdesc) = 1;

		CONSTRUCTOR_APPEND_ELT (*inits, size_int (jx++), fdesc);
	      }
	}
      else
	CONSTRUCTOR_APPEND_ELT (*inits, size_int (jx++), init);
    }
}

/* Adds to vid->inits the initializers for the vbase and vcall
   offsets in BINFO, which is in the hierarchy dominated by T.  */

static void
build_vcall_and_vbase_vtbl_entries (tree binfo, vtbl_init_data* vid)
{
  tree b;

  /* If this is a derived class, we must first create entries
     corresponding to the primary base class.  */
  b = get_primary_binfo (binfo);
  if (b)
    build_vcall_and_vbase_vtbl_entries (b, vid);

  /* Add the vbase entries for this base.  */
  build_vbase_offset_vtbl_entries (binfo, vid);
  /* Add the vcall entries for this base.  */
  build_vcall_offset_vtbl_entries (binfo, vid);
}

/* Returns the initializers for the vbase offset entries in the vtable
   for BINFO (which is part of the class hierarchy dominated by T), in
   reverse order.  VBASE_OFFSET_INDEX gives the vtable index
   where the next vbase offset will go.  */

static void
build_vbase_offset_vtbl_entries (tree binfo, vtbl_init_data* vid)
{
  tree vbase;
  tree t;
  tree non_primary_binfo;

  /* If there are no virtual baseclasses, then there is nothing to
     do.  */
  if (!CLASSTYPE_VBASECLASSES (BINFO_TYPE (binfo)))
    return;

  t = vid->derived;

  /* We might be a primary base class.  Go up the inheritance hierarchy
     until we find the most derived class of which we are a primary base:
     it is the offset of that which we need to use.  */
  non_primary_binfo = binfo;
  while (BINFO_INHERITANCE_CHAIN (non_primary_binfo))
    {
      tree b;

      /* If we have reached a virtual base, then it must be a primary
	 base (possibly multi-level) of vid->binfo, or we wouldn't
	 have called build_vcall_and_vbase_vtbl_entries for it.  But it
	 might be a lost primary, so just skip down to vid->binfo.  */
      if (BINFO_VIRTUAL_P (non_primary_binfo))
	{
	  non_primary_binfo = vid->binfo;
	  break;
	}

      b = BINFO_INHERITANCE_CHAIN (non_primary_binfo);
      if (get_primary_binfo (b) != non_primary_binfo)
	break;
      non_primary_binfo = b;
    }

  /* Go through the virtual bases, adding the offsets.  */
  for (vbase = TYPE_BINFO (BINFO_TYPE (binfo));
       vbase;
       vbase = TREE_CHAIN (vbase))
    {
      tree b;
      tree delta;

      if (!BINFO_VIRTUAL_P (vbase))
	continue;

      /* Find the instance of this virtual base in the complete
	 object.  */
      b = copied_binfo (vbase, binfo);

      /* If we've already got an offset for this virtual base, we
	 don't need another one.  */
      if (BINFO_VTABLE_PATH_MARKED (b))
	continue;
      BINFO_VTABLE_PATH_MARKED (b) = 1;

      /* Figure out where we can find this vbase offset.  */
      delta = size_binop (MULT_EXPR,
			  vid->index,
			  fold_convert (ssizetype,
				   TYPE_SIZE_UNIT (vtable_entry_type)));
      if (vid->primary_vtbl_p)
	BINFO_VPTR_FIELD (b) = delta;

      if (binfo != TYPE_BINFO (t))
	/* The vbase offset had better be the same.  */
	gcc_assert (tree_int_cst_equal (delta, BINFO_VPTR_FIELD (vbase)));

      /* The next vbase will come at a more negative offset.  */
      vid->index = size_binop (MINUS_EXPR, vid->index,
			       ssize_int (TARGET_VTABLE_DATA_ENTRY_DISTANCE));

      /* The initializer is the delta from BINFO to this virtual base.
	 The vbase offsets go in reverse inheritance-graph order, and
	 we are walking in inheritance graph order so these end up in
	 the right order.  */
      delta = size_diffop_loc (input_location,
			   BINFO_OFFSET (b), BINFO_OFFSET (non_primary_binfo));

      CONSTRUCTOR_APPEND_ELT (vid->inits, NULL_TREE,
			      fold_build1_loc (input_location, NOP_EXPR,
					       vtable_entry_type, delta));
    }
}

/* Adds the initializers for the vcall offset entries in the vtable
   for BINFO (which is part of the class hierarchy dominated by VID->DERIVED)
   to VID->INITS.  */

static void
build_vcall_offset_vtbl_entries (tree binfo, vtbl_init_data* vid)
{
  /* We only need these entries if this base is a virtual base.  We
     compute the indices -- but do not add to the vtable -- when
     building the main vtable for a class.  */
  if (binfo == TYPE_BINFO (vid->derived)
      || (BINFO_VIRTUAL_P (binfo) 
	  /* If BINFO is RTTI_BINFO, then (since BINFO does not
	     correspond to VID->DERIVED), we are building a primary
	     construction virtual table.  Since this is a primary
	     virtual table, we do not need the vcall offsets for
	     BINFO.  */
	  && binfo != vid->rtti_binfo))
    {
      /* We need a vcall offset for each of the virtual functions in this
	 vtable.  For example:

	   class A { virtual void f (); };
	   class B1 : virtual public A { virtual void f (); };
	   class B2 : virtual public A { virtual void f (); };
	   class C: public B1, public B2 { virtual void f (); };

	 A C object has a primary base of B1, which has a primary base of A.  A
	 C also has a secondary base of B2, which no longer has a primary base
	 of A.  So the B2-in-C construction vtable needs a secondary vtable for
	 A, which will adjust the A* to a B2* to call f.  We have no way of
	 knowing what (or even whether) this offset will be when we define B2,
	 so we store this "vcall offset" in the A sub-vtable and look it up in
	 a "virtual thunk" for B2::f.

	 We need entries for all the functions in our primary vtable and
	 in our non-virtual bases' secondary vtables.  */
      vid->vbase = binfo;
      /* If we are just computing the vcall indices -- but do not need
	 the actual entries -- not that.  */
      if (!BINFO_VIRTUAL_P (binfo))
	vid->generate_vcall_entries = false;
      /* Now, walk through the non-virtual bases, adding vcall offsets.  */
      add_vcall_offset_vtbl_entries_r (binfo, vid);
    }
}

/* Build vcall offsets, starting with those for BINFO.  */

static void
add_vcall_offset_vtbl_entries_r (tree binfo, vtbl_init_data* vid)
{
  int i;
  tree primary_binfo;
  tree base_binfo;

  /* Don't walk into virtual bases -- except, of course, for the
     virtual base for which we are building vcall offsets.  Any
     primary virtual base will have already had its offsets generated
     through the recursion in build_vcall_and_vbase_vtbl_entries.  */
  if (BINFO_VIRTUAL_P (binfo) && vid->vbase != binfo)
    return;

  /* If BINFO has a primary base, process it first.  */
  primary_binfo = get_primary_binfo (binfo);
  if (primary_binfo)
    add_vcall_offset_vtbl_entries_r (primary_binfo, vid);

  /* Add BINFO itself to the list.  */
  add_vcall_offset_vtbl_entries_1 (binfo, vid);

  /* Scan the non-primary bases of BINFO.  */
  for (i = 0; BINFO_BASE_ITERATE (binfo, i, base_binfo); ++i)
    if (base_binfo != primary_binfo)
      add_vcall_offset_vtbl_entries_r (base_binfo, vid);
}

/* Called from build_vcall_offset_vtbl_entries_r.  */

static void
add_vcall_offset_vtbl_entries_1 (tree binfo, vtbl_init_data* vid)
{
  /* Make entries for the rest of the virtuals.  */
  tree orig_fn;

  /* The ABI requires that the methods be processed in declaration
     order.  */
  for (orig_fn = TYPE_FIELDS (BINFO_TYPE (binfo));
       orig_fn;
       orig_fn = DECL_CHAIN (orig_fn))
    if (TREE_CODE (orig_fn) == FUNCTION_DECL && DECL_VINDEX (orig_fn))
      add_vcall_offset (orig_fn, binfo, vid);
}

/* Add a vcall offset entry for ORIG_FN to the vtable.  */

static void
add_vcall_offset (tree orig_fn, tree binfo, vtbl_init_data *vid)
{
  size_t i;
  tree vcall_offset;
  tree derived_entry;

  /* If there is already an entry for a function with the same
     signature as FN, then we do not need a second vcall offset.
     Check the list of functions already present in the derived
     class vtable.  */
  FOR_EACH_VEC_SAFE_ELT (vid->fns, i, derived_entry)
    {
      if (same_signature_p (derived_entry, orig_fn)
	  /* We only use one vcall offset for virtual destructors,
	     even though there are two virtual table entries.  */
	  || (DECL_DESTRUCTOR_P (derived_entry)
	      && DECL_DESTRUCTOR_P (orig_fn)))
	return;
    }

  /* If we are building these vcall offsets as part of building
     the vtable for the most derived class, remember the vcall
     offset.  */
  if (vid->binfo == TYPE_BINFO (vid->derived))
    {
      tree_pair_s elt = {orig_fn, vid->index};
      vec_safe_push (CLASSTYPE_VCALL_INDICES (vid->derived), elt);
    }

  /* The next vcall offset will be found at a more negative
     offset.  */
  vid->index = size_binop (MINUS_EXPR, vid->index,
			   ssize_int (TARGET_VTABLE_DATA_ENTRY_DISTANCE));

  /* Keep track of this function.  */
  vec_safe_push (vid->fns, orig_fn);

  if (vid->generate_vcall_entries)
    {
      tree base;
      tree fn;

      /* Find the overriding function.  */
      fn = find_final_overrider (vid->rtti_binfo, binfo, orig_fn);
      if (fn == error_mark_node)
	vcall_offset = build_zero_cst (vtable_entry_type);
      else
	{
	  base = TREE_VALUE (fn);

	  /* The vbase we're working on is a primary base of
	     vid->binfo.  But it might be a lost primary, so its
	     BINFO_OFFSET might be wrong, so we just use the
	     BINFO_OFFSET from vid->binfo.  */
	  vcall_offset = size_diffop_loc (input_location,
				      BINFO_OFFSET (base),
				      BINFO_OFFSET (vid->binfo));
	  vcall_offset = fold_build1_loc (input_location,
				      NOP_EXPR, vtable_entry_type,
				      vcall_offset);
	}
      /* Add the initializer to the vtable.  */
      CONSTRUCTOR_APPEND_ELT (vid->inits, NULL_TREE, vcall_offset);
    }
}

/* Return vtbl initializers for the RTTI entries corresponding to the
   BINFO's vtable.  The RTTI entries should indicate the object given
   by VID->rtti_binfo.  */

static void
build_rtti_vtbl_entries (tree binfo, vtbl_init_data* vid)
{
  tree b;
  tree t;
  tree offset;
  tree decl;
  tree init;

  t = BINFO_TYPE (vid->rtti_binfo);

  /* To find the complete object, we will first convert to our most
     primary base, and then add the offset in the vtbl to that value.  */
  b = most_primary_binfo (binfo);
  offset = size_diffop_loc (input_location,
			BINFO_OFFSET (vid->rtti_binfo), BINFO_OFFSET (b));

  /* The second entry is the address of the typeinfo object.  */
  if (flag_rtti)
    decl = build_address (get_tinfo_decl (t));
  else
    decl = integer_zero_node;

  /* Convert the declaration to a type that can be stored in the
     vtable.  */
  init = build_nop (vfunc_ptr_type_node, decl);
  CONSTRUCTOR_APPEND_ELT (vid->inits, NULL_TREE, init);

  /* Add the offset-to-top entry.  It comes earlier in the vtable than
     the typeinfo entry.  Convert the offset to look like a
     function pointer, so that we can put it in the vtable.  */
  init = build_nop (vfunc_ptr_type_node, offset);
  CONSTRUCTOR_APPEND_ELT (vid->inits, NULL_TREE, init);
}

/* TRUE iff TYPE is uniquely derived from PARENT.  Ignores
   accessibility.  */

bool
uniquely_derived_from_p (tree parent, tree type)
{
  tree base = lookup_base (type, parent, ba_unique, NULL, tf_none);
  return base && base != error_mark_node;
}

/* TRUE iff TYPE is publicly & uniquely derived from PARENT.  */

bool
publicly_uniquely_derived_p (tree parent, tree type)
{
  tree base = lookup_base (type, parent, ba_ignore_scope | ba_check,
			   NULL, tf_none);
  return base && base != error_mark_node;
}

/* CTX1 and CTX2 are declaration contexts.  Return the innermost common
   class between them, if any.  */

tree
common_enclosing_class (tree ctx1, tree ctx2)
{
  if (!TYPE_P (ctx1) || !TYPE_P (ctx2))
    return NULL_TREE;
  gcc_assert (ctx1 == TYPE_MAIN_VARIANT (ctx1)
	      && ctx2 == TYPE_MAIN_VARIANT (ctx2));
  if (ctx1 == ctx2)
    return ctx1;
  for (tree t = ctx1; TYPE_P (t); t = TYPE_CONTEXT (t))
    TYPE_MARKED_P (t) = true;
  tree found = NULL_TREE;
  for (tree t = ctx2; TYPE_P (t); t = TYPE_CONTEXT (t))
    if (TYPE_MARKED_P (t))
      {
	found = t;
	break;
      }
  for (tree t = ctx1; TYPE_P (t); t = TYPE_CONTEXT (t))
    TYPE_MARKED_P (t) = false;
  return found;
}

#include "gt-cp-class.h"<|MERGE_RESOLUTION|>--- conflicted
+++ resolved
@@ -182,10 +182,6 @@
 static void build_rtti_vtbl_entries (tree, vtbl_init_data *);
 static void build_vcall_and_vbase_vtbl_entries (tree, vtbl_init_data *);
 static void clone_constructors_and_destructors (tree);
-<<<<<<< HEAD
-static tree build_clone (tree, tree, bool, bool);
-=======
->>>>>>> ce0f8424
 static void update_vtable_entry_for_fn (tree, tree, tree, tree *, unsigned);
 static void build_ctor_vtbl_group (tree, tree);
 static void build_vtt (tree);
@@ -4710,13 +4706,10 @@
     }
 }
 
-<<<<<<< HEAD
 /* FN is constructor, destructor or operator function.  Clone the
    declaration to create a NAME'd variant.  NEED_VTT_PARM_P and
    OMIT_INHERITED_PARMS_P are relevant if it's a cdtor.  */
 
-=======
->>>>>>> ce0f8424
 static tree
 copy_fndecl_with_name (tree fn, tree name, tree_code code,
 		       bool need_vtt_parm_p, bool omit_inherited_parms_p)
@@ -4742,27 +4735,16 @@
       DECL_VIRTUAL_P (clone) = 0;
       DECL_VINDEX (clone) = NULL_TREE;
     }
-<<<<<<< HEAD
-
-  if (code != ERROR_MARK)
-=======
   else if (code != ERROR_MARK)
->>>>>>> ce0f8424
     {
       /* Set the operator code.  */
       const ovl_op_info_t *ovl_op = OVL_OP_INFO (false, code);
       DECL_OVERLOADED_OPERATOR_CODE_RAW (clone) = ovl_op->ovl_op_code;
 
-<<<<<<< HEAD
-  /* The operator could be virtual.  */
-  if (DECL_VIRTUAL_P (clone))
-    IDENTIFIER_VIRTUAL_P (name) = true;
-=======
       /* The operator could be virtual.  */
       if (DECL_VIRTUAL_P (clone))
 	IDENTIFIER_VIRTUAL_P (name) = true;
    }
->>>>>>> ce0f8424
 
   if (omit_inherited_parms_p)
     gcc_assert (DECL_HAS_IN_CHARGE_PARM_P (clone));
@@ -4897,11 +4879,7 @@
 /* Build the clones of FN, return the number of clones built.  These
    will be inserted onto DECL_CHAIN of FN.  */
 
-<<<<<<< HEAD
 unsigned
-=======
-static unsigned
->>>>>>> ce0f8424
 build_cdtor_clones (tree fn, bool needs_vtt_parm_p, bool omit_inherited_parms_p)
 {
   unsigned count = 0;
@@ -4948,11 +4926,7 @@
    ctors).  */
 
 void
-<<<<<<< HEAD
 clone_cdtor (tree fn, bool update_methods, bool via_using)
-=======
-clone_cdtor (tree fn, bool update_methods)
->>>>>>> ce0f8424
 {
   /* Avoid inappropriate cloning.  */
   if (DECL_CHAIN (fn)
@@ -4960,24 +4934,13 @@
     return;
 
   /* Base cdtors need a vtt parm if there are virtual bases.  */
-<<<<<<< HEAD
-  bool needs_vtt_parm_p = CLASSTYPE_VBASECLASSES (DECL_CONTEXT (fn));
+  bool vtt = CLASSTYPE_VBASECLASSES (DECL_CONTEXT (fn));
 
   /* Base ctor omits inherited parms it needs a vttparm and inherited
      from a virtual nase ctor.  */
-  bool omit_inherited_parms_p = ctor_omit_inherited_parms (fn, false);
-
-  unsigned count = build_cdtor_clones (fn,
-				       needs_vtt_parm_p, omit_inherited_parms_p);
-=======
-  bool vtt = CLASSTYPE_VBASECLASSES (DECL_CONTEXT (fn));
-
-  /* Base ctor omits inherited parms it needs a vttparm and inherited
-     from a virtual nase ctor.  */
-  bool omit_inherited = ctor_omit_inherited_parms (fn);
+  bool omit_inherited = ctor_omit_inherited_parms (fn, false);
 
   unsigned count = build_cdtor_clones (fn, vtt, omit_inherited);
->>>>>>> ce0f8424
 
   /* Note that this is an abstract function that is never emitted.  */
   DECL_ABSTRACT_P (fn) = true;
@@ -5077,11 +5040,7 @@
   /* Because we can lazily declare functions, we need to propagate
      the usingness of the source function.  */
   for (ovl_iterator iter (CLASSTYPE_CONSTRUCTORS (t)); iter; ++iter)
-<<<<<<< HEAD
     clone_cdtor (*iter, /*update_methods=*/true, iter.using_p ());
-=======
-    clone_cdtor (*iter, /*update_methods=*/true);
->>>>>>> ce0f8424
 
   if (tree dtor = CLASSTYPE_DESTRUCTOR (t))
     clone_cdtor (dtor, /*update_methods=*/true);
