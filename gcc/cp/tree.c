--- conflicted
+++ resolved
@@ -2231,11 +2231,7 @@
 }
 
 tree
-<<<<<<< HEAD
-make_module_vec (tree name, unsigned clusters MEM_STAT_DECL)
-=======
 make_binding_vec (tree name, unsigned clusters MEM_STAT_DECL)
->>>>>>> 05f7a2af
 {
   /* Stored in an unsigned short, but we're limited to the number of
      modules anyway.  */
