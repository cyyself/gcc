/* Definitions for -*- C++ -*- parsing and type checking.
   Copyright (C) 1987-2019 Free Software Foundation, Inc.
   Contributed by Michael Tiemann (tiemann@cygnus.com)

This file is part of GCC.

GCC is free software; you can redistribute it and/or modify
it under the terms of the GNU General Public License as published by
the Free Software Foundation; either version 3, or (at your option)
any later version.

GCC is distributed in the hope that it will be useful,
but WITHOUT ANY WARRANTY; without even the implied warranty of
MERCHANTABILITY or FITNESS FOR A PARTICULAR PURPOSE.  See the
GNU General Public License for more details.

You should have received a copy of the GNU General Public License
along with GCC; see the file COPYING3.  If not see
<http://www.gnu.org/licenses/>.  */

#ifndef GCC_CP_TREE_H
#define GCC_CP_TREE_H

#include "tm.h"
#include "hard-reg-set.h"
#include "function.h"

/* In order for the format checking to accept the C++ front end
   diagnostic framework extensions, you must include this file before
   diagnostic-core.h, not after.  We override the definition of GCC_DIAG_STYLE
   in c-common.h.  */
#undef GCC_DIAG_STYLE
#define GCC_DIAG_STYLE __gcc_cxxdiag__
#if defined(GCC_DIAGNOSTIC_CORE_H) || defined (GCC_C_COMMON_H)
#error \
In order for the format checking to accept the C++ front end diagnostic \
framework extensions, you must include this file before diagnostic-core.h and \
c-common.h, not after.
#endif
#include "c-family/c-common.h"
#include "diagnostic.h"

/* A tree node, together with a location, so that we can track locations
   (and ranges) during parsing.

   The location is redundant for node kinds that have locations,
   but not all node kinds do (e.g. constants, and references to
   params, locals, etc), so we stash a copy here.  */

extern location_t cp_expr_location		(const_tree);

class cp_expr
{
public:
  cp_expr () :
    m_value (NULL), m_loc (UNKNOWN_LOCATION) {}

  cp_expr (tree value) :
    m_value (value), m_loc (cp_expr_location (m_value)) {}

  cp_expr (tree value, location_t loc):
    m_value (value), m_loc (loc) {}

  /* Implicit conversions to tree.  */
  operator tree () const { return m_value; }
  tree & operator* () { return m_value; }
  tree operator* () const { return m_value; }
  tree & operator-> () { return m_value; }
  tree operator-> () const { return m_value; }

  tree get_value () const { return m_value; }
  location_t get_location () const { return m_loc; }
  location_t get_start () const
  {
    source_range src_range = get_range_from_loc (line_table, m_loc);
    return src_range.m_start;
  }
  location_t get_finish () const
  {
    source_range src_range = get_range_from_loc (line_table, m_loc);
    return src_range.m_finish;
  }

  void set_location (location_t loc)
  {
    protected_set_expr_location (m_value, loc);
    m_loc = loc;
  }

  void set_range (location_t start, location_t finish)
  {
    set_location (make_location (m_loc, start, finish));
  }

  cp_expr& maybe_add_location_wrapper ()
  {
    m_value = maybe_wrap_with_location (m_value, m_loc);
    return *this;
  }

 private:
  tree m_value;
  location_t m_loc;
};

inline bool
operator == (const cp_expr &lhs, tree rhs)
{
  return lhs.get_value () == rhs;
}


enum cp_tree_index
{
    CPTI_WCHAR_DECL,
    CPTI_VTABLE_ENTRY_TYPE,
    CPTI_DELTA_TYPE,
    CPTI_VTABLE_INDEX_TYPE,
    CPTI_CLEANUP_TYPE,
    CPTI_VTT_PARM_TYPE,

    CPTI_CLASS_TYPE,
    CPTI_UNKNOWN_TYPE,
    CPTI_INIT_LIST_TYPE,
    CPTI_VTBL_TYPE,
    CPTI_VTBL_PTR_TYPE,
    CPTI_GLOBAL,
    CPTI_GLOBAL_TYPE,
    CPTI_CONST_TYPE_INFO_TYPE,
    CPTI_TYPE_INFO_PTR_TYPE,
    CPTI_ABORT_FNDECL,
    CPTI_AGGR_TAG,
    CPTI_CONV_OP_MARKER,

    CPTI_CTOR_IDENTIFIER,
    CPTI_COMPLETE_CTOR_IDENTIFIER,
    CPTI_BASE_CTOR_IDENTIFIER,
    CPTI_DTOR_IDENTIFIER,
    CPTI_COMPLETE_DTOR_IDENTIFIER,
    CPTI_BASE_DTOR_IDENTIFIER,
    CPTI_DELETING_DTOR_IDENTIFIER,
    CPTI_CONV_OP_IDENTIFIER,
    CPTI_DELTA_IDENTIFIER,
    CPTI_IN_CHARGE_IDENTIFIER,
    CPTI_VTT_PARM_IDENTIFIER,
    CPTI_AS_BASE_IDENTIFIER,
    CPTI_THIS_IDENTIFIER,
    CPTI_PFN_IDENTIFIER,
    CPTI_VPTR_IDENTIFIER,
    CPTI_GLOBAL_IDENTIFIER,
    CPTI_ANON_IDENTIFIER,
    CPTI_AUTO_IDENTIFIER,
    CPTI_DECLTYPE_AUTO_IDENTIFIER,
    CPTI_INIT_LIST_IDENTIFIER,
    CPTI_FOR_RANGE__IDENTIFIER,
    CPTI_FOR_BEGIN__IDENTIFIER,
    CPTI_FOR_END__IDENTIFIER,
    CPTI_FOR_RANGE_IDENTIFIER,
    CPTI_FOR_BEGIN_IDENTIFIER,
    CPTI_FOR_END_IDENTIFIER,
    CPTI_ABI_TAG_IDENTIFIER,
    CPTI_ALIGNED_IDENTIFIER,
    CPTI_BEGIN_IDENTIFIER,
    CPTI_END_IDENTIFIER,
    CPTI_GET_IDENTIFIER,
    CPTI_GNU_IDENTIFIER,
    CPTI_TUPLE_ELEMENT_IDENTIFIER,
    CPTI_TUPLE_SIZE_IDENTIFIER,
    CPTI_TYPE_IDENTIFIER,
    CPTI_VALUE_IDENTIFIER,
    CPTI_FUN_IDENTIFIER,
    CPTI_CLOSURE_IDENTIFIER,
    CPTI_HEAP_UNINIT_IDENTIFIER,
    CPTI_HEAP_IDENTIFIER,
    CPTI_HEAP_DELETED_IDENTIFIER,

    CPTI_LANG_NAME_C,
    CPTI_LANG_NAME_CPLUSPLUS,

    CPTI_EMPTY_EXCEPT_SPEC,
    CPTI_NOEXCEPT_TRUE_SPEC,
    CPTI_NOEXCEPT_FALSE_SPEC,
    CPTI_NOEXCEPT_DEFERRED_SPEC,

    CPTI_NULLPTR,
    CPTI_NULLPTR_TYPE,

    CPTI_ALIGN_TYPE,

    CPTI_ANY_TARG,

    CPTI_MODULE_HWM,
    /* Nodes after here change during compilation, or should not be in
       the module's global tree table.  */

    /* We must find these via the global namespace.  */
    CPTI_STD,
    CPTI_ABI,

    /* These are lazily inited.  */
    CPTI_TERMINATE_FN,
    CPTI_CALL_UNEXPECTED_FN,
    CPTI_GET_EXCEPTION_PTR_FN,
    CPTI_BEGIN_CATCH_FN,
    CPTI_END_CATCH_FN,
    CPTI_ALLOCATE_EXCEPTION_FN,
    CPTI_FREE_EXCEPTION_FN,
    CPTI_THROW_FN,
    CPTI_RETHROW_FN,
    CPTI_ATEXIT_FN_PTR_TYPE,
    CPTI_ATEXIT,
    CPTI_DSO_HANDLE,
    CPTI_DCAST,

<<<<<<< HEAD
=======
    CPTI_NULLPTR,
    CPTI_NULLPTR_TYPE,

    CPTI_ALIGN_TYPE,

    CPTI_ANY_TARG,

    CPTI_SOURCE_LOCATION_IMPL,

>>>>>>> 38e078da
    CPTI_MAX
};

extern GTY(()) tree cp_global_trees[CPTI_MAX];

#define wchar_decl_node			cp_global_trees[CPTI_WCHAR_DECL]
#define vtable_entry_type		cp_global_trees[CPTI_VTABLE_ENTRY_TYPE]
/* The type used to represent an offset by which to adjust the `this'
   pointer in pointer-to-member types.  */
#define delta_type_node			cp_global_trees[CPTI_DELTA_TYPE]
/* The type used to represent an index into the vtable.  */
#define vtable_index_type		cp_global_trees[CPTI_VTABLE_INDEX_TYPE]

#define class_type_node			cp_global_trees[CPTI_CLASS_TYPE]
#define unknown_type_node		cp_global_trees[CPTI_UNKNOWN_TYPE]
#define init_list_type_node		cp_global_trees[CPTI_INIT_LIST_TYPE]
#define vtbl_type_node			cp_global_trees[CPTI_VTBL_TYPE]
#define vtbl_ptr_type_node		cp_global_trees[CPTI_VTBL_PTR_TYPE]
#define std_node			cp_global_trees[CPTI_STD]
#define abi_node			cp_global_trees[CPTI_ABI]
#define global_namespace		cp_global_trees[CPTI_GLOBAL]
#define global_type_node		cp_global_trees[CPTI_GLOBAL_TYPE]
#define const_type_info_type_node	cp_global_trees[CPTI_CONST_TYPE_INFO_TYPE]
#define type_info_ptr_type		cp_global_trees[CPTI_TYPE_INFO_PTR_TYPE]
#define conv_op_marker			cp_global_trees[CPTI_CONV_OP_MARKER]
#define abort_fndecl			cp_global_trees[CPTI_ABORT_FNDECL]
#define current_aggr			cp_global_trees[CPTI_AGGR_TAG]
#define nullptr_node			cp_global_trees[CPTI_NULLPTR]
#define nullptr_type_node		cp_global_trees[CPTI_NULLPTR_TYPE]
/* std::align_val_t */
#define align_type_node			cp_global_trees[CPTI_ALIGN_TYPE]

/* We cache these tree nodes so as to call get_identifier less frequently.
   For identifiers for functions, including special member functions such
   as ctors and assignment operators, the nodes can be used (among other
   things) to iterate over their overloads defined by/for a type.  For
   example:

     tree ovlid = assign_op_identifier;
     tree overloads = get_class_binding (type, ovlid);
     for (ovl_iterator it (overloads); it; ++it) { ... }

   iterates over the set of implicitly and explicitly defined overloads
   of the assignment operator for type (including the copy and move
   assignment operators, whether deleted or not).  */

/* The name of a constructor that takes an in-charge parameter to
   decide whether or not to construct virtual base classes.  */
#define ctor_identifier			cp_global_trees[CPTI_CTOR_IDENTIFIER]
/* The name of a constructor that constructs virtual base classes.  */
#define complete_ctor_identifier	cp_global_trees[CPTI_COMPLETE_CTOR_IDENTIFIER]
/* The name of a constructor that does not construct virtual base classes.  */
#define base_ctor_identifier		cp_global_trees[CPTI_BASE_CTOR_IDENTIFIER]
/* The name of a destructor that takes an in-charge parameter to
   decide whether or not to destroy virtual base classes and whether
   or not to delete the object.  */
#define dtor_identifier			cp_global_trees[CPTI_DTOR_IDENTIFIER]
/* The name of a destructor that destroys virtual base classes.  */
#define complete_dtor_identifier	cp_global_trees[CPTI_COMPLETE_DTOR_IDENTIFIER]
/* The name of a destructor that does not destroy virtual base
   classes.  */
#define base_dtor_identifier		cp_global_trees[CPTI_BASE_DTOR_IDENTIFIER]
/* The name of a destructor that destroys virtual base classes, and
   then deletes the entire object.  */
#define deleting_dtor_identifier	cp_global_trees[CPTI_DELETING_DTOR_IDENTIFIER]

/* The name used for conversion operators -- but note that actual
   conversion functions use special identifiers outside the identifier
   table.  */
#define conv_op_identifier		cp_global_trees[CPTI_CONV_OP_IDENTIFIER]

#define delta_identifier		cp_global_trees[CPTI_DELTA_IDENTIFIER]
#define in_charge_identifier		cp_global_trees[CPTI_IN_CHARGE_IDENTIFIER]
/* The name of the parameter that contains a pointer to the VTT to use
   for this subobject constructor or destructor.  */
#define vtt_parm_identifier		cp_global_trees[CPTI_VTT_PARM_IDENTIFIER]
#define as_base_identifier		cp_global_trees[CPTI_AS_BASE_IDENTIFIER]
#define this_identifier			cp_global_trees[CPTI_THIS_IDENTIFIER]
#define pfn_identifier			cp_global_trees[CPTI_PFN_IDENTIFIER]
#define vptr_identifier			cp_global_trees[CPTI_VPTR_IDENTIFIER]
/* The name of the ::, std & anon namespaces.  */
#define global_identifier		cp_global_trees[CPTI_GLOBAL_IDENTIFIER]
#define anon_identifier			cp_global_trees[CPTI_ANON_IDENTIFIER]
/* auto and declspec(auto) identifiers.  */
#define auto_identifier			cp_global_trees[CPTI_AUTO_IDENTIFIER]
#define decltype_auto_identifier	cp_global_trees[CPTI_DECLTYPE_AUTO_IDENTIFIER]
#define init_list_identifier		cp_global_trees[CPTI_INIT_LIST_IDENTIFIER]
#define for_range__identifier		cp_global_trees[CPTI_FOR_RANGE__IDENTIFIER]
#define for_begin__identifier		cp_global_trees[CPTI_FOR_BEGIN__IDENTIFIER]
#define for_end__identifier		cp_global_trees[CPTI_FOR_END__IDENTIFIER]
#define for_range_identifier		cp_global_trees[CPTI_FOR_RANGE_IDENTIFIER]
#define for_begin_identifier		cp_global_trees[CPTI_FOR_BEGIN_IDENTIFIER]
#define for_end_identifier		cp_global_trees[CPTI_FOR_END_IDENTIFIER]
#define abi_tag_identifier		cp_global_trees[CPTI_ABI_TAG_IDENTIFIER]
#define aligned_identifier		cp_global_trees[CPTI_ALIGNED_IDENTIFIER]
#define begin_identifier		cp_global_trees[CPTI_BEGIN_IDENTIFIER]
#define end_identifier			cp_global_trees[CPTI_END_IDENTIFIER]
#define get__identifier			cp_global_trees[CPTI_GET_IDENTIFIER]
#define gnu_identifier			cp_global_trees[CPTI_GNU_IDENTIFIER]
#define tuple_element_identifier	cp_global_trees[CPTI_TUPLE_ELEMENT_IDENTIFIER]
#define tuple_size_identifier		cp_global_trees[CPTI_TUPLE_SIZE_IDENTIFIER]
#define type_identifier			cp_global_trees[CPTI_TYPE_IDENTIFIER]
#define value_identifier		cp_global_trees[CPTI_VALUE_IDENTIFIER]
#define fun_identifier			cp_global_trees[CPTI_FUN_IDENTIFIER]
#define closure_identifier		cp_global_trees[CPTI_CLOSURE_IDENTIFIER]
#define heap_uninit_identifier		cp_global_trees[CPTI_HEAP_UNINIT_IDENTIFIER]
#define heap_identifier			cp_global_trees[CPTI_HEAP_IDENTIFIER]
#define heap_deleted_identifier		cp_global_trees[CPTI_HEAP_DELETED_IDENTIFIER]
#define lang_name_c			cp_global_trees[CPTI_LANG_NAME_C]
#define lang_name_cplusplus		cp_global_trees[CPTI_LANG_NAME_CPLUSPLUS]

/* Exception specifiers used for throw(), noexcept(true),
   noexcept(false) and deferred noexcept.  We rely on these being
   uncloned.  */
#define empty_except_spec		cp_global_trees[CPTI_EMPTY_EXCEPT_SPEC]
#define noexcept_true_spec		cp_global_trees[CPTI_NOEXCEPT_TRUE_SPEC]
#define noexcept_false_spec		cp_global_trees[CPTI_NOEXCEPT_FALSE_SPEC]
#define noexcept_deferred_spec		cp_global_trees[CPTI_NOEXCEPT_DEFERRED_SPEC]

/* Exception handling function declarations.  */
#define terminate_fn			cp_global_trees[CPTI_TERMINATE_FN]
#define call_unexpected_fn		cp_global_trees[CPTI_CALL_UNEXPECTED_FN]
#define get_exception_ptr_fn		cp_global_trees[CPTI_GET_EXCEPTION_PTR_FN]
#define begin_catch_fn			cp_global_trees[CPTI_BEGIN_CATCH_FN]
#define end_catch_fn			cp_global_trees[CPTI_END_CATCH_FN]
#define allocate_exception_fn		cp_global_trees[CPTI_ALLOCATE_EXCEPTION_FN]
#define free_exception_fn		cp_global_trees[CPTI_FREE_EXCEPTION_FN]
#define throw_fn			cp_global_trees[CPTI_THROW_FN]
#define rethrow_fn			cp_global_trees[CPTI_RETHROW_FN]

/* The type of the function-pointer argument to "__cxa_atexit" (or
   "std::atexit", if "__cxa_atexit" is not being used).  */
#define atexit_fn_ptr_type_node         cp_global_trees[CPTI_ATEXIT_FN_PTR_TYPE]

/* A pointer to `std::atexit'.  */
#define atexit_node			cp_global_trees[CPTI_ATEXIT]

/* A pointer to `__dso_handle'.  */
#define dso_handle_node			cp_global_trees[CPTI_DSO_HANDLE]

/* The declaration of the dynamic_cast runtime.  */
#define dynamic_cast_node		cp_global_trees[CPTI_DCAST]

/* The type of a destructor.  */
#define cleanup_type			cp_global_trees[CPTI_CLEANUP_TYPE]

/* The type of the vtt parameter passed to subobject constructors and
   destructors.  */
#define vtt_parm_type			cp_global_trees[CPTI_VTT_PARM_TYPE]

/* A node which matches any template argument.  */
#define any_targ_node			cp_global_trees[CPTI_ANY_TARG]

/* std::source_location::__impl class.  */
#define source_location_impl		cp_global_trees[CPTI_SOURCE_LOCATION_IMPL]

/* Node to indicate default access. This must be distinct from the
   access nodes in tree.h.  */

#define access_default_node		null_node


#include "name-lookup.h"

/* Usage of TREE_LANG_FLAG_?:
   0: IDENTIFIER_KIND_BIT_0 (in IDENTIFIER_NODE)
      NEW_EXPR_USE_GLOBAL (in NEW_EXPR).
      COND_EXPR_IS_VEC_DELETE (in COND_EXPR).
      DELETE_EXPR_USE_GLOBAL (in DELETE_EXPR).
      COMPOUND_EXPR_OVERLOADED (in COMPOUND_EXPR).
      CLEANUP_P (in TRY_BLOCK)
      AGGR_INIT_VIA_CTOR_P (in AGGR_INIT_EXPR)
      PTRMEM_OK_P (in ADDR_EXPR, OFFSET_REF, SCOPE_REF)
      PAREN_STRING_LITERAL_P (in STRING_CST)
      CP_DECL_THREAD_LOCAL_P (in VAR_DECL)
      KOENIG_LOOKUP_P (in CALL_EXPR)
      STATEMENT_LIST_NO_SCOPE (in STATEMENT_LIST).
      EXPR_STMT_STMT_EXPR_RESULT (in EXPR_STMT)
      STMT_EXPR_NO_SCOPE (in STMT_EXPR)
      BIND_EXPR_TRY_BLOCK (in BIND_EXPR)
      TYPENAME_IS_ENUM_P (in TYPENAME_TYPE)
      OMP_FOR_GIMPLIFYING_P (in OMP_FOR, OMP_SIMD, OMP_DISTRIBUTE,
			     and OMP_TASKLOOP)
      BASELINK_QUALIFIED_P (in BASELINK)
      TARGET_EXPR_IMPLICIT_P (in TARGET_EXPR)
      TEMPLATE_PARM_PARAMETER_PACK (in TEMPLATE_PARM_INDEX)
      ATTR_IS_DEPENDENT (in the TREE_LIST for an attribute)
      ABI_TAG_IMPLICIT (in the TREE_LIST for the argument of abi_tag)
      LAMBDA_CAPTURE_EXPLICIT_P (in a TREE_LIST in LAMBDA_EXPR_CAPTURE_LIST)
      CONSTRUCTOR_IS_DIRECT_INIT (in CONSTRUCTOR)
      LAMBDA_EXPR_CAPTURES_THIS_P (in LAMBDA_EXPR)
      DECLTYPE_FOR_LAMBDA_CAPTURE (in DECLTYPE_TYPE)
      VEC_INIT_EXPR_IS_CONSTEXPR (in VEC_INIT_EXPR)
      DECL_OVERRIDE_P (in FUNCTION_DECL)
      IMPLICIT_CONV_EXPR_DIRECT_INIT (in IMPLICIT_CONV_EXPR)
      TRANSACTION_EXPR_IS_STMT (in TRANSACTION_EXPR)
      CONVERT_EXPR_VBASE_PATH (in CONVERT_EXPR)
      PACK_EXPANSION_LOCAL_P (in *_PACK_EXPANSION)
      TINFO_HAS_ACCESS_ERRORS (in TEMPLATE_INFO)
      SIZEOF_EXPR_TYPE_P (in SIZEOF_EXPR)
      COMPOUND_REQ_NOEXCEPT_P (in COMPOUND_REQ)
      WILDCARD_PACK_P (in WILDCARD_DECL)
      BLOCK_OUTER_CURLY_BRACE_P (in BLOCK)
      FOLD_EXPR_MODOP_P (*_FOLD_EXPR)
      IF_STMT_CONSTEXPR_P (IF_STMT)
      TEMPLATE_TYPE_PARM_FOR_CLASS (TEMPLATE_TYPE_PARM)
      DECL_NAMESPACE_INLINE_P (in NAMESPACE_DECL)
      SWITCH_STMT_ALL_CASES_P (in SWITCH_STMT)
      REINTERPRET_CAST_P (in NOP_EXPR)
      ALIGNOF_EXPR_STD_P (in ALIGNOF_EXPR)
      OVL_DEDUP_P (in OVERLOAD)
   1: IDENTIFIER_KIND_BIT_1 (in IDENTIFIER_NODE)
      TI_PENDING_TEMPLATE_FLAG.
      TEMPLATE_PARMS_FOR_INLINE.
      DELETE_EXPR_USE_VEC (in DELETE_EXPR).
      (TREE_CALLS_NEW) (in _EXPR or _REF) (commented-out).
      ICS_ELLIPSIS_FLAG (in _CONV)
      DECL_INITIALIZED_P (in VAR_DECL)
      TYPENAME_IS_CLASS_P (in TYPENAME_TYPE)
      STMT_IS_FULL_EXPR_P (in _STMT)
      TARGET_EXPR_LIST_INIT_P (in TARGET_EXPR)
      LAMBDA_EXPR_MUTABLE_P (in LAMBDA_EXPR)
      DECL_FINAL_P (in FUNCTION_DECL)
      QUALIFIED_NAME_IS_TEMPLATE (in SCOPE_REF)
      CONSTRUCTOR_IS_DEPENDENT (in CONSTRUCTOR)
      TINFO_USED_TEMPLATE_ID (in TEMPLATE_INFO)
      PACK_EXPANSION_SIZEOF_P (in *_PACK_EXPANSION)
      OVL_USING_P (in OVERLOAD)
      IMPLICIT_CONV_EXPR_NONTYPE_ARG (in IMPLICIT_CONV_EXPR)
   2: IDENTIFIER_KIND_BIT_2 (in IDENTIFIER_NODE)
      ICS_THIS_FLAG (in _CONV)
      DECL_INITIALIZED_BY_CONSTANT_EXPRESSION_P (in VAR_DECL)
      STATEMENT_LIST_TRY_BLOCK (in STATEMENT_LIST)
      TYPENAME_IS_RESOLVING_P (in TYPE_NAME_TYPE)
      TARGET_EXPR_DIRECT_INIT_P (in TARGET_EXPR)
      FNDECL_USED_AUTO (in FUNCTION_DECL)
      DECLTYPE_FOR_LAMBDA_PROXY (in DECLTYPE_TYPE)
      REF_PARENTHESIZED_P (in COMPONENT_REF, INDIRECT_REF, SCOPE_REF, VIEW_CONVERT_EXPR)
      AGGR_INIT_ZERO_FIRST (in AGGR_INIT_EXPR)
      CONSTRUCTOR_MUTABLE_POISON (in CONSTRUCTOR)
      OVL_HIDDEN_P (in OVERLOAD)
      SWITCH_STMT_NO_BREAK_P (in SWITCH_STMT)
      LAMBDA_EXPR_CAPTURE_OPTIMIZED (in LAMBDA_EXPR)
      IMPLICIT_CONV_EXPR_BRACED_INIT (in IMPLICIT_CONV_EXPR)
      TINFO_VAR_DECLARED_CONSTINIT (in TEMPLATE_INFO)
      CALL_FROM_NEW_OR_DELETE_P (in CALL_EXPR)
   3: (TREE_REFERENCE_EXPR) (in NON_LVALUE_EXPR) (commented-out).
      ICS_BAD_FLAG (in _CONV)
      FN_TRY_BLOCK_P (in TRY_BLOCK)
      BIND_EXPR_BODY_BLOCK (in BIND_EXPR)
      CALL_EXPR_ORDERED_ARGS (in CALL_EXPR, AGGR_INIT_EXPR)
      DECLTYPE_FOR_REF_CAPTURE (in DECLTYPE_TYPE)
      CONSTRUCTOR_C99_COMPOUND_LITERAL (in CONSTRUCTOR)
      DECL_MODULE_EXPORT_P (in _DECL)
      OVL_NESTED_P (in OVERLOAD)
      LAMBDA_EXPR_INSTANTIATED (in LAMBDA_EXPR)
      Reserved for DECL_MODULE_EXPORT (in DECL_)
   4: IDENTIFIER_MARKED (IDENTIFIER_NODEs)
      TREE_HAS_CONSTRUCTOR (in INDIRECT_REF, SAVE_EXPR, CONSTRUCTOR,
	  CALL_EXPR, or FIELD_DECL).
      DECL_TINFO_P (in VAR_DECL, TYPE_DECL)
      FUNCTION_REF_QUALIFIED (in FUNCTION_TYPE, METHOD_TYPE)
      OVL_LOOKUP_P (in OVERLOAD)
      LOOKUP_FOUND_P (in RECORD_TYPE, UNION_TYPE, ENUMERAL_TYPE, NAMESPACE_DECL)
   5: IDENTIFIER_VIRTUAL_P (in IDENTIFIER_NODE)
      FUNCTION_RVALUE_QUALIFIED (in FUNCTION_TYPE, METHOD_TYPE)
      CALL_EXPR_REVERSE_ARGS (in CALL_EXPR, AGGR_INIT_EXPR)
      CONSTRUCTOR_PLACEHOLDER_BOUNDARY (in CONSTRUCTOR)
      OVL_EXPORT_P (in OVL_USING_P OVERLOAD)
   6: TYPE_MARKED_P (in _TYPE)
      DECL_NONTRIVIALLY_INITIALIZED_P (in VAR_DECL)
      RANGE_FOR_IVDEP (in RANGE_FOR_STMT)
      CALL_EXPR_OPERATOR_SYNTAX (in CALL_EXPR, AGGR_INIT_EXPR)
      CONSTRUCTOR_IS_DESIGNATED_INIT (in CONSTRUCTOR)

   Usage of TYPE_LANG_FLAG_?:
   0: TYPE_DEPENDENT_P
   1: TYPE_HAS_USER_CONSTRUCTOR.
   2: TYPE_HAS_LATE_RETURN_TYPE (in FUNCTION_TYPE, METHOD_TYPE)
      TYPE_PTRMEMFUNC_FLAG (in RECORD_TYPE)
   4: TYPE_HAS_NONTRIVIAL_DESTRUCTOR
   5: CLASS_TYPE_P (in RECORD_TYPE and UNION_TYPE)
      ENUM_FIXED_UNDERLYING_TYPE_P (in ENUMERAL_TYPE)
      AUTO_IS_DECLTYPE (in TEMPLATE_TYPE_PARM)
   6: TYPE_DEPENDENT_P_VALID

   Usage of DECL_LANG_FLAG_?:
   0: DECL_TEMPLATE_PARM_P (in PARM_DECL, CONST_DECL, TYPE_DECL, or TEMPLATE_DECL)
      DECL_LOCAL_FUNCTION_P (in FUNCTION_DECL)
      DECL_MUTABLE_P (in FIELD_DECL)
      DECL_DEPENDENT_P (in USING_DECL)
      LABEL_DECL_BREAK (in LABEL_DECL)
   1: C_TYPEDEF_EXPLICITLY_SIGNED (in TYPE_DECL).
      DECL_TEMPLATE_INSTANTIATED (in a VAR_DECL or a FUNCTION_DECL)
      DECL_MEMBER_TEMPLATE_P (in TEMPLATE_DECL)
      USING_DECL_TYPENAME_P (in USING_DECL)
      DECL_VLA_CAPTURE_P (in FIELD_DECL)
      DECL_ARRAY_PARAMETER_P (in PARM_DECL)
      LABEL_DECL_CONTINUE (in LABEL_DECL)
   2: DECL_THIS_EXTERN (in VAR_DECL, FUNCTION_DECL or PARM_DECL)
      DECL_IMPLICIT_TYPEDEF_P (in a TYPE_DECL)
      DECL_CONSTRAINT_VAR_P (in a PARM_DECL)
      TEMPLATE_DECL_COMPLEX_ALIAS_P (in TEMPLATE_DECL)
      DECL_INSTANTIATING_NSDMI_P (in a FIELD_DECL)
      LABEL_DECL_CDTOR (in LABEL_DECL)
   3: DECL_IN_AGGR_P.
   4: DECL_C_BIT_FIELD (in a FIELD_DECL)
      DECL_ANON_UNION_VAR_P (in a VAR_DECL)
      DECL_SELF_REFERENCE_P (in a TYPE_DECL)
      DECL_INVALID_OVERRIDER_P (in a FUNCTION_DECL)
      DECL_UNINSTANIATED_TEMPLATE_FRIEND_P (in TEMPLATE_DECL)
   5: DECL_INTERFACE_KNOWN.
   6: DECL_THIS_STATIC (in VAR_DECL, FUNCTION_DECL or PARM_DECL)
      DECL_FIELD_IS_BASE (in FIELD_DECL)
      TYPE_DECL_ALIAS_P (in TYPE_DECL)
   7: DECL_THUNK_P (in a member FUNCTION_DECL)
      DECL_NORMAL_CAPTURE_P (in FIELD_DECL)
   8: DECL_DECLARED_CONSTEXPR_P (in VAR_DECL, FUNCTION_DECL)
      DECL_TEMPLATE_LAZY_SPECIALIZATIONS_P (in TEMPLATE_DECL)

   Usage of language-independent fields in a language-dependent manner:

   TYPE_ALIAS_SET
     This field is used by TYPENAME_TYPEs, TEMPLATE_TYPE_PARMs, and so
     forth as a substitute for the mark bits provided in `lang_type'.
     At present, only the six low-order bits are used.

   TYPE_LANG_SLOT_1
     For a FUNCTION_TYPE or METHOD_TYPE, this is TYPE_RAISES_EXCEPTIONS.
     For a POINTER_TYPE (to a METHOD_TYPE), this is TYPE_PTRMEMFUNC_TYPE.
     For an ENUMERAL_TYPE, BOUND_TEMPLATE_TEMPLATE_PARM_TYPE,
     RECORD_TYPE or UNION_TYPE this is TYPE_TEMPLATE_INFO,

  BINFO_VIRTUALS
     For a binfo, this is a TREE_LIST.  There is an entry for each
     virtual function declared either in BINFO or its direct and
     indirect primary bases.

     The BV_DELTA of each node gives the amount by which to adjust the
     `this' pointer when calling the function.  If the method is an
     overridden version of a base class method, then it is assumed
     that, prior to adjustment, the this pointer points to an object
     of the base class.

     The BV_VCALL_INDEX of each node, if non-NULL, gives the vtable
     index of the vcall offset for this entry.

     The BV_FN is the declaration for the virtual function itself.

     If BV_LOST_PRIMARY is set, it means that this entry is for a lost
     primary virtual base and can be left null in the vtable.

   BINFO_VTABLE
     This is an expression with POINTER_TYPE that gives the value
     to which the vptr should be initialized.  Use get_vtbl_decl_for_binfo
     to extract the VAR_DECL for the complete vtable.

   DECL_VINDEX
     This field is NULL for a non-virtual function.  For a virtual
     function, it is eventually set to an INTEGER_CST indicating the
     index in the vtable at which this function can be found.  When
     a virtual function is declared, but before it is known what
     function is overridden, this field is the error_mark_node.

     Temporarily, it may be set to a TREE_LIST whose TREE_VALUE is
     the virtual function this one overrides, and whose TREE_CHAIN is
     the old DECL_VINDEX.  */

/* Language-specific tree checkers.  */

#define DECL_CHECK(NODE) \
  TREE_CLASS_CHECK (NODE,tcc_declaration)

#define VAR_OR_FUNCTION_DECL_CHECK(NODE) \
  TREE_CHECK2(NODE,VAR_DECL,FUNCTION_DECL)

#define TYPE_FUNCTION_OR_TEMPLATE_DECL_CHECK(NODE) \
  TREE_CHECK3(NODE,TYPE_DECL,TEMPLATE_DECL,FUNCTION_DECL)

#define TYPE_FUNCTION_OR_TEMPLATE_DECL_P(NODE) \
  (TREE_CODE (NODE) == TYPE_DECL || TREE_CODE (NODE) == TEMPLATE_DECL \
   || TREE_CODE (NODE) == FUNCTION_DECL)

#define VAR_FUNCTION_OR_PARM_DECL_CHECK(NODE) \
  TREE_CHECK3(NODE,VAR_DECL,FUNCTION_DECL,PARM_DECL)

#define VAR_TEMPL_TYPE_OR_FUNCTION_DECL_CHECK(NODE) \
  TREE_CHECK4(NODE,VAR_DECL,FUNCTION_DECL,TYPE_DECL,TEMPLATE_DECL)

#define VAR_TEMPL_TYPE_FIELD_OR_FUNCTION_DECL_CHECK(NODE) \
  TREE_CHECK5(NODE,VAR_DECL,FIELD_DECL,FUNCTION_DECL,TYPE_DECL,TEMPLATE_DECL)

#define BOUND_TEMPLATE_TEMPLATE_PARM_TYPE_CHECK(NODE) \
  TREE_CHECK(NODE,BOUND_TEMPLATE_TEMPLATE_PARM)

#if defined ENABLE_TREE_CHECKING && (GCC_VERSION >= 2007)

/* Returns t iff the node can have a TEMPLATE_INFO field.  */

inline tree
template_info_decl_check (const_tree t, const char* f, int l, const char* fn)
{
  switch (TREE_CODE (t))
    {
    case VAR_DECL:
    case FUNCTION_DECL:
    case FIELD_DECL:
    case TYPE_DECL:
    case CONCEPT_DECL:
    case TEMPLATE_DECL:
      return const_cast<tree>(t);
    default:
      break;
    }
  tree_check_failed (t, f, l, fn,
		     VAR_DECL, FUNCTION_DECL, FIELD_DECL, TYPE_DECL,
		     CONCEPT_DECL, TEMPLATE_DECL, 0);
  gcc_unreachable ();
}

#define TEMPLATE_INFO_DECL_CHECK(NODE) \
  template_info_decl_check ((NODE), __FILE__, __LINE__, __FUNCTION__)

#define THUNK_FUNCTION_CHECK(NODE) __extension__			\
({  __typeof (NODE) const __t = (NODE);					\
    if (TREE_CODE (__t) != FUNCTION_DECL || !__t->decl_common.lang_specific \
	|| !__t->decl_common.lang_specific->u.fn.thunk_p)		\
      tree_check_failed (__t, __FILE__, __LINE__, __FUNCTION__, 0);	\
     __t; })

#else /* ENABLE_TREE_CHECKING */

#define TEMPLATE_INFO_DECL_CHECK(NODE) (NODE)
#define THUNK_FUNCTION_CHECK(NODE) (NODE)

#endif /* ENABLE_TREE_CHECKING */

/* Language-dependent contents of an identifier.  */

struct GTY(()) lang_identifier {
  struct c_common_identifier c_common;
  cxx_binding *bindings;
};

/* Return a typed pointer version of T if it designates a
   C++ front-end identifier.  */
inline lang_identifier*
identifier_p (tree t)
{
  if (TREE_CODE (t) == IDENTIFIER_NODE)
    return (lang_identifier*) t;
  return NULL;
}

#define LANG_IDENTIFIER_CAST(NODE) \
	((struct lang_identifier*)IDENTIFIER_NODE_CHECK (NODE))

struct GTY(()) template_parm_index {
  struct tree_common common;
  int index;
  int level;
  int orig_level;
  tree decl;
};

struct GTY(()) ptrmem_cst {
  struct tree_common common;
  tree member;
};
typedef struct ptrmem_cst * ptrmem_cst_t;

#define CLEANUP_P(NODE)		TREE_LANG_FLAG_0 (TRY_BLOCK_CHECK (NODE))

#define BIND_EXPR_TRY_BLOCK(NODE) \
  TREE_LANG_FLAG_0 (BIND_EXPR_CHECK (NODE))

/* Used to mark the block around the member initializers and cleanups.  */
#define BIND_EXPR_BODY_BLOCK(NODE) \
  TREE_LANG_FLAG_3 (BIND_EXPR_CHECK (NODE))
#define FUNCTION_NEEDS_BODY_BLOCK(NODE) \
  (DECL_CONSTRUCTOR_P (NODE) || DECL_DESTRUCTOR_P (NODE) \
   || LAMBDA_FUNCTION_P (NODE))

#define STATEMENT_LIST_NO_SCOPE(NODE) \
  TREE_LANG_FLAG_0 (STATEMENT_LIST_CHECK (NODE))
#define STATEMENT_LIST_TRY_BLOCK(NODE) \
  TREE_LANG_FLAG_2 (STATEMENT_LIST_CHECK (NODE))

/* Mark the outer curly brace BLOCK.  */
#define BLOCK_OUTER_CURLY_BRACE_P(NODE)	TREE_LANG_FLAG_0 (BLOCK_CHECK (NODE))

/* Nonzero if this statement should be considered a full-expression,
   i.e., if temporaries created during this statement should have
   their destructors run at the end of this statement.  */
#define STMT_IS_FULL_EXPR_P(NODE) TREE_LANG_FLAG_1 ((NODE))

/* Marks the result of a statement expression.  */
#define EXPR_STMT_STMT_EXPR_RESULT(NODE) \
  TREE_LANG_FLAG_0 (EXPR_STMT_CHECK (NODE))

/* Nonzero if this statement-expression does not have an associated scope.  */
#define STMT_EXPR_NO_SCOPE(NODE) \
   TREE_LANG_FLAG_0 (STMT_EXPR_CHECK (NODE))

#define COND_EXPR_IS_VEC_DELETE(NODE) \
  TREE_LANG_FLAG_0 (COND_EXPR_CHECK (NODE))

/* Nonzero if this NOP_EXPR is a reinterpret_cast.  Such conversions
   are not constexprs.  Other NOP_EXPRs are.  */
#define REINTERPRET_CAST_P(NODE)		\
  TREE_LANG_FLAG_0 (NOP_EXPR_CHECK (NODE))

/* Returns nonzero iff TYPE1 and TYPE2 are the same type, in the usual
   sense of `same'.  */
#define same_type_p(TYPE1, TYPE2) \
  comptypes ((TYPE1), (TYPE2), COMPARE_STRICT)

/* Returns nonzero iff NODE is a declaration for the global function
   `main'.  */
#define DECL_MAIN_P(NODE)				\
   (DECL_EXTERN_C_FUNCTION_P (NODE)			\
    && DECL_NAME (NODE) != NULL_TREE			\
    && MAIN_NAME_P (DECL_NAME (NODE))			\
    && flag_hosted)

/* Lookup walker marking.  */
#define LOOKUP_SEEN_P(NODE) TREE_VISITED(NODE)
#define LOOKUP_FOUND_P(NODE) \
  TREE_LANG_FLAG_4 (TREE_CHECK4(NODE,RECORD_TYPE,UNION_TYPE,ENUMERAL_TYPE, \
				NAMESPACE_DECL))

/* These two accessors should only be used by OVL manipulators.
   Other users should use iterators and convenience functions.  */
#define OVL_FUNCTION(NODE) \
  (((struct tree_overload*)OVERLOAD_CHECK (NODE))->function)
#define OVL_CHAIN(NODE) \
  (((struct tree_overload*)OVERLOAD_CHECK (NODE))->common.chain)

/* If set, this or a subsequent overload contains decls that need deduping.  */
#define OVL_DEDUP_P(NODE)	TREE_LANG_FLAG_0 (OVERLOAD_CHECK (NODE))
/* If set, this was imported in a using declaration.   */
#define OVL_USING_P(NODE)	TREE_LANG_FLAG_1 (OVERLOAD_CHECK (NODE))
/* If set, this overload is a hidden decl.  */
#define OVL_HIDDEN_P(NODE)	TREE_LANG_FLAG_2 (OVERLOAD_CHECK (NODE))
/* If set, this overload contains a nested overload.  */
#define OVL_NESTED_P(NODE)	TREE_LANG_FLAG_3 (OVERLOAD_CHECK (NODE))
/* If set, this overload was constructed during lookup.  */
#define OVL_LOOKUP_P(NODE)	TREE_LANG_FLAG_4 (OVERLOAD_CHECK (NODE))
/* If set, this OVL_USING_P overload is exported.  */
#define OVL_EXPORT_P(NODE)	TREE_LANG_FLAG_5 (OVERLOAD_CHECK (NODE))

/* The first decl of an overload.  */
#define OVL_FIRST(NODE)	ovl_first (NODE)
/* The name of the overload set.  */
#define OVL_NAME(NODE) DECL_NAME (OVL_FIRST (NODE))

/* Whether this is a set of overloaded functions.  TEMPLATE_DECLS are
   always wrapped in an OVERLOAD, so we don't need to check them
   here.  */
#define OVL_P(NODE) \
  (TREE_CODE (NODE) == FUNCTION_DECL || TREE_CODE (NODE) == OVERLOAD)
/* Whether this is a single member overload.  */
#define OVL_SINGLE_P(NODE) \
  (TREE_CODE (NODE) != OVERLOAD || !OVL_CHAIN (NODE))

/* OVL_HIDDEN_P nodes come before other nodes.  */

struct GTY(()) tree_overload {
  struct tree_common common;
  tree function;
};

/* Iterator for a 1 dimensional overload.  Permits iterating over the
   outer level of a 2-d overload when explicitly enabled.  */

class ovl_iterator {
  tree ovl;
  const bool allow_inner; /* Only used when checking.  */

 public:
  explicit ovl_iterator (tree o, bool allow = false)
    : ovl (o), allow_inner (allow)
  {
  }

 private:
  /* Do not duplicate.  */
  ovl_iterator &operator= (const ovl_iterator &);
  ovl_iterator (const ovl_iterator &);

 public:
  operator bool () const
  {
    return ovl;
  }
  ovl_iterator &operator++ ()
  {
    ovl = TREE_CODE (ovl) != OVERLOAD ? NULL_TREE : OVL_CHAIN (ovl);
    return *this;
  }
  tree operator* () const
  {
    tree fn = TREE_CODE (ovl) != OVERLOAD ? ovl : OVL_FUNCTION (ovl);

    /* Check this is not an unexpected 2-dimensional overload.  */
    gcc_checking_assert (allow_inner || TREE_CODE (fn) != OVERLOAD);

    return fn;
  }
  tree get_using () const
  {
    gcc_checking_assert (using_p ());
    return ovl;
  }

 public:
  /* Whether this overload was introduced by a using decl.  */
  bool using_p () const
  {
    return (TREE_CODE (ovl) == USING_DECL
	    || (TREE_CODE (ovl) == OVERLOAD && OVL_USING_P (ovl)));
  }
  /* Whether this using is being exported.  */
  bool exporting_p () const
  {
    return OVL_EXPORT_P (get_using ());
  }
  
  bool hidden_p () const
  {
    return TREE_CODE (ovl) == OVERLOAD && OVL_HIDDEN_P (ovl);
  }
  void set_dedup ()
  {
    if (TREE_CODE (ovl) == OVERLOAD)
      OVL_DEDUP_P (ovl) = true;
  }

 public:
  tree remove_node (tree head)
  {
    return remove_node (head, ovl);
  }
  tree reveal_node (tree head)
  {
    return reveal_node (head, ovl);
  }

 protected:
  /* If we have a nested overload, point at the inner overload and
     return the next link on the outer one.  */
  tree maybe_push ()
  {
    tree r = NULL_TREE;

    if (ovl && TREE_CODE (ovl) == OVERLOAD && OVL_NESTED_P (ovl))
      {
	r = OVL_CHAIN (ovl);
	ovl = OVL_FUNCTION (ovl);
      }
    return r;
  }
  /* Restore an outer nested overload.  */
  void pop (tree outer)
  {
    gcc_checking_assert (!ovl);
    ovl = outer;
  }

 private:
  /* We make these static functions to avoid the address of the
     iterator escaping the local context.  */
  static tree remove_node (tree head, tree node);
  static tree reveal_node (tree ovl, tree node);
};

/* Iterator over a (potentially) 2 dimensional overload, which is
   produced by name lookup.  */

class lkp_iterator : public ovl_iterator {
  typedef ovl_iterator parent;

  tree outer;

 public:
  explicit lkp_iterator (tree o)
    : parent (o, true), outer (maybe_push ())
  {
  }

 public:
  lkp_iterator &operator++ ()
  {
    bool repush = !outer;

    if (!parent::operator++ () && !repush)
      {
	pop (outer);
	repush = true;
      }

    if (repush)
      outer = maybe_push ();

    return *this;
  }
};

/* hash traits for declarations.  Hashes potential overload sets via
   DECL_NAME.  */

struct named_decl_hash : ggc_remove <tree> {
  typedef tree value_type; /* A DECL or OVERLOAD  */
  typedef tree compare_type; /* An identifier.  */

  inline static hashval_t hash (const value_type decl);
  inline static bool equal (const value_type existing, compare_type candidate);

  static inline void mark_empty (value_type &p) {p = NULL_TREE;}
  static inline bool is_empty (value_type p) {return !p;}

  /* Nothing is deletable.  Everything is insertable.  */
  static bool is_deleted (value_type) { return false; }
  static void mark_deleted (value_type) { gcc_unreachable (); }
};

/* Bindings for modules are held in a sparse array.  There is always a
   current TU slot, others are allocated as needed.  By construction
   of the importing mechanism we only ever need to append to the
   array.  Rather than have straight index/slot tuples, we bunch them
   up for greater packing.

   The cluster representation packs well on a 64-bit system.  */

#define MODULE_VECTOR_SLOTS_PER_CLUSTER 2
struct mc_index {
  unsigned short base;
  unsigned short span;
};

struct GTY(()) module_cluster
{
  mc_index GTY((skip)) indices[MODULE_VECTOR_SLOTS_PER_CLUSTER];
  mc_slot slots[MODULE_VECTOR_SLOTS_PER_CLUSTER];
};

/* These two fields overlay lang flags.  So don't use those.  */
#define MODULE_VECTOR_ALLOC_CLUSTERS(NODE) \
  (MODULE_VECTOR_CHECK (NODE)->base.u.dependence_info.clique)
#define MODULE_VECTOR_NUM_CLUSTERS(NODE) \
  (MODULE_VECTOR_CHECK (NODE)->base.u.dependence_info.base)
#define MODULE_VECTOR_CLUSTER_BASE(NODE) \
  (((tree_module_vec *)MODULE_VECTOR_CHECK (NODE))->vec)
#define MODULE_VECTOR_CLUSTER_LAST(NODE) \
  (&MODULE_VECTOR_CLUSTER (NODE, MODULE_VECTOR_NUM_CLUSTERS (NODE) - 1))
#define MODULE_VECTOR_CLUSTER(NODE,IX) \
  (((tree_module_vec *)MODULE_VECTOR_CHECK (NODE))->vec[IX])

struct GTY(()) tree_module_vec {
  struct tree_base base;
  tree name;
  module_cluster GTY((length ("%h.base.u.dependence_info.base"))) vec[1];
};

/* The name of a module vector.  */
#define MODULE_VECTOR_NAME(NODE) \
  (((tree_module_vec *)MODULE_VECTOR_CHECK (NODE))->name)

#define MODULE_VECTOR_LAZY_SPEC_P(NODE) \
  TREE_THIS_VOLATILE (MODULE_VECTOR_CHECK (NODE))

/* Simplified unique_ptr clone to release a tree vec on exit.  */

class releasing_vec
{
public:
  typedef vec<tree, va_gc> vec_t;

  releasing_vec (vec_t *v): v(v) { }
  releasing_vec (): v(make_tree_vector ()) { }

  /* Copy ops are deliberately declared but not defined,
     copies must always be elided.  */
  releasing_vec (const releasing_vec &);
  releasing_vec &operator= (const releasing_vec &);

  vec_t &operator* () const { return *v; }
  vec_t *operator-> () const { return v; }
  vec_t *get() const { return v; }
  operator vec_t *() const { return v; }
  vec_t ** operator& () { return &v; }

  /* Breaks pointer/value consistency for convenience.  */
  tree& operator[] (unsigned i) const { return (*v)[i]; }

  ~releasing_vec() { release_tree_vector (v); }
private:
  vec_t *v;
};
/* Forwarding functions for vec_safe_* that might reallocate.  */
inline tree* vec_safe_push (releasing_vec& r, const tree &t CXX_MEM_STAT_INFO)
{ return vec_safe_push (*&r, t PASS_MEM_STAT); }
inline bool vec_safe_reserve (releasing_vec& r, unsigned n, bool e = false CXX_MEM_STAT_INFO)
{ return vec_safe_reserve (*&r, n, e PASS_MEM_STAT); }
inline unsigned vec_safe_length (releasing_vec &r)
{ return r->length(); }
inline void vec_safe_splice (releasing_vec &r, vec<tree, va_gc> *p CXX_MEM_STAT_INFO)
{ vec_safe_splice (*&r, p PASS_MEM_STAT); }
void release_tree_vector (releasing_vec &); // cause link error

struct GTY(()) tree_template_decl {
  struct tree_decl_common common;
  tree arguments;
  tree result;
};

/* Returns true iff NODE is a BASELINK.  */
#define BASELINK_P(NODE) \
  (TREE_CODE (NODE) == BASELINK)
/* The BINFO indicating the base in which lookup found the
   BASELINK_FUNCTIONS.  */
#define BASELINK_BINFO(NODE) \
  (((struct tree_baselink*) BASELINK_CHECK (NODE))->binfo)
/* The functions referred to by the BASELINK; either a FUNCTION_DECL,
   a TEMPLATE_DECL, an OVERLOAD, or a TEMPLATE_ID_EXPR.  */
#define BASELINK_FUNCTIONS(NODE) \
  (((struct tree_baselink*) BASELINK_CHECK (NODE))->functions)
/* If T is a BASELINK, grab the functions, otherwise just T, which is
   expected to already be a (list of) functions.  */
#define MAYBE_BASELINK_FUNCTIONS(T) \
  (BASELINK_P (T) ? BASELINK_FUNCTIONS (T) : T)
/* The BINFO in which the search for the functions indicated by this baselink
   began.  This base is used to determine the accessibility of functions
   selected by overload resolution.  */
#define BASELINK_ACCESS_BINFO(NODE) \
  (((struct tree_baselink*) BASELINK_CHECK (NODE))->access_binfo)
/* For a type-conversion operator, the BASELINK_OPTYPE indicates the type
   to which the conversion should occur.  This value is important if
   the BASELINK_FUNCTIONS include a template conversion operator --
   the BASELINK_OPTYPE can be used to determine what type the user
   requested.  */
#define BASELINK_OPTYPE(NODE) \
  (TREE_CHAIN (BASELINK_CHECK (NODE)))
/* Nonzero if this baselink was from a qualified lookup.  */
#define BASELINK_QUALIFIED_P(NODE) \
  TREE_LANG_FLAG_0 (BASELINK_CHECK (NODE))

struct GTY(()) tree_baselink {
  struct tree_common common;
  tree binfo;
  tree functions;
  tree access_binfo;
};

/* The different kinds of ids that we encounter.  */

enum cp_id_kind
{
  /* Not an id at all.  */
  CP_ID_KIND_NONE,
  /* An unqualified-id that is not a template-id.  */
  CP_ID_KIND_UNQUALIFIED,
  /* An unqualified-id that is a dependent name.  */
  CP_ID_KIND_UNQUALIFIED_DEPENDENT,
  /* An unqualified template-id.  */
  CP_ID_KIND_TEMPLATE_ID,
  /* A qualified-id.  */
  CP_ID_KIND_QUALIFIED
};


/* The various kinds of C++0x warnings we encounter. */

enum cpp0x_warn_str
{
  /* extended initializer lists */
  CPP0X_INITIALIZER_LISTS,
  /* explicit conversion operators */
  CPP0X_EXPLICIT_CONVERSION,
  /* variadic templates */
  CPP0X_VARIADIC_TEMPLATES,
  /* lambda expressions */
  CPP0X_LAMBDA_EXPR,
  /* C++0x auto */
  CPP0X_AUTO,
  /* scoped enums */
  CPP0X_SCOPED_ENUMS,
  /* defaulted and deleted functions */
  CPP0X_DEFAULTED_DELETED,
  /* inline namespaces */
  CPP0X_INLINE_NAMESPACES,
  /* override controls, override/final */
  CPP0X_OVERRIDE_CONTROLS,
  /* non-static data member initializers */
  CPP0X_NSDMI,
  /* user defined literals */
  CPP0X_USER_DEFINED_LITERALS,
  /* delegating constructors */
  CPP0X_DELEGATING_CTORS,
  /* inheriting constructors */
  CPP0X_INHERITING_CTORS,
  /* C++11 attributes */
  CPP0X_ATTRIBUTES,
  /* ref-qualified member functions */
  CPP0X_REF_QUALIFIER
};

/* The various kinds of operation used by composite_pointer_type. */

enum composite_pointer_operation
{
  /* comparison */
  CPO_COMPARISON,
  /* conversion */
  CPO_CONVERSION,
  /* conditional expression */
  CPO_CONDITIONAL_EXPR
};

/* Possible cases of expression list used by build_x_compound_expr_from_list. */
enum expr_list_kind {
  ELK_INIT,		/* initializer */
  ELK_MEM_INIT,		/* member initializer */
  ELK_FUNC_CAST		/* functional cast */
};

/* Possible cases of implicit bad rhs conversions. */
enum impl_conv_rhs {
  ICR_DEFAULT_ARGUMENT, /* default argument */
  ICR_CONVERTING,       /* converting */
  ICR_INIT,             /* initialization */
  ICR_ARGPASS,          /* argument passing */
  ICR_RETURN,           /* return */
  ICR_ASSIGN            /* assignment */
};

/* Possible cases of implicit or explicit bad conversions to void. */
enum impl_conv_void {
  ICV_CAST,            /* (explicit) conversion to void */
  ICV_SECOND_OF_COND,  /* second operand of conditional expression */
  ICV_THIRD_OF_COND,   /* third operand of conditional expression */
  ICV_RIGHT_OF_COMMA,  /* right operand of comma operator */
  ICV_LEFT_OF_COMMA,   /* left operand of comma operator */
  ICV_STATEMENT,       /* statement */
  ICV_THIRD_IN_FOR     /* for increment expression */
};

/* Possible invalid uses of an abstract class that might not have a
   specific associated declaration.  */
enum GTY(()) abstract_class_use {
  ACU_UNKNOWN,			/* unknown or decl provided */
  ACU_CAST,			/* cast to abstract class */
  ACU_NEW,			/* new-expression of abstract class */
  ACU_THROW,			/* throw-expression of abstract class */
  ACU_CATCH,			/* catch-parameter of abstract class */
  ACU_ARRAY,			/* array of abstract class */
  ACU_RETURN,			/* return type of abstract class */
  ACU_PARM			/* parameter type of abstract class */
};

/* Macros for access to language-specific slots in an identifier.  */

/* The IDENTIFIER_BINDING is the innermost cxx_binding for the
    identifier.  Its PREVIOUS is the next outermost binding.  Each
    VALUE field is a DECL for the associated declaration.  Thus,
    name lookup consists simply of pulling off the node at the front
    of the list (modulo oddities for looking up the names of types,
    and such.)  You can use SCOPE field to determine the scope
    that bound the name.  */
#define IDENTIFIER_BINDING(NODE) \
  (LANG_IDENTIFIER_CAST (NODE)->bindings)

/* TREE_TYPE only indicates on local and class scope the current
   type. For namespace scope, the presence of a type in any namespace
   is indicated with global_type_node, and the real type behind must
   be found through lookup.  */
#define IDENTIFIER_TYPE_VALUE(NODE) identifier_type_value (NODE)
#define REAL_IDENTIFIER_TYPE_VALUE(NODE) TREE_TYPE (NODE)
#define SET_IDENTIFIER_TYPE_VALUE(NODE,TYPE) (TREE_TYPE (NODE) = (TYPE))
#define IDENTIFIER_HAS_TYPE_VALUE(NODE) (IDENTIFIER_TYPE_VALUE (NODE) ? 1 : 0)

/* Kinds of identifiers.  Values are carefully chosen.  */
enum cp_identifier_kind {
  cik_normal = 0,	/* Not a special identifier.  */
  cik_keyword = 1,	/* A keyword.  */
  cik_ctor = 2,		/* Constructor (in-chg, complete or base).  */
  cik_dtor = 3,		/* Destructor (in-chg, deleting, complete or
			   base).  */
  cik_simple_op = 4,	/* Non-assignment operator name.  */
  cik_assign_op = 5,	/* An assignment operator name.  */
  cik_conv_op = 6,	/* Conversion operator name.  */
  cik_reserved_for_udlit = 7,	/* Not yet in use  */
  cik_max
};

/* Kind bits.  */
#define IDENTIFIER_KIND_BIT_0(NODE) \
  TREE_LANG_FLAG_0 (IDENTIFIER_NODE_CHECK (NODE))
#define IDENTIFIER_KIND_BIT_1(NODE) \
  TREE_LANG_FLAG_1 (IDENTIFIER_NODE_CHECK (NODE))
#define IDENTIFIER_KIND_BIT_2(NODE) \
  TREE_LANG_FLAG_2 (IDENTIFIER_NODE_CHECK (NODE))

/* Used by various search routines.  */
#define IDENTIFIER_MARKED(NODE) \
  TREE_LANG_FLAG_4 (IDENTIFIER_NODE_CHECK (NODE))

/* Nonzero if this identifier is used as a virtual function name somewhere
   (optimizes searches).  */
#define IDENTIFIER_VIRTUAL_P(NODE) \
  TREE_LANG_FLAG_5 (IDENTIFIER_NODE_CHECK (NODE))

/* True if this identifier is a reserved word.  C_RID_CODE (node) is
   then the RID_* value of the keyword.  Value 1.  */
#define IDENTIFIER_KEYWORD_P(NODE)		\
  ((!IDENTIFIER_KIND_BIT_2 (NODE))		\
   & (!IDENTIFIER_KIND_BIT_1 (NODE))		\
   & IDENTIFIER_KIND_BIT_0 (NODE))

/* True if this identifier is the name of a constructor or
   destructor.  Value 2 or 3.  */
#define IDENTIFIER_CDTOR_P(NODE)		\
  ((!IDENTIFIER_KIND_BIT_2 (NODE))		\
   & IDENTIFIER_KIND_BIT_1 (NODE))

/* True if this identifier is the name of a constructor.  Value 2.  */
#define IDENTIFIER_CTOR_P(NODE)			\
  (IDENTIFIER_CDTOR_P(NODE)			\
    & (!IDENTIFIER_KIND_BIT_0 (NODE)))

/* True if this identifier is the name of a destructor.  Value 3.  */
#define IDENTIFIER_DTOR_P(NODE)			\
  (IDENTIFIER_CDTOR_P(NODE)			\
    & IDENTIFIER_KIND_BIT_0 (NODE))

/* True if this identifier is for any operator name (including
   conversions).  Value 4, 5, 6 or 7.  */
#define IDENTIFIER_ANY_OP_P(NODE)		\
  (IDENTIFIER_KIND_BIT_2 (NODE))

/* True if this identifier is for an overloaded operator. Values 4, 5.  */
#define IDENTIFIER_OVL_OP_P(NODE)		\
  (IDENTIFIER_ANY_OP_P (NODE)			\
   & (!IDENTIFIER_KIND_BIT_1 (NODE)))

/* True if this identifier is for any assignment. Values 5.  */
#define IDENTIFIER_ASSIGN_OP_P(NODE)		\
  (IDENTIFIER_OVL_OP_P (NODE)			\
   & IDENTIFIER_KIND_BIT_0 (NODE))

/* True if this identifier is the name of a type-conversion
   operator.  Value 7.  */
#define IDENTIFIER_CONV_OP_P(NODE)		\
  (IDENTIFIER_ANY_OP_P (NODE)			\
   & IDENTIFIER_KIND_BIT_1 (NODE)		\
   & (!IDENTIFIER_KIND_BIT_0 (NODE)))

/* True if this identifier is a new or delete operator.  */
#define IDENTIFIER_NEWDEL_OP_P(NODE)		\
  (IDENTIFIER_OVL_OP_P (NODE)			\
   && IDENTIFIER_OVL_OP_FLAGS (NODE) & OVL_OP_FLAG_ALLOC)

/* True if this identifier is a new operator.  */
#define IDENTIFIER_NEW_OP_P(NODE)					\
  (IDENTIFIER_OVL_OP_P (NODE)						\
   && (IDENTIFIER_OVL_OP_FLAGS (NODE)					\
       & (OVL_OP_FLAG_ALLOC | OVL_OP_FLAG_DELETE)) == OVL_OP_FLAG_ALLOC)

/* Access a C++-specific index for identifier NODE.
   Used to optimize operator mappings etc.  */
#define IDENTIFIER_CP_INDEX(NODE)		\
  (IDENTIFIER_NODE_CHECK(NODE)->base.u.bits.address_space)

/* In a RECORD_TYPE or UNION_TYPE, nonzero if any component is read-only.  */
#define C_TYPE_FIELDS_READONLY(TYPE) \
  (LANG_TYPE_CLASS_CHECK (TYPE)->fields_readonly)

/* The tokens stored in the unparsed operand.  */

#define DEFPARSE_TOKENS(NODE) \
  (((struct tree_deferred_parse *)DEFERRED_PARSE_CHECK (NODE))->tokens)
#define DEFPARSE_INSTANTIATIONS(NODE) \
  (((struct tree_deferred_parse *)DEFERRED_PARSE_CHECK (NODE))->instantiations)

struct GTY (()) tree_deferred_parse {
  struct tree_base base;
  struct cp_token_cache *tokens;
  vec<tree, va_gc> *instantiations;
};


#define DEFERRED_NOEXCEPT_PATTERN(NODE) \
  (((struct tree_deferred_noexcept *)DEFERRED_NOEXCEPT_CHECK (NODE))->pattern)
#define DEFERRED_NOEXCEPT_ARGS(NODE) \
  (((struct tree_deferred_noexcept *)DEFERRED_NOEXCEPT_CHECK (NODE))->args)
#define DEFERRED_NOEXCEPT_SPEC_P(NODE)				\
  ((NODE) && (TREE_PURPOSE (NODE))				\
   && (TREE_CODE (TREE_PURPOSE (NODE)) == DEFERRED_NOEXCEPT))
#define UNEVALUATED_NOEXCEPT_SPEC_P(NODE)				\
  (DEFERRED_NOEXCEPT_SPEC_P (NODE)					\
   && DEFERRED_NOEXCEPT_PATTERN (TREE_PURPOSE (NODE)) == NULL_TREE)
#define UNPARSED_NOEXCEPT_SPEC_P(NODE) \
  ((NODE) && (TREE_PURPOSE (NODE)) \
   && (TREE_CODE (TREE_PURPOSE (NODE)) == DEFERRED_PARSE))

struct GTY (()) tree_deferred_noexcept {
  struct tree_base base;
  tree pattern;
  tree args;
};


/* The condition associated with the static assertion.  This must be
   an integral constant expression.  */
#define STATIC_ASSERT_CONDITION(NODE) \
  (((struct tree_static_assert *)STATIC_ASSERT_CHECK (NODE))->condition)

/* The message associated with the static assertion.  This must be a
   string constant, which will be emitted as an error message when the
   static assert condition is false.  */
#define STATIC_ASSERT_MESSAGE(NODE) \
  (((struct tree_static_assert *)STATIC_ASSERT_CHECK (NODE))->message)

/* Source location information for a static assertion.  */
#define STATIC_ASSERT_SOURCE_LOCATION(NODE) \
  (((struct tree_static_assert *)STATIC_ASSERT_CHECK (NODE))->location)

struct GTY (()) tree_static_assert {
  struct tree_common common;
  tree condition;
  tree message;
  location_t location;
};

struct GTY (()) tree_argument_pack_select {
  struct tree_common common;
  tree argument_pack;
  int index;
};

/* The different kinds of traits that we encounter.  */

enum cp_trait_kind
{
  CPTK_BASES,
  CPTK_DIRECT_BASES,
  CPTK_HAS_NOTHROW_ASSIGN,
  CPTK_HAS_NOTHROW_CONSTRUCTOR,
  CPTK_HAS_NOTHROW_COPY,
  CPTK_HAS_TRIVIAL_ASSIGN,
  CPTK_HAS_TRIVIAL_CONSTRUCTOR,
  CPTK_HAS_TRIVIAL_COPY,
  CPTK_HAS_TRIVIAL_DESTRUCTOR,
  CPTK_HAS_UNIQUE_OBJ_REPRESENTATIONS,
  CPTK_HAS_VIRTUAL_DESTRUCTOR,
  CPTK_IS_ABSTRACT,
  CPTK_IS_AGGREGATE,
  CPTK_IS_BASE_OF,
  CPTK_IS_CLASS,
  CPTK_IS_EMPTY,
  CPTK_IS_ENUM,
  CPTK_IS_FINAL,
  CPTK_IS_LITERAL_TYPE,
  CPTK_IS_POD,
  CPTK_IS_POLYMORPHIC,
  CPTK_IS_SAME_AS,
  CPTK_IS_STD_LAYOUT,
  CPTK_IS_TRIVIAL,
  CPTK_IS_TRIVIALLY_ASSIGNABLE,
  CPTK_IS_TRIVIALLY_CONSTRUCTIBLE,
  CPTK_IS_TRIVIALLY_COPYABLE,
  CPTK_IS_UNION,
  CPTK_UNDERLYING_TYPE,
  CPTK_IS_ASSIGNABLE,
  CPTK_IS_CONSTRUCTIBLE
};

/* The types that we are processing.  */
#define TRAIT_EXPR_TYPE1(NODE) \
  (((struct tree_trait_expr *)TRAIT_EXPR_CHECK (NODE))->type1)

#define TRAIT_EXPR_TYPE2(NODE) \
  (((struct tree_trait_expr *)TRAIT_EXPR_CHECK (NODE))->type2)

/* The specific trait that we are processing.  */
#define TRAIT_EXPR_KIND(NODE) \
  (((struct tree_trait_expr *)TRAIT_EXPR_CHECK (NODE))->kind)

#define TRAIT_EXPR_LOCATION(NODE) \
  (((struct tree_trait_expr *)TRAIT_EXPR_CHECK (NODE))->locus)

struct GTY (()) tree_trait_expr {
  struct tree_common common;
  tree type1;
  tree type2;
  location_t locus;
  enum cp_trait_kind kind;
};

/* Identifiers used for lambda types are almost anonymous.  Use this
   spare flag to distinguish them (they also have the anonymous flag).  */
#define IDENTIFIER_LAMBDA_P(NODE) \
  (IDENTIFIER_NODE_CHECK(NODE)->base.protected_flag)

/* Based off of TYPE_UNNAMED_P.  */
#define LAMBDA_TYPE_P(NODE)					\
  (TREE_CODE (NODE) == RECORD_TYPE				\
   && TYPE_LINKAGE_IDENTIFIER (NODE)				\
   && IDENTIFIER_LAMBDA_P (TYPE_LINKAGE_IDENTIFIER (NODE)))

/* Test if FUNCTION_DECL is a lambda function.  */
#define LAMBDA_FUNCTION_P(FNDECL)				\
  (DECL_DECLARES_FUNCTION_P (FNDECL)				\
   && DECL_OVERLOADED_OPERATOR_P (FNDECL)			\
   && DECL_OVERLOADED_OPERATOR_IS (FNDECL, CALL_EXPR)		\
   && LAMBDA_TYPE_P (CP_DECL_CONTEXT (FNDECL)))

enum cp_lambda_default_capture_mode_type {
  CPLD_NONE,
  CPLD_COPY,
  CPLD_REFERENCE
};

/* The method of default capture, if any.  */
#define LAMBDA_EXPR_DEFAULT_CAPTURE_MODE(NODE) \
  (((struct tree_lambda_expr *)LAMBDA_EXPR_CHECK (NODE))->default_capture_mode)

/* The capture-list, including `this'.  Each capture is stored as a FIELD_DECL
 * so that the name, type, and field are all together, whether or not it has
 * been added to the lambda's class type.
   TREE_LIST:
     TREE_PURPOSE: The FIELD_DECL for this capture.
     TREE_VALUE: The initializer. This is part of a GNU extension.  */
#define LAMBDA_EXPR_CAPTURE_LIST(NODE) \
  (((struct tree_lambda_expr *)LAMBDA_EXPR_CHECK (NODE))->capture_list)

/* During parsing of the lambda-introducer, the node in the capture-list
   that holds the 'this' capture.  During parsing of the body, the
   capture proxy for that node.  */
#define LAMBDA_EXPR_THIS_CAPTURE(NODE) \
  (((struct tree_lambda_expr *)LAMBDA_EXPR_CHECK (NODE))->this_capture)

/* Predicate tracking whether `this' is in the effective capture set.  */
#define LAMBDA_EXPR_CAPTURES_THIS_P(NODE) \
  LAMBDA_EXPR_THIS_CAPTURE(NODE)

/* Predicate tracking whether the lambda was declared 'mutable'.  */
#define LAMBDA_EXPR_MUTABLE_P(NODE) \
  TREE_LANG_FLAG_1 (LAMBDA_EXPR_CHECK (NODE))

/* True iff uses of a const variable capture were optimized away.  */
#define LAMBDA_EXPR_CAPTURE_OPTIMIZED(NODE) \
  TREE_LANG_FLAG_2 (LAMBDA_EXPR_CHECK (NODE))

/* True iff this LAMBDA_EXPR was generated in tsubst_lambda_expr.  */
#define LAMBDA_EXPR_INSTANTIATED(NODE) \
  TREE_LANG_FLAG_3 (LAMBDA_EXPR_CHECK (NODE))

/* True if this TREE_LIST in LAMBDA_EXPR_CAPTURE_LIST is for an explicit
   capture.  */
#define LAMBDA_CAPTURE_EXPLICIT_P(NODE) \
  TREE_LANG_FLAG_0 (TREE_LIST_CHECK (NODE))

/* The source location of the lambda.  */
#define LAMBDA_EXPR_LOCATION(NODE) \
  (((struct tree_lambda_expr *)LAMBDA_EXPR_CHECK (NODE))->locus)

/* The mangling scope for the lambda: FUNCTION_DECL, PARM_DECL, VAR_DECL,
   FIELD_DECL or NULL_TREE.  If this is NULL_TREE, we have no linkage.  */
#define LAMBDA_EXPR_EXTRA_SCOPE(NODE) \
  (((struct tree_lambda_expr *)LAMBDA_EXPR_CHECK (NODE))->extra_scope)

/* If EXTRA_SCOPE, this is the number of the lambda within that scope.  */
#define LAMBDA_EXPR_DISCRIMINATOR(NODE) \
  (((struct tree_lambda_expr *)LAMBDA_EXPR_CHECK (NODE))->discriminator)

/* During parsing of the lambda, a vector of capture proxies which need
   to be pushed once we're done processing a nested lambda.  */
#define LAMBDA_EXPR_PENDING_PROXIES(NODE) \
  (((struct tree_lambda_expr *)LAMBDA_EXPR_CHECK (NODE))->pending_proxies)

/* The closure type of the lambda, which is also the type of the
   LAMBDA_EXPR.  */
#define LAMBDA_EXPR_CLOSURE(NODE) \
  (TREE_TYPE (LAMBDA_EXPR_CHECK (NODE)))

struct GTY (()) tree_lambda_expr
{
  struct tree_typed typed;
  tree capture_list;
  tree this_capture;
  tree extra_scope;
  vec<tree, va_gc> *pending_proxies;
  location_t locus;
  enum cp_lambda_default_capture_mode_type default_capture_mode : 8;
  short int discriminator;
};

/* A (typedef,context,usage location) triplet.
   It represents a typedef used through a
   context at a given source location.
   e.g.
   struct foo {
     typedef int myint;
   };

   struct bar {
    foo::myint v; // #1<-- this location.
   };

   In bar, the triplet will be (myint, foo, #1).
   */
struct GTY(()) qualified_typedef_usage_s {
  tree typedef_decl;
  tree context;
  location_t locus;
};
typedef struct qualified_typedef_usage_s qualified_typedef_usage_t;

/* Non-zero if this template specialization has access violations that
   should be rechecked when the function is instantiated outside argument
   deduction.  */
#define TINFO_HAS_ACCESS_ERRORS(NODE) \
  (TREE_LANG_FLAG_0 (TEMPLATE_INFO_CHECK (NODE)))
#define FNDECL_HAS_ACCESS_ERRORS(NODE) \
  (TINFO_HAS_ACCESS_ERRORS (DECL_TEMPLATE_INFO (NODE)))

/* Non-zero if this variable template specialization was specified using a
   template-id, so it's a partial or full specialization and not a definition
   of the member template of a particular class specialization.  */
#define TINFO_USED_TEMPLATE_ID(NODE) \
  (TREE_LANG_FLAG_1 (TEMPLATE_INFO_CHECK (NODE)))

/* Non-zero if this variable template specialization was declared with the
   `constinit' specifier.  */
#define TINFO_VAR_DECLARED_CONSTINIT(NODE) \
  (TREE_LANG_FLAG_2 (TEMPLATE_INFO_CHECK (NODE)))

struct GTY(()) tree_template_info {
  struct tree_base base;
  tree tmpl;
  tree args;
  vec<qualified_typedef_usage_t, va_gc> *typedefs_needing_access_checking;
};

// Constraint information for a C++ declaration. Constraint information is
// comprised of:
//
// - a constraint expression introduced by the template header
// - a constraint expression introduced by a function declarator
// - the associated constraints, which are the conjunction of those,
//   and used for declaration matching
//
// The template and declarator requirements are kept to support pretty
// printing constrained declarations.
struct GTY(()) tree_constraint_info {
  struct tree_base base;
  tree template_reqs;
  tree declarator_reqs;
  tree associated_constr;
};

// Require that pointer P is non-null before returning.
template<typename T>
inline T*
check_nonnull (T* p)
{
  gcc_assert (p);
  return p;
}

/* Returns true iff T is non-null and represents constraint info.  */
inline tree_constraint_info *
check_constraint_info (tree t)
{
  if (t && TREE_CODE (t) == CONSTRAINT_INFO)
    return (tree_constraint_info *)t;
  return NULL;
}

/* Access the expression describing the template constraints. This may be
   null if no constraints were introduced in the template parameter list,
   a requirements clause after the template parameter list, or constraints
   through a constrained-type-specifier.  */
#define CI_TEMPLATE_REQS(NODE) \
  check_constraint_info (check_nonnull (NODE))->template_reqs

/* Access the expression describing the trailing constraints. This is non-null
   for any implicit instantiation of a constrained declaration. For a
   templated declaration it is non-null only when a trailing requires-clause
   was specified.  */
#define CI_DECLARATOR_REQS(NODE) \
  check_constraint_info (check_nonnull (NODE))->declarator_reqs

/* The computed associated constraint expression for a declaration.  */
#define CI_ASSOCIATED_CONSTRAINTS(NODE) \
  check_constraint_info (check_nonnull (NODE))->associated_constr

/* Access the constraint-expression introduced by the requires-clause
   associate the template parameter list NODE.  */
#define TEMPLATE_PARMS_CONSTRAINTS(NODE) \
  TREE_TYPE (TREE_LIST_CHECK (NODE))

/* Access the logical constraints on the template parameter declaration
   indicated by NODE.  */
#define TEMPLATE_PARM_CONSTRAINTS(NODE) \
  TREE_TYPE (TREE_LIST_CHECK (NODE))

/* Non-zero if the noexcept is present in a compound requirement.  */
#define COMPOUND_REQ_NOEXCEPT_P(NODE) \
  TREE_LANG_FLAG_0 (TREE_CHECK (NODE, COMPOUND_REQ))

/* The constraints on an 'auto' placeholder type, used in an argument deduction
   constraint.  */
#define PLACEHOLDER_TYPE_CONSTRAINTS(NODE) \
  DECL_SIZE_UNIT (TYPE_NAME (NODE))

/* True if NODE is a constraint.  */
#define CONSTR_P(NODE)                  \
  (TREE_CODE (NODE) == ATOMIC_CONSTR    \
   || TREE_CODE (NODE) == CONJ_CONSTR   \
   || TREE_CODE (NODE) == DISJ_CONSTR)

/* Valid for any normalized constraint.  */
#define CONSTR_CHECK(NODE) \
  TREE_CHECK3 (NODE, ATOMIC_CONSTR, CONJ_CONSTR, DISJ_CONSTR)

/* The CONSTR_INFO stores normalization data for a constraint. It refers to
   the original expression and the expression or declaration
   from which the constraint was normalized.

   This is TREE_LIST whose TREE_PURPOSE is the original expression and whose
   TREE_VALUE is a list of contexts.  */
#define CONSTR_INFO(NODE) \
  TREE_TYPE (CONSTR_CHECK (NODE))

/* The expression evaluated by the constraint.  */
#define CONSTR_EXPR(NODE) \
  TREE_PURPOSE (CONSTR_INFO (NODE))

/* The expression or declaration from which this constraint was normalized.
   This is a TREE_LIST whose TREE_VALUE is either a template-id expression
   denoting a concept check or the declaration introducing the constraint.
   These are chained to other context objects.  */
#define CONSTR_CONTEXT(NODE) \
  TREE_VALUE (CONSTR_INFO (NODE))

/* The parameter mapping for an atomic constraint. */
#define ATOMIC_CONSTR_MAP(NODE) \
  TREE_OPERAND (TREE_CHECK (NODE, ATOMIC_CONSTR), 0)

/* The expression of an atomic constraint. */
#define ATOMIC_CONSTR_EXPR(NODE) \
  CONSTR_EXPR (ATOMIC_CONSTR_CHECK (NODE))

/* The concept of a concept check. */
#define CHECK_CONSTR_CONCEPT(NODE) \
  TREE_OPERAND (TREE_CHECK (NODE, CHECK_CONSTR), 0)

/* The template arguments of a concept check. */
#define CHECK_CONSTR_ARGS(NODE) \
  TREE_OPERAND (TREE_CHECK (NODE, CHECK_CONSTR), 1)

/* Whether a PARM_DECL represents a local parameter in a
   requires-expression.  */
#define CONSTRAINT_VAR_P(NODE) \
  DECL_LANG_FLAG_2 (TREE_CHECK (NODE, PARM_DECL))

/* The concept constraining this constrained template-parameter.  */
#define CONSTRAINED_PARM_CONCEPT(NODE) \
  DECL_SIZE_UNIT (TYPE_DECL_CHECK (NODE))
/* Any extra template arguments specified for a constrained
   template-parameter.  */
#define CONSTRAINED_PARM_EXTRA_ARGS(NODE) \
  DECL_SIZE (TYPE_DECL_CHECK (NODE))
/* The first template parameter of CONSTRAINED_PARM_CONCEPT to be used as a
   prototype for the constrained parameter in finish_shorthand_constraint,
   attached for convenience.  */
#define CONSTRAINED_PARM_PROTOTYPE(NODE) \
  DECL_INITIAL (TYPE_DECL_CHECK (NODE))

/* Module defines.  */
// Too many _DECLS: FUNCTION,VAR,TYPE,TEMPLATE,CONCEPT or NAMESPACE
#define DECL_MODULE_CHECK(NODE) (NODE)

/* In the purview of a module (including header unit).  */
#define DECL_MODULE_PURVIEW_P(N) \
  (DECL_LANG_SPECIFIC (DECL_MODULE_CHECK (N))->u.base.module_purview_p)

/* True if this decl was imported.  */
#define DECL_MODULE_IMPORT_P(NODE) \
  (DECL_LANG_SPECIFIC (DECL_MODULE_CHECK (NODE))->u.base.module_import_p)

/* True if this decl was imported from a partition, or is in the PMF
   (not implemented).  */
#define DECL_MODULE_PARTITION_P(NODE) \
  (DECL_LANG_SPECIFIC (DECL_MODULE_CHECK (NODE))->u.base.module_partition_p)

/* Whether this is an exported DECL.  Held on any decl that can appear
   at namespace scope (function, var, type, template, const or
   namespace).  templates copy from their template_result, consts have
   it for unscoped enums.  */
#define DECL_MODULE_EXPORT_P(NODE) TREE_LANG_FLAG_3 (NODE)


enum cp_tree_node_structure_enum {
  TS_CP_GENERIC,
  TS_CP_IDENTIFIER,
  TS_CP_TPI,
  TS_CP_PTRMEM,
  TS_CP_OVERLOAD,
  TS_CP_MODULE_VECTOR,
  TS_CP_BASELINK,
  TS_CP_TEMPLATE_DECL,
  TS_CP_DEFERRED_PARSE,
  TS_CP_DEFERRED_NOEXCEPT,
  TS_CP_STATIC_ASSERT,
  TS_CP_ARGUMENT_PACK_SELECT,
  TS_CP_TRAIT_EXPR,
  TS_CP_LAMBDA_EXPR,
  TS_CP_TEMPLATE_INFO,
  TS_CP_CONSTRAINT_INFO,
  TS_CP_USERDEF_LITERAL
};

/* The resulting tree type.  */
union GTY((desc ("cp_tree_node_structure (TREE_CODE (&%h.generic))"),
       chain_next ("(union lang_tree_node *) c_tree_chain_next (&%h.generic)"))) lang_tree_node {
  union tree_node GTY ((tag ("TS_CP_GENERIC"),
			desc ("tree_node_structure (&%h)"))) generic;
  struct template_parm_index GTY ((tag ("TS_CP_TPI"))) tpi;
  struct ptrmem_cst GTY ((tag ("TS_CP_PTRMEM"))) ptrmem;
  struct tree_overload GTY ((tag ("TS_CP_OVERLOAD"))) overload;
  struct tree_module_vec GTY ((tag ("TS_CP_MODULE_VECTOR"))) module_vec;
  struct tree_baselink GTY ((tag ("TS_CP_BASELINK"))) baselink;
  struct tree_template_decl GTY ((tag ("TS_CP_TEMPLATE_DECL"))) template_decl;
  struct tree_deferred_parse GTY ((tag ("TS_CP_DEFERRED_PARSE"))) deferred_parse;
  struct tree_deferred_noexcept GTY ((tag ("TS_CP_DEFERRED_NOEXCEPT"))) deferred_noexcept;
  struct lang_identifier GTY ((tag ("TS_CP_IDENTIFIER"))) identifier;
  struct tree_static_assert GTY ((tag ("TS_CP_STATIC_ASSERT")))
    static_assertion;
  struct tree_argument_pack_select GTY ((tag ("TS_CP_ARGUMENT_PACK_SELECT")))
    argument_pack_select;
  struct tree_trait_expr GTY ((tag ("TS_CP_TRAIT_EXPR")))
    trait_expression;
  struct tree_lambda_expr GTY ((tag ("TS_CP_LAMBDA_EXPR")))
    lambda_expression;
  struct tree_template_info GTY ((tag ("TS_CP_TEMPLATE_INFO")))
    template_info;
  struct tree_constraint_info GTY ((tag ("TS_CP_CONSTRAINT_INFO")))
    constraint_info;
  struct tree_userdef_literal GTY ((tag ("TS_CP_USERDEF_LITERAL")))
    userdef_literal;
};


/* Global state.  */

struct GTY(()) saved_scope {
  vec<cxx_saved_binding, va_gc> *old_bindings;
  tree old_namespace;
  vec<tree, va_gc> *decl_ns_list;
  tree class_name;
  tree class_type;
  tree access_specifier;
  tree function_decl;
  vec<tree, va_gc> *lang_base;
  tree lang_name;
  tree template_parms;
  cp_binding_level *x_previous_class_level;
  tree x_saved_tree;

  /* Only used for uses of this in trailing return type.  */
  tree x_current_class_ptr;
  tree x_current_class_ref;

  int x_processing_template_decl;
  int x_processing_specialization;
  int x_processing_constraint;
  int suppress_location_wrappers;
  BOOL_BITFIELD x_processing_explicit_instantiation : 1;
  BOOL_BITFIELD need_pop_function_context : 1;

/* Nonzero if we are parsing the discarded statement of a constexpr
   if-statement.  */
  BOOL_BITFIELD discarded_stmt : 1;

  int unevaluated_operand;
  int inhibit_evaluation_warnings;
  int noexcept_operand;
  /* If non-zero, implicit "omp declare target" attribute is added into the
     attribute lists.  */
  int omp_declare_target_attribute;
  int ref_temp_count;

  struct stmt_tree_s x_stmt_tree;

  cp_binding_level *class_bindings;
  cp_binding_level *bindings;

  hash_map<tree, tree> *GTY((skip)) x_local_specializations;

  struct saved_scope *prev;
};

extern GTY(()) struct saved_scope *scope_chain;

/* The current open namespace.  */

#define current_namespace scope_chain->old_namespace

/* The stack for namespaces of current declarations.  */

#define decl_namespace_list scope_chain->decl_ns_list

/* IDENTIFIER_NODE: name of current class */

#define current_class_name scope_chain->class_name

/* _TYPE: the type of the current class */

#define current_class_type scope_chain->class_type

/* When parsing a class definition, the access specifier most recently
   given by the user, or, if no access specifier was given, the
   default value appropriate for the kind of class (i.e., struct,
   class, or union).  */

#define current_access_specifier scope_chain->access_specifier

/* Pointer to the top of the language name stack.  */

#define current_lang_base scope_chain->lang_base
#define current_lang_name scope_chain->lang_name

/* When parsing a template declaration, a TREE_LIST represents the
   active template parameters.  Each node in the list represents one
   level of template parameters.  The innermost level is first in the
   list.  The depth of each level is stored as an INTEGER_CST in the
   TREE_PURPOSE of each node.  The parameters for that level are
   stored in the TREE_VALUE.  */

#define current_template_parms scope_chain->template_parms

#define processing_template_decl scope_chain->x_processing_template_decl
#define processing_specialization scope_chain->x_processing_specialization
#define processing_explicit_instantiation scope_chain->x_processing_explicit_instantiation

#define in_discarded_stmt scope_chain->discarded_stmt

#define current_ref_temp_count scope_chain->ref_temp_count

/* RAII sentinel to handle clearing processing_template_decl and restoring
   it when done.  */

class processing_template_decl_sentinel
{
public:
  int saved;
  processing_template_decl_sentinel (bool reset = true)
    : saved (processing_template_decl)
  {
    if (reset)
      processing_template_decl = 0;
  }
  ~processing_template_decl_sentinel()
  {
    processing_template_decl = saved;
  }
};

/* RAII sentinel to disable certain warnings during template substitution
   and elsewhere.  */

class warning_sentinel
{
public:
  int &flag;
  int val;
  warning_sentinel(int& flag, bool suppress=true)
    : flag(flag), val(flag) { if (suppress) flag = 0; }
  ~warning_sentinel() { flag = val; }
};

/* RAII sentinel to temporarily override input_location.  This will not set
   input_location to UNKNOWN_LOCATION or BUILTINS_LOCATION.  */

class iloc_sentinel
{
  location_t saved_loc;
public:
  iloc_sentinel (location_t loc): saved_loc (input_location)
  {
    if (loc >= RESERVED_LOCATION_COUNT)
      input_location = loc;
  }
  ~iloc_sentinel ()
  {
    input_location = saved_loc;
  }
};

/* RAII sentinel that saves the value of a variable, optionally
   overrides it right away, and restores its value when the sentinel
   id destructed.  */

template <typename T>
class temp_override
{
  T& overridden_variable;
  T saved_value;
public:
  temp_override(T& var) : overridden_variable (var), saved_value (var) {}
  temp_override(T& var, T overrider)
    : overridden_variable (var), saved_value (var)
  {
    overridden_variable = overrider;
  }
  ~temp_override() { overridden_variable = saved_value; }
};

/* The cached class binding level, from the most recently exited
   class, or NULL if none.  */

#define previous_class_level scope_chain->x_previous_class_level

/* A map from local variable declarations in the body of the template
   presently being instantiated to the corresponding instantiated
   local variables.  */

#define local_specializations scope_chain->x_local_specializations

/* Nonzero if we are parsing the operand of a noexcept operator.  */

#define cp_noexcept_operand scope_chain->noexcept_operand

/* A list of private types mentioned, for deferred access checking.  */

struct GTY((for_user)) cxx_int_tree_map {
  unsigned int uid;
  tree to;
};

struct cxx_int_tree_map_hasher : ggc_ptr_hash<cxx_int_tree_map>
{
  static hashval_t hash (cxx_int_tree_map *);
  static bool equal (cxx_int_tree_map *, cxx_int_tree_map *);
};

struct named_label_entry; /* Defined in decl.c.  */

struct named_label_hash : ggc_remove <named_label_entry *>
{
  typedef named_label_entry *value_type;
  typedef tree compare_type; /* An identifier.  */

  inline static hashval_t hash (value_type);
  inline static bool equal (const value_type, compare_type);

  inline static void mark_empty (value_type &p) {p = NULL;}
  inline static bool is_empty (value_type p) {return !p;}

  /* Nothing is deletable.  Everything is insertable.  */
  inline static bool is_deleted (value_type) { return false; }
  inline static void mark_deleted (value_type) { gcc_unreachable (); }
};

/* Global state pertinent to the current function.  */

struct GTY(()) language_function {
  struct c_language_function base;

  tree x_cdtor_label;
  tree x_current_class_ptr;
  tree x_current_class_ref;
  tree x_eh_spec_block;
  tree x_in_charge_parm;
  tree x_vtt_parm;
  tree x_return_value;

  BOOL_BITFIELD returns_value : 1;
  BOOL_BITFIELD returns_null : 1;
  BOOL_BITFIELD returns_abnormally : 1;
  BOOL_BITFIELD infinite_loop: 1;
  BOOL_BITFIELD x_in_function_try_handler : 1;
  BOOL_BITFIELD x_in_base_initializer : 1;

  /* True if this function can throw an exception.  */
  BOOL_BITFIELD can_throw : 1;

  BOOL_BITFIELD invalid_constexpr : 1;

  hash_table<named_label_hash> *x_named_labels;

  cp_binding_level *bindings;

  /* Tracking possibly infinite loops.  This is a vec<tree> only because
     vec<bool> doesn't work with gtype.  */
  vec<tree, va_gc> *infinite_loops;
  hash_table<cxx_int_tree_map_hasher> *extern_decl_map;
};

/* The current C++-specific per-function global variables.  */

#define cp_function_chain (cfun->language)

/* In a constructor destructor, the point at which all derived class
   destroying/construction has been done.  I.e., just before a
   constructor returns, or before any base class destroying will be done
   in a destructor.  */

#define cdtor_label cp_function_chain->x_cdtor_label

/* When we're processing a member function, current_class_ptr is the
   PARM_DECL for the `this' pointer.  The current_class_ref is an
   expression for `*this'.  */

#define current_class_ptr			\
  (*(cfun && cp_function_chain			\
     ? &cp_function_chain->x_current_class_ptr	\
     : &scope_chain->x_current_class_ptr))
#define current_class_ref			\
  (*(cfun && cp_function_chain			\
     ? &cp_function_chain->x_current_class_ref	\
     : &scope_chain->x_current_class_ref))

/* The EH_SPEC_BLOCK for the exception-specifiers for the current
   function, if any.  */

#define current_eh_spec_block cp_function_chain->x_eh_spec_block

/* The `__in_chrg' parameter for the current function.  Only used for
   constructors and destructors.  */

#define current_in_charge_parm cp_function_chain->x_in_charge_parm

/* The `__vtt_parm' parameter for the current function.  Only used for
   constructors and destructors.  */

#define current_vtt_parm cp_function_chain->x_vtt_parm

/* Set to 0 at beginning of a function definition, set to 1 if
   a return statement that specifies a return value is seen.  */

#define current_function_returns_value cp_function_chain->returns_value

/* Set to 0 at beginning of a function definition, set to 1 if
   a return statement with no argument is seen.  */

#define current_function_returns_null cp_function_chain->returns_null

/* Set to 0 at beginning of a function definition, set to 1 if
   a call to a noreturn function is seen.  */

#define current_function_returns_abnormally \
  cp_function_chain->returns_abnormally

/* Set to 0 at beginning of a function definition, set to 1 if we see an
   obvious infinite loop.  This can have false positives and false
   negatives, so it should only be used as a heuristic.  */

#define current_function_infinite_loop cp_function_chain->infinite_loop

/* Nonzero if we are processing a base initializer.  Zero elsewhere.  */
#define in_base_initializer cp_function_chain->x_in_base_initializer

#define in_function_try_handler cp_function_chain->x_in_function_try_handler

/* Expression always returned from function, or error_mark_node
   otherwise, for use by the automatic named return value optimization.  */

#define current_function_return_value \
  (cp_function_chain->x_return_value)

/* In parser.c.  */
extern tree cp_literal_operator_id (const char *);

#define NON_ERROR(NODE) ((NODE) == error_mark_node ? NULL_TREE : (NODE))

/* TRUE if a tree code represents a statement.  */
extern bool statement_code_p[MAX_TREE_CODES];

#define STATEMENT_CODE_P(CODE) statement_code_p[(int) (CODE)]

enum languages { lang_c, lang_cplusplus };

/* Macros to make error reporting functions' lives easier.  */
#define TYPE_LINKAGE_IDENTIFIER(NODE) \
  (TYPE_IDENTIFIER (TYPE_MAIN_VARIANT (NODE)))
#define TYPE_NAME_STRING(NODE) (IDENTIFIER_POINTER (TYPE_IDENTIFIER (NODE)))
#define TYPE_NAME_LENGTH(NODE) (IDENTIFIER_LENGTH (TYPE_IDENTIFIER (NODE)))

/* Any kind of anonymous type.  */
#define TYPE_ANON_P(NODE)					\
  (TYPE_LINKAGE_IDENTIFIER (NODE)				\
   && IDENTIFIER_ANON_P (TYPE_LINKAGE_IDENTIFIER (NODE)))

/* Nonzero if NODE, a TYPE, has no name for linkage purposes.  */
#define TYPE_UNNAMED_P(NODE)					\
  (TYPE_ANON_P (NODE)						\
   && !IDENTIFIER_LAMBDA_P (TYPE_LINKAGE_IDENTIFIER (NODE)))

/* The _DECL for this _TYPE.  */
#define TYPE_MAIN_DECL(NODE) (TYPE_STUB_DECL (TYPE_MAIN_VARIANT (NODE)))

/* Nonzero if T is a type that could resolve to any kind of concrete type
   at instantiation time.  */
#define WILDCARD_TYPE_P(T)				\
  (TREE_CODE (T) == TEMPLATE_TYPE_PARM			\
   || TREE_CODE (T) == TYPENAME_TYPE			\
   || TREE_CODE (T) == TYPEOF_TYPE			\
   || TREE_CODE (T) == BOUND_TEMPLATE_TEMPLATE_PARM	\
   || TREE_CODE (T) == DECLTYPE_TYPE)

/* Nonzero if T is a class (or struct or union) type.  Also nonzero
   for template type parameters, typename types, and instantiated
   template template parameters.  Keep these checks in ascending code
   order.  */
#define MAYBE_CLASS_TYPE_P(T) (WILDCARD_TYPE_P (T) || CLASS_TYPE_P (T))

/* Set CLASS_TYPE_P for T to VAL.  T must be a class, struct, or
   union type.  */
#define SET_CLASS_TYPE_P(T, VAL) \
  (TYPE_LANG_FLAG_5 (RECORD_OR_UNION_CHECK (T)) = (VAL))

/* Nonzero if T is a class type.  Zero for template type parameters,
   typename types, and so forth.  */
#define CLASS_TYPE_P(T) \
  (RECORD_OR_UNION_CODE_P (TREE_CODE (T)) && TYPE_LANG_FLAG_5 (T))

/* Nonzero if T is a class type but not an union.  */
#define NON_UNION_CLASS_TYPE_P(T) \
  (TREE_CODE (T) == RECORD_TYPE && TYPE_LANG_FLAG_5 (T))

/* Keep these checks in ascending code order.  */
#define RECORD_OR_UNION_CODE_P(T)	\
  ((T) == RECORD_TYPE || (T) == UNION_TYPE)
#define OVERLOAD_TYPE_P(T) \
  (CLASS_TYPE_P (T) || TREE_CODE (T) == ENUMERAL_TYPE)

/* True if this type is dependent.  This predicate is only valid if
   TYPE_DEPENDENT_P_VALID is true.  */
#define TYPE_DEPENDENT_P(NODE) TYPE_LANG_FLAG_0 (NODE)

/* True if dependent_type_p has been called for this type, with the
   result that TYPE_DEPENDENT_P is valid.  */
#define TYPE_DEPENDENT_P_VALID(NODE) TYPE_LANG_FLAG_6(NODE)

/* Nonzero if this type is const-qualified.  */
#define CP_TYPE_CONST_P(NODE)				\
  ((cp_type_quals (NODE) & TYPE_QUAL_CONST) != 0)

/* Nonzero if this type is volatile-qualified.  */
#define CP_TYPE_VOLATILE_P(NODE)			\
  ((cp_type_quals (NODE) & TYPE_QUAL_VOLATILE) != 0)

/* Nonzero if this type is restrict-qualified.  */
#define CP_TYPE_RESTRICT_P(NODE)			\
  ((cp_type_quals (NODE) & TYPE_QUAL_RESTRICT) != 0)

/* Nonzero if this type is const-qualified, but not
   volatile-qualified.  Other qualifiers are ignored.  This macro is
   used to test whether or not it is OK to bind an rvalue to a
   reference.  */
#define CP_TYPE_CONST_NON_VOLATILE_P(NODE)				\
  ((cp_type_quals (NODE) & (TYPE_QUAL_CONST | TYPE_QUAL_VOLATILE))	\
   == TYPE_QUAL_CONST)

#define FUNCTION_ARG_CHAIN(NODE) \
  TREE_CHAIN (TYPE_ARG_TYPES (TREE_TYPE (NODE)))

/* Given a FUNCTION_DECL, returns the first TREE_LIST out of TYPE_ARG_TYPES
   which refers to a user-written parameter.  */
#define FUNCTION_FIRST_USER_PARMTYPE(NODE) \
  skip_artificial_parms_for ((NODE), TYPE_ARG_TYPES (TREE_TYPE (NODE)))

/* Similarly, but for DECL_ARGUMENTS.  */
#define FUNCTION_FIRST_USER_PARM(NODE) \
  skip_artificial_parms_for ((NODE), DECL_ARGUMENTS (NODE))

/* Nonzero iff TYPE is derived from PARENT. Ignores accessibility and
   ambiguity issues.  */
#define DERIVED_FROM_P(PARENT, TYPE) \
  (lookup_base ((TYPE), (PARENT), ba_any, NULL, tf_none) != NULL_TREE)

/* Gives the visibility specification for a class type.  */
#define CLASSTYPE_VISIBILITY(TYPE)		\
	DECL_VISIBILITY (TYPE_MAIN_DECL (TYPE))
#define CLASSTYPE_VISIBILITY_SPECIFIED(TYPE)	\
	DECL_VISIBILITY_SPECIFIED (TYPE_MAIN_DECL (TYPE))

struct GTY (()) tree_pair_s {
  tree purpose;
  tree value;
};
typedef tree_pair_s *tree_pair_p;

/* This structure provides additional information above and beyond
   what is provide in the ordinary tree_type.  In the past, we used it
   for the types of class types, template parameters types, typename
   types, and so forth.  However, there can be many (tens to hundreds
   of thousands) of template parameter types in a compilation, and
   there's no need for this additional information in that case.
   Therefore, we now use this data structure only for class types.

   In the past, it was thought that there would be relatively few
   class types.  However, in the presence of heavy use of templates,
   many (i.e., thousands) of classes can easily be generated.
   Therefore, we should endeavor to keep the size of this structure to
   a minimum.  */
struct GTY(()) lang_type {
  unsigned char align;

  unsigned has_type_conversion : 1;
  unsigned has_copy_ctor : 1;
  unsigned has_default_ctor : 1;
  unsigned const_needs_init : 1;
  unsigned ref_needs_init : 1;
  unsigned has_const_copy_assign : 1;
  unsigned use_template : 2;

  unsigned has_mutable : 1;
  unsigned com_interface : 1;
  unsigned non_pod_class : 1;
  unsigned nearly_empty_p : 1;
  unsigned user_align : 1;
  unsigned has_copy_assign : 1;
  unsigned has_new : 1;
  unsigned has_array_new : 1;

  unsigned gets_delete : 2;
  unsigned interface_only : 1;
  unsigned interface_unknown : 1;
  unsigned contains_empty_class_p : 1;
  unsigned anon_aggr : 1;
  unsigned non_zero_init : 1;
  unsigned empty_p : 1;
  /* 32 bits allocated.  */

  unsigned vec_new_uses_cookie : 1;
  unsigned declared_class : 1;
  unsigned diamond_shaped : 1;
  unsigned repeated_base : 1;
  unsigned being_defined : 1;
  unsigned debug_requested : 1;
  unsigned fields_readonly : 1;
  unsigned ptrmemfunc_flag : 1;

  unsigned lazy_default_ctor : 1;
  unsigned lazy_copy_ctor : 1;
  unsigned lazy_copy_assign : 1;
  unsigned lazy_destructor : 1;
  unsigned has_const_copy_ctor : 1;
  unsigned has_complex_copy_ctor : 1;
  unsigned has_complex_copy_assign : 1;
  unsigned non_aggregate : 1;

  unsigned has_complex_dflt : 1;
  unsigned has_list_ctor : 1;
  unsigned non_std_layout : 1;
  unsigned is_literal : 1;
  unsigned lazy_move_ctor : 1;
  unsigned lazy_move_assign : 1;
  unsigned has_complex_move_ctor : 1;
  unsigned has_complex_move_assign : 1;

  unsigned has_constexpr_ctor : 1;
  unsigned unique_obj_representations : 1;
  unsigned unique_obj_representations_set : 1;

  /* When adding a flag here, consider whether or not it ought to
     apply to a template instance if it applies to the template.  If
     so, make sure to copy it in instantiate_class_template!  */

  /* There are some bits left to fill out a 32-bit word.  Keep track
     of this by updating the size of this bitfield whenever you add or
     remove a flag.  */
  unsigned dummy : 5;

  tree primary_base;
  vec<tree_pair_s, va_gc> *vcall_indices;
  tree vtables;
  tree typeinfo_var;
  vec<tree, va_gc> *vbases;
  binding_table nested_udts;
  tree as_base;
  vec<tree, va_gc> *pure_virtuals;
  tree friend_classes;
  vec<tree, va_gc> * GTY((reorder ("resort_type_member_vec"))) members;
  tree key_method;
  tree decl_list;
  tree befriending_classes;
  /* In a RECORD_TYPE, information specific to Objective-C++, such
     as a list of adopted protocols or a pointer to a corresponding
     @interface.  See objc/objc-act.h for details.  */
  tree objc_info;
  /* FIXME reuse another field?  */
  tree lambda_expr;
};

/* We used to have a variant type for lang_type.  Keep the name of the
   checking accessor for the sole survivor.  */
#define LANG_TYPE_CLASS_CHECK(NODE) (TYPE_LANG_SPECIFIC (NODE))

/* Nonzero for _CLASSTYPE means that operator delete is defined.  */
#define TYPE_GETS_DELETE(NODE) (LANG_TYPE_CLASS_CHECK (NODE)->gets_delete)
#define TYPE_GETS_REG_DELETE(NODE) (TYPE_GETS_DELETE (NODE) & 1)

/* Nonzero if `new NODE[x]' should cause the allocation of extra
   storage to indicate how many array elements are in use.  */
#define TYPE_VEC_NEW_USES_COOKIE(NODE)			\
  (CLASS_TYPE_P (NODE)					\
   && LANG_TYPE_CLASS_CHECK (NODE)->vec_new_uses_cookie)

/* Nonzero means that this _CLASSTYPE node defines ways of converting
   itself to other types.  */
#define TYPE_HAS_CONVERSION(NODE) \
  (LANG_TYPE_CLASS_CHECK (NODE)->has_type_conversion)

/* Nonzero means that NODE (a class type) has a default constructor --
   but that it has not yet been declared.  */
#define CLASSTYPE_LAZY_DEFAULT_CTOR(NODE) \
  (LANG_TYPE_CLASS_CHECK (NODE)->lazy_default_ctor)

/* Nonzero means that NODE (a class type) has a copy constructor --
   but that it has not yet been declared.  */
#define CLASSTYPE_LAZY_COPY_CTOR(NODE) \
  (LANG_TYPE_CLASS_CHECK (NODE)->lazy_copy_ctor)

/* Nonzero means that NODE (a class type) has a move constructor --
   but that it has not yet been declared.  */
#define CLASSTYPE_LAZY_MOVE_CTOR(NODE) \
  (LANG_TYPE_CLASS_CHECK (NODE)->lazy_move_ctor)

/* Nonzero means that NODE (a class type) has an assignment operator
   -- but that it has not yet been declared.  */
#define CLASSTYPE_LAZY_COPY_ASSIGN(NODE) \
  (LANG_TYPE_CLASS_CHECK (NODE)->lazy_copy_assign)

/* Nonzero means that NODE (a class type) has an assignment operator
   -- but that it has not yet been declared.  */
#define CLASSTYPE_LAZY_MOVE_ASSIGN(NODE) \
  (LANG_TYPE_CLASS_CHECK (NODE)->lazy_move_assign)

/* Nonzero means that NODE (a class type) has a destructor -- but that
   it has not yet been declared.  */
#define CLASSTYPE_LAZY_DESTRUCTOR(NODE) \
  (LANG_TYPE_CLASS_CHECK (NODE)->lazy_destructor)

/* Nonzero means that NODE (a class type) is final */
#define CLASSTYPE_FINAL(NODE) \
  TYPE_FINAL_P (NODE)


/* Nonzero means that this _CLASSTYPE node overloads operator=(X&).  */
#define TYPE_HAS_COPY_ASSIGN(NODE) (LANG_TYPE_CLASS_CHECK (NODE)->has_copy_assign)

/* True iff the class type NODE has an "operator =" whose parameter
   has a parameter of type "const X&".  */
#define TYPE_HAS_CONST_COPY_ASSIGN(NODE) \
  (LANG_TYPE_CLASS_CHECK (NODE)->has_const_copy_assign)

/* Nonzero means that this _CLASSTYPE node has an X(X&) constructor.  */
#define TYPE_HAS_COPY_CTOR(NODE) (LANG_TYPE_CLASS_CHECK (NODE)->has_copy_ctor)
#define TYPE_HAS_CONST_COPY_CTOR(NODE) \
  (LANG_TYPE_CLASS_CHECK (NODE)->has_const_copy_ctor)

/* Nonzero if this class has an X(initializer_list<T>) constructor.  */
#define TYPE_HAS_LIST_CTOR(NODE) \
  (LANG_TYPE_CLASS_CHECK (NODE)->has_list_ctor)

/* Nonzero if this class has a constexpr constructor other than a copy/move
   constructor.  Note that a class can have constexpr constructors for
   static initialization even if it isn't a literal class.  */
#define TYPE_HAS_CONSTEXPR_CTOR(NODE) \
  (LANG_TYPE_CLASS_CHECK (NODE)->has_constexpr_ctor)

/* Nonzero if this class defines an overloaded operator new.  (An
   operator new [] doesn't count.)  */
#define TYPE_HAS_NEW_OPERATOR(NODE) \
  (LANG_TYPE_CLASS_CHECK (NODE)->has_new)

/* Nonzero if this class defines an overloaded operator new[].  */
#define TYPE_HAS_ARRAY_NEW_OPERATOR(NODE) \
  (LANG_TYPE_CLASS_CHECK (NODE)->has_array_new)

/* Nonzero means that this type is being defined.  I.e., the left brace
   starting the definition of this type has been seen.  */
#define TYPE_BEING_DEFINED(NODE) (LANG_TYPE_CLASS_CHECK (NODE)->being_defined)

/* Nonzero means that this type is either complete or being defined, so we
   can do lookup in it.  */
#define COMPLETE_OR_OPEN_TYPE_P(NODE) \
  (COMPLETE_TYPE_P (NODE) || (CLASS_TYPE_P (NODE) && TYPE_BEING_DEFINED (NODE)))

/* Mark bits for repeated base checks.  */
#define TYPE_MARKED_P(NODE) TREE_LANG_FLAG_6 (TYPE_CHECK (NODE))

/* Nonzero if the class NODE has multiple paths to the same (virtual)
   base object.  */
#define CLASSTYPE_DIAMOND_SHAPED_P(NODE) \
  (LANG_TYPE_CLASS_CHECK(NODE)->diamond_shaped)

/* Nonzero if the class NODE has multiple instances of the same base
   type.  */
#define CLASSTYPE_REPEATED_BASE_P(NODE) \
  (LANG_TYPE_CLASS_CHECK(NODE)->repeated_base)

/* The member function with which the vtable will be emitted:
   the first noninline non-pure-virtual member function.  NULL_TREE
   if there is no key function or if this is a class template */
#define CLASSTYPE_KEY_METHOD(NODE) (LANG_TYPE_CLASS_CHECK (NODE)->key_method)

/* Vector of members.  During definition, it is unordered and only
   member functions are present.  After completion it is sorted and
   contains both member functions and non-functions.  STAT_HACK is
   involved to preserve oneslot per name invariant.  */
#define CLASSTYPE_MEMBER_VEC(NODE) (LANG_TYPE_CLASS_CHECK (NODE)->members)

/* For class templates, this is a TREE_LIST of all member data,
   functions, types, and friends in the order of declaration.
   The TREE_PURPOSE of each TREE_LIST is NULL_TREE for a friend,
   and the RECORD_TYPE for the class template otherwise.  */
#define CLASSTYPE_DECL_LIST(NODE) (LANG_TYPE_CLASS_CHECK (NODE)->decl_list)

/* A FUNCTION_DECL or OVERLOAD for the constructors for NODE.  These
   are the constructors that take an in-charge parameter.  */
#define CLASSTYPE_CONSTRUCTORS(NODE) \
  (get_class_binding_direct (NODE, ctor_identifier))

/* A FUNCTION_DECL for the destructor for NODE.  This is the
   destructors that take an in-charge parameter.  If
   CLASSTYPE_LAZY_DESTRUCTOR is true, then this entry will be NULL
   until the destructor is created with lazily_declare_fn.  */
#define CLASSTYPE_DESTRUCTOR(NODE) \
  (get_class_binding_direct (NODE, dtor_identifier))

/* A dictionary of the nested user-defined-types (class-types, or enums)
   found within this class.  This table includes nested member class
   templates.  */
#define CLASSTYPE_NESTED_UTDS(NODE) \
   (LANG_TYPE_CLASS_CHECK (NODE)->nested_udts)

/* Nonzero if NODE has a primary base class, i.e., a base class with
   which it shares the virtual function table pointer.  */
#define CLASSTYPE_HAS_PRIMARY_BASE_P(NODE) \
  (CLASSTYPE_PRIMARY_BINFO (NODE) != NULL_TREE)

/* If non-NULL, this is the binfo for the primary base class, i.e.,
   the base class which contains the virtual function table pointer
   for this class.  */
#define CLASSTYPE_PRIMARY_BINFO(NODE) \
  (LANG_TYPE_CLASS_CHECK (NODE)->primary_base)

/* A vector of BINFOs for the direct and indirect virtual base classes
   that this type uses in a post-order depth-first left-to-right
   order.  (In other words, these bases appear in the order that they
   should be initialized.)  */
#define CLASSTYPE_VBASECLASSES(NODE) (LANG_TYPE_CLASS_CHECK (NODE)->vbases)

/* The type corresponding to NODE when NODE is used as a base class,
   i.e., NODE without virtual base classes or tail padding.  */
#define CLASSTYPE_AS_BASE(NODE) (LANG_TYPE_CLASS_CHECK (NODE)->as_base)

/* True iff NODE is the CLASSTYPE_AS_BASE version of some type.  */
#define IS_FAKE_BASE_TYPE(NODE)					\
  (TREE_CODE (NODE) == RECORD_TYPE				\
   && TYPE_CONTEXT (NODE) && CLASS_TYPE_P (TYPE_CONTEXT (NODE))	\
   && CLASSTYPE_AS_BASE (TYPE_CONTEXT (NODE)) == (NODE))

/* These are the size and alignment of the type without its virtual
   base classes, for when we use this type as a base itself.  */
#define CLASSTYPE_SIZE(NODE) TYPE_SIZE (CLASSTYPE_AS_BASE (NODE))
#define CLASSTYPE_SIZE_UNIT(NODE) TYPE_SIZE_UNIT (CLASSTYPE_AS_BASE (NODE))
#define CLASSTYPE_ALIGN(NODE) TYPE_ALIGN (CLASSTYPE_AS_BASE (NODE))
#define CLASSTYPE_USER_ALIGN(NODE) TYPE_USER_ALIGN (CLASSTYPE_AS_BASE (NODE))

/* The alignment of NODE, without its virtual bases, in bytes.  */
#define CLASSTYPE_ALIGN_UNIT(NODE) \
  (CLASSTYPE_ALIGN (NODE) / BITS_PER_UNIT)

/* A vec<tree> of virtual functions which cannot be inherited by
   derived classes.  When deriving from this type, the derived
   class must provide its own definition for each of these functions.  */
#define CLASSTYPE_PURE_VIRTUALS(NODE) \
  (LANG_TYPE_CLASS_CHECK (NODE)->pure_virtuals)

/* Nonzero means that this type is an abstract class type.  */
#define ABSTRACT_CLASS_TYPE_P(NODE) \
  (CLASS_TYPE_P (NODE) && CLASSTYPE_PURE_VIRTUALS(NODE))

/* Nonzero means that this type has an X() constructor.  */
#define TYPE_HAS_DEFAULT_CONSTRUCTOR(NODE) \
  (LANG_TYPE_CLASS_CHECK (NODE)->has_default_ctor)

/* Nonzero means that this type contains a mutable member.  */
#define CLASSTYPE_HAS_MUTABLE(NODE) (LANG_TYPE_CLASS_CHECK (NODE)->has_mutable)
#define TYPE_HAS_MUTABLE_P(NODE) (cp_has_mutable_p (NODE))

/* Nonzero means that this class type is not POD for the purpose of layout
   (as defined in the ABI).  This is different from the language's POD.  */
#define CLASSTYPE_NON_LAYOUT_POD_P(NODE) \
  (LANG_TYPE_CLASS_CHECK (NODE)->non_pod_class)

/* Nonzero means that this class type is a non-standard-layout class.  */
#define CLASSTYPE_NON_STD_LAYOUT(NODE) \
  (LANG_TYPE_CLASS_CHECK (NODE)->non_std_layout)

/* Nonzero means that this class type does have unique object
   representations.  */
#define CLASSTYPE_UNIQUE_OBJ_REPRESENTATIONS(NODE) \
  (LANG_TYPE_CLASS_CHECK (NODE)->unique_obj_representations)

/* Nonzero means that this class type has
   CLASSTYPE_UNIQUE_OBJ_REPRESENTATIONS computed.  */
#define CLASSTYPE_UNIQUE_OBJ_REPRESENTATIONS_SET(NODE) \
  (LANG_TYPE_CLASS_CHECK (NODE)->unique_obj_representations_set)

/* Nonzero means that this class contains pod types whose default
   initialization is not a zero initialization (namely, pointers to
   data members).  */
#define CLASSTYPE_NON_ZERO_INIT_P(NODE) \
  (LANG_TYPE_CLASS_CHECK (NODE)->non_zero_init)

/* Nonzero if this class is "empty" in the sense of the C++ ABI.  */
#define CLASSTYPE_EMPTY_P(NODE) \
  (LANG_TYPE_CLASS_CHECK (NODE)->empty_p)

/* Nonzero if this class is "nearly empty", i.e., contains only a
   virtual function table pointer.  */
#define CLASSTYPE_NEARLY_EMPTY_P(NODE) \
  (LANG_TYPE_CLASS_CHECK (NODE)->nearly_empty_p)

/* Nonzero if this class contains an empty subobject.  */
#define CLASSTYPE_CONTAINS_EMPTY_CLASS_P(NODE) \
  (LANG_TYPE_CLASS_CHECK (NODE)->contains_empty_class_p)

/* A list of class types of which this type is a friend.  The
   TREE_VALUE is normally a TYPE, but will be a TEMPLATE_DECL in the
   case of a template friend.  */
#define CLASSTYPE_FRIEND_CLASSES(NODE) \
  (LANG_TYPE_CLASS_CHECK (NODE)->friend_classes)

/* A list of the classes which grant friendship to this class.  */
#define CLASSTYPE_BEFRIENDING_CLASSES(NODE) \
  (LANG_TYPE_CLASS_CHECK (NODE)->befriending_classes)

/* The associated LAMBDA_EXPR that made this class.  */
#define CLASSTYPE_LAMBDA_EXPR(NODE) \
  (LANG_TYPE_CLASS_CHECK (NODE)->lambda_expr)
/* The extra mangling scope for this closure type.  */
#define LAMBDA_TYPE_EXTRA_SCOPE(NODE) \
  (LAMBDA_EXPR_EXTRA_SCOPE (CLASSTYPE_LAMBDA_EXPR (NODE)))

/* Say whether this node was declared as a "class" or a "struct".  */
#define CLASSTYPE_DECLARED_CLASS(NODE) \
  (LANG_TYPE_CLASS_CHECK (NODE)->declared_class)

/* Nonzero if this class has const members
   which have no specified initialization.  */
#define CLASSTYPE_READONLY_FIELDS_NEED_INIT(NODE)	\
  (TYPE_LANG_SPECIFIC (NODE)				\
   ? LANG_TYPE_CLASS_CHECK (NODE)->const_needs_init : 0)
#define SET_CLASSTYPE_READONLY_FIELDS_NEED_INIT(NODE, VALUE) \
  (LANG_TYPE_CLASS_CHECK (NODE)->const_needs_init = (VALUE))

/* Nonzero if this class has ref members
   which have no specified initialization.  */
#define CLASSTYPE_REF_FIELDS_NEED_INIT(NODE)		\
  (TYPE_LANG_SPECIFIC (NODE)				\
   ? LANG_TYPE_CLASS_CHECK (NODE)->ref_needs_init : 0)
#define SET_CLASSTYPE_REF_FIELDS_NEED_INIT(NODE, VALUE) \
  (LANG_TYPE_CLASS_CHECK (NODE)->ref_needs_init = (VALUE))

/* Nonzero if this class is included from a header file which employs
   `#pragma interface', and it is not included in its implementation file.  */
#define CLASSTYPE_INTERFACE_ONLY(NODE) \
  (LANG_TYPE_CLASS_CHECK (NODE)->interface_only)

/* True if we have already determined whether or not vtables, VTTs,
   typeinfo, and other similar per-class data should be emitted in
   this translation unit.  This flag does not indicate whether or not
   these items should be emitted; it only indicates that we know one
   way or the other.  */
#define CLASSTYPE_INTERFACE_KNOWN(NODE) \
  (LANG_TYPE_CLASS_CHECK (NODE)->interface_unknown == 0)
/* The opposite of CLASSTYPE_INTERFACE_KNOWN.  */
#define CLASSTYPE_INTERFACE_UNKNOWN(NODE) \
  (LANG_TYPE_CLASS_CHECK (NODE)->interface_unknown)

#define SET_CLASSTYPE_INTERFACE_UNKNOWN_X(NODE,X) \
  (LANG_TYPE_CLASS_CHECK (NODE)->interface_unknown = !!(X))
#define SET_CLASSTYPE_INTERFACE_UNKNOWN(NODE) \
  (LANG_TYPE_CLASS_CHECK (NODE)->interface_unknown = 1)
#define SET_CLASSTYPE_INTERFACE_KNOWN(NODE) \
  (LANG_TYPE_CLASS_CHECK (NODE)->interface_unknown = 0)

/* Nonzero if a _DECL node requires us to output debug info for this class.  */
#define CLASSTYPE_DEBUG_REQUESTED(NODE) \
  (LANG_TYPE_CLASS_CHECK (NODE)->debug_requested)

/* Additional macros for inheritance information.  */

/* Nonzero means that this class is on a path leading to a new vtable.  */
#define BINFO_VTABLE_PATH_MARKED(NODE) BINFO_FLAG_1 (NODE)

/* Nonzero means B (a BINFO) has its own vtable.  Any copies will not
   have this flag set.  */
#define BINFO_NEW_VTABLE_MARKED(B) (BINFO_FLAG_2 (B))

/* Compare a BINFO_TYPE with another type for equality.  For a binfo,
   this is functionally equivalent to using same_type_p, but
   measurably faster.  At least one of the arguments must be a
   BINFO_TYPE.  The other can be a BINFO_TYPE or a regular type.  If
   BINFO_TYPE(T) ever stops being the main variant of the class the
   binfo is for, this macro must change.  */
#define SAME_BINFO_TYPE_P(A, B) ((A) == (B))

/* Any subobject that needs a new vtable must have a vptr and must not
   be a non-virtual primary base (since it would then use the vtable from a
   derived class and never become non-primary.)  */
#define SET_BINFO_NEW_VTABLE_MARKED(B)					 \
  (BINFO_NEW_VTABLE_MARKED (B) = 1,					 \
   gcc_assert (!BINFO_PRIMARY_P (B) || BINFO_VIRTUAL_P (B)),		 \
   gcc_assert (TYPE_VFIELD (BINFO_TYPE (B))))

/* Nonzero if this binfo is for a dependent base - one that should not
   be searched.  */
#define BINFO_DEPENDENT_BASE_P(NODE) BINFO_FLAG_3 (NODE)

/* Nonzero if this binfo has lost its primary base binfo (because that
   is a nearly-empty virtual base that has been taken by some other
   base in the complete hierarchy.  */
#define BINFO_LOST_PRIMARY_P(NODE) BINFO_FLAG_4 (NODE)

/* Nonzero if this BINFO is a primary base class.  */
#define BINFO_PRIMARY_P(NODE) BINFO_FLAG_5(NODE)

/* A vec<tree_pair_s> of the vcall indices associated with the class
   NODE.  The PURPOSE of each element is a FUNCTION_DECL for a virtual
   function.  The VALUE is the index into the virtual table where the
   vcall offset for that function is stored, when NODE is a virtual
   base.  */
#define CLASSTYPE_VCALL_INDICES(NODE) \
  (LANG_TYPE_CLASS_CHECK (NODE)->vcall_indices)

/* The various vtables for the class NODE.  The primary vtable will be
   first, followed by the construction vtables and VTT, if any.  */
#define CLASSTYPE_VTABLES(NODE) \
  (LANG_TYPE_CLASS_CHECK (NODE)->vtables)

/* The std::type_info variable representing this class, or NULL if no
   such variable has been created.  This field is only set for the
   TYPE_MAIN_VARIANT of the class.  */
#define CLASSTYPE_TYPEINFO_VAR(NODE) \
  (LANG_TYPE_CLASS_CHECK (NODE)->typeinfo_var)

/* Accessor macros for the BINFO_VIRTUALS list.  */

/* The number of bytes by which to adjust the `this' pointer when
   calling this virtual function.  Subtract this value from the this
   pointer. Always non-NULL, might be constant zero though.  */
#define BV_DELTA(NODE) (TREE_PURPOSE (NODE))

/* If non-NULL, the vtable index at which to find the vcall offset
   when calling this virtual function.  Add the value at that vtable
   index to the this pointer.  */
#define BV_VCALL_INDEX(NODE) (TREE_TYPE (NODE))

/* The function to call.  */
#define BV_FN(NODE) (TREE_VALUE (NODE))

/* Whether or not this entry is for a lost primary virtual base.  */
#define BV_LOST_PRIMARY(NODE) (TREE_LANG_FLAG_0 (NODE))

/* For FUNCTION_TYPE or METHOD_TYPE, a list of the exceptions that
   this type can raise.  Each TREE_VALUE is a _TYPE.  The TREE_VALUE
   will be NULL_TREE to indicate a throw specification of `()', or
   no exceptions allowed.  For a noexcept specification, TREE_VALUE
   is NULL_TREE and TREE_PURPOSE is the constant-expression.  For
   a deferred noexcept-specification, TREE_PURPOSE is a DEFERRED_NOEXCEPT
   (for templates) or an OVERLOAD list of functions (for implicitly
   declared functions).  */
#define TYPE_RAISES_EXCEPTIONS(NODE) \
  TYPE_LANG_SLOT_1 (FUNC_OR_METHOD_CHECK (NODE))

/* For FUNCTION_TYPE or METHOD_TYPE, return 1 iff it is declared `throw()'
   or noexcept(true).  */
#define TYPE_NOTHROW_P(NODE) nothrow_spec_p (TYPE_RAISES_EXCEPTIONS (NODE))

/* For FUNCTION_TYPE or METHOD_TYPE, true if NODE is noexcept.  This is the
   case for things declared noexcept(true) and, with -fnothrow-opt, for
   throw() functions.  */
#define TYPE_NOEXCEPT_P(NODE) type_noexcept_p (NODE)

/* The binding level associated with the namespace.  */
#define NAMESPACE_LEVEL(NODE) \
  (LANG_DECL_NS_CHECK (NODE)->level)

/* Discriminator values for lang_decl.  */

enum lang_decl_selector
{
  lds_min,
  lds_fn,
  lds_ns,
  lds_parm,
  lds_decomp
};

/* Flags shared by all forms of DECL_LANG_SPECIFIC.

   Some of the flags live here only to make lang_decl_min/fn smaller.  Do
   not make this struct larger than 32 bits.  */

struct GTY(()) lang_decl_base {
  ENUM_BITFIELD(lang_decl_selector) selector : 3;
  ENUM_BITFIELD(languages) language : 1;
  unsigned use_template : 2;
  unsigned not_really_extern : 1;	   /* var or fn */
  unsigned initialized_in_class : 1;	   /* var or fn */

  unsigned threadprivate_or_deleted_p : 1; /* var or fn */
  unsigned anticipated_p : 1;		   /* fn, type or template */
  /* anticipated_p reused as DECL_OMP_PRIVATIZED_MEMBER in var */
  unsigned friend_or_tls : 1;		   /* var, fn, type or template */
  unsigned unknown_bound_p : 1;		   /* var */
  unsigned odr_used : 1;		   /* var or fn */
  unsigned concept_p : 1;                  /* applies to vars and functions */
  unsigned var_declared_inline_p : 1;	   /* var */
  unsigned dependent_init_p : 1;	   /* var */

  unsigned module_purview_p : 1;	   /* in module purview (not GMF) */
  unsigned module_import_p : 1;     	   /* from an import */
  unsigned module_partition_p : 1;	   /* from an imported
					      partition, or in the
					      PMF.  */

  /* 13 spare bits.  */
};

/* True for DECL codes which have template info and access.  */
#define LANG_DECL_HAS_MIN(NODE)			\
  (VAR_OR_FUNCTION_DECL_P (NODE)		\
   || TREE_CODE (NODE) == FIELD_DECL		\
   || TREE_CODE (NODE) == CONST_DECL		\
   || TREE_CODE (NODE) == TYPE_DECL		\
   || TREE_CODE (NODE) == TEMPLATE_DECL		\
   || TREE_CODE (NODE) == USING_DECL            \
   || TREE_CODE (NODE) == CONCEPT_DECL)

/* DECL_LANG_SPECIFIC for the above codes.  */

struct GTY(()) lang_decl_min {
  struct lang_decl_base base; /* 32-bits.  */

  /* In a FUNCTION_DECL for which DECL_THUNK_P holds, this is
     THUNK_ALIAS.
     In a FUNCTION_DECL for which DECL_THUNK_P does not hold,
     VAR_DECL, TYPE_DECL, or TEMPLATE_DECL, this is
     DECL_TEMPLATE_INFO.  */
  tree template_info;

  /* In a DECL_THUNK_P FUNCTION_DECL, this is THUNK_VIRTUAL_OFFSET.
     In a lambda-capture proxy VAR_DECL, this is DECL_CAPTURED_VARIABLE.
     In a function-scope TREE_STATIC VAR_DECL or IMPLICIT_TYPEDEF_P TYPE_DECL,
     this is DECL_DISCRIMINATOR.
     Otherwise, in a class-scope DECL, this is DECL_ACCESS.   */
  tree access;
};

/* Additional DECL_LANG_SPECIFIC information for functions.  */

struct GTY(()) lang_decl_fn {
  struct lang_decl_min min;

  /* In a overloaded operator, this is the compressed operator code.  */
  unsigned ovl_op_code : 6;
  unsigned global_ctor_p : 1;
  unsigned global_dtor_p : 1;

  unsigned static_function : 1;
  unsigned pure_virtual : 1;
  unsigned defaulted_p : 1;
  unsigned has_in_charge_parm_p : 1;
  unsigned has_vtt_parm_p : 1;
  unsigned pending_inline_p : 1;
  unsigned nonconverting : 1;
  unsigned thunk_p : 1;

  unsigned this_thunk_p : 1;
  unsigned hidden_friend_p : 1;
  unsigned omp_declare_reduction_p : 1;
  unsigned has_dependent_explicit_spec_p : 1;
  unsigned immediate_fn_p : 1;
  unsigned maybe_deleted : 1;
  unsigned spare : 10;

  /* 32-bits padding on 64-bit host.  */

  /* For a non-thunk function decl, this is a tree list of
     friendly classes. For a thunk function decl, it is the
     thunked to function decl.  */
  tree befriending_classes;

  /* For a non-virtual FUNCTION_DECL, this is
     DECL_FRIEND_CONTEXT.  For a virtual FUNCTION_DECL for which
     DECL_THIS_THUNK_P does not hold, this is DECL_THUNKS. Both
     this pointer and result pointer adjusting thunks are
     chained here.  This pointer thunks to return pointer thunks
     will be chained on the return pointer thunk.  */
  tree context;

  union lang_decl_u5
  {
    /* In a non-thunk FUNCTION_DECL, this is DECL_CLONED_FUNCTION.  */
    tree GTY ((tag ("0"))) cloned_function;

    /* In a FUNCTION_DECL for which THUNK_P holds this is the
       THUNK_FIXED_OFFSET.  */
    HOST_WIDE_INT GTY ((tag ("1"))) fixed_offset;
  } GTY ((desc ("%1.thunk_p"))) u5;

  union lang_decl_u3
  {
    struct cp_token_cache * GTY ((tag ("1"))) pending_inline_info;
    tree GTY ((tag ("0"))) saved_auto_return_type;
  } GTY ((desc ("%1.pending_inline_p"))) u;

};

/* DECL_LANG_SPECIFIC for namespaces.  */

struct GTY(()) lang_decl_ns {
  struct lang_decl_base base; /* 32 bits.  */
  cp_binding_level *level;

  /* Inline children.  Needs to be va_gc, because of PCH.  */
  vec<tree, va_gc> *inlinees;

  /* Hash table of bound decls. It'd be nice to have this inline, but
     as the hash_map has a dtor, we can't then put this struct into a
     union (until moving to c++11).  */
  hash_table<named_decl_hash> *bindings;
};

/* DECL_LANG_SPECIFIC for parameters.  */

struct GTY(()) lang_decl_parm {
  struct lang_decl_base base; /* 32 bits.  */
  int level;
  int index;
};

/* Additional DECL_LANG_SPECIFIC information for structured bindings.  */

struct GTY(()) lang_decl_decomp {
  struct lang_decl_min min;
  /* The artificial underlying "e" variable of the structured binding
     variable.  */
  tree base;
};

/* DECL_LANG_SPECIFIC for all types.  It would be nice to just make this a
   union rather than a struct containing a union as its only field, but
   tree.h declares it as a struct.  */

struct GTY(()) lang_decl {
  union GTY((desc ("%h.base.selector"))) lang_decl_u {
     /* Nothing of only the base type exists.  */
    struct lang_decl_base GTY ((default)) base;
    struct lang_decl_min GTY((tag ("lds_min"))) min;
    struct lang_decl_fn GTY ((tag ("lds_fn"))) fn;
    struct lang_decl_ns GTY((tag ("lds_ns"))) ns;
    struct lang_decl_parm GTY((tag ("lds_parm"))) parm;
    struct lang_decl_decomp GTY((tag ("lds_decomp"))) decomp;
  } u;
};

/* Looks through a template (if present) to find what it declares.  */
#define STRIP_TEMPLATE(NODE) \
  (TREE_CODE (NODE) == TEMPLATE_DECL ? DECL_TEMPLATE_RESULT (NODE) : NODE)

#if defined ENABLE_TREE_CHECKING && (GCC_VERSION >= 2007)

#define LANG_DECL_MIN_CHECK(NODE) __extension__			\
({ struct lang_decl *lt = DECL_LANG_SPECIFIC (NODE);		\
   if (!LANG_DECL_HAS_MIN (NODE))				\
     lang_check_failed (__FILE__, __LINE__, __FUNCTION__);	\
   &lt->u.min; })

/* We want to be able to check DECL_CONSTRUCTOR_P and such on a function
   template, not just on a FUNCTION_DECL.  So when looking for things in
   lang_decl_fn, look down through a TEMPLATE_DECL into its result.  */
#define LANG_DECL_FN_CHECK(NODE) __extension__				\
({ struct lang_decl *lt = DECL_LANG_SPECIFIC (STRIP_TEMPLATE (NODE));	\
   if (!DECL_DECLARES_FUNCTION_P (NODE)					\
       || lt->u.base.selector != lds_fn)				\
     lang_check_failed (__FILE__, __LINE__, __FUNCTION__);		\
   &lt->u.fn; })

#define LANG_DECL_NS_CHECK(NODE) __extension__				\
({ struct lang_decl *lt = DECL_LANG_SPECIFIC (NODE);			\
   if (TREE_CODE (NODE) != NAMESPACE_DECL				\
       || lt->u.base.selector != lds_ns)				\
     lang_check_failed (__FILE__, __LINE__, __FUNCTION__);		\
   &lt->u.ns; })

#define LANG_DECL_PARM_CHECK(NODE) __extension__		\
({ struct lang_decl *lt = DECL_LANG_SPECIFIC (NODE);		\
  if (TREE_CODE (NODE) != PARM_DECL				\
      || lt->u.base.selector != lds_parm)			\
    lang_check_failed (__FILE__, __LINE__, __FUNCTION__);	\
  &lt->u.parm; })

#define LANG_DECL_DECOMP_CHECK(NODE) __extension__		\
({ struct lang_decl *lt = DECL_LANG_SPECIFIC (NODE);		\
  if (!VAR_P (NODE)						\
      || lt->u.base.selector != lds_decomp)			\
    lang_check_failed (__FILE__, __LINE__, __FUNCTION__);	\
  &lt->u.decomp; })

#else

#define LANG_DECL_MIN_CHECK(NODE) \
  (&DECL_LANG_SPECIFIC (NODE)->u.min)

#define LANG_DECL_FN_CHECK(NODE) \
  (&DECL_LANG_SPECIFIC (STRIP_TEMPLATE (NODE))->u.fn)

#define LANG_DECL_NS_CHECK(NODE) \
  (&DECL_LANG_SPECIFIC (NODE)->u.ns)

#define LANG_DECL_PARM_CHECK(NODE) \
  (&DECL_LANG_SPECIFIC (NODE)->u.parm)

#define LANG_DECL_DECOMP_CHECK(NODE) \
  (&DECL_LANG_SPECIFIC (NODE)->u.decomp)

#endif /* ENABLE_TREE_CHECKING */

/* For a FUNCTION_DECL or a VAR_DECL, the language linkage for the
   declaration.  Some entities (like a member function in a local
   class, or a local variable) do not have linkage at all, and this
   macro should not be used in those cases.

   Implementation note: A FUNCTION_DECL without DECL_LANG_SPECIFIC was
   created by language-independent code, and has C linkage.  Most
   VAR_DECLs have C++ linkage, and do not have DECL_LANG_SPECIFIC, but
   we do create DECL_LANG_SPECIFIC for variables with non-C++ linkage.  */
#define DECL_LANGUAGE(NODE)				\
  (DECL_LANG_SPECIFIC (NODE)				\
   ? DECL_LANG_SPECIFIC (NODE)->u.base.language		\
   : (TREE_CODE (NODE) == FUNCTION_DECL			\
      ? lang_c : lang_cplusplus))

/* Set the language linkage for NODE to LANGUAGE.  */
#define SET_DECL_LANGUAGE(NODE, LANGUAGE) \
  (DECL_LANG_SPECIFIC (NODE)->u.base.language = (LANGUAGE))

/* For FUNCTION_DECLs and TEMPLATE_DECLs: nonzero means that this function
   is a constructor.  */
#define DECL_CONSTRUCTOR_P(NODE) \
  DECL_CXX_CONSTRUCTOR_P (STRIP_TEMPLATE (NODE))

/* Nonzero if NODE (a FUNCTION_DECL) is a constructor for a complete
   object.  */
#define DECL_COMPLETE_CONSTRUCTOR_P(NODE)		\
  (DECL_NAME (NODE) == complete_ctor_identifier)

/* Nonzero if NODE (a FUNCTION_DECL) is a constructor for a base
   object.  */
#define DECL_BASE_CONSTRUCTOR_P(NODE)		\
  (DECL_NAME (NODE) == base_ctor_identifier)

/* Nonzero if NODE (a FUNCTION_DECL) is a constructor, but not either the
   specialized in-charge constructor or the specialized not-in-charge
   constructor.  */
#define DECL_MAYBE_IN_CHARGE_CONSTRUCTOR_P(NODE)		\
  (DECL_NAME (NODE) == ctor_identifier)

/* Nonzero if NODE (a FUNCTION_DECL) is a copy constructor.  */
#define DECL_COPY_CONSTRUCTOR_P(NODE) \
  (DECL_CONSTRUCTOR_P (NODE) && copy_fn_p (NODE) > 0)

/* Nonzero if NODE (a FUNCTION_DECL) is a move constructor.  */
#define DECL_MOVE_CONSTRUCTOR_P(NODE) \
  (DECL_CONSTRUCTOR_P (NODE) && move_fn_p (NODE))

/* Nonzero if NODE (a FUNCTION_DECL or TEMPLATE_DECL)
   is a destructor.  */
#define DECL_DESTRUCTOR_P(NODE)				\
  DECL_CXX_DESTRUCTOR_P (STRIP_TEMPLATE (NODE))

/* Nonzero if NODE (a FUNCTION_DECL) is a destructor, but not the
   specialized in-charge constructor, in-charge deleting constructor,
   or the base destructor.  */
#define DECL_MAYBE_IN_CHARGE_DESTRUCTOR_P(NODE)			\
  (DECL_NAME (NODE) == dtor_identifier)

/* Nonzero if NODE (a FUNCTION_DECL) is a destructor for a complete
   object.  */
#define DECL_COMPLETE_DESTRUCTOR_P(NODE)		\
  (DECL_NAME (NODE) == complete_dtor_identifier)

/* Nonzero if NODE (a FUNCTION_DECL) is a destructor for a base
   object.  */
#define DECL_BASE_DESTRUCTOR_P(NODE)		\
  (DECL_NAME (NODE) == base_dtor_identifier)

/* Nonzero if NODE (a FUNCTION_DECL) is a destructor for a complete
   object that deletes the object after it has been destroyed.  */
#define DECL_DELETING_DESTRUCTOR_P(NODE)		\
  (DECL_NAME (NODE) == deleting_dtor_identifier)

/* Nonzero if either DECL_MAYBE_IN_CHARGE_CONSTRUCTOR_P or
   DECL_MAYBE_IN_CHARGE_DESTRUCTOR_P is true of NODE.  */
#define DECL_MAYBE_IN_CHARGE_CDTOR_P(NODE)              \
  (DECL_MAYBE_IN_CHARGE_CONSTRUCTOR_P (NODE)            \
   || DECL_MAYBE_IN_CHARGE_DESTRUCTOR_P (NODE))

/* Nonzero if NODE (a _DECL) is a cloned constructor or
   destructor.  */
#define DECL_CLONED_FUNCTION_P(NODE)		\
  (DECL_NAME (NODE)				\
   && IDENTIFIER_CDTOR_P (DECL_NAME (NODE))	\
   && !DECL_MAYBE_IN_CHARGE_CDTOR_P (NODE))

/* If DECL_CLONED_FUNCTION_P holds, this is the function that was
   cloned.  */
#define DECL_CLONED_FUNCTION(NODE)		\
  (DECL_LANG_SPECIFIC (FUNCTION_DECL_CHECK (NODE))->u.fn.u5.cloned_function)

/* Perform an action for each clone of FN, if FN is a function with
   clones.  This macro should be used like:

      FOR_EACH_CLONE (clone, fn)
	{ ... }

  */
#define FOR_EACH_CLONE(CLONE, FN)			\
  if (!(TREE_CODE (FN) == FUNCTION_DECL			\
	&& DECL_MAYBE_IN_CHARGE_CDTOR_P (FN)))          \
    ;							\
  else							\
    for (CLONE = DECL_CHAIN (FN);			\
	 CLONE && DECL_CLONED_FUNCTION_P (CLONE);	\
	 CLONE = DECL_CHAIN (CLONE))

/* Nonzero if NODE has DECL_DISCRIMINATOR and not DECL_ACCESS.  */
#define DECL_DISCRIMINATOR_P(NODE)				\
  (((TREE_CODE (NODE) == VAR_DECL && TREE_STATIC (NODE))	\
    || DECL_IMPLICIT_TYPEDEF_P (NODE))				\
   && DECL_FUNCTION_SCOPE_P (NODE))

/* Discriminator for name mangling.  */
#define DECL_DISCRIMINATOR(NODE) (LANG_DECL_MIN_CHECK (NODE)->access)

/* The index of a user-declared parameter in its function, starting at 1.
   All artificial parameters will have index 0.  */
#define DECL_PARM_INDEX(NODE) \
  (LANG_DECL_PARM_CHECK (NODE)->index)

/* The level of a user-declared parameter in its function, starting at 1.
   A parameter of the function will have level 1; a parameter of the first
   nested function declarator (i.e. t in void f (void (*p)(T t))) will have
   level 2.  */
#define DECL_PARM_LEVEL(NODE) \
  (LANG_DECL_PARM_CHECK (NODE)->level)

/* Nonzero if the VTT parm has been added to NODE.  */
#define DECL_HAS_VTT_PARM_P(NODE) \
  (LANG_DECL_FN_CHECK (NODE)->has_vtt_parm_p)

/* Nonzero if NODE is a user-defined conversion operator.  */
#define DECL_CONV_FN_P(NODE) IDENTIFIER_CONV_OP_P (DECL_NAME (NODE))

/* The type to which conversion operator FN converts to.   */
#define DECL_CONV_FN_TYPE(FN) \
  TREE_TYPE ((gcc_checking_assert (DECL_CONV_FN_P (FN)), DECL_NAME (FN)))

/* Nonzero if NODE, a static data member, was declared in its class as an
   array of unknown bound.  */
#define VAR_HAD_UNKNOWN_BOUND(NODE)			\
  (DECL_LANG_SPECIFIC (VAR_DECL_CHECK (NODE))		\
   ? DECL_LANG_SPECIFIC (NODE)->u.base.unknown_bound_p	\
   : false)
#define SET_VAR_HAD_UNKNOWN_BOUND(NODE) \
  (DECL_LANG_SPECIFIC (VAR_DECL_CHECK (NODE))->u.base.unknown_bound_p = true)

/* True iff decl NODE is for an overloaded operator.  */
#define DECL_OVERLOADED_OPERATOR_P(NODE)		\
  IDENTIFIER_ANY_OP_P (DECL_NAME (NODE))

/* Nonzero if NODE is an assignment operator (including += and such).  */
#define DECL_ASSIGNMENT_OPERATOR_P(NODE)		 \
  IDENTIFIER_ASSIGN_OP_P (DECL_NAME (NODE))

/* NODE is a function_decl for an overloaded operator.  Return its
   compressed (raw) operator code.  Note that this is not a TREE_CODE.  */
#define DECL_OVERLOADED_OPERATOR_CODE_RAW(NODE)		\
  (LANG_DECL_FN_CHECK (NODE)->ovl_op_code)

/* DECL is an overloaded operator.  Test whether it is for TREE_CODE
   (a literal constant).  */
#define DECL_OVERLOADED_OPERATOR_IS(DECL, CODE)			\
  (DECL_OVERLOADED_OPERATOR_CODE_RAW (DECL) == OVL_OP_##CODE)

/* For FUNCTION_DECLs: nonzero means that this function is a
   constructor or a destructor with an extra in-charge parameter to
   control whether or not virtual bases are constructed.  */
#define DECL_HAS_IN_CHARGE_PARM_P(NODE) \
  (LANG_DECL_FN_CHECK (NODE)->has_in_charge_parm_p)

/* Nonzero if DECL is a declaration of __builtin_constant_p.  */
#define DECL_IS_BUILTIN_CONSTANT_P(NODE)		\
 (TREE_CODE (NODE) == FUNCTION_DECL			\
  && DECL_BUILT_IN_CLASS (NODE) == BUILT_IN_NORMAL	\
  && DECL_FUNCTION_CODE (NODE) == BUILT_IN_CONSTANT_P)

/* Nonzero for _DECL means that this decl appears in (or will appear
   in) as a member in a RECORD_TYPE or UNION_TYPE node.  It is also for
   detecting circularity in case members are multiply defined.  In the
   case of a VAR_DECL, it means that no definition has been seen, even
   if an initializer has been.  */
#define DECL_IN_AGGR_P(NODE) (DECL_LANG_FLAG_3 (NODE))

/* Nonzero for a VAR_DECL means that the variable's initialization (if
   any) has been processed.  (In general, DECL_INITIALIZED_P is
   !DECL_EXTERNAL, but static data members may be initialized even if
   not defined.)  */
#define DECL_INITIALIZED_P(NODE) \
   (TREE_LANG_FLAG_1 (VAR_DECL_CHECK (NODE)))

/* Nonzero for a VAR_DECL iff an explicit initializer was provided
   or a non-trivial constructor is called.  */
#define DECL_NONTRIVIALLY_INITIALIZED_P(NODE)	\
   (TREE_LANG_FLAG_6 (VAR_DECL_CHECK (NODE)))

/* Nonzero for a VAR_DECL that was initialized with a
   constant-expression.  */
#define DECL_INITIALIZED_BY_CONSTANT_EXPRESSION_P(NODE) \
  (TREE_LANG_FLAG_2 (VAR_DECL_CHECK (NODE)))

/* Nonzero if the DECL was initialized in the class definition itself,
   rather than outside the class.  This is used for both static member
   VAR_DECLS, and FUNCTION_DECLS that are defined in the class.  */
#define DECL_INITIALIZED_IN_CLASS_P(DECL) \
  (DECL_LANG_SPECIFIC (VAR_OR_FUNCTION_DECL_CHECK (DECL)) \
   ->u.base.initialized_in_class)

/* Nonzero if the DECL is used in the sense of 3.2 [basic.def.odr].
   Only available for decls with DECL_LANG_SPECIFIC.  */
#define DECL_ODR_USED(DECL) \
  (DECL_LANG_SPECIFIC (VAR_OR_FUNCTION_DECL_CHECK (DECL)) \
   ->u.base.odr_used)

/* Nonzero for DECL means that this decl is just a friend declaration,
   and should not be added to the list of members for this class.  */
#define DECL_FRIEND_P(NODE) \
  (DECL_LANG_SPECIFIC (TYPE_FUNCTION_OR_TEMPLATE_DECL_CHECK (NODE)) \
   ->u.base.friend_or_tls)

/* True of a TEMPLATE_DECL that is a template class friend.  Such
   decls are not pushed until instantiated (as they may depend on
   parameters of the befriending class).  DECL_CHAIN is the
   befriending class.  */
#define DECL_UNINSTANTIATED_TEMPLATE_FRIEND_P(NODE) \
  (DECL_LANG_FLAG_4 (TEMPLATE_DECL_CHECK (NODE)))

/* Nonzero if the thread-local variable was declared with __thread as
   opposed to thread_local.  */
#define DECL_GNU_TLS_P(NODE)				\
  (DECL_LANG_SPECIFIC (VAR_DECL_CHECK (NODE))		\
   && DECL_LANG_SPECIFIC (NODE)->u.base.friend_or_tls)
#define SET_DECL_GNU_TLS_P(NODE)				\
  (retrofit_lang_decl (VAR_DECL_CHECK (NODE)),			\
   DECL_LANG_SPECIFIC (NODE)->u.base.friend_or_tls = true)

/* A TREE_LIST of the types which have befriended this FUNCTION_DECL.  */
#define DECL_BEFRIENDING_CLASSES(NODE) \
  (LANG_DECL_FN_CHECK (NODE)->befriending_classes)

/* Nonzero for FUNCTION_DECL means that this decl is a static
   member function.  */
#define DECL_STATIC_FUNCTION_P(NODE) \
  (LANG_DECL_FN_CHECK (NODE)->static_function)

/* Nonzero for FUNCTION_DECL means that this decl is a non-static
   member function.  */
#define DECL_NONSTATIC_MEMBER_FUNCTION_P(NODE) \
  (TREE_CODE (TREE_TYPE (NODE)) == METHOD_TYPE)

/* Nonzero for FUNCTION_DECL means that this decl is a member function
   (static or non-static).  */
#define DECL_FUNCTION_MEMBER_P(NODE) \
  (DECL_NONSTATIC_MEMBER_FUNCTION_P (NODE) || DECL_STATIC_FUNCTION_P (NODE))

/* Nonzero for FUNCTION_DECL means that this member function
   has `this' as const X *const.  */
#define DECL_CONST_MEMFUNC_P(NODE)					 \
  (DECL_NONSTATIC_MEMBER_FUNCTION_P (NODE)				 \
   && CP_TYPE_CONST_P (TREE_TYPE (TREE_VALUE				 \
				  (TYPE_ARG_TYPES (TREE_TYPE (NODE))))))

/* Nonzero for FUNCTION_DECL means that this member function
   has `this' as volatile X *const.  */
#define DECL_VOLATILE_MEMFUNC_P(NODE)					 \
  (DECL_NONSTATIC_MEMBER_FUNCTION_P (NODE)				 \
   && CP_TYPE_VOLATILE_P (TREE_TYPE (TREE_VALUE				 \
				  (TYPE_ARG_TYPES (TREE_TYPE (NODE))))))

/* Nonzero for a DECL means that this member is a non-static member.  */
#define DECL_NONSTATIC_MEMBER_P(NODE)		\
  (DECL_NONSTATIC_MEMBER_FUNCTION_P (NODE)	\
   || TREE_CODE (NODE) == FIELD_DECL)

/* Nonzero for a FIELD_DECL means that this member object type
   is mutable.  */
#define DECL_MUTABLE_P(NODE) (DECL_LANG_FLAG_0 (FIELD_DECL_CHECK (NODE)))

/* Nonzero for _DECL means that this constructor or conversion function is
   non-converting.  */
#define DECL_NONCONVERTING_P(NODE) \
  (LANG_DECL_FN_CHECK (NODE)->nonconverting)

/* Nonzero for FUNCTION_DECL means that this member function is a pure
   virtual function.  */
#define DECL_PURE_VIRTUAL_P(NODE) \
  (LANG_DECL_FN_CHECK (NODE)->pure_virtual)

/* Nonzero for FUNCTION_DECL means that this member function (either
   a constructor or a conversion function) has an explicit specifier
   with a value-dependent expression.  */
#define DECL_HAS_DEPENDENT_EXPLICIT_SPEC_P(NODE) \
  (LANG_DECL_FN_CHECK (NODE)->has_dependent_explicit_spec_p)

/* Nonzero for a defaulted FUNCTION_DECL for which we haven't decided yet if
   it's deleted.  */
#define DECL_MAYBE_DELETED(NODE) \
  (LANG_DECL_FN_CHECK (NODE)->maybe_deleted)

/* True (in a FUNCTION_DECL) if NODE is a virtual function that is an
   invalid overrider for a function from a base class.  Once we have
   complained about an invalid overrider we avoid complaining about it
   again.  */
#define DECL_INVALID_OVERRIDER_P(NODE) \
  (DECL_LANG_FLAG_4 (NODE))

/* True (in a FUNCTION_DECL) if NODE is a function declared with
   an override virt-specifier */
#define DECL_OVERRIDE_P(NODE) (TREE_LANG_FLAG_0 (NODE))

/* The thunks associated with NODE, a FUNCTION_DECL.  */
#define DECL_THUNKS(NODE) \
  (DECL_VIRTUAL_P (NODE) ? LANG_DECL_FN_CHECK (NODE)->context : NULL_TREE)

/* Set DECL_THUNKS.  */
#define SET_DECL_THUNKS(NODE,THUNKS) \
  (LANG_DECL_FN_CHECK (NODE)->context = (THUNKS))

/* If NODE, a FUNCTION_DECL, is a C++11 inheriting constructor, then this
   is the constructor it inherits from.  */
#define DECL_INHERITED_CTOR(NODE) \
  (DECL_DECLARES_FUNCTION_P (NODE) && DECL_CONSTRUCTOR_P (NODE) \
   ? LANG_DECL_FN_CHECK (NODE)->context : NULL_TREE)

/* And this is the base that constructor comes from.  */
#define DECL_INHERITED_CTOR_BASE(NODE)			\
  (DECL_INHERITED_CTOR (NODE)				\
   ? DECL_CONTEXT (flag_new_inheriting_ctors		\
		   ? strip_inheriting_ctors (NODE)	\
		   : DECL_INHERITED_CTOR (NODE))	\
   : NULL_TREE)

/* Set the inherited base.  */
#define SET_DECL_INHERITED_CTOR(NODE,INH) \
  (LANG_DECL_FN_CHECK (NODE)->context = (INH))

/* Nonzero if NODE is a thunk, rather than an ordinary function.  */
#define DECL_THUNK_P(NODE)			\
  (TREE_CODE (NODE) == FUNCTION_DECL		\
   && DECL_LANG_SPECIFIC (NODE)			\
   && LANG_DECL_FN_CHECK (NODE)->thunk_p)

/* Set DECL_THUNK_P for node.  */
#define SET_DECL_THUNK_P(NODE, THIS_ADJUSTING)			\
  (LANG_DECL_FN_CHECK (NODE)->thunk_p = 1,			\
   LANG_DECL_FN_CHECK (NODE)->this_thunk_p = (THIS_ADJUSTING))

/* Nonzero if NODE is a this pointer adjusting thunk.  */
#define DECL_THIS_THUNK_P(NODE)			\
  (DECL_THUNK_P (NODE) && LANG_DECL_FN_CHECK (NODE)->this_thunk_p)

/* Nonzero if NODE is a result pointer adjusting thunk.  */
#define DECL_RESULT_THUNK_P(NODE)			\
  (DECL_THUNK_P (NODE) && !LANG_DECL_FN_CHECK (NODE)->this_thunk_p)

/* Nonzero if NODE is a FUNCTION_DECL, but not a thunk.  */
#define DECL_NON_THUNK_FUNCTION_P(NODE)				\
  (TREE_CODE (NODE) == FUNCTION_DECL && !DECL_THUNK_P (NODE))

/* Nonzero if NODE is `extern "C"'.  */
#define DECL_EXTERN_C_P(NODE) \
  (DECL_LANGUAGE (NODE) == lang_c)

/* Nonzero if NODE is an `extern "C"' function.  */
#define DECL_EXTERN_C_FUNCTION_P(NODE) \
  (DECL_NON_THUNK_FUNCTION_P (NODE) && DECL_EXTERN_C_P (NODE))

/* True if DECL is declared 'constexpr'.  */
#define DECL_DECLARED_CONSTEXPR_P(DECL) \
  DECL_LANG_FLAG_8 (VAR_OR_FUNCTION_DECL_CHECK (STRIP_TEMPLATE (DECL)))

/* True if FNDECL is an immediate function.  */
#define DECL_IMMEDIATE_FUNCTION_P(NODE) \
  (DECL_LANG_SPECIFIC (FUNCTION_DECL_CHECK (STRIP_TEMPLATE (NODE)))	\
   ? LANG_DECL_FN_CHECK (NODE)->immediate_fn_p				\
   : false)
#define SET_DECL_IMMEDIATE_FUNCTION_P(NODE) \
  (retrofit_lang_decl (FUNCTION_DECL_CHECK (NODE)),			\
   LANG_DECL_FN_CHECK (NODE)->immediate_fn_p = true)

// True if NODE was declared as 'concept'.  The flag implies that the
// declaration is constexpr, that the declaration cannot be specialized or
// refined, and that the result type must be convertible to bool.
#define DECL_DECLARED_CONCEPT_P(NODE) \
  (DECL_LANG_SPECIFIC (NODE)->u.base.concept_p)

/* Nonzero if this DECL is the __PRETTY_FUNCTION__ variable in a
   template function.  */
#define DECL_PRETTY_FUNCTION_P(NODE) \
  (DECL_NAME (NODE) \
   && id_equal (DECL_NAME (NODE), "__PRETTY_FUNCTION__"))

/* For a DECL, true if it is __func__ or similar.  */
#define DECL_FNAME_P(NODE)					\
  (VAR_P (NODE) && DECL_NAME (NODE) && DECL_ARTIFICIAL (NODE)	\
   && DECL_HAS_VALUE_EXPR_P (NODE)				\
   && (id_equal (DECL_NAME (NODE), "__PRETTY_FUNCTION__")	\
       || id_equal (DECL_NAME (NODE), "__FUNCTION__")		\
       || id_equal (DECL_NAME (NODE), "__func__")))

/* Nonzero if the variable was declared to be thread-local.
   We need a special C++ version of this test because the middle-end
   DECL_THREAD_LOCAL_P uses the symtab, so we can't use it for
   templates.  */
#define CP_DECL_THREAD_LOCAL_P(NODE) \
  (TREE_LANG_FLAG_0 (VAR_DECL_CHECK (NODE)))

/* The _TYPE context in which this _DECL appears.  This field holds the
   class where a virtual function instance is actually defined.  */
#define DECL_CLASS_CONTEXT(NODE) \
  (DECL_CLASS_SCOPE_P (NODE) ? DECL_CONTEXT (NODE) : NULL_TREE)

/* For a non-member friend function, the class (if any) in which this
   friend was defined.  For example, given:

     struct S { friend void f () { ... } };

   the DECL_FRIEND_CONTEXT for `f' will be `S'.  */
#define DECL_FRIEND_CONTEXT(NODE)				\
  ((DECL_DECLARES_FUNCTION_P (NODE)				\
    && DECL_FRIEND_P (NODE) && !DECL_FUNCTION_MEMBER_P (NODE))	\
   ? LANG_DECL_FN_CHECK (NODE)->context				\
   : NULL_TREE)

/* Set the DECL_FRIEND_CONTEXT for NODE to CONTEXT.  */
#define SET_DECL_FRIEND_CONTEXT(NODE, CONTEXT) \
  (LANG_DECL_FN_CHECK (NODE)->context = (CONTEXT))

#define CP_DECL_CONTEXT(NODE) \
  (!DECL_FILE_SCOPE_P (NODE) ? DECL_CONTEXT (NODE) : global_namespace)
#define CP_TYPE_CONTEXT(NODE) \
  (!TYPE_FILE_SCOPE_P (NODE) ? TYPE_CONTEXT (NODE) : global_namespace)
#define FROB_CONTEXT(NODE) \
  ((NODE) == global_namespace ? DECL_CONTEXT (NODE) : (NODE))

/* 1 iff NODE has namespace scope, including the global namespace.  */
#define DECL_NAMESPACE_SCOPE_P(NODE)				\
  (!DECL_TEMPLATE_PARM_P (NODE)					\
   && TREE_CODE (CP_DECL_CONTEXT (NODE)) == NAMESPACE_DECL)

#define TYPE_NAMESPACE_SCOPE_P(NODE) \
  (TREE_CODE (CP_TYPE_CONTEXT (NODE)) == NAMESPACE_DECL)

#define NAMESPACE_SCOPE_P(NODE) \
  ((DECL_P (NODE) && DECL_NAMESPACE_SCOPE_P (NODE)) \
   || (TYPE_P (NODE) && TYPE_NAMESPACE_SCOPE_P (NODE)))

/* 1 iff NODE is a class member.  */
#define DECL_CLASS_SCOPE_P(NODE) \
  (DECL_CONTEXT (NODE) && TYPE_P (DECL_CONTEXT (NODE)))

#define TYPE_CLASS_SCOPE_P(NODE) \
  (TYPE_CONTEXT (NODE) && TYPE_P (TYPE_CONTEXT (NODE)))

/* 1 iff NODE is function-local.  */
#define DECL_FUNCTION_SCOPE_P(NODE) \
  (DECL_CONTEXT (NODE) \
   && TREE_CODE (DECL_CONTEXT (NODE)) == FUNCTION_DECL)

#define TYPE_FUNCTION_SCOPE_P(NODE) \
  (TYPE_CONTEXT (NODE) && TREE_CODE (TYPE_CONTEXT (NODE)) == FUNCTION_DECL)

/* 1 iff VAR_DECL node NODE is a type-info decl.  This flag is set for
   both the primary typeinfo object and the associated NTBS name.  */
#define DECL_TINFO_P(NODE) \
  TREE_LANG_FLAG_4 (TREE_CHECK2 (NODE,VAR_DECL,TYPE_DECL))

/* 1 iff VAR_DECL node NODE is virtual table or VTT.  We forward to
   DECL_VIRTUAL_P from the common code, as that has the semantics we
   need.  But we want a more descriptive name.  */
#define DECL_VTABLE_OR_VTT_P(NODE) DECL_VIRTUAL_P (VAR_DECL_CHECK (NODE))

/* 1 iff FUNCTION_TYPE or METHOD_TYPE has a ref-qualifier (either & or &&). */
#define FUNCTION_REF_QUALIFIED(NODE) \
  TREE_LANG_FLAG_4 (FUNC_OR_METHOD_CHECK (NODE))

/* 1 iff FUNCTION_TYPE or METHOD_TYPE has &&-ref-qualifier.  */
#define FUNCTION_RVALUE_QUALIFIED(NODE) \
  TREE_LANG_FLAG_5 (FUNC_OR_METHOD_CHECK (NODE))

/* 1 iff NODE is function-local, but for types.  */
#define LOCAL_CLASS_P(NODE)				\
  (decl_function_context (TYPE_MAIN_DECL (NODE)) != NULL_TREE)

/* The nesting depth of namespace, class or function.  Makes is_ancestor much
   simpler.  Only 8 bits available.  */
#define SCOPE_DEPTH(NODE) \
  (NAMESPACE_DECL_CHECK (NODE)->base.u.bits.address_space)

/* Whether the namepace is an inline namespace.  */
#define DECL_NAMESPACE_INLINE_P(NODE) \
  TREE_LANG_FLAG_0 (NAMESPACE_DECL_CHECK (NODE))

/* In a NAMESPACE_DECL, a vector of inline namespaces.  */
#define DECL_NAMESPACE_INLINEES(NODE) \
   (LANG_DECL_NS_CHECK (NODE)->inlinees)

/* Pointer to hash_map from IDENTIFIERS to DECLS  */
#define DECL_NAMESPACE_BINDINGS(NODE) \
   (LANG_DECL_NS_CHECK (NODE)->bindings)

/* In a NAMESPACE_DECL, points to the original namespace if this is
   a namespace alias.  */
#define DECL_NAMESPACE_ALIAS(NODE) \
	DECL_ABSTRACT_ORIGIN (NAMESPACE_DECL_CHECK (NODE))
#define ORIGINAL_NAMESPACE(NODE)  \
  (DECL_NAMESPACE_ALIAS (NODE) ? DECL_NAMESPACE_ALIAS (NODE) : (NODE))

/* Nonzero if NODE is the std namespace.  */
#define DECL_NAMESPACE_STD_P(NODE)			\
  ((NODE) == std_node)

/* In a TREE_LIST in an attribute list, indicates that the attribute
   must be applied at instantiation time.  */
#define ATTR_IS_DEPENDENT(NODE) TREE_LANG_FLAG_0 (TREE_LIST_CHECK (NODE))

/* In a TREE_LIST in the argument of attribute abi_tag, indicates that the tag
   was inherited from a template parameter, not explicitly indicated.  */
#define ABI_TAG_IMPLICIT(NODE) TREE_LANG_FLAG_0 (TREE_LIST_CHECK (NODE))

/* Non zero if this is a using decl for a dependent scope. */
#define DECL_DEPENDENT_P(NODE) DECL_LANG_FLAG_0 (USING_DECL_CHECK (NODE))

/* The scope named in a using decl.  */
#define USING_DECL_SCOPE(NODE) DECL_RESULT_FLD (USING_DECL_CHECK (NODE))

/* The decls named by a using decl.  */
#define USING_DECL_DECLS(NODE) DECL_INITIAL (USING_DECL_CHECK (NODE))

/* Non zero if the using decl refers to a dependent type.  */
#define USING_DECL_TYPENAME_P(NODE) DECL_LANG_FLAG_1 (USING_DECL_CHECK (NODE))

/* In a FUNCTION_DECL, this is nonzero if this function was defined in
   the class definition.  We have saved away the text of the function,
   but have not yet processed it.  */
#define DECL_PENDING_INLINE_P(NODE) \
  (LANG_DECL_FN_CHECK (NODE)->pending_inline_p)

/* If DECL_PENDING_INLINE_P holds, this is the saved text of the
   function.  */
#define DECL_PENDING_INLINE_INFO(NODE) \
  (LANG_DECL_FN_CHECK (NODE)->u.pending_inline_info)

/* Nonzero for TYPE_DECL means that it was written 'using name = type'.  */
#define TYPE_DECL_ALIAS_P(NODE) \
  DECL_LANG_FLAG_6 (TYPE_DECL_CHECK (NODE))

/* Nonzero for TEMPLATE_DECL means that it is a 'complex' alias template.  */
#define TEMPLATE_DECL_COMPLEX_ALIAS_P(NODE) \
  DECL_LANG_FLAG_2 (TEMPLATE_DECL_CHECK (NODE))

/* Nonzero for a type which is an alias for another type; i.e, a type
   which declaration was written 'using name-of-type =
   another-type'.  */
#define TYPE_ALIAS_P(NODE)			\
  (TYPE_P (NODE)				\
   && TYPE_NAME (NODE)				\
   && TREE_CODE (TYPE_NAME (NODE)) == TYPE_DECL	\
   && TYPE_DECL_ALIAS_P (TYPE_NAME (NODE)))

/* If non-NULL for a VAR_DECL, FUNCTION_DECL, TYPE_DECL, TEMPLATE_DECL,
   or CONCEPT_DECL, the entity is either a template specialization (if
   DECL_USE_TEMPLATE is nonzero) or the abstract instance of the
   template itself.

   In either case, DECL_TEMPLATE_INFO is a TEMPLATE_INFO, whose
   TI_TEMPLATE is the TEMPLATE_DECL of which this entity is a
   specialization or abstract instance.  The TI_ARGS is the
   template arguments used to specialize the template.

   Consider:

      template <typename T> struct S { friend void f(T) {} };

   In this case, S<int>::f is, from the point of view of the compiler,
   an instantiation of a template -- but, from the point of view of
   the language, each instantiation of S results in a wholly unrelated
   global function f.  In this case, DECL_TEMPLATE_INFO for S<int>::f
   will be non-NULL, but DECL_USE_TEMPLATE will be zero.

   In a friend declaration, TI_TEMPLATE can be an overload set, or
   identifier.  */
#define DECL_TEMPLATE_INFO(NODE) \
  (DECL_LANG_SPECIFIC (TEMPLATE_INFO_DECL_CHECK (NODE)) \
   ->u.min.template_info)

/* For a lambda capture proxy, its captured variable.  */
#define DECL_CAPTURED_VARIABLE(NODE) \
  (LANG_DECL_MIN_CHECK (NODE)->access)

/* For a VAR_DECL, indicates that the variable is actually a
   non-static data member of anonymous union that has been promoted to
   variable status.  */
#define DECL_ANON_UNION_VAR_P(NODE) \
  (DECL_LANG_FLAG_4 (VAR_DECL_CHECK (NODE)))

/* Template information for a RECORD_TYPE or UNION_TYPE.  */
#define CLASSTYPE_TEMPLATE_INFO(NODE) \
  (TYPE_LANG_SLOT_1 (RECORD_OR_UNION_CHECK (NODE)))

/* Template information for a template template parameter.  */
#define TEMPLATE_TEMPLATE_PARM_TEMPLATE_INFO(NODE) \
  (TYPE_LANG_SLOT_1 (BOUND_TEMPLATE_TEMPLATE_PARM_TYPE_CHECK (NODE)))

/* Template information for an ENUMERAL_, RECORD_, UNION_TYPE, or
   BOUND_TEMPLATE_TEMPLATE_PARM type.  This ignores any alias
   templateness of NODE.  It'd be nice if this could unconditionally
   access the slot, rather than return NULL if given a
   non-templatable type.  */
#define TYPE_TEMPLATE_INFO(NODE)					\
  (TREE_CODE (NODE) == ENUMERAL_TYPE					\
   || TREE_CODE (NODE) == BOUND_TEMPLATE_TEMPLATE_PARM			\
   || RECORD_OR_UNION_TYPE_P (NODE)					\
   ? TYPE_LANG_SLOT_1 (NODE) : NULL_TREE)

/* Template information (if any) for an alias type.  */
#define TYPE_ALIAS_TEMPLATE_INFO(NODE)					\
  (DECL_LANG_SPECIFIC (TYPE_NAME (NODE))				\
   ? DECL_TEMPLATE_INFO (TYPE_NAME (NODE))				\
   : NULL_TREE)

/* If NODE is a type alias, this accessor returns the template info
   for the alias template (if any).  Otherwise behave as
   TYPE_TEMPLATE_INFO.  */
#define TYPE_TEMPLATE_INFO_MAYBE_ALIAS(NODE)				\
  (TYPE_ALIAS_P (NODE)							\
   ? TYPE_ALIAS_TEMPLATE_INFO (NODE)					\
   : TYPE_TEMPLATE_INFO (NODE))

/* Set the template information for an ENUMERAL_, RECORD_, or
   UNION_TYPE to VAL.  */
#define SET_TYPE_TEMPLATE_INFO(NODE, VAL)				\
  (TREE_CODE (NODE) == ENUMERAL_TYPE					\
   || (CLASS_TYPE_P (NODE) && !TYPE_ALIAS_P (NODE))			\
   ? (TYPE_LANG_SLOT_1 (NODE) = (VAL))				\
   : (DECL_TEMPLATE_INFO (TYPE_NAME (NODE)) = (VAL)))

#define TI_TEMPLATE(NODE) \
  ((struct tree_template_info*)TEMPLATE_INFO_CHECK (NODE))->tmpl
#define TI_ARGS(NODE) \
  ((struct tree_template_info*)TEMPLATE_INFO_CHECK (NODE))->args
#define TI_PENDING_TEMPLATE_FLAG(NODE) \
  TREE_LANG_FLAG_1 (TEMPLATE_INFO_CHECK (NODE))
/* For a given TREE_VEC containing a template argument list,
   this property contains the number of arguments that are not
   defaulted.  */
#define NON_DEFAULT_TEMPLATE_ARGS_COUNT(NODE) \
  TREE_CHAIN (TREE_VEC_CHECK (NODE))

/* Below are the setter and getter of the NON_DEFAULT_TEMPLATE_ARGS_COUNT
   property.  */
#define SET_NON_DEFAULT_TEMPLATE_ARGS_COUNT(NODE, INT_VALUE) \
  NON_DEFAULT_TEMPLATE_ARGS_COUNT(NODE) = build_int_cst (NULL_TREE, INT_VALUE)
#if CHECKING_P
#define GET_NON_DEFAULT_TEMPLATE_ARGS_COUNT(NODE) \
    int_cst_value (NON_DEFAULT_TEMPLATE_ARGS_COUNT (NODE))
#else
#define GET_NON_DEFAULT_TEMPLATE_ARGS_COUNT(NODE) \
  NON_DEFAULT_TEMPLATE_ARGS_COUNT (NODE) \
  ? int_cst_value (NON_DEFAULT_TEMPLATE_ARGS_COUNT (NODE)) \
  : TREE_VEC_LENGTH (INNERMOST_TEMPLATE_ARGS (NODE))
#endif
/* The list of typedefs - used in the template - that need
   access checking at template instantiation time.

   FIXME this should be associated with the TEMPLATE_DECL, not the
   TEMPLATE_INFO.  */
#define TI_TYPEDEFS_NEEDING_ACCESS_CHECKING(NODE) \
  ((struct tree_template_info*)TEMPLATE_INFO_CHECK \
     (NODE))->typedefs_needing_access_checking

/* We use TREE_VECs to hold template arguments.  If there is only one
   level of template arguments, then the TREE_VEC contains the
   arguments directly.  If there is more than one level of template
   arguments, then each entry in the TREE_VEC is itself a TREE_VEC,
   containing the template arguments for a single level.  The first
   entry in the outer TREE_VEC is the outermost level of template
   parameters; the last is the innermost.

   It is incorrect to ever form a template argument vector containing
   only one level of arguments, but which is a TREE_VEC containing as
   its only entry the TREE_VEC for that level.

   For each TREE_VEC containing the template arguments for a single
   level, it's possible to get or set the number of non defaulted
   template arguments by using the accessor macros
   GET_NON_DEFAULT_TEMPLATE_ARGS_COUNT or
   SET_NON_DEFAULT_TEMPLATE_ARGS_COUNT.  */

/* Nonzero if the template arguments is actually a vector of vectors,
   rather than just a vector.  */
#define TMPL_ARGS_HAVE_MULTIPLE_LEVELS(NODE)		     \
  (NODE && TREE_VEC_LENGTH (NODE) && TREE_VEC_ELT (NODE, 0)  \
   && TREE_CODE (TREE_VEC_ELT (NODE, 0)) == TREE_VEC)

/* The depth of a template argument vector.  When called directly by
   the parser, we use a TREE_LIST rather than a TREE_VEC to represent
   template arguments.  In fact, we may even see NULL_TREE if there
   are no template arguments.  In both of those cases, there is only
   one level of template arguments.  */
#define TMPL_ARGS_DEPTH(NODE)					\
  (TMPL_ARGS_HAVE_MULTIPLE_LEVELS (NODE) ? TREE_VEC_LENGTH (NODE) : 1)

/* The LEVELth level of the template ARGS.  The outermost level of
   args is level 1, not level 0.  */
#define TMPL_ARGS_LEVEL(ARGS, LEVEL)		\
  (TMPL_ARGS_HAVE_MULTIPLE_LEVELS (ARGS)	\
   ? TREE_VEC_ELT (ARGS, (LEVEL) - 1) : (ARGS))

/* Set the LEVELth level of the template ARGS to VAL.  This macro does
   not work with single-level argument vectors.  */
#define SET_TMPL_ARGS_LEVEL(ARGS, LEVEL, VAL)	\
  (TREE_VEC_ELT (ARGS, (LEVEL) - 1) = (VAL))

/* Accesses the IDXth parameter in the LEVELth level of the ARGS.  */
#define TMPL_ARG(ARGS, LEVEL, IDX)				\
  (TREE_VEC_ELT (TMPL_ARGS_LEVEL (ARGS, LEVEL), IDX))

/* Given a single level of template arguments in NODE, return the
   number of arguments.  */
#define NUM_TMPL_ARGS(NODE)				\
  (TREE_VEC_LENGTH (NODE))

/* Returns the innermost level of template arguments in ARGS.  */
#define INNERMOST_TEMPLATE_ARGS(NODE) \
  (get_innermost_template_args ((NODE), 1))

/* The number of levels of template parameters given by NODE.  */
#define TMPL_PARMS_DEPTH(NODE) \
  ((HOST_WIDE_INT) TREE_INT_CST_LOW (TREE_PURPOSE (NODE)))

/* The TEMPLATE_DECL instantiated or specialized by NODE.  This
   TEMPLATE_DECL will be the immediate parent, not the most general
   template.  For example, in:

      template <class T> struct S { template <class U> void f(U); }

   the FUNCTION_DECL for S<int>::f<double> will have, as its
   DECL_TI_TEMPLATE, `template <class U> S<int>::f<U>'.

   As a special case, for a member friend template of a template
   class, this value will not be a TEMPLATE_DECL, but rather an
   IDENTIFIER_NODE or OVERLOAD indicating the name of the template and
   any explicit template arguments provided.  For example, in:

     template <class T> struct S { friend void f<int>(int, double); }

   the DECL_TI_TEMPLATE will be an IDENTIFIER_NODE for `f' and the
   DECL_TI_ARGS will be {int}.

   For a FIELD_DECL with a non-static data member initializer, this value
   is the FIELD_DECL it was instantiated from.  */
#define DECL_TI_TEMPLATE(NODE)      TI_TEMPLATE (DECL_TEMPLATE_INFO (NODE))

/* The template arguments used to obtain this decl from the most
   general form of DECL_TI_TEMPLATE.  For the example given for
   DECL_TI_TEMPLATE, the DECL_TI_ARGS will be {int, double}.  These
   are always the full set of arguments required to instantiate this
   declaration from the most general template specialized here.  */
#define DECL_TI_ARGS(NODE)	    TI_ARGS (DECL_TEMPLATE_INFO (NODE))

/* The TEMPLATE_DECL associated with NODE, a class type.  Even if NODE
   will be generated from a partial specialization, the TEMPLATE_DECL
   referred to here will be the original template.  For example,
   given:

      template <typename T> struct S {};
      template <typename T> struct S<T*> {};
      
   the CLASSTPYE_TI_TEMPLATE for S<int*> will be S, not the S<T*>.

   For a member class template, CLASSTYPE_TI_TEMPLATE always refers to the
   partial instantiation rather than the primary template.  CLASSTYPE_TI_ARGS
   are for the primary template if the partial instantiation isn't
   specialized, or for the explicit specialization if it is, e.g.

      template <class T> class C { template <class U> class D; }
      template <> template <class U> class C<int>::D;  */
#define CLASSTYPE_TI_TEMPLATE(NODE) TI_TEMPLATE (CLASSTYPE_TEMPLATE_INFO (NODE))
#define CLASSTYPE_TI_ARGS(NODE)     TI_ARGS (CLASSTYPE_TEMPLATE_INFO (NODE))

/* For a template instantiation TYPE, returns the TYPE corresponding
   to the primary template.  Otherwise returns TYPE itself.  */
#define CLASSTYPE_PRIMARY_TEMPLATE_TYPE(TYPE)				\
  ((CLASSTYPE_USE_TEMPLATE ((TYPE))					\
    && !CLASSTYPE_TEMPLATE_SPECIALIZATION ((TYPE)))			\
   ? TREE_TYPE (DECL_TEMPLATE_RESULT (DECL_PRIMARY_TEMPLATE		\
				      (CLASSTYPE_TI_TEMPLATE ((TYPE))))) \
   : (TYPE))

/* Like CLASS_TI_TEMPLATE, but also works for ENUMERAL_TYPEs.  */
#define TYPE_TI_TEMPLATE(NODE)			\
  (TI_TEMPLATE (TYPE_TEMPLATE_INFO (NODE)))

/* Like DECL_TI_ARGS, but for an ENUMERAL_, RECORD_, or UNION_TYPE.  */
#define TYPE_TI_ARGS(NODE)			\
  (TI_ARGS (TYPE_TEMPLATE_INFO (NODE)))

#define INNERMOST_TEMPLATE_PARMS(NODE)  TREE_VALUE (NODE)

/* Nonzero if NODE (a TEMPLATE_DECL) is a member template, in the
   sense of [temp.mem].  */
#define DECL_MEMBER_TEMPLATE_P(NODE) \
  (DECL_LANG_FLAG_1 (TEMPLATE_DECL_CHECK (NODE)))

/* Nonzero if the NODE corresponds to the template parameters for a
   member template, whose inline definition is being processed after
   the class definition is complete.  */
#define TEMPLATE_PARMS_FOR_INLINE(NODE) TREE_LANG_FLAG_1 (NODE)

/* Determine if a declaration (PARM_DECL or FIELD_DECL) is a pack.  */
#define DECL_PACK_P(NODE) \
  (DECL_P (NODE) && PACK_EXPANSION_P (TREE_TYPE (NODE)))

/* Determines if NODE is an expansion of one or more parameter packs,
   e.g., a TYPE_PACK_EXPANSION or EXPR_PACK_EXPANSION.  */
#define PACK_EXPANSION_P(NODE)                 \
  (TREE_CODE (NODE) == TYPE_PACK_EXPANSION     \
   || TREE_CODE (NODE) == EXPR_PACK_EXPANSION)

/* Extracts the type or expression pattern from a TYPE_PACK_EXPANSION or
   EXPR_PACK_EXPANSION.  */
#define PACK_EXPANSION_PATTERN(NODE)                            \
  (TREE_CODE (NODE) == TYPE_PACK_EXPANSION ? TREE_TYPE (NODE)    \
   : TREE_OPERAND (NODE, 0))

/* Sets the type or expression pattern for a TYPE_PACK_EXPANSION or
   EXPR_PACK_EXPANSION.  */
#define SET_PACK_EXPANSION_PATTERN(NODE,VALUE)  \
  if (TREE_CODE (NODE) == TYPE_PACK_EXPANSION)  \
    TREE_TYPE (NODE) = VALUE;                   \
  else                                          \
    TREE_OPERAND (NODE, 0) = VALUE

/* The list of parameter packs used in the PACK_EXPANSION_* node. The
   TREE_VALUE of each TREE_LIST contains the parameter packs.  */
#define PACK_EXPANSION_PARAMETER_PACKS(NODE)		\
  *(TREE_CODE (NODE) == EXPR_PACK_EXPANSION		\
    ? &TREE_OPERAND (NODE, 1)				\
    : &TYPE_MIN_VALUE_RAW (TYPE_PACK_EXPANSION_CHECK (NODE)))

/* Any additional template args to be applied when substituting into
   the pattern, set by tsubst_pack_expansion for partial instantiations.
   If this is a TREE_LIST, the TREE_VALUE of the first element is the
   usual template argument TREE_VEC, and the TREE_PURPOSE of later elements
   are enclosing functions that provided function parameter packs we'll need
   to map appropriately.  */
#define PACK_EXPANSION_EXTRA_ARGS(NODE)		\
  *(TREE_CODE (NODE) == TYPE_PACK_EXPANSION	\
    ? &TYPE_MAX_VALUE_RAW (NODE)			\
    : &TREE_OPERAND ((NODE), 2))

/* True iff this pack expansion is within a function context.  */
#define PACK_EXPANSION_LOCAL_P(NODE) TREE_LANG_FLAG_0 (NODE)

/* True iff this pack expansion is for sizeof....  */
#define PACK_EXPANSION_SIZEOF_P(NODE) TREE_LANG_FLAG_1 (NODE)

/* True iff the wildcard can match a template parameter pack.  */
#define WILDCARD_PACK_P(NODE) TREE_LANG_FLAG_0 (NODE)

/* Determine if this is an argument pack.  */
#define ARGUMENT_PACK_P(NODE)                          \
  (TREE_CODE (NODE) == TYPE_ARGUMENT_PACK              \
   || TREE_CODE (NODE) == NONTYPE_ARGUMENT_PACK)

/* The arguments stored in an argument pack. Arguments are stored in a
   TREE_VEC, which may have length zero.  */
#define ARGUMENT_PACK_ARGS(NODE)                               \
  (TREE_CODE (NODE) == TYPE_ARGUMENT_PACK? TREE_TYPE (NODE)    \
   : TREE_OPERAND (NODE, 0))

/* Set the arguments stored in an argument pack. VALUE must be a
   TREE_VEC.  */
#define SET_ARGUMENT_PACK_ARGS(NODE,VALUE)     \
  if (TREE_CODE (NODE) == TYPE_ARGUMENT_PACK)  \
    TREE_TYPE (NODE) = VALUE;                           \
  else                                                  \
    TREE_OPERAND (NODE, 0) = VALUE

/* Whether the argument pack is "incomplete", meaning that more
   arguments can still be deduced. Incomplete argument packs are only
   used when the user has provided an explicit template argument list
   for a variadic function template. Some of the explicit template
   arguments will be placed into the beginning of the argument pack,
   but additional arguments might still be deduced.  */
#define ARGUMENT_PACK_INCOMPLETE_P(NODE)        \
  TREE_ADDRESSABLE (ARGUMENT_PACK_ARGS (NODE))

/* When ARGUMENT_PACK_INCOMPLETE_P, stores the explicit template
   arguments used to fill this pack.  */
#define ARGUMENT_PACK_EXPLICIT_ARGS(NODE)       \
  TREE_TYPE (ARGUMENT_PACK_ARGS (NODE))

/* In an ARGUMENT_PACK_SELECT, the argument pack from which an
   argument will be selected.  */
#define ARGUMENT_PACK_SELECT_FROM_PACK(NODE)				\
  (((struct tree_argument_pack_select *)ARGUMENT_PACK_SELECT_CHECK (NODE))->argument_pack)

/* In an ARGUMENT_PACK_SELECT, the index of the argument we want to
   select.  */
#define ARGUMENT_PACK_SELECT_INDEX(NODE)				\
  (((struct tree_argument_pack_select *)ARGUMENT_PACK_SELECT_CHECK (NODE))->index)

#define FOLD_EXPR_CHECK(NODE)						\
  TREE_CHECK4 (NODE, UNARY_LEFT_FOLD_EXPR, UNARY_RIGHT_FOLD_EXPR,	\
	       BINARY_LEFT_FOLD_EXPR, BINARY_RIGHT_FOLD_EXPR)

#define BINARY_FOLD_EXPR_CHECK(NODE) \
  TREE_CHECK2 (NODE, BINARY_LEFT_FOLD_EXPR, BINARY_RIGHT_FOLD_EXPR)

/* True if NODE is UNARY_FOLD_EXPR or a BINARY_FOLD_EXPR */
#define FOLD_EXPR_P(NODE)				\
  (TREE_CODE (NODE) == UNARY_LEFT_FOLD_EXPR		\
   || TREE_CODE (NODE) == UNARY_RIGHT_FOLD_EXPR		\
   || TREE_CODE (NODE) == BINARY_LEFT_FOLD_EXPR		\
   || TREE_CODE (NODE) == BINARY_RIGHT_FOLD_EXPR)

/* True when NODE is a fold over a compound assignment operator. */
#define FOLD_EXPR_MODIFY_P(NODE) \
  TREE_LANG_FLAG_0 (FOLD_EXPR_CHECK (NODE))

/* An INTEGER_CST containing the tree code of the folded operator. */
#define FOLD_EXPR_OP(NODE) \
  TREE_OPERAND (FOLD_EXPR_CHECK (NODE), 0)

/* The expression containing an unexpanded parameter pack. */
#define FOLD_EXPR_PACK(NODE) \
  TREE_OPERAND (FOLD_EXPR_CHECK (NODE), 1)

/* In a binary fold expression, the argument with no unexpanded
   parameter packs. */
#define FOLD_EXPR_INIT(NODE) \
  TREE_OPERAND (BINARY_FOLD_EXPR_CHECK (NODE), 2)

/* In a FUNCTION_DECL, the saved auto-return pattern.  */
#define DECL_SAVED_AUTO_RETURN_TYPE(NODE)		\
  (LANG_DECL_FN_CHECK (FUNCTION_DECL_CHECK (NODE))	\
   ->u.saved_auto_return_type)

/* True if NODE is an implicit INDIRECT_REF from convert_from_reference.  */
#define REFERENCE_REF_P(NODE)				\
  (INDIRECT_REF_P (NODE)				\
   && TREE_TYPE (TREE_OPERAND (NODE, 0))		\
   && TYPE_REF_P (TREE_TYPE (TREE_OPERAND ((NODE), 0))))

#define NEW_EXPR_USE_GLOBAL(NODE) \
  TREE_LANG_FLAG_0 (NEW_EXPR_CHECK (NODE))
#define DELETE_EXPR_USE_GLOBAL(NODE) \
  TREE_LANG_FLAG_0 (DELETE_EXPR_CHECK (NODE))
#define DELETE_EXPR_USE_VEC(NODE) \
  TREE_LANG_FLAG_1 (DELETE_EXPR_CHECK (NODE))

#define CALL_OR_AGGR_INIT_CHECK(NODE) \
  TREE_CHECK2 ((NODE), CALL_EXPR, AGGR_INIT_EXPR)

/* Indicates that this is a non-dependent COMPOUND_EXPR which will
   resolve to a function call.  */
#define COMPOUND_EXPR_OVERLOADED(NODE) \
  TREE_LANG_FLAG_0 (COMPOUND_EXPR_CHECK (NODE))

/* In a CALL_EXPR appearing in a template, true if Koenig lookup
   should be performed at instantiation time.  */
#define KOENIG_LOOKUP_P(NODE) TREE_LANG_FLAG_0 (CALL_EXPR_CHECK (NODE))

/* In a CALL_EXPR, true for allocator calls from new or delete
   expressions.  */
#define CALL_FROM_NEW_OR_DELETE_P(NODE) \
  TREE_LANG_FLAG_2 (CALL_EXPR_CHECK (NODE))

/* True if the arguments to NODE should be evaluated in left-to-right
   order regardless of PUSH_ARGS_REVERSED.  */
#define CALL_EXPR_ORDERED_ARGS(NODE) \
  TREE_LANG_FLAG_3 (CALL_OR_AGGR_INIT_CHECK (NODE))

/* True if the arguments to NODE should be evaluated in right-to-left
   order regardless of PUSH_ARGS_REVERSED.  */
#define CALL_EXPR_REVERSE_ARGS(NODE) \
  TREE_LANG_FLAG_5 (CALL_OR_AGGR_INIT_CHECK (NODE))

/* True if CALL_EXPR was written as an operator expression, not a function
   call.  */
#define CALL_EXPR_OPERATOR_SYNTAX(NODE) \
  TREE_LANG_FLAG_6 (CALL_OR_AGGR_INIT_CHECK (NODE))

/* Indicates whether a string literal has been parenthesized. Such
   usages are disallowed in certain circumstances.  */

#define PAREN_STRING_LITERAL_P(NODE) \
  TREE_LANG_FLAG_0 (STRING_CST_CHECK (NODE))

/* Indicates whether a COMPONENT_REF or a SCOPE_REF has been parenthesized, or
   an INDIRECT_REF comes from parenthesizing a _DECL.  Currently only set some
   of the time in C++14 mode.  */

#define REF_PARENTHESIZED_P(NODE) \
  TREE_LANG_FLAG_2 (TREE_CHECK4 ((NODE), COMPONENT_REF, INDIRECT_REF, SCOPE_REF, VIEW_CONVERT_EXPR))

/* Nonzero if this AGGR_INIT_EXPR provides for initialization via a
   constructor call, rather than an ordinary function call.  */
#define AGGR_INIT_VIA_CTOR_P(NODE) \
  TREE_LANG_FLAG_0 (AGGR_INIT_EXPR_CHECK (NODE))

/* Nonzero if expanding this AGGR_INIT_EXPR should first zero-initialize
   the object.  */
#define AGGR_INIT_ZERO_FIRST(NODE) \
  TREE_LANG_FLAG_2 (AGGR_INIT_EXPR_CHECK (NODE))

/* Nonzero means that the call is the jump from a thunk to the
   thunked-to function.  */
#define AGGR_INIT_FROM_THUNK_P(NODE) \
  (AGGR_INIT_EXPR_CHECK (NODE)->base.protected_flag)

/* AGGR_INIT_EXPR accessors.  These are equivalent to the CALL_EXPR
   accessors, except for AGGR_INIT_EXPR_SLOT (which takes the place of
   CALL_EXPR_STATIC_CHAIN).  */

#define AGGR_INIT_EXPR_FN(NODE) TREE_OPERAND (AGGR_INIT_EXPR_CHECK (NODE), 1)
#define AGGR_INIT_EXPR_SLOT(NODE) \
  TREE_OPERAND (AGGR_INIT_EXPR_CHECK (NODE), 2)
#define AGGR_INIT_EXPR_ARG(NODE, I) \
  TREE_OPERAND (AGGR_INIT_EXPR_CHECK (NODE), (I) + 3)
#define aggr_init_expr_nargs(NODE) (VL_EXP_OPERAND_LENGTH(NODE) - 3)

/* AGGR_INIT_EXPR_ARGP returns a pointer to the argument vector for NODE.
   We can't use &AGGR_INIT_EXPR_ARG (NODE, 0) because that will complain if
   the argument count is zero when checking is enabled.  Instead, do
   the pointer arithmetic to advance past the 3 fixed operands in a
   AGGR_INIT_EXPR.  That produces a valid pointer to just past the end of
   the operand array, even if it's not valid to dereference it.  */
#define AGGR_INIT_EXPR_ARGP(NODE) \
  (&(TREE_OPERAND (AGGR_INIT_EXPR_CHECK (NODE), 0)) + 3)

/* Abstract iterators for AGGR_INIT_EXPRs.  */

/* Structure containing iterator state.  */
struct aggr_init_expr_arg_iterator {
  tree t;	/* the aggr_init_expr */
  int n;	/* argument count */
  int i;	/* next argument index */
};

/* Initialize the abstract argument list iterator object ITER with the
   arguments from AGGR_INIT_EXPR node EXP.  */
inline void
init_aggr_init_expr_arg_iterator (tree exp,
				       aggr_init_expr_arg_iterator *iter)
{
  iter->t = exp;
  iter->n = aggr_init_expr_nargs (exp);
  iter->i = 0;
}

/* Return the next argument from abstract argument list iterator object ITER,
   and advance its state.  Return NULL_TREE if there are no more arguments.  */
inline tree
next_aggr_init_expr_arg (aggr_init_expr_arg_iterator *iter)
{
  tree result;
  if (iter->i >= iter->n)
    return NULL_TREE;
  result = AGGR_INIT_EXPR_ARG (iter->t, iter->i);
  iter->i++;
  return result;
}

/* Initialize the abstract argument list iterator object ITER, then advance
   past and return the first argument.  Useful in for expressions, e.g.
     for (arg = first_aggr_init_expr_arg (exp, &iter); arg;
          arg = next_aggr_init_expr_arg (&iter))   */
inline tree
first_aggr_init_expr_arg (tree exp, aggr_init_expr_arg_iterator *iter)
{
  init_aggr_init_expr_arg_iterator (exp, iter);
  return next_aggr_init_expr_arg (iter);
}

/* Test whether there are more arguments in abstract argument list iterator
   ITER, without changing its state.  */
inline bool
more_aggr_init_expr_args_p (const aggr_init_expr_arg_iterator *iter)
{
  return (iter->i < iter->n);
}

/* Iterate through each argument ARG of AGGR_INIT_EXPR CALL, using variable
   ITER (of type aggr_init_expr_arg_iterator) to hold the iteration state.  */
#define FOR_EACH_AGGR_INIT_EXPR_ARG(arg, iter, call)			\
  for ((arg) = first_aggr_init_expr_arg ((call), &(iter)); (arg);	\
       (arg) = next_aggr_init_expr_arg (&(iter)))

/* VEC_INIT_EXPR accessors.  */
#define VEC_INIT_EXPR_SLOT(NODE) TREE_OPERAND (VEC_INIT_EXPR_CHECK (NODE), 0)
#define VEC_INIT_EXPR_INIT(NODE) TREE_OPERAND (VEC_INIT_EXPR_CHECK (NODE), 1)

/* Indicates that a VEC_INIT_EXPR is a potential constant expression.
   Only set when the current function is constexpr.  */
#define VEC_INIT_EXPR_IS_CONSTEXPR(NODE) \
  TREE_LANG_FLAG_0 (VEC_INIT_EXPR_CHECK (NODE))

/* Indicates that a VEC_INIT_EXPR is expressing value-initialization.  */
#define VEC_INIT_EXPR_VALUE_INIT(NODE) \
  TREE_LANG_FLAG_1 (VEC_INIT_EXPR_CHECK (NODE))

/* The condition under which this MUST_NOT_THROW_EXPR actually blocks
   exceptions.  NULL_TREE means 'true'.  */
#define MUST_NOT_THROW_COND(NODE) \
  TREE_OPERAND (MUST_NOT_THROW_EXPR_CHECK (NODE), 1)

/* The TYPE_MAIN_DECL for a class template type is a TYPE_DECL, not a
   TEMPLATE_DECL.  This macro determines whether or not a given class
   type is really a template type, as opposed to an instantiation or
   specialization of one.  */
#define CLASSTYPE_IS_TEMPLATE(NODE)  \
  (CLASSTYPE_TEMPLATE_INFO (NODE)    \
   && !CLASSTYPE_USE_TEMPLATE (NODE) \
   && PRIMARY_TEMPLATE_P (CLASSTYPE_TI_TEMPLATE (NODE)))

/* The name used by the user to name the typename type.  Typically,
   this is an IDENTIFIER_NODE, and the same as the DECL_NAME on the
   corresponding TYPE_DECL.  However, this may also be a
   TEMPLATE_ID_EXPR if we had something like `typename X::Y<T>'.  */
#define TYPENAME_TYPE_FULLNAME(NODE) \
  (TYPE_VALUES_RAW (TYPENAME_TYPE_CHECK (NODE)))

/* True if a TYPENAME_TYPE was declared as an "enum".  */
#define TYPENAME_IS_ENUM_P(NODE) \
  (TREE_LANG_FLAG_0 (TYPENAME_TYPE_CHECK (NODE)))

/* True if a TYPENAME_TYPE was declared as a "class", "struct", or
   "union".  */
#define TYPENAME_IS_CLASS_P(NODE) \
  (TREE_LANG_FLAG_1 (TYPENAME_TYPE_CHECK (NODE)))

/* True if a TYPENAME_TYPE is in the process of being resolved.  */
#define TYPENAME_IS_RESOLVING_P(NODE) \
  (TREE_LANG_FLAG_2 (TYPENAME_TYPE_CHECK (NODE)))

/* [class.virtual]

   A class that declares or inherits a virtual function is called a
   polymorphic class.  */
#define TYPE_POLYMORPHIC_P(NODE) (TREE_LANG_FLAG_2 (NODE))

/* Nonzero if this class has a virtual function table pointer.  */
#define TYPE_CONTAINS_VPTR_P(NODE)		\
  (TYPE_POLYMORPHIC_P (NODE) || CLASSTYPE_VBASECLASSES (NODE))

/* Nonzero if NODE is a FUNCTION_DECL (for a function with global
   scope) declared in a local scope.  */
#define DECL_LOCAL_FUNCTION_P(NODE) \
  DECL_LANG_FLAG_0 (FUNCTION_DECL_CHECK (NODE))

/* Nonzero if NODE is the target for genericization of 'break' stmts.  */
#define LABEL_DECL_BREAK(NODE) \
  DECL_LANG_FLAG_0 (LABEL_DECL_CHECK (NODE))

/* Nonzero if NODE is the target for genericization of 'continue' stmts.  */
#define LABEL_DECL_CONTINUE(NODE) \
  DECL_LANG_FLAG_1 (LABEL_DECL_CHECK (NODE))

/* Nonzero if NODE is the target for genericization of 'return' stmts
   in constructors/destructors of targetm.cxx.cdtor_returns_this targets.  */
#define LABEL_DECL_CDTOR(NODE) \
  DECL_LANG_FLAG_2 (LABEL_DECL_CHECK (NODE))

/* True if NODE was declared with auto in its return type, but it has
   started compilation and so the return type might have been changed by
   return type deduction; its declared return type should be found in
   DECL_SAVED_AUTO_RETURN_TYPE (NODE).   */
#define FNDECL_USED_AUTO(NODE) \
  TREE_LANG_FLAG_2 (FUNCTION_DECL_CHECK (NODE))

/* Nonzero if NODE is a DECL which we know about but which has not
   been explicitly declared, such as a built-in function or a friend
   declared inside a class.  In the latter case DECL_HIDDEN_FRIEND_P
   will be set.  */
#define DECL_ANTICIPATED(NODE) \
  (DECL_LANG_SPECIFIC (TYPE_FUNCTION_OR_TEMPLATE_DECL_CHECK (NODE)) \
   ->u.base.anticipated_p)

/* Is DECL NODE a hidden name?  */
#define DECL_HIDDEN_P(NODE) \
  (DECL_LANG_SPECIFIC (NODE) && TYPE_FUNCTION_OR_TEMPLATE_DECL_P (NODE) \
   && DECL_ANTICIPATED (NODE))

/* True if this is a hidden class type.    */
#define TYPE_HIDDEN_P(NODE) \
  (DECL_LANG_SPECIFIC (TYPE_NAME (NODE)) \
   && DECL_ANTICIPATED (TYPE_NAME (NODE)))

/* True for artificial decls added for OpenMP privatized non-static
   data members.  */
#define DECL_OMP_PRIVATIZED_MEMBER(NODE) \
  (DECL_LANG_SPECIFIC (VAR_DECL_CHECK (NODE))->u.base.anticipated_p)

/* Nonzero if NODE is a FUNCTION_DECL which was declared as a friend
   within a class but has not been declared in the surrounding scope.
   The function is invisible except via argument dependent lookup.  */
#define DECL_HIDDEN_FRIEND_P(NODE) \
  (LANG_DECL_FN_CHECK (DECL_COMMON_CHECK (NODE))->hidden_friend_p)

/* Nonzero if NODE is an artificial FUNCTION_DECL for
   #pragma omp declare reduction.  */
#define DECL_OMP_DECLARE_REDUCTION_P(NODE) \
  (LANG_DECL_FN_CHECK (DECL_COMMON_CHECK (NODE))->omp_declare_reduction_p)

/* Nonzero if DECL has been declared threadprivate by
   #pragma omp threadprivate.  */
#define CP_DECL_THREADPRIVATE_P(DECL) \
  (DECL_LANG_SPECIFIC (VAR_DECL_CHECK (DECL))->u.base.threadprivate_or_deleted_p)

/* Nonzero if NODE is a VAR_DECL which has been declared inline.  */
#define DECL_VAR_DECLARED_INLINE_P(NODE) \
  (DECL_LANG_SPECIFIC (VAR_DECL_CHECK (NODE))			\
   ? DECL_LANG_SPECIFIC (NODE)->u.base.var_declared_inline_p	\
   : false)
#define SET_DECL_VAR_DECLARED_INLINE_P(NODE) \
  (DECL_LANG_SPECIFIC (VAR_DECL_CHECK (NODE))->u.base.var_declared_inline_p \
   = true)

/* True if NODE is a constant variable with a value-dependent initializer.  */
#define DECL_DEPENDENT_INIT_P(NODE)				\
  (DECL_LANG_SPECIFIC (VAR_DECL_CHECK (NODE))			\
   && DECL_LANG_SPECIFIC (NODE)->u.base.dependent_init_p)
#define SET_DECL_DEPENDENT_INIT_P(NODE, X) \
  (DECL_LANG_SPECIFIC (VAR_DECL_CHECK (NODE))->u.base.dependent_init_p = (X))

/* Nonzero if NODE is an artificial VAR_DECL for a C++17 structured binding
   declaration or one of VAR_DECLs for the user identifiers in it.  */
#define DECL_DECOMPOSITION_P(NODE) \
  (VAR_P (NODE) && DECL_LANG_SPECIFIC (NODE)			\
   ? DECL_LANG_SPECIFIC (NODE)->u.base.selector == lds_decomp		\
   : false)

/* The underlying artificial VAR_DECL for structured binding.  */
#define DECL_DECOMP_BASE(NODE) \
  (LANG_DECL_DECOMP_CHECK (NODE)->base)

/* Nonzero if NODE is an inline VAR_DECL.  In C++17, static data members
   declared with constexpr specifier are implicitly inline variables.  */
#define DECL_INLINE_VAR_P(NODE) \
  (DECL_VAR_DECLARED_INLINE_P (NODE)				\
   || (cxx_dialect >= cxx17					\
       && DECL_DECLARED_CONSTEXPR_P (NODE)			\
       && DECL_CLASS_SCOPE_P (NODE)))

/* Nonzero if DECL was declared with '= delete'.  */
#define DECL_DELETED_FN(DECL) \
  (LANG_DECL_FN_CHECK (DECL)->min.base.threadprivate_or_deleted_p)

/* Nonzero if DECL was declared with '= default' (maybe implicitly).  */
#define DECL_DEFAULTED_FN(DECL) \
  (LANG_DECL_FN_CHECK (DECL)->defaulted_p)

/* Nonzero if DECL is explicitly defaulted in the class body.  */
#define DECL_DEFAULTED_IN_CLASS_P(DECL)					\
  (DECL_DEFAULTED_FN (DECL) && DECL_INITIALIZED_IN_CLASS_P (DECL))
/* Nonzero if DECL was defaulted outside the class body.  */
#define DECL_DEFAULTED_OUTSIDE_CLASS_P(DECL)				\
  (DECL_DEFAULTED_FN (DECL)						\
   && !(DECL_ARTIFICIAL (DECL) || DECL_INITIALIZED_IN_CLASS_P (DECL)))

/* Record whether a typedef for type `int' was actually `signed int'.  */
#define C_TYPEDEF_EXPLICITLY_SIGNED(EXP) DECL_LANG_FLAG_1 (EXP)

/* Returns nonzero if DECL has external linkage, as specified by the
   language standard.  (This predicate may hold even when the
   corresponding entity is not actually given external linkage in the
   object file; see decl_linkage for details.)  */
#define DECL_EXTERNAL_LINKAGE_P(DECL) \
  (decl_linkage (DECL) == lk_external)

/* Keep these codes in ascending code order.  */

#define INTEGRAL_CODE_P(CODE)	\
  ((CODE) == ENUMERAL_TYPE	\
   || (CODE) == BOOLEAN_TYPE	\
   || (CODE) == INTEGER_TYPE)

/* [basic.fundamental]

   Types  bool, char, wchar_t, and the signed and unsigned integer types
   are collectively called integral types.

   Note that INTEGRAL_TYPE_P, as defined in tree.h, allows enumeration
   types as well, which is incorrect in C++.  Keep these checks in
   ascending code order.  */
#define CP_INTEGRAL_TYPE_P(TYPE)		\
  (TREE_CODE (TYPE) == BOOLEAN_TYPE		\
   || TREE_CODE (TYPE) == INTEGER_TYPE)

/* Returns true if TYPE is an integral or enumeration name.  Keep
   these checks in ascending code order.  */
#define INTEGRAL_OR_ENUMERATION_TYPE_P(TYPE) \
   (TREE_CODE (TYPE) == ENUMERAL_TYPE || CP_INTEGRAL_TYPE_P (TYPE))

/* Returns true if TYPE is an integral or unscoped enumeration type.  */
#define INTEGRAL_OR_UNSCOPED_ENUMERATION_TYPE_P(TYPE) \
   (UNSCOPED_ENUM_P (TYPE) || CP_INTEGRAL_TYPE_P (TYPE))

/* True if the class type TYPE is a literal type.  */
#define CLASSTYPE_LITERAL_P(TYPE)              \
   (LANG_TYPE_CLASS_CHECK (TYPE)->is_literal)

/* [basic.fundamental]

   Integral and floating types are collectively called arithmetic
   types.

   As a GNU extension, we also accept complex types.

   Keep these checks in ascending code order.  */
#define ARITHMETIC_TYPE_P(TYPE) \
  (CP_INTEGRAL_TYPE_P (TYPE) \
   || TREE_CODE (TYPE) == REAL_TYPE \
   || TREE_CODE (TYPE) == COMPLEX_TYPE)

/* True iff TYPE is cv decltype(nullptr).  */
#define NULLPTR_TYPE_P(TYPE) (TREE_CODE (TYPE) == NULLPTR_TYPE)

/* [basic.types]

   Arithmetic types, enumeration types, pointer types,
   pointer-to-member types, and std::nullptr_t are collectively called
   scalar types.

   Keep these checks in ascending code order.  */
#define SCALAR_TYPE_P(TYPE)			\
  (TYPE_PTRDATAMEM_P (TYPE)			\
   || TREE_CODE (TYPE) == ENUMERAL_TYPE		\
   || ARITHMETIC_TYPE_P (TYPE)			\
   || TYPE_PTR_P (TYPE)				\
   || TYPE_PTRMEMFUNC_P (TYPE)                  \
   || NULLPTR_TYPE_P (TYPE))

/* Determines whether this type is a C++0x scoped enumeration
   type. Scoped enumerations types are introduced via "enum class" or
   "enum struct", e.g.,

     enum class Color {
       Red, Green, Blue
     };

   Scoped enumeration types are different from normal (unscoped)
   enumeration types in several ways:

     - The enumerators of a scoped enumeration type are only available
       within the scope of the enumeration type and not in the
       enclosing scope. For example, the Red color can be referred to
       with "Color::Red" but not "Red".

     - Scoped enumerators and enumerations do not implicitly convert
       to integers or 'bool'.

     - The underlying type of the enum is well-defined.  */
#define SCOPED_ENUM_P(TYPE)                                             \
  (TREE_CODE (TYPE) == ENUMERAL_TYPE && ENUM_IS_SCOPED (TYPE))

/* Determine whether this is an unscoped enumeration type.  */
#define UNSCOPED_ENUM_P(TYPE)                                           \
  (TREE_CODE (TYPE) == ENUMERAL_TYPE && !ENUM_IS_SCOPED (TYPE))

/* Set the flag indicating whether an ENUMERAL_TYPE is a C++0x scoped
   enumeration type (1) or a normal (unscoped) enumeration type
   (0).  */
#define SET_SCOPED_ENUM_P(TYPE, VAL)                    \
  (ENUM_IS_SCOPED (TYPE) = (VAL))

#define SET_OPAQUE_ENUM_P(TYPE, VAL)                    \
  (ENUM_IS_OPAQUE (TYPE) = (VAL))

#define OPAQUE_ENUM_P(TYPE)				\
  (TREE_CODE (TYPE) == ENUMERAL_TYPE && ENUM_IS_OPAQUE (TYPE))

/* Determines whether an ENUMERAL_TYPE has an explicit
   underlying type.  */
#define ENUM_FIXED_UNDERLYING_TYPE_P(NODE) (TYPE_LANG_FLAG_5 (NODE))

/* Returns the underlying type of the given enumeration type. The
   underlying type is determined in different ways, depending on the
   properties of the enum:

     - In C++0x, the underlying type can be explicitly specified, e.g.,

         enum E1 : char { ... } // underlying type is char

     - In a C++0x scoped enumeration, the underlying type is int
       unless otherwises specified:

         enum class E2 { ... } // underlying type is int

     - Otherwise, the underlying type is determined based on the
       values of the enumerators. In this case, the
       ENUM_UNDERLYING_TYPE will not be set until after the definition
       of the enumeration is completed by finish_enum.  */
#define ENUM_UNDERLYING_TYPE(TYPE) \
  TREE_TYPE (ENUMERAL_TYPE_CHECK (TYPE))

/* [dcl.init.aggr]

   An aggregate is an array or a class with no user-provided
   constructors, no brace-or-equal-initializers for non-static data
   members, no private or protected non-static data members, no
   base classes, and no virtual functions.

   As an extension, we also treat vectors as aggregates.  Keep these
   checks in ascending code order.  */
#define CP_AGGREGATE_TYPE_P(TYPE)				\
  (gnu_vector_type_p (TYPE)					\
   || TREE_CODE (TYPE) == ARRAY_TYPE				\
   || (CLASS_TYPE_P (TYPE) && COMPLETE_TYPE_P (TYPE) && !CLASSTYPE_NON_AGGREGATE (TYPE)))

/* Nonzero for a class type means that the class type has a
   user-declared constructor.  */
#define TYPE_HAS_USER_CONSTRUCTOR(NODE) (TYPE_LANG_FLAG_1 (NODE))

/* Nonzero means that the FUNCTION_TYPE or METHOD_TYPE has a
   late-specified return type.  */
#define TYPE_HAS_LATE_RETURN_TYPE(NODE) \
  (TYPE_LANG_FLAG_2 (FUNC_OR_METHOD_CHECK (NODE)))

/* When appearing in an INDIRECT_REF, it means that the tree structure
   underneath is actually a call to a constructor.  This is needed
   when the constructor must initialize local storage (which can
   be automatically destroyed), rather than allowing it to allocate
   space from the heap.

   When appearing in a SAVE_EXPR, it means that underneath
   is a call to a constructor.

   When appearing in a CONSTRUCTOR, the expression is a
   compound literal.

   When appearing in a FIELD_DECL, it means that this field
   has been duly initialized in its constructor.  */
#define TREE_HAS_CONSTRUCTOR(NODE) (TREE_LANG_FLAG_4 (NODE))

/* True if NODE is a brace-enclosed initializer.  */
#define BRACE_ENCLOSED_INITIALIZER_P(NODE) \
  (TREE_CODE (NODE) == CONSTRUCTOR && TREE_TYPE (NODE) == init_list_type_node)

/* True if NODE is a compound-literal, i.e., a brace-enclosed
   initializer cast to a particular type.  */
#define COMPOUND_LITERAL_P(NODE) \
  (TREE_CODE (NODE) == CONSTRUCTOR && TREE_HAS_CONSTRUCTOR (NODE))

#define EMPTY_CONSTRUCTOR_P(NODE) (TREE_CODE (NODE) == CONSTRUCTOR \
				   && vec_safe_is_empty(CONSTRUCTOR_ELTS(NODE))\
				   && !TREE_HAS_CONSTRUCTOR (NODE))

/* True if NODE is a init-list used as a direct-initializer, i.e.
   B b{1,2}, not B b({1,2}) or B b = {1,2}.  */
#define CONSTRUCTOR_IS_DIRECT_INIT(NODE) (TREE_LANG_FLAG_0 (CONSTRUCTOR_CHECK (NODE)))

/* True if this CONSTRUCTOR is instantiation-dependent and needs to be
   substituted.  */
#define CONSTRUCTOR_IS_DEPENDENT(NODE) \
  (TREE_LANG_FLAG_1 (CONSTRUCTOR_CHECK (NODE)))

/* True if this CONSTRUCTOR should not be used as a variable initializer
   because it was loaded from a constexpr variable with mutable fields.  */
#define CONSTRUCTOR_MUTABLE_POISON(NODE) \
  (TREE_LANG_FLAG_2 (CONSTRUCTOR_CHECK (NODE)))

/* True if this typed CONSTRUCTOR represents C99 compound-literal syntax rather
   than C++11 functional cast syntax.  */
#define CONSTRUCTOR_C99_COMPOUND_LITERAL(NODE) \
  (TREE_LANG_FLAG_3 (CONSTRUCTOR_CHECK (NODE)))

/* True if this CONSTRUCTOR contains PLACEHOLDER_EXPRs referencing the
   CONSTRUCTOR's type not nested inside another CONSTRUCTOR marked with
   CONSTRUCTOR_PLACEHOLDER_BOUNDARY.  */
#define CONSTRUCTOR_PLACEHOLDER_BOUNDARY(NODE) \
  (TREE_LANG_FLAG_5 (CONSTRUCTOR_CHECK (NODE)))

#define DIRECT_LIST_INIT_P(NODE) \
   (BRACE_ENCLOSED_INITIALIZER_P (NODE) && CONSTRUCTOR_IS_DIRECT_INIT (NODE))

/* True if this is a designated initializer (when we allow initializer-clauses
   mixed with designated-initializer-clauses set whenever there is at least
   one designated-initializer-clause), or a C99 designator.  */
#define CONSTRUCTOR_IS_DESIGNATED_INIT(NODE) \
  (TREE_LANG_FLAG_6 (CONSTRUCTOR_CHECK (NODE)))

/* True if this CONSTRUCTOR comes from a parenthesized list of values, e.g.
   A(1, 2, 3).  */
#define CONSTRUCTOR_IS_PAREN_INIT(NODE) \
  (CONSTRUCTOR_CHECK(NODE)->base.private_flag)

/* True if NODE represents a conversion for direct-initialization in a
   template.  Set by perform_implicit_conversion_flags.  */
#define IMPLICIT_CONV_EXPR_DIRECT_INIT(NODE) \
  (TREE_LANG_FLAG_0 (IMPLICIT_CONV_EXPR_CHECK (NODE)))

/* True if NODE represents a dependent conversion of a non-type template
   argument.  Set by maybe_convert_nontype_argument.  */
#define IMPLICIT_CONV_EXPR_NONTYPE_ARG(NODE) \
  (TREE_LANG_FLAG_1 (IMPLICIT_CONV_EXPR_CHECK (NODE)))

/* True if NODE represents a conversion for braced-init-list in a
   template.  Set by perform_implicit_conversion_flags.  */
#define IMPLICIT_CONV_EXPR_BRACED_INIT(NODE) \
  (TREE_LANG_FLAG_2 (IMPLICIT_CONV_EXPR_CHECK (NODE)))

/* Nonzero means that an object of this type cannot be initialized using
   an initializer list.  */
#define CLASSTYPE_NON_AGGREGATE(NODE) \
  (LANG_TYPE_CLASS_CHECK (NODE)->non_aggregate)
#define TYPE_NON_AGGREGATE_CLASS(NODE) \
  (CLASS_TYPE_P (NODE) && CLASSTYPE_NON_AGGREGATE (NODE))

/* Nonzero if there is a non-trivial X::op=(cv X&) for this class.  */
#define TYPE_HAS_COMPLEX_COPY_ASSIGN(NODE) (LANG_TYPE_CLASS_CHECK (NODE)->has_complex_copy_assign)

/* Nonzero if there is a non-trivial X::X(cv X&) for this class.  */
#define TYPE_HAS_COMPLEX_COPY_CTOR(NODE) (LANG_TYPE_CLASS_CHECK (NODE)->has_complex_copy_ctor)

/* Nonzero if there is a non-trivial X::op=(X&&) for this class.  */
#define TYPE_HAS_COMPLEX_MOVE_ASSIGN(NODE) (LANG_TYPE_CLASS_CHECK (NODE)->has_complex_move_assign)

/* Nonzero if there is a non-trivial X::X(X&&) for this class.  */
#define TYPE_HAS_COMPLEX_MOVE_CTOR(NODE) (LANG_TYPE_CLASS_CHECK (NODE)->has_complex_move_ctor)

/* Nonzero if there is no trivial default constructor for this class.  */
#define TYPE_HAS_COMPLEX_DFLT(NODE) (LANG_TYPE_CLASS_CHECK (NODE)->has_complex_dflt)

/* Nonzero if TYPE has a trivial destructor.  From [class.dtor]:

     A destructor is trivial if it is an implicitly declared
     destructor and if:

       - all of the direct base classes of its class have trivial
	 destructors,

       - for all of the non-static data members of its class that are
	 of class type (or array thereof), each such class has a
	 trivial destructor.  */
#define TYPE_HAS_TRIVIAL_DESTRUCTOR(NODE) \
  (!TYPE_HAS_NONTRIVIAL_DESTRUCTOR (NODE))

/* Nonzero for _TYPE node means that this type does not have a trivial
   destructor.  Therefore, destroying an object of this type will
   involve a call to a destructor.  This can apply to objects of
   ARRAY_TYPE if the type of the elements needs a destructor.  */
#define TYPE_HAS_NONTRIVIAL_DESTRUCTOR(NODE) \
  (TYPE_LANG_FLAG_4 (NODE))

/* Nonzero for class type means that the default constructor is trivial.  */
#define TYPE_HAS_TRIVIAL_DFLT(NODE) \
  (TYPE_HAS_DEFAULT_CONSTRUCTOR (NODE) && ! TYPE_HAS_COMPLEX_DFLT (NODE))

/* Nonzero for class type means that copy initialization of this type can use
   a bitwise copy.  */
#define TYPE_HAS_TRIVIAL_COPY_CTOR(NODE) \
  (TYPE_HAS_COPY_CTOR (NODE) && ! TYPE_HAS_COMPLEX_COPY_CTOR (NODE))

/* Nonzero for class type means that assignment of this type can use
   a bitwise copy.  */
#define TYPE_HAS_TRIVIAL_COPY_ASSIGN(NODE) \
  (TYPE_HAS_COPY_ASSIGN (NODE) && ! TYPE_HAS_COMPLEX_COPY_ASSIGN (NODE))

/* Returns true if NODE is a pointer-to-data-member.  */
#define TYPE_PTRDATAMEM_P(NODE)			\
  (TREE_CODE (NODE) == OFFSET_TYPE)

/* Returns true if NODE is a pointer.  */
#define TYPE_PTR_P(NODE)			\
  (TREE_CODE (NODE) == POINTER_TYPE)

/* Returns true if NODE is a reference.  */
#define TYPE_REF_P(NODE)			\
  (TREE_CODE (NODE) == REFERENCE_TYPE)

/* Returns true if NODE is a pointer or a reference.  */
#define INDIRECT_TYPE_P(NODE)			\
  (TYPE_PTR_P (NODE) || TYPE_REF_P (NODE))

/* Returns true if NODE is an object type:

     [basic.types]

     An object type is a (possibly cv-qualified) type that is not a
     function type, not a reference type, and not a void type.

   Keep these checks in ascending order, for speed.  */
#define TYPE_OBJ_P(NODE)			\
  (!TYPE_REF_P (NODE)				\
   && !VOID_TYPE_P (NODE)  		        \
   && !FUNC_OR_METHOD_TYPE_P (NODE))

/* Returns true if NODE is a pointer to an object.  Keep these checks
   in ascending tree code order.  */
#define TYPE_PTROB_P(NODE)					\
  (TYPE_PTR_P (NODE) && TYPE_OBJ_P (TREE_TYPE (NODE)))

/* Returns true if NODE is a reference to an object.  Keep these checks
   in ascending tree code order.  */
#define TYPE_REF_OBJ_P(NODE)					\
  (TYPE_REF_P (NODE) && TYPE_OBJ_P (TREE_TYPE (NODE)))

/* Returns true if NODE is a pointer to an object, or a pointer to
   void.  Keep these checks in ascending tree code order.  */
#define TYPE_PTROBV_P(NODE)					\
  (TYPE_PTR_P (NODE)						\
   && !FUNC_OR_METHOD_TYPE_P (TREE_TYPE (NODE)))

/* Returns true if NODE is a pointer to function type.  */
#define TYPE_PTRFN_P(NODE)				\
  (TYPE_PTR_P (NODE)			                \
   && TREE_CODE (TREE_TYPE (NODE)) == FUNCTION_TYPE)

/* Returns true if NODE is a reference to function type.  */
#define TYPE_REFFN_P(NODE)				\
  (TYPE_REF_P (NODE)					\
   && TREE_CODE (TREE_TYPE (NODE)) == FUNCTION_TYPE)

/* Returns true if NODE is a pointer to member function type.  */
#define TYPE_PTRMEMFUNC_P(NODE)		\
  (TREE_CODE (NODE) == RECORD_TYPE	\
   && TYPE_PTRMEMFUNC_FLAG (NODE))

#define TYPE_PTRMEMFUNC_FLAG(NODE) \
  (TYPE_LANG_FLAG_2 (RECORD_TYPE_CHECK (NODE)))

/* Returns true if NODE is a pointer-to-member.  */
#define TYPE_PTRMEM_P(NODE) \
  (TYPE_PTRDATAMEM_P (NODE) || TYPE_PTRMEMFUNC_P (NODE))

/* Returns true if NODE is a pointer or a pointer-to-member.  */
#define TYPE_PTR_OR_PTRMEM_P(NODE) \
  (TYPE_PTR_P (NODE) || TYPE_PTRMEM_P (NODE))

/* Indicates when overload resolution may resolve to a pointer to
   member function. [expr.unary.op]/3 */
#define PTRMEM_OK_P(NODE) \
  TREE_LANG_FLAG_0 (TREE_CHECK3 ((NODE), ADDR_EXPR, OFFSET_REF, SCOPE_REF))

/* Get the POINTER_TYPE to the METHOD_TYPE associated with this
   pointer to member function.  TYPE_PTRMEMFUNC_P _must_ be true,
   before using this macro.  */
#define TYPE_PTRMEMFUNC_FN_TYPE(NODE) \
  (cp_build_qualified_type (TREE_TYPE (TYPE_FIELDS (NODE)),\
			    cp_type_quals (NODE)))

/* As above, but can be used in places that want an lvalue at the expense
   of not necessarily having the correct cv-qualifiers.  */
#define TYPE_PTRMEMFUNC_FN_TYPE_RAW(NODE) \
  (TREE_TYPE (TYPE_FIELDS (NODE)))

/* Returns `A' for a type like `int (A::*)(double)' */
#define TYPE_PTRMEMFUNC_OBJECT_TYPE(NODE) \
  TYPE_METHOD_BASETYPE (TREE_TYPE (TYPE_PTRMEMFUNC_FN_TYPE (NODE)))

/* The canonical internal RECORD_TYPE from the POINTER_TYPE to
   METHOD_TYPE.  */
#define TYPE_PTRMEMFUNC_TYPE(NODE) \
  TYPE_LANG_SLOT_1 (NODE)

/* For a pointer-to-member type of the form `T X::*', this is `X'.
   For a type like `void (X::*)() const', this type is `X', not `const
   X'.  To get at the `const X' you have to look at the
   TYPE_PTRMEM_POINTED_TO_TYPE; there, the first parameter will have
   type `const X*'.  */
#define TYPE_PTRMEM_CLASS_TYPE(NODE)			\
  (TYPE_PTRDATAMEM_P (NODE)					\
   ? TYPE_OFFSET_BASETYPE (NODE)		\
   : TYPE_PTRMEMFUNC_OBJECT_TYPE (NODE))

/* For a pointer-to-member type of the form `T X::*', this is `T'.  */
#define TYPE_PTRMEM_POINTED_TO_TYPE(NODE)		\
   (TYPE_PTRDATAMEM_P (NODE)				\
    ? TREE_TYPE (NODE)					\
    : TREE_TYPE (TYPE_PTRMEMFUNC_FN_TYPE (NODE)))

/* For a pointer-to-member constant `X::Y' this is the RECORD_TYPE for
   `X'.  */
#define PTRMEM_CST_CLASS(NODE) \
  TYPE_PTRMEM_CLASS_TYPE (TREE_TYPE (PTRMEM_CST_CHECK (NODE)))

/* For a pointer-to-member constant `X::Y' this is the _DECL for
   `Y'.  */
#define PTRMEM_CST_MEMBER(NODE) \
  (((ptrmem_cst_t)PTRMEM_CST_CHECK (NODE))->member)

/* The expression in question for a TYPEOF_TYPE.  */
#define TYPEOF_TYPE_EXPR(NODE) (TYPE_VALUES_RAW (TYPEOF_TYPE_CHECK (NODE)))

/* The type in question for an UNDERLYING_TYPE.  */
#define UNDERLYING_TYPE_TYPE(NODE) \
  (TYPE_VALUES_RAW (UNDERLYING_TYPE_CHECK (NODE)))

/* The type in question for BASES.  */
#define BASES_TYPE(NODE) \
  (TYPE_VALUES_RAW (BASES_CHECK (NODE)))

#define BASES_DIRECT(NODE) \
  TREE_LANG_FLAG_0 (BASES_CHECK (NODE))

/* The expression in question for a DECLTYPE_TYPE.  */
#define DECLTYPE_TYPE_EXPR(NODE) (TYPE_VALUES_RAW (DECLTYPE_TYPE_CHECK (NODE)))

/* Whether the DECLTYPE_TYPE_EXPR of NODE was originally parsed as an
   id-expression or a member-access expression. When false, it was
   parsed as a full expression.  */
#define DECLTYPE_TYPE_ID_EXPR_OR_MEMBER_ACCESS_P(NODE) \
  (DECLTYPE_TYPE_CHECK (NODE))->type_common.string_flag

/* These flags indicate that we want different semantics from normal
   decltype: lambda capture just drops references,
   lambda proxies look through implicit dereference.  */
#define DECLTYPE_FOR_LAMBDA_CAPTURE(NODE) \
  TREE_LANG_FLAG_0 (DECLTYPE_TYPE_CHECK (NODE))
#define DECLTYPE_FOR_LAMBDA_PROXY(NODE) \
  TREE_LANG_FLAG_2 (DECLTYPE_TYPE_CHECK (NODE))
#define DECLTYPE_FOR_REF_CAPTURE(NODE) \
  TREE_LANG_FLAG_3 (DECLTYPE_TYPE_CHECK (NODE))

/* Nonzero for VAR_DECL and FUNCTION_DECL node means that `extern' was
   specified in its declaration.  This can also be set for an
   erroneously declared PARM_DECL.  */
#define DECL_THIS_EXTERN(NODE) \
  DECL_LANG_FLAG_2 (VAR_FUNCTION_OR_PARM_DECL_CHECK (NODE))

/* Nonzero for VAR_DECL and FUNCTION_DECL node means that `static' was
   specified in its declaration.  This can also be set for an
   erroneously declared PARM_DECL.  */
#define DECL_THIS_STATIC(NODE) \
  DECL_LANG_FLAG_6 (VAR_FUNCTION_OR_PARM_DECL_CHECK (NODE))

/* Nonzero for FIELD_DECL node means that this field is a lambda capture
   field for an array of runtime bound.  */
#define DECL_VLA_CAPTURE_P(NODE) \
  DECL_LANG_FLAG_1 (FIELD_DECL_CHECK (NODE))

/* Nonzero for PARM_DECL node means that this is an array function
   parameter, i.e, a[] rather than *a.  */
#define DECL_ARRAY_PARAMETER_P(NODE) \
  DECL_LANG_FLAG_1 (PARM_DECL_CHECK (NODE))

/* Nonzero for a FIELD_DECL who's NSMDI is currently being
   instantiated.  */
#define DECL_INSTANTIATING_NSDMI_P(NODE) \
  DECL_LANG_FLAG_2 (FIELD_DECL_CHECK (NODE))

/* Nonzero for FIELD_DECL node means that this field is a base class
   of the parent object, as opposed to a member field.  */
#define DECL_FIELD_IS_BASE(NODE) \
  DECL_LANG_FLAG_6 (FIELD_DECL_CHECK (NODE))

/* Nonzero for FIELD_DECL node means that this field is a simple (no
   explicit initializer) lambda capture field, making it invisible to
   name lookup in unevaluated contexts.  */
#define DECL_NORMAL_CAPTURE_P(NODE) \
  DECL_LANG_FLAG_7 (FIELD_DECL_CHECK (NODE))

/* Nonzero if TYPE is an anonymous union or struct type.  We have to use a
   flag for this because "A union for which objects or pointers are
   declared is not an anonymous union" [class.union].  */
#define ANON_AGGR_TYPE_P(NODE)				\
  (CLASS_TYPE_P (NODE) && LANG_TYPE_CLASS_CHECK (NODE)->anon_aggr)
#define SET_ANON_AGGR_TYPE_P(NODE)			\
  (LANG_TYPE_CLASS_CHECK (NODE)->anon_aggr = 1)

/* Nonzero if TYPE is an anonymous union type.  */
#define ANON_UNION_TYPE_P(NODE) \
  (TREE_CODE (NODE) == UNION_TYPE && ANON_AGGR_TYPE_P (NODE))

/* Define fields and accessors for nodes representing declared names.  */

/* True if TYPE is an unnamed structured type with a typedef for
   linkage purposes.  In that case TYPE_NAME and TYPE_STUB_DECL of the
   MAIN-VARIANT are different. */
#define TYPE_WAS_UNNAMED(NODE)				\
  (TYPE_NAME (TYPE_MAIN_VARIANT (NODE))			\
   != TYPE_STUB_DECL (TYPE_MAIN_VARIANT (NODE)))

/* C++: all of these are overloaded!  These apply only to TYPE_DECLs.  */

/* The format of each node in the DECL_FRIENDLIST is as follows:

   The TREE_PURPOSE will be the name of a function, i.e., an
   IDENTIFIER_NODE.  The TREE_VALUE will be itself a TREE_LIST, whose
   TREE_VALUEs are friends with the given name.  */
#define DECL_FRIENDLIST(NODE)		(DECL_INITIAL (NODE))
#define FRIEND_NAME(LIST) (TREE_PURPOSE (LIST))
#define FRIEND_DECLS(LIST) (TREE_VALUE (LIST))

/* The DECL_ACCESS, if non-NULL, is a TREE_LIST.  The TREE_PURPOSE of
   each node is a type; the TREE_VALUE is the access granted for this
   DECL in that type.  The DECL_ACCESS is set by access declarations.
   For example, if a member that would normally be public in a
   derived class is made protected, then the derived class and the
   protected_access_node will appear in the DECL_ACCESS for the node.  */
#define DECL_ACCESS(NODE) (LANG_DECL_MIN_CHECK (NODE)->access)

/* Nonzero if the FUNCTION_DECL is a global constructor.  */
#define DECL_GLOBAL_CTOR_P(NODE) \
  (LANG_DECL_FN_CHECK (NODE)->global_ctor_p)

/* Nonzero if the FUNCTION_DECL is a global destructor.  */
#define DECL_GLOBAL_DTOR_P(NODE) \
  (LANG_DECL_FN_CHECK (NODE)->global_dtor_p)

/* Accessor macros for C++ template decl nodes.  */

/* The DECL_TEMPLATE_PARMS are a list.  The TREE_PURPOSE of each node
   is a INT_CST whose TREE_INT_CST_LOW indicates the level of the
   template parameters, with 1 being the outermost set of template
   parameters.  The TREE_VALUE is a vector, whose elements are the
   template parameters at each level.  Each element in the vector is a
   TREE_LIST, whose TREE_VALUE is a PARM_DECL (if the parameter is a
   non-type parameter), or a TYPE_DECL (if the parameter is a type
   parameter) or a TEMPLATE_DECL (if the parameter is a template
   parameter).  The TREE_PURPOSE is the default value, if any.  The
   TEMPLATE_PARM_INDEX for the parameter is available as the
   DECL_INITIAL (for a PARM_DECL) or as the TREE_TYPE (for a
   TYPE_DECL).

   FIXME: CONST_CAST_TREE is a hack that hopefully will go away after
   tree is converted to C++ class hiearchy.  */
#define DECL_TEMPLATE_PARMS(NODE)       \
   ((struct tree_template_decl *)CONST_CAST_TREE (TEMPLATE_DECL_CHECK (NODE)))->arguments
#define DECL_INNERMOST_TEMPLATE_PARMS(NODE) \
   INNERMOST_TEMPLATE_PARMS (DECL_TEMPLATE_PARMS (NODE))
#define DECL_NTPARMS(NODE) \
   TREE_VEC_LENGTH (DECL_INNERMOST_TEMPLATE_PARMS (NODE))
/* For function, method, class-data templates.

   FIXME: CONST_CAST_TREE is a hack that hopefully will go away after
   tree is converted to C++ class hiearchy.  */
#define DECL_TEMPLATE_RESULT(NODE)      \
   ((struct tree_template_decl *)CONST_CAST_TREE(TEMPLATE_DECL_CHECK (NODE)))->result
/* For a function template at namespace scope, DECL_TEMPLATE_INSTANTIATIONS
   lists all instantiations and specializations of the function so that
   tsubst_friend_function can reassign them to another template if we find
   that the namespace-scope template is really a partial instantiation of a
   friend template.

   For a class template the DECL_TEMPLATE_INSTANTIATIONS lists holds
   all instantiations and specializations of the class type, including
   partial instantiations and partial specializations, so that if we
   explicitly specialize a partial instantiation we can walk the list
   in maybe_process_partial_specialization and reassign them or complain
   as appropriate.

   In both cases, the TREE_PURPOSE of each node contains the arguments
   used; the TREE_VALUE contains the generated variable.  The template
   arguments are always complete.  For example, given:

      template <class T> struct S1 {
	template <class U> struct S2 {};
	template <class U> struct S2<U*> {};
      };

   the record for the partial specialization will contain, as its
   argument list, { {T}, {U*} }, and will be on the
   DECL_TEMPLATE_INSTANTIATIONS list for `template <class T> template
   <class U> struct S1<T>::S2'.

   This list is not used for other templates.  */
#define DECL_TEMPLATE_INSTANTIATIONS(NODE) \
  DECL_SIZE_UNIT (TEMPLATE_DECL_CHECK (NODE))

/* For a class template, this list contains the partial
   specializations of this template.  (Full specializations are not
   recorded on this list.)  The TREE_PURPOSE holds the arguments used
   in the partial specialization (e.g., for `template <class T> struct
   S<T*, int>' this will be `T*, int'.)  The arguments will also include
   any outer template arguments.  The TREE_VALUE holds the TEMPLATE_DECL
   for the partial specialization.  The TREE_TYPE is the _TYPE node for
   the partial specialization.

   This list is not used for other templates.  */
#define DECL_TEMPLATE_SPECIALIZATIONS(NODE)     \
  DECL_SIZE (TEMPLATE_DECL_CHECK (NODE))

/* True if this template has unloaded specializations.  We must load
   them before instantiation.  */
#define DECL_TEMPLATE_LAZY_SPECIALIZATIONS_P(NODE)	\
  DECL_LANG_FLAG_8 (TEMPLATE_DECL_CHECK (NODE))
    
/* Nonzero for a DECL which is actually a template parameter.  Keep
   these checks in ascending tree code order.   */
#define DECL_TEMPLATE_PARM_P(NODE)		\
  (DECL_LANG_FLAG_0 (NODE)			\
   && (TREE_CODE (NODE) == CONST_DECL		\
       || TREE_CODE (NODE) == PARM_DECL		\
       || TREE_CODE (NODE) == TYPE_DECL		\
       || TREE_CODE (NODE) == TEMPLATE_DECL))

/* Nonzero for a raw template parameter node.  */
#define TEMPLATE_PARM_P(NODE)					\
  (TREE_CODE (NODE) == TEMPLATE_TYPE_PARM			\
   || TREE_CODE (NODE) == TEMPLATE_TEMPLATE_PARM		\
   || TREE_CODE (NODE) == TEMPLATE_PARM_INDEX)

/* Mark NODE as a template parameter.  */
#define SET_DECL_TEMPLATE_PARM_P(NODE) \
  (DECL_LANG_FLAG_0 (NODE) = 1)

/* Nonzero if NODE is a template template parameter.  */
#define DECL_TEMPLATE_TEMPLATE_PARM_P(NODE) \
  (TREE_CODE (NODE) == TEMPLATE_DECL && DECL_TEMPLATE_PARM_P (NODE))

/* Nonzero for a DECL that represents a function template.  */
#define DECL_FUNCTION_TEMPLATE_P(NODE)                          \
  (TREE_CODE (NODE) == TEMPLATE_DECL                            \
   && DECL_TEMPLATE_RESULT (NODE) != NULL_TREE			\
   && TREE_CODE (DECL_TEMPLATE_RESULT (NODE)) == FUNCTION_DECL)

/* Nonzero for a DECL that represents a class template or alias
   template.  */
#define DECL_TYPE_TEMPLATE_P(NODE)				\
  (TREE_CODE (NODE) == TEMPLATE_DECL				\
   && DECL_TEMPLATE_RESULT (NODE) != NULL_TREE			\
   && TREE_CODE (DECL_TEMPLATE_RESULT (NODE)) == TYPE_DECL)

/* Nonzero for a DECL that represents a class template.  */
#define DECL_CLASS_TEMPLATE_P(NODE)				\
  (DECL_TYPE_TEMPLATE_P (NODE)					\
   && DECL_IMPLICIT_TYPEDEF_P (DECL_TEMPLATE_RESULT (NODE)))

/* Nonzero for a TEMPLATE_DECL that represents an alias template.  */
#define DECL_ALIAS_TEMPLATE_P(NODE)			\
  (DECL_TYPE_TEMPLATE_P (NODE)				\
   && !DECL_ARTIFICIAL (DECL_TEMPLATE_RESULT (NODE)))

/* Nonzero for a NODE which declares a type.  */
#define DECL_DECLARES_TYPE_P(NODE) \
  (TREE_CODE (NODE) == TYPE_DECL || DECL_TYPE_TEMPLATE_P (NODE))

/* Nonzero if NODE declares a function.  */
#define DECL_DECLARES_FUNCTION_P(NODE) \
  (TREE_CODE (NODE) == FUNCTION_DECL || DECL_FUNCTION_TEMPLATE_P (NODE))

/* Nonzero if NODE is the typedef implicitly generated for a type when
   the type is declared.  In C++, `struct S {};' is roughly
   equivalent to `struct S {}; typedef struct S S;' in C.
   DECL_IMPLICIT_TYPEDEF_P will hold for the typedef indicated in this
   example.  In C++, there is a second implicit typedef for each
   class, called the injected-class-name, in the scope of `S' itself, so that
   you can say `S::S'.  DECL_SELF_REFERENCE_P will hold for that typedef.  */
#define DECL_IMPLICIT_TYPEDEF_P(NODE) \
  (TREE_CODE (NODE) == TYPE_DECL && DECL_LANG_FLAG_2 (NODE))
#define SET_DECL_IMPLICIT_TYPEDEF_P(NODE) \
  (DECL_LANG_FLAG_2 (NODE) = 1)
#define DECL_SELF_REFERENCE_P(NODE) \
  (TREE_CODE (NODE) == TYPE_DECL && DECL_LANG_FLAG_4 (NODE))
#define SET_DECL_SELF_REFERENCE_P(NODE) \
  (DECL_LANG_FLAG_4 (NODE) = 1)

/* A `primary' template is one that has its own template header and is not
   a partial specialization.  A member function of a class template is a
   template, but not primary.  A member template is primary.  Friend
   templates are primary, too.  */

/* Returns the primary template corresponding to these parameters.  */
#define DECL_PRIMARY_TEMPLATE(NODE) \
  (TREE_TYPE (DECL_INNERMOST_TEMPLATE_PARMS (NODE)))

/* Returns nonzero if NODE is a primary template.  */
#define PRIMARY_TEMPLATE_P(NODE) (DECL_PRIMARY_TEMPLATE (NODE) == (NODE))

/* Nonzero iff NODE is a specialization of a template.  The value
   indicates the type of specializations:

     1=implicit instantiation

     2=partial or explicit specialization, e.g.:

        template <> int min<int> (int, int),

     3=explicit instantiation, e.g.:

        template int min<int> (int, int);

   Note that NODE will be marked as a specialization even if the
   template it is instantiating is not a primary template.  For
   example, given:

     template <typename T> struct O {
       void f();
       struct I {};
     };

   both O<int>::f and O<int>::I will be marked as instantiations.

   If DECL_USE_TEMPLATE is nonzero, then DECL_TEMPLATE_INFO will also
   be non-NULL.  */
#define DECL_USE_TEMPLATE(NODE) (DECL_LANG_SPECIFIC (NODE)->u.base.use_template)

/* Like DECL_USE_TEMPLATE, but for class types.  */
#define CLASSTYPE_USE_TEMPLATE(NODE) \
  (LANG_TYPE_CLASS_CHECK (NODE)->use_template)

/* True if NODE is a specialization of a primary template.  */
#define CLASSTYPE_SPECIALIZATION_OF_PRIMARY_TEMPLATE_P(NODE)	\
  (CLASS_TYPE_P (NODE)						\
   && CLASSTYPE_USE_TEMPLATE (NODE)				\
   && PRIMARY_TEMPLATE_P (CLASSTYPE_TI_TEMPLATE (NODE)))

#define DECL_TEMPLATE_INSTANTIATION(NODE) (DECL_USE_TEMPLATE (NODE) & 1)
#define CLASSTYPE_TEMPLATE_INSTANTIATION(NODE) \
  (CLASSTYPE_USE_TEMPLATE (NODE) & 1)

#define DECL_TEMPLATE_SPECIALIZATION(NODE) (DECL_USE_TEMPLATE (NODE) == 2)
#define SET_DECL_TEMPLATE_SPECIALIZATION(NODE) (DECL_USE_TEMPLATE (NODE) = 2)

/* Returns true for an explicit or partial specialization of a class
   template.  */
#define CLASSTYPE_TEMPLATE_SPECIALIZATION(NODE) \
  (CLASSTYPE_USE_TEMPLATE (NODE) == 2)
#define SET_CLASSTYPE_TEMPLATE_SPECIALIZATION(NODE) \
  (CLASSTYPE_USE_TEMPLATE (NODE) = 2)

#define DECL_IMPLICIT_INSTANTIATION(NODE) (DECL_USE_TEMPLATE (NODE) == 1)
#define SET_DECL_IMPLICIT_INSTANTIATION(NODE) (DECL_USE_TEMPLATE (NODE) = 1)
#define CLASSTYPE_IMPLICIT_INSTANTIATION(NODE) \
  (CLASSTYPE_USE_TEMPLATE (NODE) == 1)
#define SET_CLASSTYPE_IMPLICIT_INSTANTIATION(NODE) \
  (CLASSTYPE_USE_TEMPLATE (NODE) = 1)

#define DECL_EXPLICIT_INSTANTIATION(NODE) (DECL_USE_TEMPLATE (NODE) == 3)
#define SET_DECL_EXPLICIT_INSTANTIATION(NODE) (DECL_USE_TEMPLATE (NODE) = 3)
#define CLASSTYPE_EXPLICIT_INSTANTIATION(NODE) \
  (CLASSTYPE_USE_TEMPLATE (NODE) == 3)
#define SET_CLASSTYPE_EXPLICIT_INSTANTIATION(NODE) \
  (CLASSTYPE_USE_TEMPLATE (NODE) = 3)

/* Nonzero if DECL is a friend function which is an instantiation
   from the point of view of the compiler, but not from the point of
   view of the language.  For example given:
      template <class T> struct S { friend void f(T) {}; };
   the declaration of `void f(int)' generated when S<int> is
   instantiated will not be a DECL_TEMPLATE_INSTANTIATION, but will be
   a DECL_FRIEND_PSEUDO_TEMPLATE_INSTANTIATION.  */
#define DECL_FRIEND_PSEUDO_TEMPLATE_INSTANTIATION(DECL) \
  (DECL_LANG_SPECIFIC (DECL) && DECL_TEMPLATE_INFO (DECL) \
   && !DECL_USE_TEMPLATE (DECL))

/* Nonzero if DECL is a function generated from a function 'temploid',
   i.e. template, member of class template, or dependent friend.  */
#define DECL_TEMPLOID_INSTANTIATION(DECL)		\
  (DECL_TEMPLATE_INSTANTIATION (DECL)			\
   || DECL_FRIEND_PSEUDO_TEMPLATE_INSTANTIATION (DECL))

/* Nonzero if DECL is either defined implicitly by the compiler or
   generated from a temploid.  */
#define DECL_GENERATED_P(DECL) \
  (DECL_TEMPLOID_INSTANTIATION (DECL) || DECL_DEFAULTED_FN (DECL))

/* Nonzero iff we are currently processing a declaration for an
   entity with its own template parameter list, and which is not a
   full specialization.  */
#define PROCESSING_REAL_TEMPLATE_DECL_P() \
  (!processing_template_parmlist \
   && processing_template_decl > template_class_depth (current_scope ()))

/* Nonzero if this VAR_DECL or FUNCTION_DECL has already been
   instantiated, i.e. its definition has been generated from the
   pattern given in the template.  */
#define DECL_TEMPLATE_INSTANTIATED(NODE) \
  DECL_LANG_FLAG_1 (VAR_OR_FUNCTION_DECL_CHECK (NODE))

/* We know what we're doing with this decl now.  */
#define DECL_INTERFACE_KNOWN(NODE) DECL_LANG_FLAG_5 (NODE)

/* DECL_EXTERNAL must be set on a decl until the decl is actually emitted,
   so that assemble_external will work properly.  So we have this flag to
   tell us whether the decl is really not external.

   This flag does not indicate whether or not the decl is defined in the
   current translation unit; it indicates whether or not we should emit the
   decl at the end of compilation if it is defined and needed.  */
#define DECL_NOT_REALLY_EXTERN(NODE) \
  (DECL_LANG_SPECIFIC (NODE)->u.base.not_really_extern)

#define DECL_REALLY_EXTERN(NODE) \
  (DECL_EXTERNAL (NODE)				\
   && (!DECL_LANG_SPECIFIC (NODE) || !DECL_NOT_REALLY_EXTERN (NODE)))

/* A thunk is a stub function.

   A thunk is an alternate entry point for an ordinary FUNCTION_DECL.
   The address of the ordinary FUNCTION_DECL is given by the
   DECL_INITIAL, which is always an ADDR_EXPR whose operand is a
   FUNCTION_DECL.  The job of the thunk is to either adjust the this
   pointer before transferring control to the FUNCTION_DECL, or call
   FUNCTION_DECL and then adjust the result value. Note, the result
   pointer adjusting thunk must perform a call to the thunked
   function, (or be implemented via passing some invisible parameter
   to the thunked function, which is modified to perform the
   adjustment just before returning).

   A thunk may perform either, or both, of the following operations:

   o Adjust the this or result pointer by a constant offset.
   o Adjust the this or result pointer by looking up a vcall or vbase offset
     in the vtable.

   A this pointer adjusting thunk converts from a base to a derived
   class, and hence adds the offsets. A result pointer adjusting thunk
   converts from a derived class to a base, and hence subtracts the
   offsets.  If both operations are performed, then the constant
   adjustment is performed first for this pointer adjustment and last
   for the result pointer adjustment.

   The constant adjustment is given by THUNK_FIXED_OFFSET.  If the
   vcall or vbase offset is required, THUNK_VIRTUAL_OFFSET is
   used. For this pointer adjusting thunks, it is the vcall offset
   into the vtable.  For result pointer adjusting thunks it is the
   binfo of the virtual base to convert to.  Use that binfo's vbase
   offset.

   It is possible to have equivalent covariant thunks.  These are
   distinct virtual covariant thunks whose vbase offsets happen to
   have the same value.  THUNK_ALIAS is used to pick one as the
   canonical thunk, which will get all the this pointer adjusting
   thunks attached to it.  */

/* An integer indicating how many bytes should be subtracted from the
   this or result pointer when this function is called.  */
#define THUNK_FIXED_OFFSET(DECL) \
  (DECL_LANG_SPECIFIC (THUNK_FUNCTION_CHECK (DECL))->u.fn.u5.fixed_offset)

/* A tree indicating how to perform the virtual adjustment. For a this
   adjusting thunk it is the number of bytes to be added to the vtable
   to find the vcall offset. For a result adjusting thunk, it is the
   binfo of the relevant virtual base.  If NULL, then there is no
   virtual adjust.  (The vptr is always located at offset zero from
   the this or result pointer.)  (If the covariant type is within the
   class hierarchy being laid out, the vbase index is not yet known
   at the point we need to create the thunks, hence the need to use
   binfos.)  */

#define THUNK_VIRTUAL_OFFSET(DECL) \
  (LANG_DECL_MIN_CHECK (FUNCTION_DECL_CHECK (DECL))->access)

/* A thunk which is equivalent to another thunk.  */
#define THUNK_ALIAS(DECL) \
  (DECL_LANG_SPECIFIC (FUNCTION_DECL_CHECK (DECL))->u.min.template_info)

/* For thunk NODE, this is the FUNCTION_DECL thunked to.  It is
   possible for the target to be a thunk too.  */
#define THUNK_TARGET(NODE)				\
  (LANG_DECL_FN_CHECK (NODE)->befriending_classes)

/* True for a SCOPE_REF iff the "template" keyword was used to
   indicate that the qualified name denotes a template.  */
#define QUALIFIED_NAME_IS_TEMPLATE(NODE) \
  (TREE_LANG_FLAG_1 (SCOPE_REF_CHECK (NODE)))

/* True for an OMP_ATOMIC that has dependent parameters.  These are stored
   as an expr in operand 1, and integer_zero_node or clauses in operand 0.  */
#define OMP_ATOMIC_DEPENDENT_P(NODE) \
  (TREE_CODE (TREE_OPERAND (OMP_ATOMIC_CHECK (NODE), 0)) == INTEGER_CST \
   || TREE_CODE (TREE_OPERAND (OMP_ATOMIC_CHECK (NODE), 0)) == OMP_CLAUSE)

/* Used while gimplifying continue statements bound to OMP_FOR nodes.  */
#define OMP_FOR_GIMPLIFYING_P(NODE) \
  (TREE_LANG_FLAG_0 (OMP_LOOPING_CHECK (NODE)))

/* A language-specific token attached to the OpenMP data clauses to
   hold code (or code fragments) related to ctors, dtors, and op=.
   See semantics.c for details.  */
#define CP_OMP_CLAUSE_INFO(NODE) \
  TREE_TYPE (OMP_CLAUSE_RANGE_CHECK (NODE, OMP_CLAUSE_PRIVATE, \
				     OMP_CLAUSE__CONDTEMP_))

/* Nonzero if this transaction expression's body contains statements.  */
#define TRANSACTION_EXPR_IS_STMT(NODE) \
   TREE_LANG_FLAG_0 (TRANSACTION_EXPR_CHECK (NODE))

/* These macros provide convenient access to the various _STMT nodes
   created when parsing template declarations.  */
#define TRY_STMTS(NODE)		TREE_OPERAND (TRY_BLOCK_CHECK (NODE), 0)
#define TRY_HANDLERS(NODE)	TREE_OPERAND (TRY_BLOCK_CHECK (NODE), 1)

#define EH_SPEC_STMTS(NODE)	TREE_OPERAND (EH_SPEC_BLOCK_CHECK (NODE), 0)
#define EH_SPEC_RAISES(NODE)	TREE_OPERAND (EH_SPEC_BLOCK_CHECK (NODE), 1)

#define USING_STMT_NAMESPACE(NODE) TREE_OPERAND (USING_STMT_CHECK (NODE), 0)

/* Nonzero if this try block is a function try block.  */
#define FN_TRY_BLOCK_P(NODE)	TREE_LANG_FLAG_3 (TRY_BLOCK_CHECK (NODE))
#define HANDLER_PARMS(NODE)	TREE_OPERAND (HANDLER_CHECK (NODE), 0)
#define HANDLER_BODY(NODE)	TREE_OPERAND (HANDLER_CHECK (NODE), 1)
#define HANDLER_TYPE(NODE)	TREE_TYPE (HANDLER_CHECK (NODE))

/* CLEANUP_STMT accessors.  The statement(s) covered, the cleanup to run
   and the VAR_DECL for which this cleanup exists.  */
#define CLEANUP_BODY(NODE)	TREE_OPERAND (CLEANUP_STMT_CHECK (NODE), 0)
#define CLEANUP_EXPR(NODE)	TREE_OPERAND (CLEANUP_STMT_CHECK (NODE), 1)
#define CLEANUP_DECL(NODE)	TREE_OPERAND (CLEANUP_STMT_CHECK (NODE), 2)

/* IF_STMT accessors. These give access to the condition of the if
   statement, the then block of the if statement, and the else block
   of the if statement if it exists.  */
#define IF_COND(NODE)		TREE_OPERAND (IF_STMT_CHECK (NODE), 0)
#define THEN_CLAUSE(NODE)	TREE_OPERAND (IF_STMT_CHECK (NODE), 1)
#define ELSE_CLAUSE(NODE)	TREE_OPERAND (IF_STMT_CHECK (NODE), 2)
#define IF_SCOPE(NODE)		TREE_OPERAND (IF_STMT_CHECK (NODE), 3)
#define IF_STMT_CONSTEXPR_P(NODE) TREE_LANG_FLAG_0 (IF_STMT_CHECK (NODE))

/* Like PACK_EXPANSION_EXTRA_ARGS, for constexpr if.  IF_SCOPE is used while
   building an IF_STMT; IF_STMT_EXTRA_ARGS is used after it is complete.  */
#define IF_STMT_EXTRA_ARGS(NODE) IF_SCOPE (NODE)

/* WHILE_STMT accessors. These give access to the condition of the
   while statement and the body of the while statement, respectively.  */
#define WHILE_COND(NODE)	TREE_OPERAND (WHILE_STMT_CHECK (NODE), 0)
#define WHILE_BODY(NODE)	TREE_OPERAND (WHILE_STMT_CHECK (NODE), 1)

/* DO_STMT accessors. These give access to the condition of the do
   statement and the body of the do statement, respectively.  */
#define DO_COND(NODE)		TREE_OPERAND (DO_STMT_CHECK (NODE), 0)
#define DO_BODY(NODE)		TREE_OPERAND (DO_STMT_CHECK (NODE), 1)

/* FOR_STMT accessors. These give access to the init statement,
   condition, update expression, and body of the for statement,
   respectively.  */
#define FOR_INIT_STMT(NODE)	TREE_OPERAND (FOR_STMT_CHECK (NODE), 0)
#define FOR_COND(NODE)		TREE_OPERAND (FOR_STMT_CHECK (NODE), 1)
#define FOR_EXPR(NODE)		TREE_OPERAND (FOR_STMT_CHECK (NODE), 2)
#define FOR_BODY(NODE)		TREE_OPERAND (FOR_STMT_CHECK (NODE), 3)
#define FOR_SCOPE(NODE)		TREE_OPERAND (FOR_STMT_CHECK (NODE), 4)

/* RANGE_FOR_STMT accessors. These give access to the declarator,
   expression, body, and scope of the statement, respectively.  */
#define RANGE_FOR_DECL(NODE)	TREE_OPERAND (RANGE_FOR_STMT_CHECK (NODE), 0)
#define RANGE_FOR_EXPR(NODE)	TREE_OPERAND (RANGE_FOR_STMT_CHECK (NODE), 1)
#define RANGE_FOR_BODY(NODE)	TREE_OPERAND (RANGE_FOR_STMT_CHECK (NODE), 2)
#define RANGE_FOR_SCOPE(NODE)	TREE_OPERAND (RANGE_FOR_STMT_CHECK (NODE), 3)
#define RANGE_FOR_UNROLL(NODE)	TREE_OPERAND (RANGE_FOR_STMT_CHECK (NODE), 4)
#define RANGE_FOR_INIT_STMT(NODE) TREE_OPERAND (RANGE_FOR_STMT_CHECK (NODE), 5)
#define RANGE_FOR_IVDEP(NODE)	TREE_LANG_FLAG_6 (RANGE_FOR_STMT_CHECK (NODE))

#define SWITCH_STMT_COND(NODE)	TREE_OPERAND (SWITCH_STMT_CHECK (NODE), 0)
#define SWITCH_STMT_BODY(NODE)	TREE_OPERAND (SWITCH_STMT_CHECK (NODE), 1)
#define SWITCH_STMT_TYPE(NODE)	TREE_OPERAND (SWITCH_STMT_CHECK (NODE), 2)
#define SWITCH_STMT_SCOPE(NODE)	TREE_OPERAND (SWITCH_STMT_CHECK (NODE), 3)
/* True if there are case labels for all possible values of switch cond, either
   because there is a default: case label or because the case label ranges cover
   all values.  */
#define SWITCH_STMT_ALL_CASES_P(NODE) \
  TREE_LANG_FLAG_0 (SWITCH_STMT_CHECK (NODE))
/* True if the body of a switch stmt contains no BREAK_STMTs.  */
#define SWITCH_STMT_NO_BREAK_P(NODE) \
  TREE_LANG_FLAG_2 (SWITCH_STMT_CHECK (NODE))

/* STMT_EXPR accessor.  */
#define STMT_EXPR_STMT(NODE)	TREE_OPERAND (STMT_EXPR_CHECK (NODE), 0)

/* EXPR_STMT accessor. This gives the expression associated with an
   expression statement.  */
#define EXPR_STMT_EXPR(NODE)	TREE_OPERAND (EXPR_STMT_CHECK (NODE), 0)

/* True if this TARGET_EXPR was created by build_cplus_new, and so we can
   discard it if it isn't useful.  */
#define TARGET_EXPR_IMPLICIT_P(NODE) \
  TREE_LANG_FLAG_0 (TARGET_EXPR_CHECK (NODE))

/* True if this TARGET_EXPR is the result of list-initialization of a
   temporary.  */
#define TARGET_EXPR_LIST_INIT_P(NODE) \
  TREE_LANG_FLAG_1 (TARGET_EXPR_CHECK (NODE))

/* True if this TARGET_EXPR expresses direct-initialization of an object
   to be named later.  */
#define TARGET_EXPR_DIRECT_INIT_P(NODE) \
  TREE_LANG_FLAG_2 (TARGET_EXPR_CHECK (NODE))

/* True if NODE is a TARGET_EXPR that just expresses a copy of its INITIAL; if
   the initializer has void type, it's doing something more complicated.  */
#define SIMPLE_TARGET_EXPR_P(NODE)				\
  (TREE_CODE (NODE) == TARGET_EXPR				\
   && !VOID_TYPE_P (TREE_TYPE (TARGET_EXPR_INITIAL (NODE))))

/* True if EXPR expresses direct-initialization of a TYPE.  */
#define DIRECT_INIT_EXPR_P(TYPE,EXPR)					\
  (TREE_CODE (EXPR) == TARGET_EXPR && TREE_LANG_FLAG_2 (EXPR)		\
   && same_type_ignoring_top_level_qualifiers_p (TYPE, TREE_TYPE (EXPR)))

/* True if this CONVERT_EXPR is for a conversion to virtual base in
   an NSDMI, and should be re-evaluated when used in a constructor.  */
#define CONVERT_EXPR_VBASE_PATH(NODE) \
  TREE_LANG_FLAG_0 (CONVERT_EXPR_CHECK (NODE))

/* True if SIZEOF_EXPR argument is type.  */
#define SIZEOF_EXPR_TYPE_P(NODE) \
  TREE_LANG_FLAG_0 (SIZEOF_EXPR_CHECK (NODE))

/* True if the ALIGNOF_EXPR was spelled "alignof".  */
#define ALIGNOF_EXPR_STD_P(NODE) \
  TREE_LANG_FLAG_0 (ALIGNOF_EXPR_CHECK (NODE))

/* OMP_DEPOBJ accessors. These give access to the depobj expression of the
   #pragma omp depobj directive and the clauses, respectively.  If
   OMP_DEPOBJ_CLAUSES is INTEGER_CST, it is instead the update clause kind
   or OMP_CLAUSE_DEPEND_LAST for destroy clause.  */
#define OMP_DEPOBJ_DEPOBJ(NODE)	 TREE_OPERAND (OMP_DEPOBJ_CHECK (NODE), 0)
#define OMP_DEPOBJ_CLAUSES(NODE) TREE_OPERAND (OMP_DEPOBJ_CHECK (NODE), 1)

/* An enumeration of the kind of tags that C++ accepts.  */
enum tag_types {
  none_type = 0, /* Not a tag type.  */
  record_type,   /* "struct" types.  */
  class_type,    /* "class" types.  */
  union_type,    /* "union" types.  */
  enum_type,     /* "enum" types.  */
  typename_type, /* "typename" types.  */
  scope_type	 /* namespace or tagged type name followed by :: */
};

/* The various kinds of lvalues we distinguish.  */
enum cp_lvalue_kind_flags {
  clk_none = 0,     /* Things that are not an lvalue.  */
  clk_ordinary = 1, /* An ordinary lvalue.  */
  clk_rvalueref = 2,/* An xvalue (rvalue formed using an rvalue reference) */
  clk_class = 4,    /* A prvalue of class or array type.  */
  clk_bitfield = 8, /* An lvalue for a bit-field.  */
  clk_packed = 16   /* An lvalue for a packed field.  */
};

/* This type is used for parameters and variables which hold
   combinations of the flags in enum cp_lvalue_kind_flags.  */
typedef int cp_lvalue_kind;

/* Various kinds of template specialization, instantiation, etc.  */
enum tmpl_spec_kind {
  tsk_none,		   /* Not a template at all.  */
  tsk_invalid_member_spec, /* An explicit member template
			      specialization, but the enclosing
			      classes have not all been explicitly
			      specialized.  */
  tsk_invalid_expl_inst,   /* An explicit instantiation containing
			      template parameter lists.  */
  tsk_excessive_parms,	   /* A template declaration with too many
			      template parameter lists.  */
  tsk_insufficient_parms,  /* A template declaration with too few
			      parameter lists.  */
  tsk_template,		   /* A template declaration.  */
  tsk_expl_spec,	   /* An explicit specialization.  */
  tsk_expl_inst		   /* An explicit instantiation.  */
};

/* The various kinds of access.  BINFO_ACCESS depends on these being
   two bit quantities.  The numerical values are important; they are
   used to initialize RTTI data structures, so changing them changes
   the ABI.  */
enum access_kind {
  ak_none = 0,		   /* Inaccessible.  */
  ak_public = 1,	   /* Accessible, as a `public' thing.  */
  ak_protected = 2,	   /* Accessible, as a `protected' thing.  */
  ak_private = 3	   /* Accessible, as a `private' thing.  */
};

/* The various kinds of special functions.  If you add to this list,
   you should update special_function_p as well.  */
enum special_function_kind {
  sfk_none = 0,		   /* Not a special function.  This enumeral
			      must have value zero; see
			      special_function_p.  */
  /* The following are ordered, for use by member synthesis fns.  */
  sfk_destructor,	   /* A destructor.  */
  sfk_constructor,	   /* A constructor.  */
  sfk_inheriting_constructor, /* An inheriting constructor */
  sfk_copy_constructor,    /* A copy constructor.  */
  sfk_move_constructor,    /* A move constructor.  */
  sfk_copy_assignment,     /* A copy assignment operator.  */
  sfk_move_assignment,     /* A move assignment operator.  */
  /* The following are unordered.  */
  sfk_complete_destructor, /* A destructor for complete objects.  */
  sfk_base_destructor,     /* A destructor for base subobjects.  */
  sfk_deleting_destructor, /* A destructor for complete objects that
			      deletes the object after it has been
			      destroyed.  */
  sfk_conversion,	   /* A conversion operator.  */
  sfk_deduction_guide,	   /* A class template deduction guide.  */
  sfk_comparison,	   /* A comparison operator (e.g. ==, <, <=>).  */
  sfk_virtual_destructor   /* Used by member synthesis fns.  */
};

/* The various kinds of linkage.  From [basic.link],

      A name is said to have linkage when it might denote the same
      object, reference, function, type, template, namespace or value
      as a name introduced in another scope:

      -- When a name has external linkage, the entity it denotes can
	 be referred to from scopes of other translation units or from
	 other scopes of the same translation unit.

      -- When a name has internal linkage, the entity it denotes can
	 be referred to by names from other scopes in the same
	 translation unit.

      -- When a name has no linkage, the entity it denotes cannot be
	 referred to by names from other scopes.  */

enum linkage_kind {
  lk_none,			/* No linkage.  */
  lk_internal,			/* Internal linkage.  */
  lk_external			/* External linkage.  */
};

enum duration_kind {
  dk_static,
  dk_thread,
  dk_auto,
  dk_dynamic
};

/* Bitmask flags to control type substitution.  */
enum tsubst_flags {
  tf_none = 0,			 /* nothing special */
  tf_error = 1 << 0,		 /* give error messages  */
  tf_warning = 1 << 1,	 	 /* give warnings too  */
  tf_ignore_bad_quals = 1 << 2,	 /* ignore bad cvr qualifiers */
  tf_keep_type_decl = 1 << 3,	 /* retain typedef type decls
				    (make_typename_type use) */
  tf_ptrmem_ok = 1 << 4,	 /* pointers to member ok (internal
				    instantiate_type use) */
  tf_user = 1 << 5,		 /* found template must be a user template
				    (lookup_template_class use) */
  tf_conv = 1 << 6,		 /* We are determining what kind of
				    conversion might be permissible,
				    not actually performing the
				    conversion.  */
  tf_decltype = 1 << 7,          /* We are the operand of decltype.
				    Used to implement the special rules
				    for calls in decltype (5.2.2/11).  */
  tf_partial = 1 << 8,		 /* Doing initial explicit argument
				    substitution in fn_type_unification.  */
  tf_fndecl_type = 1 << 9,   /* Substituting the type of a function
				declaration.  */
  tf_no_cleanup = 1 << 10,   /* Do not build a cleanup
				(build_target_expr and friends) */
  tf_norm = 1 << 11,		 /* Build diagnostic information during
				    constraint normalization.  */
  /* Convenient substitution flags combinations.  */
  tf_warning_or_error = tf_warning | tf_error
};

/* This type is used for parameters and variables which hold
   combinations of the flags in enum tsubst_flags.  */
typedef int tsubst_flags_t;

/* The kind of checking we can do looking in a class hierarchy.  */
enum base_access_flags {
  ba_any = 0,  /* Do not check access, allow an ambiguous base,
		      prefer a non-virtual base */
  ba_unique = 1 << 0,  /* Must be a unique base.  */
  ba_check_bit = 1 << 1,   /* Check access.  */
  ba_check = ba_unique | ba_check_bit,
  ba_ignore_scope = 1 << 2 /* Ignore access allowed by local scope.  */
};

/* This type is used for parameters and variables which hold
   combinations of the flags in enum base_access_flags.  */
typedef int base_access;

/* The various kinds of access check during parsing.  */
enum deferring_kind {
  dk_no_deferred = 0, /* Check access immediately */
  dk_deferred = 1,    /* Deferred check */
  dk_no_check = 2     /* No access check */
};

/* The kind of base we can find, looking in a class hierarchy.
   Values <0 indicate we failed.  */
enum base_kind {
  bk_inaccessible = -3,   /* The base is inaccessible */
  bk_ambig = -2,	  /* The base is ambiguous */
  bk_not_base = -1,	  /* It is not a base */
  bk_same_type = 0,	  /* It is the same type */
  bk_proper_base = 1,	  /* It is a proper base */
  bk_via_virtual = 2	  /* It is a proper base, but via a virtual
			     path. This might not be the canonical
			     binfo.  */
};

/* Node for "pointer to (virtual) function".
   This may be distinct from ptr_type_node so gdb can distinguish them.  */
#define vfunc_ptr_type_node  vtable_entry_type


/* For building calls to `delete'.  */
extern GTY(()) tree integer_two_node;

/* The number of function bodies which we are currently processing.
   (Zero if we are at namespace scope, one inside the body of a
   function, two inside the body of a function in a local class, etc.)  */
extern int function_depth;

/* Nonzero if we are inside eq_specializations, which affects comparison of
   PARM_DECLs in cp_tree_equal.  */
extern int comparing_specializations;

/* In parser.c.  */

/* Nonzero if we are parsing an unevaluated operand: an operand to
   sizeof, typeof, or alignof.  This is a count since operands to
   sizeof can be nested.  */

extern int cp_unevaluated_operand;

/* RAII class used to inhibit the evaluation of operands during parsing
   and template instantiation. Evaluation warnings are also inhibited. */

class cp_unevaluated
{
public:
  cp_unevaluated ();
  ~cp_unevaluated ();
};

/* The reverse: an RAII class used for nested contexts that are evaluated even
   if the enclosing context is not.  */

class cp_evaluated
{
public:
  int uneval;
  int inhibit;
  cp_evaluated ()
    : uneval(cp_unevaluated_operand), inhibit(c_inhibit_evaluation_warnings)
  { cp_unevaluated_operand = c_inhibit_evaluation_warnings = 0; }
  ~cp_evaluated ()
  { cp_unevaluated_operand = uneval;
    c_inhibit_evaluation_warnings = inhibit; }
};

/* in pt.c  */

/* These values are used for the `STRICT' parameter to type_unification and
   fn_type_unification.  Their meanings are described with the
   documentation for fn_type_unification.  */

enum unification_kind_t {
  DEDUCE_CALL,
  DEDUCE_CONV,
  DEDUCE_EXACT
};

// An RAII class used to create a new pointer map for local
// specializations. When the stack goes out of scope, the
// previous pointer map is restored.
enum lss_policy { lss_blank, lss_copy };
class local_specialization_stack
{
public:
  local_specialization_stack (lss_policy = lss_blank);
  ~local_specialization_stack ();

  hash_map<tree, tree> *saved;
};

/* Entry in the specialization hash table.  */
struct GTY((for_user)) spec_entry
{
  tree tmpl;  /* The general template this is a specialization of.  */
  tree args;  /* The args for this (maybe-partial) specialization.  */
  tree spec;  /* The specialization itself.  */
};

/* in class.c */

extern int current_class_depth;

/* in decl.c */

/* An array of static vars & fns.  */
extern GTY(()) vec<tree, va_gc> *static_decls;

/* An array of vtable-needing types that have no key function, or have
   an emitted key function.  */
extern GTY(()) vec<tree, va_gc> *keyed_classes;

/* Here's where we control how name mangling takes place.  */

/* Cannot use '$' up front, because this confuses gdb
   (names beginning with '$' are gdb-local identifiers).

   Note that all forms in which the '$' is significant are long enough
   for direct indexing (meaning that if we know there is a '$'
   at a particular location, we can index into the string at
   any other location that provides distinguishing characters).  */

/* Define NO_DOT_IN_LABEL in your favorite tm file if your assembler
   doesn't allow '.' in symbol names.  */
#ifndef NO_DOT_IN_LABEL

#define JOINER '.'

#define AUTO_TEMP_NAME "_.tmp_"
#define VFIELD_BASE ".vf"
#define VFIELD_NAME "_vptr."
#define VFIELD_NAME_FORMAT "_vptr.%s"

#else /* NO_DOT_IN_LABEL */

#ifndef NO_DOLLAR_IN_LABEL

#define JOINER '$'

#define AUTO_TEMP_NAME "_$tmp_"
#define VFIELD_BASE "$vf"
#define VFIELD_NAME "_vptr$"
#define VFIELD_NAME_FORMAT "_vptr$%s"

#else /* NO_DOLLAR_IN_LABEL */

#define VTABLE_NAME "__vt_"
#define VTABLE_NAME_P(ID_NODE) \
  (!strncmp (IDENTIFIER_POINTER (ID_NODE), VTABLE_NAME, \
	     sizeof (VTABLE_NAME) - 1))
#define VFIELD_BASE "__vfb"
#define VFIELD_NAME "__vptr_"
#define VFIELD_NAME_P(ID_NODE) \
  (!strncmp (IDENTIFIER_POINTER (ID_NODE), VFIELD_NAME, \
	    sizeof (VFIELD_NAME) - 1))
#define VFIELD_NAME_FORMAT "__vptr_%s"

#endif	/* NO_DOLLAR_IN_LABEL */
#endif	/* NO_DOT_IN_LABEL */

#define UDLIT_OP_ANSI_PREFIX "operator\"\""
#define UDLIT_OP_ANSI_FORMAT UDLIT_OP_ANSI_PREFIX "%s"
#define UDLIT_OP_MANGLED_PREFIX "li"
#define UDLIT_OP_MANGLED_FORMAT UDLIT_OP_MANGLED_PREFIX "%s"
#define UDLIT_OPER_P(ID_NODE) \
  (!strncmp (IDENTIFIER_POINTER (ID_NODE), \
             UDLIT_OP_ANSI_PREFIX, \
	     sizeof (UDLIT_OP_ANSI_PREFIX) - 1))
#define UDLIT_OP_SUFFIX(ID_NODE) \
  (IDENTIFIER_POINTER (ID_NODE) + sizeof (UDLIT_OP_ANSI_PREFIX) - 1)

#if !defined(NO_DOLLAR_IN_LABEL) || !defined(NO_DOT_IN_LABEL)

#define VTABLE_NAME_P(ID_NODE) (IDENTIFIER_POINTER (ID_NODE)[1] == 'v' \
  && IDENTIFIER_POINTER (ID_NODE)[2] == 't' \
  && IDENTIFIER_POINTER (ID_NODE)[3] == JOINER)

#define VFIELD_NAME_P(ID_NODE) \
  (!strncmp (IDENTIFIER_POINTER (ID_NODE), VFIELD_NAME, sizeof(VFIELD_NAME)-1))

#endif /* !defined(NO_DOLLAR_IN_LABEL) || !defined(NO_DOT_IN_LABEL) */


/* Nonzero if we're done parsing and into end-of-file activities.
   Two if we're done with front-end processing.  */

extern int at_eof;

/* True if note_mangling_alias should enqueue mangling aliases for
   later generation, rather than emitting them right away.  */

extern bool defer_mangling_aliases;

/* True if noexcept is part of the type (i.e. in C++17).  */

extern bool flag_noexcept_type;

/* A list of namespace-scope objects which have constructors or
   destructors which reside in the global scope.  The decl is stored
   in the TREE_VALUE slot and the initializer is stored in the
   TREE_PURPOSE slot.  */
extern GTY(()) tree static_aggregates;
/* Likewise, for thread local storage.  */
extern GTY(()) tree tls_aggregates;

enum overload_flags { NO_SPECIAL = 0, DTOR_FLAG, TYPENAME_FLAG };

/* These are uses as bits in flags passed to various functions to
   control their behavior.  Despite the LOOKUP_ prefix, many of these
   do not control name lookup.  ??? Functions using these flags should
   probably be modified to accept explicit boolean flags for the
   behaviors relevant to them.  */
/* Check for access violations.  */
#define LOOKUP_PROTECT (1 << 0)
#define LOOKUP_NORMAL (LOOKUP_PROTECT)
/* Even if the function found by lookup is a virtual function, it
   should be called directly.  */
#define LOOKUP_NONVIRTUAL (1 << 1)
/* Non-converting (i.e., "explicit") constructors are not tried.  This flag
   indicates that we are not performing direct-initialization.  */
#define LOOKUP_ONLYCONVERTING (1 << 2)
#define LOOKUP_IMPLICIT (LOOKUP_NORMAL | LOOKUP_ONLYCONVERTING)
/* If a temporary is created, it should be created so that it lives
   as long as the current variable bindings; otherwise it only lives
   until the end of the complete-expression.  It also forces
   direct-initialization in cases where other parts of the compiler
   have already generated a temporary, such as reference
   initialization and the catch parameter.  */
#define DIRECT_BIND (1 << 3)
/* We're performing a user-defined conversion, so more user-defined
   conversions are not permitted (only built-in conversions).  */
#define LOOKUP_NO_CONVERSION (1 << 4)
/* The user has explicitly called a destructor.  (Therefore, we do
   not need to check that the object is non-NULL before calling the
   destructor.)  */
#define LOOKUP_DESTRUCTOR (1 << 5)
/* Do not permit references to bind to temporaries.  */
#define LOOKUP_NO_TEMP_BIND (1 << 6)
/* Do not accept objects, and possibly namespaces.  */
#define LOOKUP_PREFER_TYPES (1 << 7)
/* Do not accept objects, and possibly types.   */
#define LOOKUP_PREFER_NAMESPACES (1 << 8)
/* Accept types or namespaces.  */
#define LOOKUP_PREFER_BOTH (LOOKUP_PREFER_TYPES | LOOKUP_PREFER_NAMESPACES)
/* Return friend declarations and un-declared builtin functions.
   (Normally, these entities are registered in the symbol table, but
   not found by lookup.)  */
#define LOOKUP_HIDDEN (LOOKUP_PREFER_NAMESPACES << 1)
/* We're trying to treat an lvalue as an rvalue.  */
#define LOOKUP_PREFER_RVALUE (LOOKUP_HIDDEN << 1)
/* We're inside an init-list, so narrowing conversions are ill-formed.  */
#define LOOKUP_NO_NARROWING (LOOKUP_PREFER_RVALUE << 1)
/* We're looking up a constructor for list-initialization.  */
#define LOOKUP_LIST_INIT_CTOR (LOOKUP_NO_NARROWING << 1)
/* This is the first parameter of a copy constructor.  */
#define LOOKUP_COPY_PARM (LOOKUP_LIST_INIT_CTOR << 1)
/* We only want to consider list constructors.  */
#define LOOKUP_LIST_ONLY (LOOKUP_COPY_PARM << 1)
/* Return after determining which function to call and checking access.
   Used by sythesized_method_walk to determine which functions will
   be called to initialize subobjects, in order to determine exception
   specification and possible implicit delete.
   This is kind of a hack, but exiting early avoids problems with trying
   to perform argument conversions when the class isn't complete yet.  */
#define LOOKUP_SPECULATIVE (LOOKUP_LIST_ONLY << 1)
/* Used by calls from defaulted functions to limit the overload set to avoid
   cycles trying to declare them (core issue 1092).  */
#define LOOKUP_DEFAULTED (LOOKUP_SPECULATIVE << 1)
/* Used in calls to store_init_value to suppress its usual call to
   digest_init.  */
#define LOOKUP_ALREADY_DIGESTED (LOOKUP_DEFAULTED << 1)
/* An instantiation with explicit template arguments.  */
#define LOOKUP_EXPLICIT_TMPL_ARGS (LOOKUP_ALREADY_DIGESTED << 1)
/* Like LOOKUP_NO_TEMP_BIND, but also prevent binding to xvalues.  */
#define LOOKUP_NO_RVAL_BIND (LOOKUP_EXPLICIT_TMPL_ARGS << 1)
/* Used by case_conversion to disregard non-integral conversions.  */
#define LOOKUP_NO_NON_INTEGRAL (LOOKUP_NO_RVAL_BIND << 1)
/* Used for delegating constructors in order to diagnose self-delegation.  */
#define LOOKUP_DELEGATING_CONS (LOOKUP_NO_NON_INTEGRAL << 1)
/* Allow initialization of a flexible array members.  */
#define LOOKUP_ALLOW_FLEXARRAY_INIT (LOOKUP_DELEGATING_CONS << 1)
/* Require constant initialization of a non-constant variable.  */
#define LOOKUP_CONSTINIT (LOOKUP_ALLOW_FLEXARRAY_INIT << 1)
/* We're looking for either a rewritten comparison operator candidate or the
   operator to use on the former's result.  We distinguish between the two by
   knowing that comparisons other than == and <=> must be the latter, as must
   a <=> expression trying to rewrite to <=> without reversing.  */
#define LOOKUP_REWRITTEN (LOOKUP_CONSTINIT << 1)
/* Reverse the order of the two arguments for comparison rewriting.  First we
   swap the arguments in add_operator_candidates, then we swap the conversions
   in add_candidate (so that they correspond to the original order of the
   args), then we swap the conversions back in build_new_op_1 (so they
   correspond to the order of the args in the candidate).  */
#define LOOKUP_REVERSED (LOOKUP_REWRITTEN << 1)
/* We're initializing an aggregate from a parenthesized list of values.  */
#define LOOKUP_AGGREGATE_PAREN_INIT (LOOKUP_REVERSED << 1)

#define LOOKUP_NAMESPACES_ONLY(F)  \
  (((F) & LOOKUP_PREFER_NAMESPACES) && !((F) & LOOKUP_PREFER_TYPES))
#define LOOKUP_TYPES_ONLY(F)  \
  (!((F) & LOOKUP_PREFER_NAMESPACES) && ((F) & LOOKUP_PREFER_TYPES))
#define LOOKUP_QUALIFIERS_ONLY(F)     ((F) & LOOKUP_PREFER_BOTH)


/* These flags are used by the conversion code.
   CONV_IMPLICIT   :  Perform implicit conversions (standard and user-defined).
   CONV_STATIC     :  Perform the explicit conversions for static_cast.
   CONV_CONST      :  Perform the explicit conversions for const_cast.
   CONV_REINTERPRET:  Perform the explicit conversions for reinterpret_cast.
   CONV_PRIVATE    :  Perform upcasts to private bases.
   CONV_FORCE_TEMP :  Require a new temporary when converting to the same
		      aggregate type.  */

#define CONV_IMPLICIT    1
#define CONV_STATIC      2
#define CONV_CONST       4
#define CONV_REINTERPRET 8
#define CONV_PRIVATE	 16
#define CONV_FORCE_TEMP  32
#define CONV_FOLD	 64
#define CONV_OLD_CONVERT (CONV_IMPLICIT | CONV_STATIC | CONV_CONST \
			  | CONV_REINTERPRET)
#define CONV_C_CAST      (CONV_IMPLICIT | CONV_STATIC | CONV_CONST \
			  | CONV_REINTERPRET | CONV_PRIVATE | CONV_FORCE_TEMP)
#define CONV_BACKEND_CONVERT (CONV_OLD_CONVERT | CONV_FOLD)

/* Used by build_expr_type_conversion to indicate which types are
   acceptable as arguments to the expression under consideration.  */

#define WANT_INT	1 /* integer types, including bool */
#define WANT_FLOAT	2 /* floating point types */
#define WANT_ENUM	4 /* enumerated types */
#define WANT_POINTER	8 /* pointer types */
#define WANT_NULL      16 /* null pointer constant */
#define WANT_VECTOR_OR_COMPLEX 32 /* vector or complex types */
#define WANT_ARITH	(WANT_INT | WANT_FLOAT | WANT_VECTOR_OR_COMPLEX)

/* Used with comptypes, and related functions, to guide type
   comparison.  */

#define COMPARE_STRICT	      0 /* Just check if the types are the
				   same.  */
#define COMPARE_BASE	      1 /* Check to see if the second type is
				   derived from the first.  */
#define COMPARE_DERIVED	      2 /* Like COMPARE_BASE, but in
				   reverse.  */
#define COMPARE_REDECLARATION 4 /* The comparison is being done when
				   another declaration of an existing
				   entity is seen.  */
#define COMPARE_STRUCTURAL    8 /* The comparison is intended to be
				   structural. The actual comparison
				   will be identical to
				   COMPARE_STRICT.  */

/* Used with start function.  */
#define SF_DEFAULT	     0  /* No flags.  */
#define SF_PRE_PARSED	     1  /* The function declaration has
				   already been parsed.  */
#define SF_INCLASS_INLINE    2  /* The function is an inline, defined
				   in the class body.  */

/* Used with start_decl's initialized parameter.  */
#define SD_UNINITIALIZED     0
#define SD_INITIALIZED       1
#define SD_DEFAULTED         2
#define SD_DELETED           3

/* Returns nonzero iff TYPE1 and TYPE2 are the same type, or if TYPE2
   is derived from TYPE1, or if TYPE2 is a pointer (reference) to a
   class derived from the type pointed to (referred to) by TYPE1.  */
#define same_or_base_type_p(TYPE1, TYPE2) \
  comptypes ((TYPE1), (TYPE2), COMPARE_BASE)

/* These macros are used to access a TEMPLATE_PARM_INDEX.  */
#define TEMPLATE_PARM_INDEX_CAST(NODE) \
	((template_parm_index*)TEMPLATE_PARM_INDEX_CHECK (NODE))
#define TEMPLATE_PARM_IDX(NODE) (TEMPLATE_PARM_INDEX_CAST (NODE)->index)
#define TEMPLATE_PARM_LEVEL(NODE) (TEMPLATE_PARM_INDEX_CAST (NODE)->level)
#define TEMPLATE_PARM_DESCENDANTS(NODE) (TREE_CHAIN (NODE))
#define TEMPLATE_PARM_ORIG_LEVEL(NODE) (TEMPLATE_PARM_INDEX_CAST (NODE)->orig_level)
#define TEMPLATE_PARM_DECL(NODE) (TEMPLATE_PARM_INDEX_CAST (NODE)->decl)
#define TEMPLATE_PARM_PARAMETER_PACK(NODE) \
  (TREE_LANG_FLAG_0 (TEMPLATE_PARM_INDEX_CHECK (NODE)))

/* These macros are for accessing the fields of TEMPLATE_TYPE_PARM,
   TEMPLATE_TEMPLATE_PARM and BOUND_TEMPLATE_TEMPLATE_PARM nodes.  */
#define TEMPLATE_TYPE_PARM_INDEX(NODE)					\
  (TYPE_VALUES_RAW (TREE_CHECK3 ((NODE), TEMPLATE_TYPE_PARM,		\
				 TEMPLATE_TEMPLATE_PARM,		\
				 BOUND_TEMPLATE_TEMPLATE_PARM)))
#define TEMPLATE_TYPE_IDX(NODE) \
  (TEMPLATE_PARM_IDX (TEMPLATE_TYPE_PARM_INDEX (NODE)))
#define TEMPLATE_TYPE_LEVEL(NODE) \
  (TEMPLATE_PARM_LEVEL (TEMPLATE_TYPE_PARM_INDEX (NODE)))
#define TEMPLATE_TYPE_ORIG_LEVEL(NODE) \
  (TEMPLATE_PARM_ORIG_LEVEL (TEMPLATE_TYPE_PARM_INDEX (NODE)))
#define TEMPLATE_TYPE_DECL(NODE) \
  (TEMPLATE_PARM_DECL (TEMPLATE_TYPE_PARM_INDEX (NODE)))
#define TEMPLATE_TYPE_PARAMETER_PACK(NODE) \
  (TEMPLATE_PARM_PARAMETER_PACK (TEMPLATE_TYPE_PARM_INDEX (NODE)))

/* For a C++17 class deduction placeholder, the template it represents.  */
#define CLASS_PLACEHOLDER_TEMPLATE(NODE) \
  (DECL_INITIAL (TYPE_NAME (TEMPLATE_TYPE_PARM_CHECK (NODE))))

/* Contexts in which auto deduction occurs. These flags are
   used to control diagnostics in do_auto_deduction.  */

enum auto_deduction_context
{
  adc_unspecified,   /* Not given */
  adc_variable_type, /* Variable initializer deduction */
  adc_return_type,   /* Return type deduction */
  adc_unify,         /* Template argument deduction */
  adc_requirement,   /* Argument deduction constraint */
  adc_decomp_type    /* Decomposition declaration initializer deduction */
};

/* True if this type-parameter belongs to a class template, used by C++17
   class template argument deduction.  */
#define TEMPLATE_TYPE_PARM_FOR_CLASS(NODE) \
  (TREE_LANG_FLAG_0 (TEMPLATE_TYPE_PARM_CHECK (NODE)))

/* True iff this TEMPLATE_TYPE_PARM represents decltype(auto).  */
#define AUTO_IS_DECLTYPE(NODE) \
  (TYPE_LANG_FLAG_5 (TEMPLATE_TYPE_PARM_CHECK (NODE)))

/* These constants can used as bit flags in the process of tree formatting.

   TFF_PLAIN_IDENTIFIER: unqualified part of a name.
   TFF_SCOPE: include the class and namespace scope of the name.
   TFF_CHASE_TYPEDEF: print the original type-id instead of the typedef-name.
   TFF_DECL_SPECIFIERS: print decl-specifiers.
   TFF_CLASS_KEY_OR_ENUM: precede a class-type name (resp. enum name) with
       a class-key (resp. `enum').
   TFF_RETURN_TYPE: include function return type.
   TFF_FUNCTION_DEFAULT_ARGUMENTS: include function default parameter values.
   TFF_EXCEPTION_SPECIFICATION: show function exception specification.
   TFF_TEMPLATE_HEADER: show the template<...> header in a
       template-declaration.
   TFF_TEMPLATE_NAME: show only template-name.
   TFF_EXPR_IN_PARENS: parenthesize expressions.
   TFF_NO_FUNCTION_ARGUMENTS: don't show function arguments.
   TFF_UNQUALIFIED_NAME: do not print the qualifying scope of the
       top-level entity.
   TFF_NO_OMIT_DEFAULT_TEMPLATE_ARGUMENTS: do not omit template arguments
       identical to their defaults.
   TFF_NO_TEMPLATE_BINDINGS: do not print information about the template
       arguments for a function template specialization.
   TFF_POINTER: we are printing a pointer type.  */

#define TFF_PLAIN_IDENTIFIER			(0)
#define TFF_SCOPE				(1)
#define TFF_CHASE_TYPEDEF			(1 << 1)
#define TFF_DECL_SPECIFIERS			(1 << 2)
#define TFF_CLASS_KEY_OR_ENUM			(1 << 3)
#define TFF_RETURN_TYPE				(1 << 4)
#define TFF_FUNCTION_DEFAULT_ARGUMENTS		(1 << 5)
#define TFF_EXCEPTION_SPECIFICATION		(1 << 6)
#define TFF_TEMPLATE_HEADER			(1 << 7)
#define TFF_TEMPLATE_NAME			(1 << 8)
#define TFF_EXPR_IN_PARENS			(1 << 9)
#define TFF_NO_FUNCTION_ARGUMENTS		(1 << 10)
#define TFF_UNQUALIFIED_NAME			(1 << 11)
#define TFF_NO_OMIT_DEFAULT_TEMPLATE_ARGUMENTS	(1 << 12)
#define TFF_NO_TEMPLATE_BINDINGS		(1 << 13)
#define TFF_POINTER		                (1 << 14)

/* These constants can be used as bit flags to control strip_typedefs.

   STF_USER_VISIBLE: use heuristics to try to avoid stripping user-facing
       aliases of internal details.  This is intended for diagnostics,
       where it should (for example) give more useful "aka" types.

   STF_STRIP_DEPENDENT: allow the stripping of aliases with dependent
       template parameters, relying on code elsewhere to report any
       appropriate diagnostics.  */
const unsigned int STF_USER_VISIBLE = 1U;
const unsigned int STF_STRIP_DEPENDENT = 1U << 1;

/* Returns the TEMPLATE_DECL associated to a TEMPLATE_TEMPLATE_PARM
   node.  */
#define TEMPLATE_TEMPLATE_PARM_TEMPLATE_DECL(NODE)	\
  ((TREE_CODE (NODE) == BOUND_TEMPLATE_TEMPLATE_PARM)	\
   ? TYPE_TI_TEMPLATE (NODE)				\
   : TYPE_NAME (NODE))

/* in lex.c  */

extern void init_reswords (void);

/* Various flags for the overloaded operator information.  */
enum ovl_op_flags {
  OVL_OP_FLAG_NONE = 0,	/* Don't care.  */
  OVL_OP_FLAG_UNARY = 1,	/* Is unary.  */
  OVL_OP_FLAG_BINARY = 2,	/* Is binary.  */
  OVL_OP_FLAG_AMBIARY = 3,	/* May be unary or binary.  */
  OVL_OP_FLAG_ALLOC = 4,  	/* operator new or delete.  */
  OVL_OP_FLAG_DELETE = 1,	/* operator delete.  */
  OVL_OP_FLAG_VEC = 2		/* vector new or delete.  */
};

/* Compressed operator codes.  Order is determined by operators.def
   and does not match that of tree_codes.  */
enum ovl_op_code {
  OVL_OP_ERROR_MARK,
  OVL_OP_NOP_EXPR,
#define DEF_OPERATOR(NAME, CODE, MANGLING, FLAGS) OVL_OP_##CODE,
#define DEF_ASSN_OPERATOR(NAME, CODE, MANGLING) /* NOTHING */
#include "operators.def"
  OVL_OP_MAX
};

struct GTY(()) ovl_op_info_t {
  /* The IDENTIFIER_NODE for the operator.  */
  tree identifier;
  /* The name of the operator.  */
  const char *name;
  /* The mangled name of the operator.  */
  const char *mangled_name;
  /* The (regular) tree code.  */
  enum tree_code tree_code : 16;
  /* The (compressed) operator code.  */
  enum ovl_op_code ovl_op_code : 8;
  /* The ovl_op_flags of the operator */
  unsigned flags : 8;
};

/* Overloaded operator info indexed by ass_op_p & ovl_op_code.  */
extern GTY(()) ovl_op_info_t ovl_op_info[2][OVL_OP_MAX];
/* Mapping from tree_codes to ovl_op_codes.  */
extern GTY(()) unsigned char ovl_op_mapping[MAX_TREE_CODES];
/* Mapping for ambi-ary operators from the binary to the unary.  */
extern GTY(()) unsigned char ovl_op_alternate[OVL_OP_MAX];

/* Given an ass_op_p boolean and a tree code, return a pointer to its
   overloaded operator info.  Tree codes for non-overloaded operators
   map to the error-operator.  */
#define OVL_OP_INFO(IS_ASS_P, TREE_CODE)			\
  (&ovl_op_info[(IS_ASS_P) != 0][ovl_op_mapping[(TREE_CODE)]])
/* Overloaded operator info for an identifier for which
   IDENTIFIER_OVL_OP_P is true.  */
#define IDENTIFIER_OVL_OP_INFO(NODE) \
  (&ovl_op_info[IDENTIFIER_KIND_BIT_0 (NODE)][IDENTIFIER_CP_INDEX (NODE)])
#define IDENTIFIER_OVL_OP_FLAGS(NODE) \
  (IDENTIFIER_OVL_OP_INFO (NODE)->flags)

inline tree ovl_op_identifier (bool isass, tree_code code)
{ return OVL_OP_INFO(isass, code)->identifier; }
inline tree ovl_op_identifier (tree_code code) { return ovl_op_identifier (false, code); }
#define assign_op_identifier (ovl_op_info[true][OVL_OP_NOP_EXPR].identifier)
#define call_op_identifier (ovl_op_info[false][OVL_OP_CALL_EXPR].identifier)

/* A type-qualifier, or bitmask therefore, using the TYPE_QUAL
   constants.  */

typedef int cp_cv_quals;

/* Non-static member functions have an optional virt-specifier-seq.
   There is a VIRT_SPEC value for each virt-specifier.
   They can be combined by bitwise-or to form the complete set of
   virt-specifiers for a member function.  */
enum virt_specifier
  {
    VIRT_SPEC_UNSPECIFIED = 0x0,
    VIRT_SPEC_FINAL       = 0x1,
    VIRT_SPEC_OVERRIDE    = 0x2
  };

/* A type-qualifier, or bitmask therefore, using the VIRT_SPEC
   constants.  */

typedef int cp_virt_specifiers;

/* Wherever there is a function-cv-qual, there could also be a ref-qualifier:

   [dcl.fct]
   The return type, the parameter-type-list, the ref-qualifier, and
   the cv-qualifier-seq, but not the default arguments or the exception
   specification, are part of the function type.

   REF_QUAL_NONE    Ordinary member function with no ref-qualifier
   REF_QUAL_LVALUE  Member function with the &-ref-qualifier
   REF_QUAL_RVALUE  Member function with the &&-ref-qualifier */

enum cp_ref_qualifier {
  REF_QUAL_NONE = 0,
  REF_QUAL_LVALUE = 1,
  REF_QUAL_RVALUE = 2
};

/* A storage class.  */

enum cp_storage_class {
  /* sc_none must be zero so that zeroing a cp_decl_specifier_seq
     sets the storage_class field to sc_none.  */
  sc_none = 0,
  sc_auto,
  sc_register,
  sc_static,
  sc_extern,
  sc_mutable
};

/* An individual decl-specifier.  This is used to index the array of
   locations for the declspecs in struct cp_decl_specifier_seq
   below.  */

enum cp_decl_spec {
  ds_first,
  ds_signed = ds_first,
  ds_unsigned,
  ds_short,
  ds_long,
  ds_const,
  ds_volatile,
  ds_restrict,
  ds_inline,
  ds_virtual,
  ds_explicit,
  ds_friend,
  ds_typedef,
  ds_alias,
  ds_constexpr,
  ds_complex,
  ds_constinit,
  ds_consteval,
  ds_thread,
  ds_type_spec,
  ds_redefined_builtin_type_spec,
  ds_attribute,
  ds_std_attribute,
  ds_storage_class,
  ds_long_long,
  ds_concept,
  ds_last /* This enumerator must always be the last one.  */
};

/* A decl-specifier-seq.  */

struct cp_decl_specifier_seq {
  /* An array of locations for the declaration sepecifiers, indexed by
     enum cp_decl_spec_word.  */
  location_t locations[ds_last];
  /* The primary type, if any, given by the decl-specifier-seq.
     Modifiers, like "short", "const", and "unsigned" are not
     reflected here.  This field will be a TYPE, unless a typedef-name
     was used, in which case it will be a TYPE_DECL.  */
  tree type;
  /* The attributes, if any, provided with the specifier sequence.  */
  tree attributes;
  /* The c++11 attributes that follows the type specifier.  */
  tree std_attributes;
  /* If non-NULL, a built-in type that the user attempted to redefine
     to some other type.  */
  tree redefined_builtin_type;
  /* The explicit-specifier, if any.  */
  tree explicit_specifier;
  /* The storage class specified -- or sc_none if no storage class was
     explicitly specified.  */
  cp_storage_class storage_class;
  /* For the __intN declspec, this stores the index into the int_n_* arrays.  */
  int int_n_idx;
  /* True iff TYPE_SPEC defines a class or enum.  */
  BOOL_BITFIELD type_definition_p : 1;
  /* True iff multiple types were (erroneously) specified for this
     decl-specifier-seq.  */
  BOOL_BITFIELD multiple_types_p : 1;
  /* True iff multiple storage classes were (erroneously) specified
     for this decl-specifier-seq or a combination of a storage class
     with a typedef specifier.  */
  BOOL_BITFIELD conflicting_specifiers_p : 1;
  /* True iff at least one decl-specifier was found.  */
  BOOL_BITFIELD any_specifiers_p : 1;
  /* True iff at least one type-specifier was found.  */
  BOOL_BITFIELD any_type_specifiers_p : 1;
  /* True iff "int" was explicitly provided.  */
  BOOL_BITFIELD explicit_int_p : 1;
  /* True iff "__intN" was explicitly provided.  */
  BOOL_BITFIELD explicit_intN_p : 1;
  /* True iff "char" was explicitly provided.  */
  BOOL_BITFIELD explicit_char_p : 1;
  /* True iff ds_thread is set for __thread, not thread_local.  */
  BOOL_BITFIELD gnu_thread_keyword_p : 1;
  /* True iff the type is a decltype.  */
  BOOL_BITFIELD decltype_p : 1;
  /* True iff the alternate "__intN__" form of the __intN type has been
     used.  */
  BOOL_BITFIELD int_n_alt: 1;
};

/* The various kinds of declarators.  */

enum cp_declarator_kind {
  cdk_id,
  cdk_function,
  cdk_array,
  cdk_pointer,
  cdk_reference,
  cdk_ptrmem,
  cdk_decomp,
  cdk_error
};

/* A declarator.  */

typedef struct cp_declarator cp_declarator;

typedef struct cp_parameter_declarator cp_parameter_declarator;

/* A parameter, before it has been semantically analyzed.  */
struct cp_parameter_declarator {
  /* The next parameter, or NULL_TREE if none.  */
  cp_parameter_declarator *next;
  /* The decl-specifiers-seq for the parameter.  */
  cp_decl_specifier_seq decl_specifiers;
  /* The declarator for the parameter.  */
  cp_declarator *declarator;
  /* The default-argument expression, or NULL_TREE, if none.  */
  tree default_argument;
  /* True iff this is a template parameter pack.  */
  bool template_parameter_pack_p;
  /* Location within source.  */
  location_t loc;
};

/* A declarator.  */
struct cp_declarator {
  /* The kind of declarator.  */
  ENUM_BITFIELD (cp_declarator_kind) kind : 4;
  /* Whether we parsed an ellipsis (`...') just before the declarator,
     to indicate this is a parameter pack.  */
  BOOL_BITFIELD parameter_pack_p : 1;
  /* If this declarator is parenthesized, this the open-paren.  It is
     UNKNOWN_LOCATION when not parenthesized.  */
  location_t parenthesized;

  location_t id_loc; /* Currently only set for cdk_id, cdk_decomp and
			cdk_function. */
  /* GNU Attributes that apply to this declarator.  If the declarator
     is a pointer or a reference, these attribute apply to the type
     pointed to.  */
  tree attributes;
  /* Standard C++11 attributes that apply to this declarator.  If the
     declarator is a pointer or a reference, these attributes apply
     to the pointer, rather than to the type pointed to.  */
  tree std_attributes;
  /* For all but cdk_id, cdk_decomp and cdk_error, the contained declarator.
     For cdk_id, cdk_decomp and cdk_error, guaranteed to be NULL.  */
  cp_declarator *declarator;
  union {
    /* For identifiers.  */
    struct {
      /* If non-NULL, the qualifying scope (a NAMESPACE_DECL or
	 *_TYPE) for this identifier.  */
      tree qualifying_scope;
      /* The unqualified name of the entity -- an IDENTIFIER_NODE,
	 BIT_NOT_EXPR, or TEMPLATE_ID_EXPR.  */
      tree unqualified_name;
      /* If this is the name of a function, what kind of special
	 function (if any).  */
      special_function_kind sfk;
    } id;
    /* For functions.  */
    struct {
      /* The parameters to the function as a TREE_LIST of decl/default.  */
      tree parameters;
      /* The cv-qualifiers for the function.  */
      cp_cv_quals qualifiers;
      /* The virt-specifiers for the function.  */
      cp_virt_specifiers virt_specifiers;
      /* The ref-qualifier for the function.  */
      cp_ref_qualifier ref_qualifier;
      /* The transaction-safety qualifier for the function.  */
      tree tx_qualifier;
      /* The exception-specification for the function.  */
      tree exception_specification;
      /* The late-specified return type, if any.  */
      tree late_return_type;
      /* The trailing requires-clause, if any. */
      tree requires_clause;
    } function;
    /* For arrays.  */
    struct {
      /* The bounds to the array.  */
      tree bounds;
    } array;
    /* For cdk_pointer and cdk_ptrmem.  */
    struct {
      /* The cv-qualifiers for the pointer.  */
      cp_cv_quals qualifiers;
      /* For cdk_ptrmem, the class type containing the member.  */
      tree class_type;
    } pointer;
    /* For cdk_reference */
    struct {
      /* The cv-qualifiers for the reference.  These qualifiers are
         only used to diagnose ill-formed code.  */
      cp_cv_quals qualifiers;
      /* Whether this is an rvalue reference */
      bool rvalue_ref;
    } reference;
  } u;
};

/* A level of template instantiation.  */
struct GTY((chain_next ("%h.next"))) tinst_level {
  /* The immediately deeper level in the chain.  */
  struct tinst_level *next;

  /* The original node.  TLDCL can be a DECL (for a function or static
     data member), a TYPE (for a class), depending on what we were
     asked to instantiate, or a TREE_LIST with the template as PURPOSE
     and the template args as VALUE, if we are substituting for
     overload resolution.  In all these cases, TARGS is NULL.
     However, to avoid creating TREE_LIST objects for substitutions if
     we can help, we store PURPOSE and VALUE in TLDCL and TARGS,
     respectively.  So TLDCL stands for TREE_LIST or DECL (the
     template is a DECL too), whereas TARGS stands for the template
     arguments.  */
  tree tldcl, targs;

 private:
  /* Return TRUE iff the original node is a split list.  */
  bool split_list_p () const { return targs; }

  /* Return TRUE iff the original node is a TREE_LIST object.  */
  bool tree_list_p () const
  {
    return !split_list_p () && TREE_CODE (tldcl) == TREE_LIST;
  }

  /* Return TRUE iff the original node is not a list, split or not.  */
  bool not_list_p () const
  {
    return !split_list_p () && !tree_list_p ();
  }

  /* Convert (in place) the original node from a split list to a
     TREE_LIST.  */
  tree to_list ();

 public:
  /* Release storage for OBJ and node, if it's a TREE_LIST.  */
  static void free (tinst_level *obj);

  /* Return TRUE iff the original node is a list, split or not.  */
  bool list_p () const { return !not_list_p (); }

  /* Return the original node; if it's a split list, make it a
     TREE_LIST first, so that it can be returned as a single tree
     object.  */
  tree get_node () {
    if (!split_list_p ()) return tldcl;
    else return to_list ();
  }

  /* Return the original node if it's a DECL or a TREE_LIST, but do
     NOT convert a split list to a TREE_LIST: return NULL instead.  */
  tree maybe_get_node () const {
    if (!split_list_p ()) return tldcl;
    else return NULL_TREE;
  }

  /* The location where the template is instantiated.  */
  location_t locus;

  /* errorcount + sorrycount when we pushed this level.  */
  unsigned short errors;

  /* Count references to this object.  If refcount reaches
     refcount_infinity value, we don't increment or decrement the
     refcount anymore, as the refcount isn't accurate anymore.
     The object can be still garbage collected if unreferenced from
     anywhere, which might keep referenced objects referenced longer than
     otherwise necessary.  Hitting the infinity is rare though.  */
  unsigned short refcount;

  /* Infinity value for the above refcount.  */
  static const unsigned short refcount_infinity = (unsigned short) ~0;
};

/* BUILT_IN_FRONTEND function codes.  */
enum cp_built_in_function {
  CP_BUILT_IN_IS_CONSTANT_EVALUATED,
  CP_BUILT_IN_INTEGER_PACK,
  CP_BUILT_IN_SOURCE_LOCATION,
  CP_BUILT_IN_LAST
};

bool decl_spec_seq_has_spec_p (const cp_decl_specifier_seq *, cp_decl_spec);

/* Return the type of the `this' parameter of FNTYPE.  */

inline tree
type_of_this_parm (const_tree fntype)
{
  function_args_iterator iter;
  gcc_assert (TREE_CODE (fntype) == METHOD_TYPE);
  function_args_iter_init (&iter, fntype);
  return function_args_iter_cond (&iter);
}

/* Return the class of the `this' parameter of FNTYPE.  */

inline tree
class_of_this_parm (const_tree fntype)
{
  return TREE_TYPE (type_of_this_parm (fntype));
}

/* A parameter list indicating for a function with no parameters,
   e.g  "int f(void)".  */
extern cp_parameter_declarator *no_parameters;

/* Various dump ids.  */
extern int class_dump_id;
extern int module_dump_id;
extern int raw_dump_id;

/* in call.c */
extern bool check_dtor_name			(tree, tree);
int magic_varargs_p				(tree);

extern tree build_conditional_expr		(const op_location_t &,
						 tree, tree, tree,
                                                 tsubst_flags_t);
extern tree build_addr_func			(tree, tsubst_flags_t);
extern void set_flags_from_callee		(tree);
extern tree build_call_a			(tree, int, tree*);
extern tree build_call_n			(tree, int, ...);
extern bool null_ptr_cst_p			(tree);
extern bool null_member_pointer_value_p		(tree);
extern bool sufficient_parms_p			(const_tree);
extern tree type_decays_to			(tree);
extern tree extract_call_expr			(tree);
extern tree build_trivial_dtor_call		(tree);
extern tree build_user_type_conversion		(tree, tree, int,
						 tsubst_flags_t);
extern tree build_new_function_call		(tree, vec<tree, va_gc> **,
						 tsubst_flags_t);
extern tree build_operator_new_call		(tree, vec<tree, va_gc> **,
						 tree *, tree *, tree, tree,
						 tree *, tsubst_flags_t);
extern tree build_new_method_call		(tree, tree,
						 vec<tree, va_gc> **, tree,
						 int, tree *, tsubst_flags_t);
extern tree build_special_member_call		(tree, tree,
						 vec<tree, va_gc> **,
						 tree, int, tsubst_flags_t);
extern tree build_new_op			(const op_location_t &,
						 enum tree_code,
						 int, tree, tree, tree, tree *,
						 tsubst_flags_t);
extern tree build_op_call			(tree, vec<tree, va_gc> **,
						 tsubst_flags_t);
extern bool aligned_allocation_fn_p		(tree);
extern tree destroying_delete_p			(tree);
extern bool usual_deallocation_fn_p		(tree);
extern tree build_op_delete_call		(enum tree_code, tree, tree,
						 bool, tree, tree,
						 tsubst_flags_t);
extern bool can_convert				(tree, tree, tsubst_flags_t);
extern bool can_convert_standard		(tree, tree, tsubst_flags_t);
extern bool can_convert_arg			(tree, tree, tree, int,
						 tsubst_flags_t);
extern bool can_convert_arg_bad			(tree, tree, tree, int,
						 tsubst_flags_t);
extern int conv_flags				(int, int, tree, tree, int);
extern struct conversion * good_conversion	(tree, tree, tree, int, tsubst_flags_t);
extern location_t get_fndecl_argument_location  (tree, int);
extern void complain_about_bad_argument	(location_t arg_loc,
						 tree from_type, tree to_type,
						 tree fndecl, int parmnum);
extern void maybe_inform_about_fndecl_for_bogus_argument_init (tree, int);


/* A class for recording information about access failures (e.g. private
   fields), so that we can potentially supply a fix-it hint about
   an accessor (from a context in which the constness of the object
   is known).  */

class access_failure_info
{
 public:
  access_failure_info () : m_was_inaccessible (false),
    m_basetype_path (NULL_TREE),
    m_decl (NULL_TREE), m_diag_decl (NULL_TREE) {}

  void record_access_failure (tree basetype_path, tree decl, tree diag_decl);

  bool was_inaccessible_p () const { return m_was_inaccessible; }
  tree get_decl () const { return m_decl; }
  tree get_diag_decl () const { return m_diag_decl; }
  tree get_any_accessor (bool const_p) const;
  void maybe_suggest_accessor (bool const_p) const;
  static void add_fixit_hint (rich_location *richloc, tree accessor);

 private:
  bool m_was_inaccessible;
  tree m_basetype_path;
  tree m_decl;
  tree m_diag_decl;
};

extern void complain_about_access		(tree, tree, bool);
extern bool enforce_access			(tree, tree, tree,
						 tsubst_flags_t,
						 access_failure_info *afi = NULL);
extern void push_defarg_context			(tree);
extern void pop_defarg_context			(void);
extern tree convert_default_arg			(tree, tree, tree, int,
						 tsubst_flags_t);
extern tree convert_arg_to_ellipsis		(tree, tsubst_flags_t);
extern tree build_x_va_arg			(location_t, tree, tree);
extern tree cxx_type_promotes_to		(tree);
extern tree type_passed_as			(tree);
extern tree convert_for_arg_passing		(tree, tree, tsubst_flags_t);
extern bool is_properly_derived_from		(tree, tree);
extern tree initialize_reference		(tree, tree, int,
						 tsubst_flags_t);
extern tree extend_ref_init_temps		(tree, tree, vec<tree, va_gc>**);
extern tree make_temporary_var_for_ref_to_temp	(tree, tree);
extern bool type_has_extended_temps		(tree);
extern tree strip_top_quals			(tree);
extern bool reference_related_p			(tree, tree);
extern int remaining_arguments			(tree);
extern tree perform_implicit_conversion		(tree, tree, tsubst_flags_t);
extern tree perform_implicit_conversion_flags	(tree, tree, tsubst_flags_t, int);
extern tree build_converted_constant_expr	(tree, tree, tsubst_flags_t);
extern tree build_converted_constant_bool_expr	(tree, tsubst_flags_t);
extern tree perform_direct_initialization_if_possible (tree, tree, bool,
                                                       tsubst_flags_t);
extern vec<tree,va_gc> *resolve_args (vec<tree,va_gc>*, tsubst_flags_t);
extern tree in_charge_arg_for_name		(tree);
extern tree build_cxx_call			(tree, int, tree *,
						 tsubst_flags_t,
						 tree = NULL_TREE);
extern bool is_std_init_list			(tree);
extern bool is_list_ctor			(tree);
extern void validate_conversion_obstack		(void);
extern void mark_versions_used			(tree);
extern bool cp_warn_deprecated_use		(tree, tsubst_flags_t = tf_warning_or_error);
extern void cp_warn_deprecated_use_scopes	(tree);
extern tree get_function_version_dispatcher	(tree);

/* in class.c */
extern tree build_vfield_ref			(tree, tree);
extern tree build_if_in_charge			(tree true_stmt, tree false_stmt = void_node);
extern tree build_base_path			(enum tree_code, tree,
						 tree, int, tsubst_flags_t);
extern tree convert_to_base			(tree, tree, bool, bool,
						 tsubst_flags_t);
extern tree convert_to_base_statically		(tree, tree);
extern tree build_vtbl_ref			(tree, tree);
extern tree build_vfn_ref			(tree, tree);
extern tree get_vtable_decl			(tree, int);
extern bool add_method				(tree, tree, bool);
extern tree declared_access			(tree);
extern tree currently_open_class		(tree);
extern tree currently_open_derived_class	(tree);
extern tree outermost_open_class		(void);
extern tree current_nonlambda_class_type	(void);
extern tree finish_struct			(tree, tree);
extern void finish_struct_1			(tree);
extern int resolves_to_fixed_type_p		(tree, int *);
extern void init_class_processing		(void);
extern int is_empty_class			(tree);
extern bool is_really_empty_class		(tree, bool);
extern void pushclass				(tree);
extern void popclass				(void);
extern void push_nested_class			(tree);
extern void pop_nested_class			(void);
extern int current_lang_depth			(void);
extern void push_lang_context			(tree);
extern void pop_lang_context			(void);
extern tree instantiate_type			(tree, tree, tsubst_flags_t);
extern void build_self_reference		(void);
extern int same_signature_p			(const_tree, const_tree);
extern void maybe_add_class_template_decl_list	(tree, tree, int);
extern void unreverse_member_declarations	(tree);
extern void invalidate_class_lookup_cache	(void);
extern void maybe_note_name_used_in_class	(tree, tree);
extern void note_name_declared_in_class		(tree, tree);
extern tree get_vtbl_decl_for_binfo		(tree);
extern bool vptr_via_virtual_p			(tree);
extern void debug_class				(tree);
extern void debug_thunks			(tree);
extern void set_linkage_according_to_type	(tree, tree);
extern void determine_key_method		(tree);
extern void check_for_override			(tree, tree);
extern void push_class_stack			(void);
extern void pop_class_stack			(void);
extern bool default_ctor_p			(const_tree);
extern bool type_has_user_nondefault_constructor (tree);
extern tree in_class_defaulted_default_constructor (tree);
extern bool user_provided_p			(tree);
extern bool type_has_user_provided_constructor  (tree);
extern bool type_has_non_user_provided_default_constructor (tree);
extern bool vbase_has_user_provided_move_assign (tree);
extern tree default_init_uninitialized_part (tree);
extern bool trivial_default_constructor_is_constexpr (tree);
extern bool type_has_constexpr_default_constructor (tree);
extern bool type_has_constexpr_destructor	(tree);
extern bool type_has_virtual_destructor		(tree);
extern bool classtype_has_move_assign_or_move_ctor_p (tree, bool user_declared);
extern bool classtype_has_non_deleted_move_ctor (tree);
extern tree classtype_has_depr_implicit_copy	(tree);
extern bool classtype_has_op (tree, tree_code);
extern tree classtype_has_defaulted_op (tree, tree_code);
extern bool type_build_ctor_call		(tree);
extern bool type_build_dtor_call		(tree);
extern void explain_non_literal_class		(tree);
extern void inherit_targ_abi_tags		(tree);
extern void defaulted_late_check		(tree);
extern bool defaultable_fn_check		(tree);
extern void check_abi_tags			(tree);
extern tree missing_abi_tags			(tree);
extern void fixup_type_variants			(tree);
extern void fixup_attribute_variants		(tree);
extern unsigned build_clones 			(tree, bool, bool);
extern void clone_function_decl			(tree, bool, bool = false);
extern void adjust_clone_args			(tree);
extern void deduce_noexcept_on_destructor       (tree);
extern bool uniquely_derived_from_p             (tree, tree);
extern bool publicly_uniquely_derived_p         (tree, tree);
extern tree common_enclosing_class		(tree, tree);

/* in cvt.c */
extern tree convert_to_reference		(tree, tree, int, int, tree,
						 tsubst_flags_t);
extern tree convert_from_reference		(tree);
extern tree force_rvalue			(tree, tsubst_flags_t);
extern tree ocp_convert				(tree, tree, int, int,
						 tsubst_flags_t);
extern tree cp_convert				(tree, tree, tsubst_flags_t);
extern tree cp_convert_and_check                (tree, tree, tsubst_flags_t);
extern tree cp_fold_convert			(tree, tree);
extern tree cp_get_callee			(tree);
extern tree cp_get_callee_fndecl		(tree);
extern tree cp_get_callee_fndecl_nofold		(tree);
extern tree cp_get_fndecl_from_callee		(tree, bool fold = true);
extern tree convert_to_void			(tree, impl_conv_void,
                                 		 tsubst_flags_t);
extern tree convert_force			(tree, tree, int,
						 tsubst_flags_t);
extern tree build_expr_type_conversion		(int, tree, bool);
extern tree type_promotes_to			(tree);
extern bool can_convert_qual			(tree, tree);
extern tree perform_qualification_conversions	(tree, tree);
extern bool tx_safe_fn_type_p			(tree);
extern tree tx_unsafe_fn_variant		(tree);
extern bool fnptr_conv_p			(tree, tree);
extern tree strip_fnptr_conv			(tree);

/* in name-lookup.c */
extern void maybe_push_cleanup_level		(tree);
extern tree maybe_push_decl			(tree);
extern tree current_decl_namespace		(void);

/* decl.c */
extern tree poplevel				(int, int, int);
extern void cxx_init_decl_processing		(void);
enum cp_tree_node_structure_enum cp_tree_node_structure (tree_code);
extern void finish_scope			(void);
extern void push_switch				(tree);
extern void pop_switch				(void);
extern void note_break_stmt			(void);
extern bool note_iteration_stmt_body_start	(void);
extern void note_iteration_stmt_body_end	(bool);
extern void determine_local_discriminator	(tree);
extern int decls_match				(tree, tree, bool = true);
extern bool maybe_version_functions		(tree, tree, bool);
extern tree duplicate_decls			(tree, tree, bool);
extern tree declare_local_label			(tree);
extern tree define_label			(location_t, tree);
extern void check_goto				(tree);
extern bool check_omp_return			(void);
extern tree make_typename_type			(tree, tree, enum tag_types, tsubst_flags_t);
extern tree build_typename_type			(tree, tree, tree, tag_types);
extern tree make_unbound_class_template		(tree, tree, tree, tsubst_flags_t);
extern tree make_unbound_class_template_raw	(tree, tree, tree);
extern tree build_library_fn_ptr		(const char *, tree, int);
extern tree build_cp_library_fn_ptr		(const char *, tree, int);
extern tree push_library_fn			(tree, tree, tree, int);
extern tree push_void_library_fn		(tree, tree, int);
extern tree push_throw_library_fn		(tree, tree);
extern void warn_misplaced_attr_for_class_type  (location_t location,
						 tree class_type);
extern tree check_tag_decl			(cp_decl_specifier_seq *, bool);
extern tree shadow_tag				(cp_decl_specifier_seq *);
extern tree groktypename			(cp_decl_specifier_seq *, const cp_declarator *, bool);
extern tree start_decl				(const cp_declarator *, cp_decl_specifier_seq *, int, tree, tree, tree *);
extern void start_decl_1			(tree, bool);
extern bool check_array_initializer		(tree, tree, tree);
extern void omp_declare_variant_finalize	(tree, tree);
extern void cp_finish_decl			(tree, tree, bool, tree, int);
extern tree lookup_decomp_type			(tree);
extern void cp_maybe_mangle_decomp		(tree, tree, unsigned int);
extern void cp_finish_decomp			(tree, tree, unsigned int);
extern int cp_complete_array_type		(tree *, tree, bool);
extern int cp_complete_array_type_or_error	(tree *, tree, bool, tsubst_flags_t);
extern tree build_ptrmemfunc_type		(tree);
extern tree build_ptrmem_type			(tree, tree);
/* the grokdeclarator prototype is in decl.h */
extern tree build_this_parm			(tree, tree, cp_cv_quals);
extern tree grokparms				(tree, tree *);
extern int copy_fn_p				(const_tree);
extern bool move_fn_p                           (const_tree);
extern bool move_signature_fn_p                 (const_tree);
extern tree get_scope_of_declarator		(const cp_declarator *);
extern void grok_special_member_properties	(tree);
extern bool grok_ctor_properties		(const_tree, const_tree);
extern bool grok_op_properties			(tree, bool);
extern tree xref_tag				(enum tag_types, tree, tag_scope, bool);
extern tree xref_tag_from_type			(tree, tree, tag_scope);
extern void xref_basetypes			(tree, tree);
extern tree start_enum				(tree, tree, tree, tree, bool, bool *);
extern void finish_enum_value_list		(tree);
extern void finish_enum				(tree);
extern void build_enumerator			(tree, tree, tree, tree, location_t);
extern tree lookup_enumerator			(tree, tree);
extern bool start_preparsed_function		(tree, tree, int);
extern bool start_function			(cp_decl_specifier_seq *,
						 const cp_declarator *, tree);
extern tree begin_function_body			(void);
extern void finish_function_body		(tree);
extern tree outer_curly_brace_block		(tree);
extern tree finish_function			(bool);
extern tree grokmethod				(cp_decl_specifier_seq *, const cp_declarator *, tree);
extern void maybe_register_incomplete_var	(tree);
extern void maybe_commonize_var			(tree);
extern void complete_vars			(tree);
extern tree static_fn_type			(tree);
extern void revert_static_member_fn		(tree);
extern void fixup_anonymous_aggr		(tree);
extern tree compute_array_index_type		(tree, tree, tsubst_flags_t);
extern tree check_default_argument		(tree, tree, tsubst_flags_t);
extern int wrapup_namespace_globals		();
extern tree create_implicit_typedef		(tree, tree);
extern int local_variable_p			(const_tree);
extern tree register_dtor_fn			(tree);
extern tmpl_spec_kind current_tmpl_spec_kind	(int);
extern tree cp_fname_init			(const char *, tree *);
extern tree cxx_builtin_function		(tree decl);
extern tree cxx_builtin_function_ext_scope	(tree decl);
extern tree cxx_simulate_builtin_function_decl	(tree);
extern tree check_elaborated_type_specifier	(enum tag_types, tree, bool);
extern void warn_extern_redeclared_static	(tree, tree);
extern tree cxx_comdat_group			(tree);
extern bool cp_missing_noreturn_ok_p		(tree);
extern bool is_direct_enum_init			(tree, tree);
extern void initialize_artificial_var		(tree, vec<constructor_elt, va_gc> *);
extern tree check_var_type			(tree, tree, location_t);
extern tree reshape_init                        (tree, tree, tsubst_flags_t);
extern tree next_initializable_field (tree);
extern tree fndecl_declared_return_type		(tree);
extern bool undeduced_auto_decl			(tree);
extern bool require_deduced_type		(tree, tsubst_flags_t = tf_warning_or_error);

extern tree finish_case_label			(location_t, tree, tree);
extern tree cxx_maybe_build_cleanup		(tree, tsubst_flags_t);
extern bool check_array_designated_initializer  (constructor_elt *,
						 unsigned HOST_WIDE_INT);
extern bool check_for_uninitialized_const_var   (tree, bool, tsubst_flags_t);
extern tree build_explicit_specifier		(tree, tsubst_flags_t);
extern void do_push_parm_decls			(tree, tree, tree *);

/* in decl2.c */
extern void record_mangling			(tree, bool);
extern void overwrite_mangling			(tree, tree);
extern void note_mangling_alias			(tree, tree);
extern void generate_mangling_aliases		(void);
extern tree build_memfn_type			(tree, tree, cp_cv_quals, cp_ref_qualifier);
extern tree build_pointer_ptrmemfn_type	(tree);
extern tree change_return_type			(tree, tree);
extern void maybe_retrofit_in_chrg		(tree);
extern void maybe_make_one_only			(tree);
extern bool vague_linkage_p			(tree);
extern void grokclassfn				(tree, tree,
						 enum overload_flags);
extern tree grok_array_decl			(location_t, tree, tree, bool);
extern tree delete_sanity			(tree, tree, bool, int, tsubst_flags_t);
extern tree check_classfn			(tree, tree, tree);
extern void check_member_template		(tree);
extern tree grokfield (const cp_declarator *, cp_decl_specifier_seq *,
		       tree, bool, tree, tree);
extern tree grokbitfield (const cp_declarator *, cp_decl_specifier_seq *,
			  tree, tree, tree);
extern bool any_dependent_type_attributes_p	(tree);
extern tree cp_reconstruct_complex_type		(tree, tree);
extern bool attributes_naming_typedef_ok	(tree);
extern void cplus_decl_attributes		(tree *, tree, int);
extern void finish_anon_union			(tree);
extern void cxx_post_compilation_parsing_cleanups (void);
extern tree coerce_new_type			(tree, location_t);
extern void coerce_delete_type			(tree, location_t);
extern void comdat_linkage			(tree);
extern void determine_visibility		(tree);
extern void constrain_class_visibility		(tree);
extern void reset_type_linkage			(tree);
extern void tentative_decl_linkage		(tree);
extern void import_export_decl			(tree);
extern tree build_cleanup			(tree);
extern tree build_offset_ref_call_from_tree	(tree, vec<tree, va_gc> **,
						 tsubst_flags_t);
extern bool decl_defined_p			(tree);
extern bool decl_constant_var_p			(tree);
extern bool decl_maybe_constant_var_p		(tree);
extern void no_linkage_error			(tree);
extern void check_default_args			(tree);
extern bool mark_used				(tree);
extern bool mark_used			        (tree, tsubst_flags_t);
extern void finish_static_data_member_decl	(tree, tree, bool, tree, int);
extern tree cp_build_parm_decl			(tree, tree, tree);
extern tree get_guard				(tree);
extern tree get_guard_cond			(tree, bool);
extern tree set_guard				(tree);
extern tree maybe_get_tls_wrapper_call		(tree);
extern void mark_needed				(tree);
extern bool decl_needed_p			(tree);
extern void note_vague_linkage_fn		(tree);
extern void note_variable_template_instantiation (tree);
extern tree build_artificial_parm		(tree, tree, tree);
extern bool possibly_inlined_p			(tree);
extern int parm_index                           (tree);
extern tree vtv_start_verification_constructor_init_function (void);
extern tree vtv_finish_verification_constructor_init_function (tree);
extern bool cp_omp_mappable_type		(tree);
extern bool cp_omp_emit_unmappable_type_notes	(tree);
extern void cp_check_const_attributes (tree);

/* in error.c */
extern const char *type_as_string		(tree, int);
extern const char *type_as_string_translate	(tree, int);
extern const char *decl_as_string		(tree, int);
extern const char *decl_as_string_translate	(tree, int);
extern const char *decl_as_dwarf_string		(tree, int);
extern const char *expr_as_string		(tree, int);
extern const char *expr_to_string		(tree);
extern const char *lang_decl_name		(tree, int, bool);
extern const char *lang_decl_dwarf_name		(tree, int, bool);
extern const char *language_to_string		(enum languages);
extern const char *class_key_or_enum_as_string	(tree);
extern void maybe_warn_variadic_templates       (void);
extern void maybe_warn_cpp0x			(cpp0x_warn_str str);
extern bool pedwarn_cxx98                       (location_t, int, const char *, ...) ATTRIBUTE_GCC_DIAG(3,4);
extern location_t location_of                   (tree);
extern void qualified_name_lookup_error		(tree, tree, tree,
						 location_t);

/* in except.c */
extern void init_exception_processing		(void);
extern tree expand_start_catch_block		(tree);
extern void expand_end_catch_block		(void);
extern tree build_exc_ptr			(void);
extern tree build_throw				(tree);
extern int nothrow_libfn_p			(const_tree);
extern void check_handlers			(tree);
extern tree finish_noexcept_expr		(tree, tsubst_flags_t);
extern bool expr_noexcept_p			(tree, tsubst_flags_t);
extern void perform_deferred_noexcept_checks	(void);
extern bool nothrow_spec_p			(const_tree);
extern bool type_noexcept_p			(const_tree);
extern bool type_throw_all_p			(const_tree);
extern tree build_noexcept_spec			(tree, tsubst_flags_t);
extern void choose_personality_routine		(enum languages);
extern tree build_must_not_throw_expr		(tree,tree);
extern tree eh_type_info			(tree);
extern tree begin_eh_spec_block			(void);
extern void finish_eh_spec_block		(tree, tree);
extern tree build_eh_type_type			(tree);
extern tree cp_protect_cleanup_actions		(void);
extern tree create_try_catch_expr               (tree, tree);
extern tree template_parms_to_args		(tree);
extern tree template_parms_level_to_args	(tree);
extern tree generic_targs_for			(tree);

/* in expr.c */
extern tree cplus_expand_constant		(tree);
extern tree mark_use (tree expr, bool rvalue_p, bool read_p,
		      location_t = UNKNOWN_LOCATION,
		      bool reject_builtin = true);
extern tree mark_rvalue_use			(tree,
                                                 location_t = UNKNOWN_LOCATION,
                                                 bool reject_builtin = true);
extern tree mark_lvalue_use			(tree);
extern tree mark_lvalue_use_nonread		(tree);
extern tree mark_type_use			(tree);
extern tree mark_discarded_use			(tree);
extern void mark_exp_read			(tree);

/* friend.c */
extern int is_friend				(tree, tree);
extern void make_friend_class			(tree, tree, bool);
extern void add_friend				(tree, tree, bool);
extern tree do_friend				(tree, tree, tree, tree,
						 enum overload_flags, bool);

extern void set_global_friend			(tree);
extern bool is_global_friend			(tree);

/* in init.c */
extern tree expand_member_init			(tree);
extern void emit_mem_initializers		(tree);
extern tree build_aggr_init			(tree, tree, int,
                                                 tsubst_flags_t);
extern int is_class_type			(tree, int);
extern tree get_type_value			(tree);
extern tree build_zero_init			(tree, tree, bool);
extern tree build_value_init			(tree, tsubst_flags_t);
extern tree build_value_init_noctor		(tree, tsubst_flags_t);
extern tree get_nsdmi				(tree, bool, tsubst_flags_t);
extern tree build_offset_ref			(tree, tree, bool,
						 tsubst_flags_t);
extern tree throw_bad_array_new_length		(void);
extern bool type_has_new_extended_alignment	(tree);
extern unsigned malloc_alignment		(void);
extern tree build_new_constexpr_heap_type	(tree, tree, tree);
extern tree build_new				(vec<tree, va_gc> **, tree, tree,
						 vec<tree, va_gc> **, int,
                                                 tsubst_flags_t);
extern tree get_temp_regvar			(tree, tree);
extern tree build_vec_init			(tree, tree, tree, bool, int,
                                                 tsubst_flags_t);
extern tree build_delete			(tree, tree,
						 special_function_kind,
						 int, int, tsubst_flags_t);
extern void push_base_cleanups			(void);
extern tree build_vec_delete			(tree, tree,
						 special_function_kind, int,
						 tsubst_flags_t);
extern tree create_temporary_var		(tree);
extern void initialize_vtbl_ptrs		(tree);
extern tree scalar_constant_value		(tree);
extern tree decl_really_constant_value		(tree);
extern int diagnose_uninitialized_cst_or_ref_member (tree, bool, bool);
extern tree build_vtbl_address                  (tree);
extern bool maybe_reject_flexarray_init		(tree, tree);

/* in lex.c */
extern void cxx_dup_lang_specific_decl		(tree);
extern tree unqualified_name_lookup_error	(tree,
						 location_t = UNKNOWN_LOCATION);
extern tree unqualified_fn_lookup_error		(cp_expr);
extern tree make_conv_op_name			(tree);
extern tree build_lang_decl			(enum tree_code, tree, tree);
extern tree build_lang_decl_loc			(location_t, enum tree_code, tree, tree);
extern bool maybe_add_lang_decl_raw		(tree, bool decomp_p);
extern bool maybe_add_lang_type_raw		(tree);
extern void retrofit_lang_decl			(tree);
extern void fit_decomposition_lang_decl		(tree, tree);
extern void fit_ptrmem_type_decl		(tree, tree);
extern tree copy_decl				(tree CXX_MEM_STAT_INFO);
extern tree copy_type				(tree CXX_MEM_STAT_INFO);
extern tree cxx_make_type			(enum tree_code CXX_MEM_STAT_INFO);
extern tree make_class_type			(enum tree_code CXX_MEM_STAT_INFO);
extern const char *get_identifier_kind_name	(tree);
extern void set_identifier_kind			(tree, cp_identifier_kind);
extern bool cxx_init				(void);
extern void cxx_finish				(void);
extern bool in_main_input_context		(void);
extern void *module_preprocess_token (cpp_reader *, cpp_token *, void *);
extern tree module_map_header (cpp_reader *, location_t, bool,
			       const char *, size_t);

/* in method.c */
extern void init_method				(void);
extern tree make_thunk				(tree, bool, tree, tree);
extern void finish_thunk			(tree);
extern void use_thunk				(tree, bool);
extern bool trivial_fn_p			(tree);
extern tree forward_parm			(tree);
extern bool is_trivially_xible			(enum tree_code, tree, tree);
extern bool is_xible				(enum tree_code, tree, tree);
extern tree get_defaulted_eh_spec		(tree, tsubst_flags_t = tf_warning_or_error);
extern void after_nsdmi_defaulted_late_checks   (tree);
extern bool maybe_explain_implicit_delete	(tree);
extern void explain_implicit_non_constexpr	(tree);
extern void deduce_inheriting_ctor		(tree);
extern void synthesize_method			(tree);
extern tree lazily_declare_fn			(special_function_kind,
						 tree);
extern tree skip_artificial_parms_for		(const_tree, tree);
extern int num_artificial_parms_for		(const_tree);
extern tree make_alias_for			(tree, tree);
extern tree get_copy_ctor			(tree, tsubst_flags_t);
extern tree get_copy_assign			(tree);
extern tree get_default_ctor			(tree);
extern tree get_dtor				(tree, tsubst_flags_t);
extern tree strip_inheriting_ctors		(tree);
extern tree inherited_ctor_binfo		(tree);
extern bool ctor_omit_inherited_parms		(tree, bool exact_name = true);
extern tree locate_ctor				(tree);
extern tree implicitly_declare_fn               (special_function_kind, tree,
						 bool, tree, tree);
/* In module.cc  */
class module_state; /* Forward declare.  */
inline bool modules_p () { return flag_modules != 0; }

#define MK_MODULE (1 << 0)     /* This TU is a module.  */
#define MK_GLOBAL (1 << 1)     /* Entities are in the global module.  */
#define MK_INTERFACE (1 << 2)  /* This TU is an interface.  */
#define MK_PARTITION (1 << 3)  /* This TU is a partition.  */
#define MK_EXPORTING (1 << 4)  /* We are in an export region.  */
extern unsigned module_kind;

/*  MK_MODULE & MK_GLOBAL have the following combined meanings:
 MODULE GLOBAL
   0	  0    not a module
   0      1    GMF of named module (we've not yet seen module-decl)
   1      0    purview of named module
   1      1    header unit.   */

inline bool module_purview_p ()
{ return module_kind & MK_MODULE; }
inline bool global_purview_p ()
{ return module_kind & MK_GLOBAL; }

inline bool not_module_p ()
{ return (module_kind & (MK_MODULE | MK_GLOBAL)) == 0; }
inline bool named_module_p ()
{ /* The divides are constant shifts!  */
  return ((module_kind / MK_MODULE) ^ (module_kind / MK_GLOBAL)) & 1;
}
inline bool header_module_p ()
{ return (module_kind & (MK_MODULE | MK_GLOBAL)) == (MK_MODULE | MK_GLOBAL); }

inline bool module_interface_p ()
{ return module_kind & MK_INTERFACE; }
inline bool module_partition_p ()
{ return module_kind & MK_PARTITION; }
inline bool module_has_cmi_p ()
{ return module_kind & (MK_INTERFACE | MK_PARTITION); }

/* We're currently exporting declarations.  */
inline bool module_exporting_p ()
{ return module_kind & MK_EXPORTING; }

extern module_state *get_module (tree name, module_state *parent = NULL,
				 bool partition = false);
extern void module_preprocess (mkdeps *, module_state *, int is_module);
extern bool module_may_redeclare (tree decl);

/* Where the namespace-scope decl was originally declared.  */
extern void set_originating_module (tree, bool friend_p = false);
extern tree get_originating_module_decl (tree) ATTRIBUTE_PURE;
extern int get_originating_module (tree, bool for_mangle = false) ATTRIBUTE_PURE;
extern unsigned get_importing_module (tree, bool = false) ATTRIBUTE_PURE;

/* Where current instance of the decl got declared/defined/instantiated.  */
extern void set_instantiating_module (tree);

extern void mangle_module (int m);
extern void mangle_module_fini ();
extern bool module_normal_import_p (unsigned m);
extern void lazy_load_binding (unsigned mod, tree ns, tree id, mc_slot *mslot);
extern void lazy_load_specializations (tree tmpl);
extern bool import_module (module_state *, location_t, bool, tree,
			   cpp_reader *, bool in_extern_c);
extern bool declare_module (module_state *, location_t, bool, tree,
			    cpp_reader *);
extern void process_deferred_imports (cpp_reader *);
extern void module_cpp_undef (cpp_reader *, location_t, cpp_hashnode *);
extern cpp_macro *module_cpp_deferred_macro (cpp_reader *,
					     location_t, cpp_hashnode *);
extern void init_module_processing (cpp_reader *);
extern void finish_module_processing (cpp_reader *);
extern char const *module_name (unsigned, bool header_ok);
extern bitmap get_import_bitmap ();
extern bitmap module_visible_instantiation_path (bitmap *);
extern void module_begin_main_file (cpp_reader *, line_maps *,
				    const line_map_ordinary *);
extern bool module_translate_include (cpp_reader *, line_maps *,
				      location_t, const char *);
extern bool handle_module_option (unsigned opt, const char *arg, int value);

/* In optimize.c */
extern bool maybe_clone_body			(tree);

/* In parser.c */
extern tree cp_convert_range_for (tree, tree, tree, tree, unsigned int, bool,
				  unsigned short);
extern void cp_convert_omp_range_for (tree &, vec<tree, va_gc> *, tree &,
				      tree &, tree &, tree &, tree &, tree &);
extern void cp_finish_omp_range_for (tree, tree);
extern bool parsing_nsdmi (void);
extern bool parsing_default_capturing_generic_lambda_in_template (void);
extern void inject_this_parameter (tree, cp_cv_quals);
extern location_t defparse_location (tree);
extern void maybe_show_extern_c_location (void);
extern bool literal_integer_zerop (const_tree);

/* in pt.c */
extern tree canonical_type_parameter		(tree);
extern void push_access_scope			(tree);
extern void pop_access_scope			(tree);
extern bool check_template_shadow		(tree);
extern bool check_auto_in_tmpl_args             (tree, tree);
extern tree get_innermost_template_args		(tree, int);
extern void maybe_begin_member_template_processing (tree);
extern void maybe_end_member_template_processing (void);
extern tree finish_member_template_decl		(tree);
extern void begin_template_parm_list		(void);
extern bool begin_specialization		(void);
extern void reset_specialization		(void);
extern void end_specialization			(void);
extern void begin_explicit_instantiation	(void);
extern void end_explicit_instantiation		(void);
extern void check_unqualified_spec_or_inst	(tree, location_t);
extern tree check_explicit_specialization	(tree, tree, int, int,
						 tree = NULL_TREE);
extern int num_template_headers_for_class	(tree);
extern void check_template_variable		(tree);
extern tree make_auto				(void);
extern tree make_decltype_auto			(void);
extern tree make_constrained_auto		(tree, tree);
extern tree make_constrained_decltype_auto	(tree, tree);
extern tree make_template_placeholder		(tree);
extern bool template_placeholder_p		(tree);
extern bool ctad_template_p			(tree);
extern tree do_auto_deduction                   (tree, tree, tree,
                                                 tsubst_flags_t
						 = tf_warning_or_error,
                                                 auto_deduction_context
						 = adc_unspecified,
						 tree = NULL_TREE,
						 int = LOOKUP_NORMAL);
extern tree type_uses_auto			(tree);
extern tree type_uses_auto_or_concept		(tree);
extern void append_type_to_template_for_access_check (tree, tree, tree,
						      location_t);
extern tree convert_generic_types_to_packs	(tree, int, int);
extern tree splice_late_return_type		(tree, tree);
extern bool is_auto				(const_tree);
extern tree process_template_parm		(tree, location_t, tree,
						 bool, bool);
extern tree end_template_parm_list		(tree);
extern void end_template_parm_list		(void);
extern void end_template_decl			(void);
extern tree maybe_update_decl_type		(tree, tree);
extern bool check_default_tmpl_args             (tree, tree, bool, bool, int);
extern tree push_template_decl			(tree);
extern tree push_template_decl_real		(tree, bool);
extern tree add_inherited_template_parms	(tree, tree);
extern void template_parm_level_and_index	(tree, int*, int*);
extern bool redeclare_class_template		(tree, tree, tree);
extern tree lookup_template_class		(tree, tree, tree, tree,
						 int, tsubst_flags_t);
extern tree lookup_template_function		(tree, tree);
extern tree lookup_template_variable		(tree, tree);
extern int uses_template_parms			(tree);
extern bool uses_template_parms_level		(tree, int);
extern bool in_template_function		(void);
extern bool need_generic_capture		(void);
extern tree instantiate_class_template		(tree);
extern tree instantiate_template		(tree, tree, tsubst_flags_t);
extern tree fn_type_unification			(tree, tree, tree,
						 const tree *, unsigned int,
						 tree, unification_kind_t, int,
						 struct conversion **,
						 bool, bool);
extern void mark_decl_instantiated		(tree, int);
extern int more_specialized_fn			(tree, tree, int);
extern void do_decl_instantiation		(tree, tree);
extern void do_type_instantiation		(tree, tree, tsubst_flags_t);
extern bool always_instantiate_p		(tree);
extern bool maybe_instantiate_noexcept		(tree, tsubst_flags_t = tf_warning_or_error);
extern tree instantiate_decl			(tree, bool, bool);
extern int comp_template_parms			(const_tree, const_tree);
extern bool template_heads_equivalent_p		(const_tree, const_tree);
extern bool builtin_pack_fn_p			(tree);
extern tree uses_parameter_packs                (tree);
extern bool template_parameter_pack_p           (const_tree);
extern bool function_parameter_pack_p		(const_tree);
extern bool function_parameter_expanded_from_pack_p (tree, tree);
extern tree make_pack_expansion                 (tree, tsubst_flags_t = tf_warning_or_error);
extern bool check_for_bare_parameter_packs      (tree, location_t = UNKNOWN_LOCATION);
extern tree build_template_info			(tree, tree);
extern tree get_template_info			(const_tree);
extern vec<qualified_typedef_usage_t, va_gc> *get_types_needing_access_check (tree);
extern int template_class_depth			(tree);
extern int is_specialization_of			(tree, tree);
extern bool is_specialization_of_friend		(tree, tree);
extern tree get_pattern_parm			(tree, tree);
extern int comp_template_args			(tree, tree, tree * = NULL,
						 tree * = NULL, bool = false);
extern int template_args_equal                  (tree, tree, bool = false);
extern tree maybe_process_partial_specialization (tree);
extern tree most_specialized_instantiation	(tree);
extern void print_candidates			(tree);
extern void instantiate_pending_templates	(int);
extern tree tsubst_default_argument		(tree, int, tree, tree,
						 tsubst_flags_t);
extern tree tsubst (tree, tree, tsubst_flags_t, tree);
extern tree tsubst_copy_and_build		(tree, tree, tsubst_flags_t,
						 tree, bool, bool);
extern tree tsubst_expr                         (tree, tree, tsubst_flags_t,
                                                 tree, bool);
extern tree tsubst_pack_expansion		(tree, tree, tsubst_flags_t, tree);
extern tree tsubst_argument_pack		(tree, tree, tsubst_flags_t, tree);
extern tree tsubst_template_args		(tree, tree, tsubst_flags_t, tree);
extern tree tsubst_template_arg			(tree, tree, tsubst_flags_t, tree);
extern tree tsubst_function_parms		(tree, tree, tsubst_flags_t, tree);
extern tree most_general_template		(tree);
extern tree get_mostly_instantiated_function_type (tree);
extern bool problematic_instantiation_changed	(void);
extern void record_last_problematic_instantiation (void);
extern struct tinst_level *current_instantiation(void);
extern bool instantiating_current_function_p    (void);
extern tree maybe_get_template_decl_from_type_decl (tree);
extern int processing_template_parmlist;
extern bool dependent_type_p			(tree);
extern bool dependent_scope_p			(tree);
extern bool any_dependent_template_arguments_p  (const_tree);
extern bool any_erroneous_template_args_p       (const_tree);
extern bool dependent_template_p		(tree);
extern bool dependent_template_id_p		(tree, tree);
extern bool type_dependent_expression_p		(tree);
extern bool type_dependent_object_expression_p	(tree);
extern bool any_type_dependent_arguments_p      (const vec<tree, va_gc> *);
extern bool any_type_dependent_elements_p       (const_tree);
extern bool type_dependent_expression_p_push	(tree);
extern bool value_dependent_expression_p	(tree);
extern bool instantiation_dependent_expression_p (tree);
extern bool instantiation_dependent_uneval_expression_p (tree);
extern bool any_value_dependent_elements_p      (const_tree);
extern bool dependent_omp_for_p			(tree, tree, tree, tree);
extern tree resolve_typename_type		(tree, bool);
extern tree template_for_substitution		(tree);
extern tree build_non_dependent_expr		(tree);
extern void make_args_non_dependent		(vec<tree, va_gc> *);
extern bool reregister_specialization		(tree, tree, tree);
extern tree instantiate_non_dependent_expr	(tree);
extern tree instantiate_non_dependent_expr_sfinae (tree, tsubst_flags_t);
extern tree instantiate_non_dependent_expr_internal (tree, tsubst_flags_t);
extern tree instantiate_non_dependent_or_null   (tree);
extern bool variable_template_specialization_p  (tree);
extern bool alias_type_or_template_p            (tree);
enum { nt_opaque = false, nt_transparent = true };
extern tree alias_template_specialization_p     (const_tree, bool);
extern tree dependent_alias_template_spec_p     (const_tree, bool);
extern bool template_parm_object_p		(const_tree);
extern bool explicit_class_specialization_p     (tree);
extern bool push_tinst_level                    (tree);
extern bool push_tinst_level_loc                (tree, location_t);
extern void pop_tinst_level                     (void);
extern struct tinst_level *outermost_tinst_level(void);
extern void init_template_processing		(void);
extern void print_template_statistics		(void);
bool template_template_parameter_p		(const_tree);
bool template_type_parameter_p                  (const_tree);
extern bool primary_template_specialization_p   (const_tree);
extern tree get_primary_template_innermost_parameters	(const_tree);
extern tree get_template_parms_at_level (tree, int);
extern tree get_template_innermost_arguments	(const_tree);
extern tree get_template_argument_pack_elems	(const_tree);
extern tree get_function_template_decl		(const_tree);
extern tree resolve_nondeduced_context		(tree, tsubst_flags_t);
extern tree resolve_nondeduced_context_or_error	(tree, tsubst_flags_t);
extern hashval_t iterative_hash_template_arg (tree arg, hashval_t val);
extern tree coerce_template_parms               (tree, tree, tree);
extern tree coerce_template_parms               (tree, tree, tree, tsubst_flags_t);
extern void register_local_specialization       (tree, tree);
extern tree retrieve_local_specialization       (tree);
extern tree extract_fnparm_pack                 (tree, tree *);
extern tree template_parm_to_arg                (tree);
extern tree dguide_name				(tree);
extern bool dguide_name_p			(tree);
extern bool deduction_guide_p			(const_tree);
extern bool copy_guide_p			(const_tree);
extern bool template_guide_p			(const_tree);
extern void store_explicit_specifier		(tree, tree);
extern void walk_specializations		(bool,
						 void (*)(bool, spec_entry *,
							  void *),
						 void *);
extern tree check_mergeable_specialization	(bool, spec_entry *);
extern tree match_mergeable_specialization	(bool, tree, tree, tree);
extern tree add_outermost_template_args		(tree, tree);

/* in rtti.c */
/* A vector of all tinfo decls that haven't been emitted yet.  */
extern GTY(()) vec<tree, va_gc> *unemitted_tinfo_decls;

extern void init_rtti_processing		(void);
extern tree build_typeid			(tree, tsubst_flags_t);
extern tree get_tinfo_decl_direct	        (tree, tree, int);
extern tree get_tinfo_decl			(tree);
extern tree get_typeid				(tree, tsubst_flags_t);
extern tree build_headof			(tree);
extern tree build_dynamic_cast			(tree, tree, tsubst_flags_t);
extern void emit_support_tinfos			(void);
extern bool emit_tinfo_decl			(tree);
extern unsigned get_pseudo_tinfo_index		(tree);
extern tree get_pseudo_tinfo_type		(unsigned);

/* in search.c */
extern bool accessible_base_p			(tree, tree, bool);
extern tree lookup_base                         (tree, tree, base_access,
						 base_kind *, tsubst_flags_t);
extern tree dcast_base_hint			(tree, tree);
extern int accessible_p				(tree, tree, bool);
extern int accessible_in_template_p		(tree, tree);
extern tree lookup_field			(tree, tree, int, bool);
extern tree lookup_fnfields			(tree, tree, int);
extern tree lookup_member			(tree, tree, int, bool,
						 tsubst_flags_t,
						 access_failure_info *afi = NULL);
extern tree lookup_member_fuzzy		(tree, tree, bool);
extern tree locate_field_accessor		(tree, tree, bool);
extern int look_for_overrides			(tree, tree);
extern void get_pure_virtuals			(tree);
extern void maybe_suppress_debug_info		(tree);
extern void note_debug_info_needed		(tree);
extern tree current_scope			(void);
extern int at_function_scope_p			(void);
extern bool at_class_scope_p			(void);
extern bool at_namespace_scope_p		(void);
extern tree context_for_name_lookup		(tree);
extern tree lookup_conversions			(tree);
extern tree binfo_from_vbase			(tree);
extern tree binfo_for_vbase			(tree, tree);
extern tree look_for_overrides_here		(tree, tree);
#define dfs_skip_bases ((tree)1)
extern tree dfs_walk_all (tree, tree (*) (tree, void *),
			  tree (*) (tree, void *), void *);
extern tree dfs_walk_once (tree, tree (*) (tree, void *),
			   tree (*) (tree, void *), void *);
extern tree binfo_via_virtual			(tree, tree);
extern bool binfo_direct_p			(tree);
extern tree build_baselink			(tree, tree, tree, tree);
extern tree adjust_result_of_qualified_name_lookup
						(tree, tree, tree);
extern tree copied_binfo			(tree, tree);
extern tree original_binfo			(tree, tree);
extern int shared_member_p			(tree);
extern bool any_dependent_bases_p (tree = current_nonlambda_class_type ());
extern bool maybe_check_overriding_exception_spec (tree, tree);

/* The representation of a deferred access check.  */

struct GTY(()) deferred_access_check {
  /* The base class in which the declaration is referenced. */
  tree binfo;
  /* The declaration whose access must be checked.  */
  tree decl;
  /* The declaration that should be used in the error message.  */
  tree diag_decl;
  /* The location of this access.  */
  location_t loc;
};

/* in semantics.c */
extern void push_deferring_access_checks	(deferring_kind);
extern void resume_deferring_access_checks	(void);
extern void stop_deferring_access_checks	(void);
extern void pop_deferring_access_checks		(void);
extern vec<deferred_access_check, va_gc> *get_deferred_access_checks (void);
extern void reopen_deferring_access_checks (vec<deferred_access_check, va_gc> *);
extern void pop_to_parent_deferring_access_checks (void);
extern bool perform_access_checks (vec<deferred_access_check, va_gc> *,
				   tsubst_flags_t);
extern bool perform_deferred_access_checks	(tsubst_flags_t);
extern bool perform_or_defer_access_check	(tree, tree, tree,
						 tsubst_flags_t,
						 access_failure_info *afi = NULL);

/* RAII sentinel to ensures that deferred access checks are popped before
  a function returns.  */

class deferring_access_check_sentinel
{
public:
  deferring_access_check_sentinel (enum deferring_kind kind = dk_deferred)
  {
    push_deferring_access_checks (kind);
  }
  ~deferring_access_check_sentinel ()
  {
    pop_deferring_access_checks ();
  }
};

extern int stmts_are_full_exprs_p		(void);
extern void init_cp_semantics			(void);
extern tree do_poplevel				(tree);
extern void break_maybe_infinite_loop		(void);
extern void add_decl_expr			(tree);
extern tree maybe_cleanup_point_expr_void	(tree);
extern tree finish_expr_stmt			(tree);
extern tree begin_if_stmt			(void);
extern tree finish_if_stmt_cond			(tree, tree);
extern tree finish_then_clause			(tree);
extern void begin_else_clause			(tree);
extern void finish_else_clause			(tree);
extern void finish_if_stmt			(tree);
extern tree begin_while_stmt			(void);
extern void finish_while_stmt_cond	(tree, tree, bool, unsigned short);
extern void finish_while_stmt			(tree);
extern tree begin_do_stmt			(void);
extern void finish_do_body			(tree);
extern void finish_do_stmt		(tree, tree, bool, unsigned short);
extern tree finish_return_stmt			(tree);
extern tree begin_for_scope			(tree *);
extern tree begin_for_stmt			(tree, tree);
extern void finish_init_stmt			(tree);
extern void finish_for_cond		(tree, tree, bool, unsigned short);
extern void finish_for_expr			(tree, tree);
extern void finish_for_stmt			(tree);
extern tree begin_range_for_stmt		(tree, tree);
extern void finish_range_for_decl		(tree, tree, tree);
extern void finish_range_for_stmt		(tree);
extern tree finish_break_stmt			(void);
extern tree finish_continue_stmt		(void);
extern tree begin_switch_stmt			(void);
extern void finish_switch_cond			(tree, tree);
extern void finish_switch_stmt			(tree);
extern tree finish_goto_stmt			(tree);
extern tree begin_try_block			(void);
extern void finish_try_block			(tree);
extern void finish_handler_sequence		(tree);
extern tree begin_function_try_block		(tree *);
extern void finish_function_try_block		(tree);
extern void finish_function_handler_sequence    (tree, tree);
extern void finish_cleanup_try_block		(tree);
extern tree begin_handler			(void);
extern void finish_handler_parms		(tree, tree);
extern void finish_handler			(tree);
extern void finish_cleanup			(tree, tree);
extern bool is_this_parameter                   (tree);

enum {
  BCS_NORMAL = 0,
  BCS_NO_SCOPE = 1,
  BCS_TRY_BLOCK = 2,
  BCS_FN_BODY = 4,
  BCS_TRANSACTION = 8
};
extern tree begin_compound_stmt			(unsigned int);

extern void finish_compound_stmt		(tree);
extern tree finish_asm_stmt			(location_t, int, tree, tree,
						 tree, tree, tree, bool);
extern tree finish_label_stmt			(tree);
extern void finish_label_decl			(tree);
extern cp_expr finish_parenthesized_expr	(cp_expr);
extern tree force_paren_expr			(tree, bool = false);
inline tree force_paren_expr_uneval 		(tree t)
{ return force_paren_expr (t, true); }
extern tree maybe_undo_parenthesized_ref	(tree);
extern tree maybe_strip_ref_conversion		(tree);
extern tree finish_non_static_data_member       (tree, tree, tree);
extern tree begin_stmt_expr			(void);
extern tree finish_stmt_expr_expr		(tree, tree);
extern tree finish_stmt_expr			(tree, bool);
extern tree stmt_expr_value_expr		(tree);
bool empty_expr_stmt_p				(tree);
extern cp_expr perform_koenig_lookup		(cp_expr, vec<tree, va_gc> *,
						 tsubst_flags_t);
extern tree finish_call_expr			(tree, vec<tree, va_gc> **, bool,
						 bool, tsubst_flags_t);
extern tree lookup_and_finish_template_variable (tree, tree, tsubst_flags_t = tf_warning_or_error);
extern tree finish_template_variable		(tree, tsubst_flags_t = tf_warning_or_error);
extern cp_expr finish_increment_expr		(cp_expr, enum tree_code);
extern tree finish_this_expr			(void);
extern tree finish_pseudo_destructor_expr       (tree, tree, tree, location_t);
extern cp_expr finish_unary_op_expr		(location_t, enum tree_code, cp_expr,
						 tsubst_flags_t);
/* Whether this call to finish_compound_literal represents a C++11 functional
   cast or a C99 compound literal.  */
enum fcl_t { fcl_functional, fcl_c99 };
extern tree finish_compound_literal		(tree, tree, tsubst_flags_t, fcl_t = fcl_functional);
extern tree finish_fname			(tree);
extern void finish_translation_unit		(void);
extern tree finish_template_type_parm		(tree, tree);
extern tree finish_template_template_parm       (tree, tree);
extern tree begin_class_definition		(tree);
extern void finish_template_decl		(tree);
extern tree finish_template_type		(tree, tree, int);
extern tree finish_base_specifier		(tree, tree, bool);
extern void finish_member_declaration		(tree);
extern bool outer_automatic_var_p		(tree);
extern tree process_outer_var_ref		(tree, tsubst_flags_t, bool force_use = false);
extern cp_expr finish_id_expression		(tree, tree, tree,
						 cp_id_kind *,
						 bool, bool, bool *,
						 bool, bool, bool, bool,
						 const char **,
                                                 location_t);
extern tree finish_typeof			(tree);
extern tree finish_underlying_type	        (tree);
extern tree calculate_bases                     (tree, tsubst_flags_t);
extern tree finish_bases                        (tree, bool);
extern tree calculate_direct_bases              (tree, tsubst_flags_t);
extern tree finish_offsetof			(tree, tree, location_t);
extern void finish_decl_cleanup			(tree, tree);
extern void finish_eh_cleanup			(tree);
extern void emit_associated_thunks		(tree);
extern void finish_mem_initializers		(tree);
extern tree check_template_template_default_arg (tree);
extern bool expand_or_defer_fn_1		(tree);
extern void expand_or_defer_fn			(tree);
extern void add_typedef_to_current_template_for_access_check (tree, tree,
							      location_t);
extern void check_accessibility_of_qualified_id (tree, tree, tree);
extern tree finish_qualified_id_expr		(tree, tree, bool, bool,
						 bool, bool, tsubst_flags_t);
extern void simplify_aggr_init_expr		(tree *);
extern void finalize_nrv			(tree *, tree, tree);
extern tree omp_reduction_id			(enum tree_code, tree, tree);
extern tree cp_remove_omp_priv_cleanup_stmt	(tree *, int *, void *);
extern void cp_check_omp_declare_reduction	(tree);
extern void finish_omp_declare_simd_methods	(tree);
extern tree finish_omp_clauses			(tree, enum c_omp_region_type);
extern tree push_omp_privatization_clauses	(bool);
extern void pop_omp_privatization_clauses	(tree);
extern void save_omp_privatization_clauses	(vec<tree> &);
extern void restore_omp_privatization_clauses	(vec<tree> &);
extern void finish_omp_threadprivate		(tree);
extern tree begin_omp_structured_block		(void);
extern tree finish_omp_structured_block		(tree);
extern tree finish_oacc_data			(tree, tree);
extern tree finish_oacc_host_data		(tree, tree);
extern tree finish_omp_construct		(enum tree_code, tree, tree);
extern tree begin_omp_parallel			(void);
extern tree finish_omp_parallel			(tree, tree);
extern tree begin_omp_task			(void);
extern tree finish_omp_task			(tree, tree);
extern tree finish_omp_for			(location_t, enum tree_code,
						 tree, tree, tree, tree, tree,
						 tree, tree, vec<tree> *, tree);
extern tree finish_omp_for_block		(tree, tree);
extern void finish_omp_atomic			(location_t, enum tree_code,
						 enum tree_code, tree, tree,
						 tree, tree, tree, tree,
						 enum omp_memory_order);
extern void finish_omp_barrier			(void);
extern void finish_omp_depobj			(location_t, tree,
						 enum omp_clause_depend_kind,
						 tree);
extern void finish_omp_flush			(int);
extern void finish_omp_taskwait			(void);
extern void finish_omp_taskyield		(void);
extern void finish_omp_cancel			(tree);
extern void finish_omp_cancellation_point	(tree);
extern tree omp_privatize_field			(tree, bool);
extern tree begin_transaction_stmt		(location_t, tree *, int);
extern void finish_transaction_stmt		(tree, tree, int, tree);
extern tree build_transaction_expr		(location_t, tree, int, tree);
extern bool cxx_omp_create_clause_info		(tree, tree, bool, bool,
						 bool, bool);
extern tree baselink_for_fns                    (tree);
extern void finish_static_assert                (tree, tree, location_t,
                                                 bool);
extern tree finish_decltype_type                (tree, bool, tsubst_flags_t);
extern tree finish_trait_expr			(location_t, enum cp_trait_kind, tree, tree);
extern tree build_lambda_expr                   (void);
extern tree build_lambda_object			(tree);
extern tree begin_lambda_type                   (tree);
extern tree lambda_capture_field_type		(tree, bool, bool);
extern tree lambda_return_type			(tree);
extern tree lambda_proxy_type			(tree);
extern tree lambda_function			(tree);
extern void apply_deduced_return_type           (tree, tree);
extern tree add_capture                         (tree, tree, tree, bool, bool);
extern tree add_default_capture                 (tree, tree, tree);
extern void insert_capture_proxy		(tree);
extern void insert_pending_capture_proxies	(void);
extern bool is_capture_proxy			(tree);
extern bool is_normal_capture_proxy             (tree);
extern bool is_constant_capture_proxy           (tree);
extern void register_capture_members		(tree);
extern tree lambda_expr_this_capture            (tree, int);
extern void maybe_generic_this_capture		(tree, tree);
extern tree maybe_resolve_dummy			(tree, bool);
extern tree current_nonlambda_function		(void);
extern tree nonlambda_method_basetype		(void);
extern tree current_nonlambda_scope		(void);
extern tree current_lambda_expr			(void);
extern bool generic_lambda_fn_p			(tree);
extern tree do_dependent_capture		(tree, bool = false);
extern bool lambda_fn_in_template_p		(tree);
extern void maybe_add_lambda_conv_op            (tree);
extern bool is_lambda_ignored_entity            (tree);
extern bool lambda_static_thunk_p		(tree);
extern tree finish_builtin_launder		(location_t, tree,
						 tsubst_flags_t);
extern tree cp_build_vec_convert		(tree, location_t, tree,
						 tsubst_flags_t);
extern void start_lambda_scope			(tree);
extern void record_lambda_scope			(tree);
extern void record_null_lambda_scope		(tree);
extern void finish_lambda_scope			(void);
extern tree start_lambda_function		(tree fn, tree lambda_expr);
extern void finish_lambda_function		(tree body);

/* in tree.c */
extern int cp_tree_operand_length		(const_tree);
extern int cp_tree_code_length			(enum tree_code);
extern void cp_free_lang_data 			(tree t);
extern tree force_target_expr			(tree, tree, tsubst_flags_t);
extern tree build_target_expr_with_type		(tree, tree, tsubst_flags_t);
extern void lang_check_failed			(const char *, int,
						 const char *) ATTRIBUTE_NORETURN
						 ATTRIBUTE_COLD;
extern tree stabilize_expr			(tree, tree *);
extern void stabilize_call			(tree, tree *);
extern bool stabilize_init			(tree, tree *);
extern tree add_stmt_to_compound		(tree, tree);
extern void init_tree				(void);
extern bool pod_type_p				(const_tree);
extern bool layout_pod_type_p			(const_tree);
extern bool std_layout_type_p			(const_tree);
extern bool trivial_type_p			(const_tree);
extern bool trivially_copyable_p		(const_tree);
extern bool type_has_unique_obj_representations (const_tree);
extern bool scalarish_type_p			(const_tree);
extern bool structural_type_p			(tree, bool = false);
extern bool type_has_nontrivial_default_init	(const_tree);
extern bool type_has_nontrivial_copy_init	(const_tree);
extern void maybe_warn_parm_abi			(tree, location_t);
extern bool class_tmpl_impl_spec_p		(const_tree);
extern int zero_init_p				(const_tree);
extern bool check_abi_tag_redeclaration		(const_tree, const_tree,
						 const_tree);
extern bool check_abi_tag_args			(tree, tree);
extern tree strip_typedefs			(tree, bool * = NULL,
						 unsigned int = 0);
extern tree strip_typedefs_expr			(tree, bool * = NULL,
						 unsigned int = 0);
extern tree copy_binfo				(tree, tree, tree,
						 tree *, int);
extern int member_p				(const_tree);
extern cp_lvalue_kind real_lvalue_p		(const_tree);
extern cp_lvalue_kind lvalue_kind		(const_tree);
extern bool glvalue_p				(const_tree);
extern bool obvalue_p				(const_tree);
extern bool xvalue_p	                        (const_tree);
extern bool bitfield_p				(const_tree);
extern tree cp_stabilize_reference		(tree);
extern bool builtin_valid_in_constant_expr_p    (const_tree);
extern tree build_min				(enum tree_code, tree, ...);
extern tree build_min_nt_loc			(location_t, enum tree_code,
						 ...);
extern tree build_min_non_dep			(enum tree_code, tree, ...);
extern tree build_min_non_dep_op_overload	(enum tree_code, tree, tree, ...);
extern tree build_min_nt_call_vec (tree, vec<tree, va_gc> *);
extern tree build_min_non_dep_call_vec		(tree, tree, vec<tree, va_gc> *);
extern vec<tree, va_gc>* vec_copy_and_insert    (vec<tree, va_gc>*, tree, unsigned);
extern tree build_cplus_new			(tree, tree, tsubst_flags_t);
extern tree build_local_temp			(tree);
extern tree build_aggr_init_expr		(tree, tree);
extern tree get_target_expr			(tree);
extern tree get_target_expr_sfinae		(tree, tsubst_flags_t);
extern tree build_cplus_array_type		(tree, tree);
extern tree build_array_of_n_type		(tree, int);
extern bool array_of_runtime_bound_p		(tree);
extern bool vla_type_p				(tree);
extern tree build_array_copy			(tree);
extern tree build_vec_init_expr			(tree, tree, tsubst_flags_t);
extern void diagnose_non_constexpr_vec_init	(tree);
extern tree hash_tree_cons			(tree, tree, tree);
extern tree hash_tree_chain			(tree, tree);
extern tree build_qualified_name		(tree, tree, tree, bool);
extern tree build_ref_qualified_type		(tree, cp_ref_qualifier);
extern tree make_module_vec			(tree, unsigned clusters);
inline tree ovl_first				(tree) ATTRIBUTE_PURE;
extern tree ovl_make				(tree fn,
						 tree next = NULL_TREE);
extern tree ovl_insert				(tree fn, tree maybe_ovl,
						 int usingness = 0);
extern tree ovl_skip_hidden			(tree) ATTRIBUTE_PURE;
extern void lookup_mark				(tree lookup, bool val);
extern tree lookup_add				(tree fns, tree lookup);
extern tree lookup_maybe_add			(tree fns, tree lookup,
						 bool deduping);
extern int is_overloaded_fn			(tree) ATTRIBUTE_PURE;
extern bool really_overloaded_fn		(tree) ATTRIBUTE_PURE;
extern tree dependent_name			(tree);
extern tree maybe_get_fns			(tree) ATTRIBUTE_PURE;
extern tree get_fns				(tree) ATTRIBUTE_PURE;
extern tree get_first_fn			(tree) ATTRIBUTE_PURE;
extern tree ovl_scope				(tree);
extern const char *cxx_printable_name		(tree, int);
extern const char *cxx_printable_name_translate	(tree, int);
extern tree canonical_eh_spec			(tree);
extern tree build_cp_fntype_variant		(tree, cp_ref_qualifier, tree, bool);
extern tree build_exception_variant		(tree, tree);
extern tree bind_template_template_parm		(tree, tree);
extern tree array_type_nelts_total		(tree);
extern tree array_type_nelts_top		(tree);
extern tree break_out_target_exprs		(tree, bool = false);
extern tree build_ctor_subob_ref		(tree, tree, tree);
extern tree replace_placeholders		(tree, tree, bool * = NULL);
extern bool find_placeholders			(tree);
extern tree get_type_decl			(tree);
extern tree decl_namespace_context		(tree);
extern bool decl_anon_ns_mem_p			(const_tree);
extern tree lvalue_type				(tree);
extern tree error_type				(tree);
extern int varargs_function_p			(const_tree);
extern bool cp_tree_equal			(tree, tree);
extern tree no_linkage_check			(tree, bool);
extern void debug_binfo				(tree);
extern tree build_dummy_object			(tree);
extern tree maybe_dummy_object			(tree, tree *);
extern int is_dummy_object			(const_tree);
extern const struct attribute_spec cxx_attribute_table[];
extern tree make_ptrmem_cst			(tree, tree);
extern tree cp_build_type_attribute_variant     (tree, tree);
extern tree cp_build_reference_type		(tree, bool);
extern tree move				(tree);
extern tree cp_build_qualified_type_real	(tree, int, tsubst_flags_t);
#define cp_build_qualified_type(TYPE, QUALS) \
  cp_build_qualified_type_real ((TYPE), (QUALS), tf_warning_or_error)
extern bool cv_qualified_p			(const_tree);
extern tree cv_unqualified			(tree);
extern special_function_kind special_function_p (const_tree);
extern special_function_kind special_memfn_p	(const_tree);
extern int count_trees				(tree);
extern int char_type_p				(tree);
extern void verify_stmt_tree			(tree);
extern linkage_kind decl_linkage		(tree);
extern duration_kind decl_storage_duration	(tree);
extern tree cp_walk_subtrees (tree*, int*, walk_tree_fn,
			      void*, hash_set<tree> *);
#define cp_walk_tree(tp,func,data,pset) \
	walk_tree_1 (tp, func, data, pset, cp_walk_subtrees)
#define cp_walk_tree_without_duplicates(tp,func,data) \
	walk_tree_without_duplicates_1 (tp, func, data, cp_walk_subtrees)
extern tree rvalue				(tree);
extern tree convert_bitfield_to_declared_type   (tree);
extern tree cp_save_expr			(tree);
extern bool cast_valid_in_integral_constant_expression_p (tree);
extern bool cxx_type_hash_eq			(const_tree, const_tree);
extern tree cxx_copy_lang_qualifiers		(const_tree, const_tree);

extern void cxx_print_statistics		(void);
extern bool maybe_warn_zero_as_null_pointer_constant (tree, location_t);
/* Analogous to initializer_zerop but also examines the type for
   which the initializer is being used.  Unlike initializer_zerop,
   considers empty strings to be zero initializers for arrays and
   non-zero for pointers.  */
extern bool type_initializer_zero_p		(tree, tree);

/* in ptree.c */
extern void cxx_print_xnode			(FILE *, tree, int);
extern void cxx_print_decl			(FILE *, tree, int);
extern void cxx_print_type			(FILE *, tree, int);
extern void cxx_print_identifier		(FILE *, tree, int);
extern void cxx_print_error_function		(diagnostic_context *,
						 const char *,
						 struct diagnostic_info *);

/* in typeck.c */
/* Says how we should behave when comparing two arrays one of which
   has unknown bounds.  */
enum compare_bounds_t { bounds_none, bounds_either, bounds_first };

extern bool cxx_mark_addressable		(tree, bool = false);
extern int string_conv_p			(const_tree, const_tree, int);
extern tree cp_truthvalue_conversion		(tree, tsubst_flags_t);
extern tree contextual_conv_bool		(tree, tsubst_flags_t);
extern tree condition_conversion		(tree);
extern tree require_complete_type		(tree);
extern tree require_complete_type_sfinae	(tree, tsubst_flags_t);
extern tree complete_type			(tree);
extern tree complete_type_or_else		(tree, tree);
extern tree complete_type_or_maybe_complain	(tree, tree, tsubst_flags_t);
inline bool type_unknown_p			(const_tree);
enum { ce_derived, ce_type, ce_normal, ce_exact };
extern bool comp_except_specs			(const_tree, const_tree, int);
extern bool comptypes				(tree, tree, int);
extern bool same_type_ignoring_top_level_qualifiers_p (tree, tree);
extern bool similar_type_p			(tree, tree);
extern bool compparms				(const_tree, const_tree);
extern int comp_cv_qualification		(const_tree, const_tree);
extern int comp_cv_qualification		(int, int);
extern int comp_cv_qual_signature		(tree, tree);
extern tree cxx_sizeof_or_alignof_expr		(tree, enum tree_code, bool);
extern tree cxx_sizeof_or_alignof_type		(tree, enum tree_code, bool, bool);
extern tree cxx_alignas_expr                    (tree);
extern tree cxx_sizeof_nowarn                   (tree);
extern tree is_bitfield_expr_with_lowered_type  (const_tree);
extern tree unlowered_expr_type                 (const_tree);
extern tree decay_conversion			(tree,
                                                 tsubst_flags_t,
                                                 bool = true);
extern tree build_class_member_access_expr      (cp_expr, tree, tree, bool,
						 tsubst_flags_t);
extern tree finish_class_member_access_expr     (cp_expr, tree, bool,
						 tsubst_flags_t);
extern tree build_x_indirect_ref		(location_t, tree,
						 ref_operator,
						 tsubst_flags_t);
extern tree cp_build_indirect_ref		(location_t, tree,
						 ref_operator,
						 tsubst_flags_t);
extern tree cp_build_fold_indirect_ref		(tree);
extern tree build_array_ref			(location_t, tree, tree);
extern tree cp_build_array_ref			(location_t, tree, tree,
						 tsubst_flags_t);
extern tree get_member_function_from_ptrfunc	(tree *, tree, tsubst_flags_t);
extern tree cp_build_function_call_nary         (tree, tsubst_flags_t, ...)
						ATTRIBUTE_SENTINEL;
extern tree cp_build_function_call_vec		(tree, vec<tree, va_gc> **,
						 tsubst_flags_t,
						 tree = NULL_TREE);
extern tree build_x_binary_op			(const op_location_t &,
						 enum tree_code, tree,
						 enum tree_code, tree,
						 enum tree_code, tree *,
						 tsubst_flags_t);
inline tree build_x_binary_op (const op_location_t &loc,
			       enum tree_code code, tree arg1, tree arg2,
			       tsubst_flags_t complain)
{
  return build_x_binary_op (loc, code, arg1, TREE_CODE (arg1), arg2,
			    TREE_CODE (arg2), NULL, complain);
}
extern tree build_x_array_ref			(location_t, tree, tree,
						 tsubst_flags_t);
extern tree build_x_unary_op			(location_t,
						 enum tree_code, cp_expr,
                                                 tsubst_flags_t);
extern tree cp_build_addressof			(location_t, tree,
						 tsubst_flags_t);
extern tree cp_build_addr_expr			(tree, tsubst_flags_t);
extern tree cp_build_unary_op                   (enum tree_code, tree, bool,
                                                 tsubst_flags_t);
extern tree genericize_compound_lvalue		(tree);
extern tree unary_complex_lvalue		(enum tree_code, tree);
extern tree build_x_conditional_expr		(location_t, tree, tree, tree,
                                                 tsubst_flags_t);
extern tree build_x_compound_expr_from_list	(tree, expr_list_kind,
						 tsubst_flags_t);
extern tree build_x_compound_expr_from_vec	(vec<tree, va_gc> *,
						 const char *, tsubst_flags_t);
extern tree build_x_compound_expr		(location_t, tree, tree,
						 tsubst_flags_t);
extern tree build_compound_expr                 (location_t, tree, tree);
extern tree cp_build_compound_expr		(tree, tree, tsubst_flags_t);
extern tree build_static_cast			(tree, tree, tsubst_flags_t);
extern tree build_reinterpret_cast		(tree, tree, tsubst_flags_t);
extern tree build_const_cast			(tree, tree, tsubst_flags_t);
extern tree build_c_cast			(location_t, tree, tree);
extern cp_expr build_c_cast			(location_t loc, tree type,
						 cp_expr expr);
extern tree cp_build_c_cast			(tree, tree, tsubst_flags_t);
extern cp_expr build_x_modify_expr		(location_t, tree,
						 enum tree_code, tree,
						 tsubst_flags_t);
extern tree cp_build_modify_expr		(location_t, tree,
						 enum tree_code, tree,
						 tsubst_flags_t);
extern tree convert_for_initialization		(tree, tree, tree, int,
						 impl_conv_rhs, tree, int,
                                                 tsubst_flags_t);
extern int comp_ptr_ttypes			(tree, tree);
extern bool comp_ptr_ttypes_const		(tree, tree, compare_bounds_t);
extern bool error_type_p			(const_tree);
extern bool ptr_reasonably_similar		(const_tree, const_tree);
extern tree build_ptrmemfunc			(tree, tree, int, bool,
						 tsubst_flags_t);
extern int cp_type_quals			(const_tree);
extern int type_memfn_quals			(const_tree);
extern cp_ref_qualifier type_memfn_rqual	(const_tree);
extern tree apply_memfn_quals			(tree, cp_cv_quals,
						 cp_ref_qualifier = REF_QUAL_NONE);
extern bool cp_has_mutable_p			(const_tree);
extern bool at_least_as_qualified_p		(const_tree, const_tree);
extern void cp_apply_type_quals_to_decl		(int, tree);
extern tree build_ptrmemfunc1			(tree, tree, tree);
extern void expand_ptrmemfunc_cst		(tree, tree *, tree *);
extern tree type_after_usual_arithmetic_conversions (tree, tree);
extern tree common_pointer_type                 (tree, tree);
extern tree composite_pointer_type		(const op_location_t &,
						 tree, tree, tree, tree,
						 composite_pointer_operation,
						 tsubst_flags_t);
extern tree merge_types				(tree, tree);
extern tree strip_array_domain			(tree);
extern tree check_return_expr			(tree, bool *);
extern tree spaceship_type			(tree, tsubst_flags_t = tf_warning_or_error);
extern tree genericize_spaceship		(tree, tree, tree);
extern tree cp_build_binary_op                  (const op_location_t &,
						 enum tree_code, tree, tree,
						 tsubst_flags_t);
extern tree build_x_vec_perm_expr               (location_t,
						 tree, tree, tree,
						 tsubst_flags_t);
#define cxx_sizeof(T)  cxx_sizeof_or_alignof_type (T, SIZEOF_EXPR, false, true)
extern tree build_simple_component_ref		(tree, tree);
extern tree build_ptrmemfunc_access_expr	(tree, tree);
extern tree build_address			(tree);
extern tree build_nop				(tree, tree);
extern tree non_reference			(tree);
extern tree lookup_anon_field			(tree, tree);
extern bool invalid_nonstatic_memfn_p		(location_t, tree,
						 tsubst_flags_t);
extern tree convert_member_func_to_ptr		(tree, tree, tsubst_flags_t);
extern tree convert_ptrmem			(tree, tree, bool, bool,
						 tsubst_flags_t);
extern int lvalue_or_else			(tree, enum lvalue_use,
                                                 tsubst_flags_t);
extern void check_template_keyword		(tree);
extern bool check_raw_literal_operator		(const_tree decl);
extern bool check_literal_operator_args		(const_tree, bool *, bool *);
extern void maybe_warn_about_useless_cast       (tree, tree, tsubst_flags_t);
extern tree cp_perform_integral_promotions      (tree, tsubst_flags_t);

extern tree finish_left_unary_fold_expr      (tree, int);
extern tree finish_right_unary_fold_expr     (tree, int);
extern tree finish_binary_fold_expr          (tree, tree, int);
extern bool treat_lvalue_as_rvalue_p	     (tree, bool);
extern bool decl_in_std_namespace_p	     (tree);

/* in typeck2.c */
extern void require_complete_eh_spec_types	(tree, tree);
extern void cxx_incomplete_type_diagnostic	(location_t, const_tree,
						 const_tree, diagnostic_t);

inline location_t
cp_expr_loc_or_loc (const_tree t, location_t or_loc)
{
  location_t loc = cp_expr_location (t);
  if (loc == UNKNOWN_LOCATION)
    loc = or_loc;
  return loc;
}

inline location_t
cp_expr_loc_or_input_loc (const_tree t)
{
  return cp_expr_loc_or_loc (t, input_location);
}

inline void
cxx_incomplete_type_diagnostic (const_tree value, const_tree type,
				diagnostic_t diag_kind)
{
  cxx_incomplete_type_diagnostic (cp_expr_loc_or_input_loc (value),
				  value, type, diag_kind);
}

extern void cxx_incomplete_type_error		(location_t, const_tree,
						 const_tree);
inline void
cxx_incomplete_type_error (const_tree value, const_tree type)
{
  cxx_incomplete_type_diagnostic (value, type, DK_ERROR);
}

extern void cxx_incomplete_type_inform 	        (const_tree);
extern tree error_not_base_type			(tree, tree);
extern tree binfo_or_else			(tree, tree);
extern void cxx_readonly_error			(location_t, tree,
						 enum lvalue_use);
extern void complete_type_check_abstract	(tree);
extern int abstract_virtuals_error		(tree, tree);
extern int abstract_virtuals_error		(abstract_class_use, tree);
extern int abstract_virtuals_error_sfinae	(tree, tree, tsubst_flags_t);
extern int abstract_virtuals_error_sfinae	(abstract_class_use, tree, tsubst_flags_t);

extern tree store_init_value			(tree, tree, vec<tree, va_gc>**, int);
extern tree split_nonconstant_init		(tree, tree);
extern bool check_narrowing			(tree, tree, tsubst_flags_t,
						 bool = false);
extern bool ordinary_char_type_p		(tree);
extern tree digest_init				(tree, tree, tsubst_flags_t);
extern tree digest_init_flags			(tree, tree, int, tsubst_flags_t);
extern tree digest_nsdmi_init		        (tree, tree, tsubst_flags_t);
extern tree build_scoped_ref			(tree, tree, tree *);
extern tree build_x_arrow			(location_t, tree,
						 tsubst_flags_t);
extern tree build_m_component_ref		(tree, tree, tsubst_flags_t);
extern tree build_functional_cast		(location_t, tree, tree,
						 tsubst_flags_t);
extern tree add_exception_specifier		(tree, tree, tsubst_flags_t);
extern tree merge_exception_specifiers		(tree, tree);

/* in mangle.c */
extern void init_mangle				(void);
extern void mangle_decl				(tree);
extern const char *mangle_type_string		(tree);
extern tree mangle_typeinfo_for_type		(tree);
extern tree mangle_typeinfo_string_for_type	(tree);
extern tree mangle_vtbl_for_type		(tree);
extern tree mangle_vtt_for_type			(tree);
extern tree mangle_ctor_vtbl_for_type		(tree, tree);
extern tree mangle_thunk			(tree, int, tree, tree, tree);
extern tree mangle_guard_variable		(tree);
extern tree mangle_tls_init_fn			(tree);
extern tree mangle_tls_wrapper_fn		(tree);
extern bool decl_tls_wrapper_p			(tree);
extern tree mangle_ref_init_variable		(tree);
extern tree mangle_template_parm_object		(tree);
extern char * get_mangled_vtable_map_var_name   (tree);
extern bool mangle_return_type_p		(tree);
extern tree mangle_decomp			(tree, vec<tree> &);
extern void mangle_module_substitution		(int);
extern void mangle_identifier			(tree);

/* in dump.c */
extern bool cp_dump_tree			(void *, tree);

/* In cp/cp-objcp-common.c.  */

extern alias_set_type cxx_get_alias_set		(tree);
extern bool cxx_warn_unused_global_decl		(const_tree);
extern size_t cp_tree_size			(enum tree_code);
extern bool cp_var_mod_type_p			(tree, tree);
extern void cxx_initialize_diagnostics		(diagnostic_context *);
extern int cxx_types_compatible_p		(tree, tree);
extern bool cxx_block_may_fallthru		(const_tree);

/* in cp-gimplify.c */
extern int cp_gimplify_expr			(tree *, gimple_seq *,
						 gimple_seq *);
extern void cp_genericize			(tree);
extern bool cxx_omp_const_qual_no_mutable	(tree);
extern enum omp_clause_default_kind cxx_omp_predetermined_sharing_1 (tree);
extern enum omp_clause_default_kind cxx_omp_predetermined_sharing (tree);
extern tree cxx_omp_clause_default_ctor		(tree, tree, tree);
extern tree cxx_omp_clause_copy_ctor		(tree, tree, tree);
extern tree cxx_omp_clause_assign_op		(tree, tree, tree);
extern tree cxx_omp_clause_dtor			(tree, tree);
extern void cxx_omp_finish_clause		(tree, gimple_seq *);
extern bool cxx_omp_privatize_by_reference	(const_tree);
extern bool cxx_omp_disregard_value_expr	(tree, bool);
extern void cp_fold_function			(tree);
extern tree cp_fold_maybe_rvalue		(tree, bool);
extern tree cp_fold_rvalue			(tree);
extern tree cp_fully_fold			(tree);
extern tree cp_fully_fold_init			(tree);
extern void clear_fold_cache			(void);
extern tree lookup_hotness_attribute		(tree);
extern tree process_stmt_hotness_attribute	(tree, location_t);
extern bool simple_empty_class_p		(tree, tree, tree_code);
extern tree fold_builtin_source_location	(location_t);

/* in name-lookup.c */
extern tree strip_using_decl                    (tree);

/* Tell the binding oracle what kind of binding we are looking for.  */

enum cp_oracle_request
{
  CP_ORACLE_IDENTIFIER
};

/* If this is non-NULL, then it is a "binding oracle" which can lazily
   create bindings when needed by the C compiler.  The oracle is told
   the name and type of the binding to create.  It can call pushdecl
   or the like to ensure the binding is visible; or do nothing,
   leaving the binding untouched.  c-decl.c takes note of when the
   oracle has been called and will not call it again if it fails to
   create a given binding.  */

typedef void cp_binding_oracle_function (enum cp_oracle_request, tree identifier);

extern cp_binding_oracle_function *cp_binding_oracle;

/* Set during diagnostics to record the failed constraint. This is a
   TREE_LIST whose VALUE is the constraint and whose PURPOSE are the
   instantiation arguments Defined in pt.c.  */

extern tree current_failed_constraint;

/* An RAII class to manage the failed constraint.  */

struct diagnosing_failed_constraint
{
  diagnosing_failed_constraint (tree, tree, bool);
  ~diagnosing_failed_constraint ();

  bool diagnosing_error;
};

/* in constraint.cc */

extern cp_expr finish_constraint_or_expr	(location_t, cp_expr, cp_expr);
extern cp_expr finish_constraint_and_expr	(location_t, cp_expr, cp_expr);
extern cp_expr finish_constraint_primary_expr	(cp_expr);
extern tree finish_concept_definition		(cp_expr, tree);
extern tree combine_constraint_expressions      (tree, tree);
extern tree append_constraint			(tree, tree);
extern tree get_constraints                     (const_tree);
extern void set_constraints                     (tree, tree);
extern void remove_constraints                  (tree);
extern tree current_template_constraints	(void);
extern tree associate_classtype_constraints     (tree);
extern tree build_constraints                   (tree, tree);
extern tree get_template_head_requirements	(tree);
extern tree get_trailing_function_requirements	(tree);
extern tree get_shorthand_constraints           (tree);

extern tree build_concept_id			(tree);
extern tree build_type_constraint		(tree, tree, tsubst_flags_t);
extern tree build_concept_check                 (tree, tree, tsubst_flags_t);
extern tree build_concept_check                 (tree, tree, tree, tsubst_flags_t);

extern tree_pair finish_type_constraints	(tree, tree, tsubst_flags_t);
extern tree build_constrained_parameter         (tree, tree, tree = NULL_TREE);
extern void placeholder_extract_concept_and_args (tree, tree&, tree&);
extern bool equivalent_placeholder_constraints  (tree, tree);
extern hashval_t hash_placeholder_constraint	(tree);
extern bool deduce_constrained_parameter        (tree, tree&, tree&);
extern tree resolve_constraint_check            (tree);
extern tree check_function_concept              (tree);
extern tree finish_template_introduction        (tree, tree, location_t loc);
extern bool valid_requirements_p                (tree);
extern tree finish_concept_name                 (tree);
extern tree finish_shorthand_constraint         (tree, tree);
extern tree finish_requires_expr                (location_t, tree, tree);
extern tree finish_simple_requirement           (location_t, tree);
extern tree finish_type_requirement             (location_t, tree);
extern tree finish_compound_requirement         (location_t, tree, tree, bool);
extern tree finish_nested_requirement           (location_t, tree);
extern void check_constrained_friend            (tree, tree);
extern tree tsubst_requires_expr                (tree, tree, tsubst_flags_t, tree);
extern tree tsubst_constraint                   (tree, tree, tsubst_flags_t, tree);
extern tree tsubst_constraint_info              (tree, tree, tsubst_flags_t, tree);
extern tree tsubst_parameter_mapping		(tree, tree, tsubst_flags_t, tree);
extern tree get_mapped_args			(tree);

struct processing_constraint_expression_sentinel
{
  processing_constraint_expression_sentinel ();
  ~processing_constraint_expression_sentinel ();
};

extern bool processing_constraint_expression_p	();

extern tree unpack_concept_check		(tree);
extern tree evaluate_concept_check              (tree, tsubst_flags_t);
extern tree satisfy_constraint_expression	(tree);
extern bool constraints_satisfied_p		(tree);
extern bool constraints_satisfied_p		(tree, tree);
extern void clear_satisfaction_cache		();
extern bool* lookup_subsumption_result          (tree, tree);
extern bool save_subsumption_result             (tree, tree, bool);
extern tree find_template_parameters		(tree, int);
extern bool equivalent_constraints              (tree, tree);
extern bool equivalently_constrained            (tree, tree);
extern bool subsumes_constraints                (tree, tree);
extern bool strictly_subsumes			(tree, tree, tree);
extern bool weakly_subsumes			(tree, tree, tree);
extern int more_constrained                     (tree, tree);
extern bool at_least_as_constrained             (tree, tree);
extern bool constraints_equivalent_p            (tree, tree);
extern bool atomic_constraints_identical_p	(tree, tree);
extern hashval_t iterative_hash_constraint      (tree, hashval_t);
extern hashval_t hash_atomic_constraint         (tree);
extern void diagnose_constraints                (location_t, tree, tree);

/* in logic.cc */
extern bool subsumes                            (tree, tree);

/* In class.c */
extern void cp_finish_injected_record_type (tree);

/* in vtable-class-hierarchy.c */
extern void vtv_compute_class_hierarchy_transitive_closure (void);
extern void vtv_generate_init_routine           (void);
extern void vtv_save_class_info                 (tree);
extern void vtv_recover_class_info              (void);
extern void vtv_build_vtable_verify_fndecl      (void);

/* In constexpr.c */
/* Representation of entries in the constexpr function definition table.  */

struct GTY((for_user)) constexpr_fundef {
  tree decl;
  tree body;
  tree parms;
  tree result;
};

extern void fini_constexpr			(void);
extern bool literal_type_p                      (tree);
extern tree check_constexpr_fundef           	(tree, tree);
extern tree register_constexpr_fundef           (const constexpr_fundef &);
extern constexpr_fundef *retrieve_constexpr_fundef		(tree);
extern bool is_valid_constexpr_fn		(tree, bool);
extern bool check_constexpr_ctor_body           (tree, tree, bool);
extern tree constexpr_fn_retval		(tree);
extern tree ensure_literal_type_for_constexpr_object (tree);
extern bool potential_constant_expression       (tree);
extern bool is_constant_expression (tree);
extern bool is_nondependent_constant_expression (tree);
extern bool is_nondependent_static_init_expression (tree);
extern bool is_static_init_expression    (tree);
extern bool potential_rvalue_constant_expression (tree);
extern bool require_potential_constant_expression (tree);
extern bool require_constant_expression (tree);
extern bool require_rvalue_constant_expression (tree);
extern bool require_potential_rvalue_constant_expression (tree);
extern tree cxx_constant_value			(tree, tree = NULL_TREE);
extern void cxx_constant_dtor			(tree, tree);
extern tree cxx_constant_init			(tree, tree = NULL_TREE);
extern tree maybe_constant_value		(tree, tree = NULL_TREE, bool = false);
extern tree maybe_constant_init			(tree, tree = NULL_TREE, bool = false);
extern tree fold_non_dependent_expr		(tree,
						 tsubst_flags_t = tf_warning_or_error,
						 bool = false, tree = NULL_TREE);
extern tree fold_non_dependent_init		(tree,
						 tsubst_flags_t = tf_warning_or_error,
						 bool = false);
extern tree fold_simple				(tree);
extern bool reduced_constant_expression_p       (tree);
extern bool is_instantiation_of_constexpr       (tree);
extern bool var_in_constexpr_fn                 (tree);
extern bool var_in_maybe_constexpr_fn           (tree);
extern void explain_invalid_constexpr_fn        (tree);
extern vec<tree> cx_error_context               (void);
extern tree fold_sizeof_expr			(tree);
extern void clear_cv_and_fold_caches		(bool = true);
extern tree unshare_constructor			(tree CXX_MEM_STAT_INFO);

/* In cp-ubsan.c */
extern void cp_ubsan_maybe_instrument_member_call (tree);
extern void cp_ubsan_instrument_member_accesses (tree *);
extern tree cp_ubsan_maybe_instrument_downcast	(location_t, tree, tree, tree);
extern tree cp_ubsan_maybe_instrument_cast_to_vbase (location_t, tree, tree);
extern void cp_ubsan_maybe_initialize_vtbl_ptrs (tree);

/* Inline bodies.  */
  
inline tree
ovl_first (tree node)
{
  while (TREE_CODE (node) == OVERLOAD)
    node = OVL_FUNCTION (node);
  return node;
}

inline bool
type_unknown_p (const_tree expr)
{
  return TREE_TYPE (expr) == unknown_type_node;
}

inline hashval_t
named_decl_hash::hash (const value_type decl)
{
  tree name = (TREE_CODE (decl) == MODULE_VECTOR
	       ? MODULE_VECTOR_NAME (decl) : OVL_NAME (decl));
  return name ? IDENTIFIER_HASH_VALUE (name) : 0;
}

inline bool
named_decl_hash::equal (const value_type existing, compare_type candidate)
{
  tree name = (TREE_CODE (existing) == MODULE_VECTOR
	       ? MODULE_VECTOR_NAME (existing) : OVL_NAME (existing));
  return candidate == name;
}

inline bool
null_node_p (const_tree expr)
{
  STRIP_ANY_LOCATION_WRAPPER (expr);
  return expr == null_node;
}

/* True iff T is a variable template declaration. */
inline bool
variable_template_p (tree t)
{
  if (TREE_CODE (t) != TEMPLATE_DECL)
    return false;
  if (!PRIMARY_TEMPLATE_P (t))
    return false;
  if (tree r = DECL_TEMPLATE_RESULT (t))
    return VAR_P (r);
  return false;
}

/* True iff T is a standard concept definition. This will return
   true for both the template and underlying declaration.  */

inline bool
standard_concept_p (tree t)
{
  if (TREE_CODE (t) == TEMPLATE_DECL)
    t = DECL_TEMPLATE_RESULT (t);
  return TREE_CODE (t) == CONCEPT_DECL;
}

/* True iff T is a variable concept definition. This will return
   true for both the template and the underlying declaration.  */

inline bool
variable_concept_p (tree t)
{
  if (TREE_CODE (t) == TEMPLATE_DECL)
    t = DECL_TEMPLATE_RESULT (t);
  return VAR_P (t) && DECL_DECLARED_CONCEPT_P (t);
}

/* True iff T is a function concept definition or an overload set
   containing multiple function concepts. This will return true for
   both the template and the underlying declaration.  */

inline bool
function_concept_p (tree t)
{
  if (TREE_CODE (t) == OVERLOAD)
    t = OVL_FIRST (t);
  if (TREE_CODE (t) == TEMPLATE_DECL)
    t = DECL_TEMPLATE_RESULT (t);
  return TREE_CODE (t) == FUNCTION_DECL && DECL_DECLARED_CONCEPT_P (t);
}

/* True iff T is a standard, variable, or function concept.  */

inline bool
concept_definition_p (tree t)
{
  if (t == error_mark_node)
    return false;

  /* Adjust for function concept overloads.  */
  if (TREE_CODE (t) == OVERLOAD)
    t = OVL_FIRST (t);

  /* See through templates. */
  if (TREE_CODE (t) == TEMPLATE_DECL)
    t = DECL_TEMPLATE_RESULT (t);

  /* The obvious and easy case.  */
  if (TREE_CODE (t) == CONCEPT_DECL)
    return true;

  /* Definitely not a concept.  */
  if (!VAR_OR_FUNCTION_DECL_P (t))
    return false;
  if (!DECL_LANG_SPECIFIC (t))
    return false;

  return DECL_DECLARED_CONCEPT_P (t);
}

/* Same as above, but for const trees.  */

inline bool
concept_definition_p (const_tree t)
{
  return concept_definition_p (const_cast<tree> (t));
}

/* True if t is an expression that checks a concept.  */

inline bool
concept_check_p (const_tree t)
{
  if (TREE_CODE (t) == CALL_EXPR)
    t = CALL_EXPR_FN (t);
  if (t && TREE_CODE (t) == TEMPLATE_ID_EXPR)
    return concept_definition_p (TREE_OPERAND (t, 0));
  return false;
}

#if CHECKING_P
namespace selftest {
  extern void run_cp_tests (void);

  /* Declarations for specific families of tests within cp,
     by source file, in alphabetical order.  */
  extern void cp_pt_c_tests ();
  extern void cp_tree_c_tests (void);
} // namespace selftest
#endif /* #if CHECKING_P */

/* -- end of C++ */

#endif /* ! GCC_CP_TREE_H */<|MERGE_RESOLUTION|>--- conflicted
+++ resolved
@@ -213,18 +213,8 @@
     CPTI_DSO_HANDLE,
     CPTI_DCAST,
 
-<<<<<<< HEAD
-=======
-    CPTI_NULLPTR,
-    CPTI_NULLPTR_TYPE,
-
-    CPTI_ALIGN_TYPE,
-
-    CPTI_ANY_TARG,
-
     CPTI_SOURCE_LOCATION_IMPL,
 
->>>>>>> 38e078da
     CPTI_MAX
 };
 
