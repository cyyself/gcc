--- conflicted
+++ resolved
@@ -2085,13 +2085,6 @@
      as a list of adopted protocols or a pointer to a corresponding
      @interface.  See objc/objc-act.h for details.  */
   tree objc_info;
-<<<<<<< HEAD
-
-  /* Map from IDENTIFIER nodes to DECLS.  */
-  hash_map<lang_identifier *, tree> *bindings;
-
-=======
->>>>>>> 4a8ca690
   /* FIXME reuse another field?  */
   tree lambda_expr;
 };
@@ -2224,22 +2217,14 @@
 /* A FUNCTION_DECL or OVERLOAD for the constructors for NODE.  These
    are the constructors that take an in-charge parameter.  */
 #define CLASSTYPE_CONSTRUCTORS(NODE) \
-<<<<<<< HEAD
-  (lookup_fnfields_slot_nolazy (NODE, ctor_identifier))
-=======
   (get_class_binding_direct (NODE, ctor_identifier))
->>>>>>> 4a8ca690
 
 /* A FUNCTION_DECL for the destructor for NODE.  This is the
    destructors that take an in-charge parameter.  If
    CLASSTYPE_LAZY_DESTRUCTOR is true, then this entry will be NULL
    until the destructor is created with lazily_declare_fn.  */
 #define CLASSTYPE_DESTRUCTOR(NODE) \
-<<<<<<< HEAD
-  (lookup_fnfields_slot_nolazy (NODE, dtor_identifier))
-=======
   (get_class_binding_direct (NODE, dtor_identifier))
->>>>>>> 4a8ca690
 
 /* A dictionary of the nested user-defined-types (class-types, or enums)
    found within this class.  This table includes nested member class
@@ -3310,13 +3295,6 @@
    && TREE_CODE (TYPE_NAME (NODE)) == TYPE_DECL	\
    && TYPE_DECL_ALIAS_P (TYPE_NAME (NODE)))
 
-<<<<<<< HEAD
-/* The binding map for a class (not always present).  */
-#define CLASSTYPE_BINDINGS(NODE) \
-  (LANG_TYPE_CLASS_CHECK (NODE)->bindings)
-
-=======
->>>>>>> 4a8ca690
 /* If non-NULL for a VAR_DECL, FUNCTION_DECL, TYPE_DECL or
    TEMPLATE_DECL, the entity is either a template specialization (if
    DECL_USE_TEMPLATE is nonzero) or the abstract instance of the
@@ -6084,13 +6062,7 @@
 extern bool trivial_default_constructor_is_constexpr (tree);
 extern bool type_has_constexpr_default_constructor (tree);
 extern bool type_has_virtual_destructor		(tree);
-<<<<<<< HEAD
-extern bool type_has_move_constructor		(tree);
-extern bool type_has_move_assign		(tree);
-extern bool classtype_has_user_move_assign_or_ctor_p (tree);
-=======
 extern bool classtype_has_move_assign_or_move_ctor_p (tree, bool user_declared);
->>>>>>> 4a8ca690
 extern bool type_build_ctor_call		(tree);
 extern bool type_build_dtor_call		(tree);
 extern void explain_non_literal_class		(tree);
@@ -6667,11 +6639,6 @@
 extern int accessible_p				(tree, tree, bool);
 extern int accessible_in_template_p		(tree, tree);
 extern tree lookup_field			(tree, tree, int, bool);
-<<<<<<< HEAD
-extern tree lookup_fnfields_slot		(tree, tree);
-extern tree lookup_fnfields_slot_nolazy		(tree, tree);
-=======
->>>>>>> 4a8ca690
 extern tree lookup_fnfields			(tree, tree, int);
 extern tree lookup_member			(tree, tree, int, bool,
 						 tsubst_flags_t,
