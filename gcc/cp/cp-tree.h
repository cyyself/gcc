/* Definitions for C++ parsing and type checking.
   Copyright (C) 1987-2017 Free Software Foundation, Inc.
   Contributed by Michael Tiemann (tiemann@cygnus.com)

This file is part of GCC.

GCC is free software; you can redistribute it and/or modify
it under the terms of the GNU General Public License as published by
the Free Software Foundation; either version 3, or (at your option)
any later version.

GCC is distributed in the hope that it will be useful,
but WITHOUT ANY WARRANTY; without even the implied warranty of
MERCHANTABILITY or FITNESS FOR A PARTICULAR PURPOSE.  See the
GNU General Public License for more details.

You should have received a copy of the GNU General Public License
along with GCC; see the file COPYING3.  If not see
<http://www.gnu.org/licenses/>.  */

#ifndef GCC_CP_TREE_H
#define GCC_CP_TREE_H

#include "tm.h"
#include "hard-reg-set.h"
#include "function.h"

/* In order for the format checking to accept the C++ front end
   diagnostic framework extensions, you must include this file before
   diagnostic-core.h, not after.  We override the definition of GCC_DIAG_STYLE
   in c-common.h.  */
#undef GCC_DIAG_STYLE
#define GCC_DIAG_STYLE __gcc_cxxdiag__
#if defined(GCC_DIAGNOSTIC_CORE_H) || defined (GCC_C_COMMON_H)
#error \
In order for the format checking to accept the C++ front end diagnostic \
framework extensions, you must include this file before diagnostic-core.h and \
c-common.h, not after.
#endif
#include "c-family/c-common.h"
#include "diagnostic.h"

/* A tree node, together with a location, so that we can track locations
   (and ranges) during parsing.

   The location is redundant for node kinds that have locations,
   but not all node kinds do (e.g. constants, and references to
   params, locals, etc), so we stash a copy here.  */

class cp_expr
{
public:
  cp_expr () :
    m_value (NULL), m_loc (UNKNOWN_LOCATION) {}

  cp_expr (tree value) :
    m_value (value), m_loc (EXPR_LOCATION (m_value)) {}

  cp_expr (tree value, location_t loc):
    m_value (value), m_loc (loc) {}

  cp_expr (const cp_expr &other) :
    m_value (other.m_value), m_loc (other.m_loc) {}

  /* Implicit conversions to tree.  */
  operator tree () const { return m_value; }
  tree & operator* () { return m_value; }
  tree & operator-> () { return m_value; }

  tree get_value () const { return m_value; }
  location_t get_location () const { return m_loc; }
  location_t get_start () const
  {
    source_range src_range = get_range_from_loc (line_table, m_loc);
    return src_range.m_start;
  }
  location_t get_finish () const
  {
    source_range src_range = get_range_from_loc (line_table, m_loc);
    return src_range.m_finish;
  }

  void set_location (location_t loc)
  {
    protected_set_expr_location (m_value, loc);
    m_loc = loc;
  }

  void set_range (location_t start, location_t finish)
  {
    set_location (make_location (m_loc, start, finish));
  }

 private:
  tree m_value;
  location_t m_loc;
};

inline bool
operator == (const cp_expr &lhs, tree rhs)
{
  return lhs.get_value () == rhs;
}


enum cp_tree_index
{
    CPTI_WCHAR_DECL,
    CPTI_VTABLE_ENTRY_TYPE,
    CPTI_DELTA_TYPE,
    CPTI_VTABLE_INDEX_TYPE,
    CPTI_CLEANUP_TYPE,
    CPTI_VTT_PARM_TYPE,

    CPTI_CLASS_TYPE,
    CPTI_UNKNOWN_TYPE,
    CPTI_INIT_LIST_TYPE,
    CPTI_VTBL_TYPE,
    CPTI_VTBL_PTR_TYPE,
    CPTI_STD,
    CPTI_ABI,
    CPTI_GLOBAL,
    CPTI_GLOBAL_TYPE,
    CPTI_CONST_TYPE_INFO_TYPE,
    CPTI_TYPE_INFO_PTR_TYPE,
    CPTI_ABORT_FNDECL,
    CPTI_AGGR_TAG,

    CPTI_CTOR_IDENTIFIER,
    CPTI_COMPLETE_CTOR_IDENTIFIER,
    CPTI_BASE_CTOR_IDENTIFIER,
    CPTI_DTOR_IDENTIFIER,
    CPTI_COMPLETE_DTOR_IDENTIFIER,
    CPTI_BASE_DTOR_IDENTIFIER,
    CPTI_DELETING_DTOR_IDENTIFIER,
    CPTI_DELTA_IDENTIFIER,
    CPTI_IN_CHARGE_IDENTIFIER,
    CPTI_VTT_PARM_IDENTIFIER,
    CPTI_NELTS_IDENTIFIER,
    CPTI_THIS_IDENTIFIER,
    CPTI_PFN_IDENTIFIER,
    CPTI_VPTR_IDENTIFIER,
    CPTI_GLOBAL_IDENTIFIER,
    CPTI_STD_IDENTIFIER,
    CPTI_ANON_IDENTIFIER,
    CPTI_AUTO_IDENTIFIER,
    CPTI_DECLTYPE_AUTO_IDENTIFIER,
    CPTI_INIT_LIST_IDENTIFIER,

    CPTI_LANG_NAME_C,
    CPTI_LANG_NAME_CPLUSPLUS,

    CPTI_EMPTY_EXCEPT_SPEC,
    CPTI_NOEXCEPT_TRUE_SPEC,
    CPTI_NOEXCEPT_FALSE_SPEC,
    CPTI_NOEXCEPT_DEFERRED_SPEC,

    CPTI_TERMINATE_FN,
    CPTI_CALL_UNEXPECTED_FN,
    CPTI_GET_EXCEPTION_PTR_FN,
    CPTI_BEGIN_CATCH_FN,
    CPTI_END_CATCH_FN,
    CPTI_ALLOCATE_EXCEPTION_FN,
    CPTI_FREE_EXCEPTION_FN,
    CPTI_THROW_FN,
    CPTI_RETHROW_FN,
    CPTI_ATEXIT_FN_PTR_TYPE,
    CPTI_ATEXIT,
    CPTI_DSO_HANDLE,
    CPTI_DCAST,

    CPTI_KEYED_CLASSES,

    CPTI_NULLPTR,
    CPTI_NULLPTR_TYPE,

    CPTI_ALIGN_TYPE,

    CPTI_ANY_TARG,

    CPTI_MAX
};

extern GTY(()) tree cp_global_trees[CPTI_MAX];

#define wchar_decl_node			cp_global_trees[CPTI_WCHAR_DECL]
#define vtable_entry_type		cp_global_trees[CPTI_VTABLE_ENTRY_TYPE]
/* The type used to represent an offset by which to adjust the `this'
   pointer in pointer-to-member types.  */
#define delta_type_node			cp_global_trees[CPTI_DELTA_TYPE]
/* The type used to represent an index into the vtable.  */
#define vtable_index_type		cp_global_trees[CPTI_VTABLE_INDEX_TYPE]

#define class_type_node			cp_global_trees[CPTI_CLASS_TYPE]
#define unknown_type_node		cp_global_trees[CPTI_UNKNOWN_TYPE]
#define init_list_type_node		cp_global_trees[CPTI_INIT_LIST_TYPE]
#define vtbl_type_node			cp_global_trees[CPTI_VTBL_TYPE]
#define vtbl_ptr_type_node		cp_global_trees[CPTI_VTBL_PTR_TYPE]
#define std_node			cp_global_trees[CPTI_STD]
#define abi_node			cp_global_trees[CPTI_ABI]
#define global_namespace		cp_global_trees[CPTI_GLOBAL]
#define global_type_node		cp_global_trees[CPTI_GLOBAL_TYPE]
#define const_type_info_type_node	cp_global_trees[CPTI_CONST_TYPE_INFO_TYPE]
#define type_info_ptr_type		cp_global_trees[CPTI_TYPE_INFO_PTR_TYPE]
#define abort_fndecl			cp_global_trees[CPTI_ABORT_FNDECL]
#define current_aggr			cp_global_trees[CPTI_AGGR_TAG]
#define nullptr_node			cp_global_trees[CPTI_NULLPTR]
#define nullptr_type_node		cp_global_trees[CPTI_NULLPTR_TYPE]
/* std::align_val_t */
#define align_type_node			cp_global_trees[CPTI_ALIGN_TYPE]

/* We cache these tree nodes so as to call get_identifier less
   frequently.  */

/* The name of a constructor that takes an in-charge parameter to
   decide whether or not to construct virtual base classes.  */
#define ctor_identifier			cp_global_trees[CPTI_CTOR_IDENTIFIER]
/* The name of a constructor that constructs virtual base classes.  */
#define complete_ctor_identifier	cp_global_trees[CPTI_COMPLETE_CTOR_IDENTIFIER]
/* The name of a constructor that does not construct virtual base classes.  */
#define base_ctor_identifier		cp_global_trees[CPTI_BASE_CTOR_IDENTIFIER]
/* The name of a destructor that takes an in-charge parameter to
   decide whether or not to destroy virtual base classes and whether
   or not to delete the object.  */
#define dtor_identifier			cp_global_trees[CPTI_DTOR_IDENTIFIER]
/* The name of a destructor that destroys virtual base classes.  */
#define complete_dtor_identifier	cp_global_trees[CPTI_COMPLETE_DTOR_IDENTIFIER]
/* The name of a destructor that does not destroy virtual base
   classes.  */
#define base_dtor_identifier		cp_global_trees[CPTI_BASE_DTOR_IDENTIFIER]
/* The name of a destructor that destroys virtual base classes, and
   then deletes the entire object.  */
#define deleting_dtor_identifier	cp_global_trees[CPTI_DELETING_DTOR_IDENTIFIER]
#define delta_identifier		cp_global_trees[CPTI_DELTA_IDENTIFIER]
#define in_charge_identifier		cp_global_trees[CPTI_IN_CHARGE_IDENTIFIER]
/* The name of the parameter that contains a pointer to the VTT to use
   for this subobject constructor or destructor.  */
#define vtt_parm_identifier		cp_global_trees[CPTI_VTT_PARM_IDENTIFIER]
#define nelts_identifier		cp_global_trees[CPTI_NELTS_IDENTIFIER]
#define this_identifier			cp_global_trees[CPTI_THIS_IDENTIFIER]
#define pfn_identifier			cp_global_trees[CPTI_PFN_IDENTIFIER]
#define vptr_identifier			cp_global_trees[CPTI_VPTR_IDENTIFIER]
/* The name of the ::, std & anon namespaces.  */
#define global_identifier		cp_global_trees[CPTI_GLOBAL_IDENTIFIER]
#define std_identifier			cp_global_trees[CPTI_STD_IDENTIFIER]
#define anon_identifier			cp_global_trees[CPTI_ANON_IDENTIFIER]
/* auto and declspec(auto) identifiers.  */
#define auto_identifier			cp_global_trees[CPTI_AUTO_IDENTIFIER]
#define decltype_auto_identifier	cp_global_trees[CPTI_DECLTYPE_AUTO_IDENTIFIER]
#define init_list_identifier		cp_global_trees[CPTI_INIT_LIST_IDENTIFIER]
#define lang_name_c			cp_global_trees[CPTI_LANG_NAME_C]
#define lang_name_cplusplus		cp_global_trees[CPTI_LANG_NAME_CPLUSPLUS]

/* Exception specifiers used for throw(), noexcept(true),
   noexcept(false) and deferred noexcept.  We rely on these being
   uncloned.  */
#define empty_except_spec		cp_global_trees[CPTI_EMPTY_EXCEPT_SPEC]
#define noexcept_true_spec		cp_global_trees[CPTI_NOEXCEPT_TRUE_SPEC]
#define noexcept_false_spec		cp_global_trees[CPTI_NOEXCEPT_FALSE_SPEC]
#define noexcept_deferred_spec		cp_global_trees[CPTI_NOEXCEPT_DEFERRED_SPEC]

/* Exception handling function declarations.  */
#define terminate_fn			cp_global_trees[CPTI_TERMINATE_FN]
#define call_unexpected_fn		cp_global_trees[CPTI_CALL_UNEXPECTED_FN]
#define get_exception_ptr_fn		cp_global_trees[CPTI_GET_EXCEPTION_PTR_FN]
#define begin_catch_fn			cp_global_trees[CPTI_BEGIN_CATCH_FN]
#define end_catch_fn			cp_global_trees[CPTI_END_CATCH_FN]
#define allocate_exception_fn		cp_global_trees[CPTI_ALLOCATE_EXCEPTION_FN]
#define free_exception_fn		cp_global_trees[CPTI_FREE_EXCEPTION_FN]
#define throw_fn			cp_global_trees[CPTI_THROW_FN]
#define rethrow_fn			cp_global_trees[CPTI_RETHROW_FN]

/* The type of the function-pointer argument to "__cxa_atexit" (or
   "std::atexit", if "__cxa_atexit" is not being used).  */
#define atexit_fn_ptr_type_node         cp_global_trees[CPTI_ATEXIT_FN_PTR_TYPE]

/* A pointer to `std::atexit'.  */
#define atexit_node			cp_global_trees[CPTI_ATEXIT]

/* A pointer to `__dso_handle'.  */
#define dso_handle_node			cp_global_trees[CPTI_DSO_HANDLE]

/* The declaration of the dynamic_cast runtime.  */
#define dynamic_cast_node		cp_global_trees[CPTI_DCAST]

/* The type of a destructor.  */
#define cleanup_type			cp_global_trees[CPTI_CLEANUP_TYPE]

/* The type of the vtt parameter passed to subobject constructors and
   destructors.  */
#define vtt_parm_type			cp_global_trees[CPTI_VTT_PARM_TYPE]

/* A TREE_LIST of the dynamic classes whose vtables may have to be
   emitted in this translation unit.  */

#define keyed_classes			cp_global_trees[CPTI_KEYED_CLASSES]

/* A node which matches any template argument.  */
#define any_targ_node			cp_global_trees[CPTI_ANY_TARG]

/* Node to indicate default access. This must be distinct from the
   access nodes in tree.h.  */

#define access_default_node		null_node


#include "name-lookup.h"

/* Usage of TREE_LANG_FLAG_?:
   0: IDENTIFIER_MARKED (IDENTIFIER_NODEs)
      NEW_EXPR_USE_GLOBAL (in NEW_EXPR).
      COND_EXPR_IS_VEC_DELETE (in COND_EXPR).
      DELETE_EXPR_USE_GLOBAL (in DELETE_EXPR).
      COMPOUND_EXPR_OVERLOADED (in COMPOUND_EXPR).
      CLEANUP_P (in TRY_BLOCK)
      AGGR_INIT_VIA_CTOR_P (in AGGR_INIT_EXPR)
      PTRMEM_OK_P (in ADDR_EXPR, OFFSET_REF, SCOPE_REF)
      PAREN_STRING_LITERAL (in STRING_CST)
      CP_DECL_THREAD_LOCAL_P (in VAR_DECL)
      KOENIG_LOOKUP_P (in CALL_EXPR)
      STATEMENT_LIST_NO_SCOPE (in STATEMENT_LIST).
      EXPR_STMT_STMT_EXPR_RESULT (in EXPR_STMT)
      STMT_EXPR_NO_SCOPE (in STMT_EXPR)
      BIND_EXPR_TRY_BLOCK (in BIND_EXPR)
      TYPENAME_IS_ENUM_P (in TYPENAME_TYPE)
      OMP_FOR_GIMPLIFYING_P (in OMP_FOR, OMP_SIMD, OMP_DISTRIBUTE,
			     and OMP_TASKLOOP)
      BASELINK_QUALIFIED_P (in BASELINK)
      TARGET_EXPR_IMPLICIT_P (in TARGET_EXPR)
      TEMPLATE_PARM_PARAMETER_PACK (in TEMPLATE_PARM_INDEX)
      ATTR_IS_DEPENDENT (in the TREE_LIST for an attribute)
      ABI_TAG_IMPLICIT (in the TREE_LIST for the argument of abi_tag)
      CONSTRUCTOR_IS_DIRECT_INIT (in CONSTRUCTOR)
      LAMBDA_EXPR_CAPTURES_THIS_P (in LAMBDA_EXPR)
      DECLTYPE_FOR_LAMBDA_CAPTURE (in DECLTYPE_TYPE)
      VEC_INIT_EXPR_IS_CONSTEXPR (in VEC_INIT_EXPR)
      DECL_OVERRIDE_P (in FUNCTION_DECL)
      IMPLICIT_CONV_EXPR_DIRECT_INIT (in IMPLICIT_CONV_EXPR)
      TRANSACTION_EXPR_IS_STMT (in TRANSACTION_EXPR)
      CONVERT_EXPR_VBASE_PATH (in CONVERT_EXPR)
      PACK_EXPANSION_LOCAL_P (in *_PACK_EXPANSION)
      TINFO_HAS_ACCESS_ERRORS (in TEMPLATE_INFO)
      SIZEOF_EXPR_TYPE_P (in SIZEOF_EXPR)
      COMPOUND_REQ_NOEXCEPT_P (in COMPOUND_REQ)
      WILDCARD_PACK_P (in WILDCARD_DECL)
      BLOCK_OUTER_CURLY_BRACE_P (in BLOCK)
      FOLD_EXPR_MODOP_P (*_FOLD_EXPR)
      IF_STMT_CONSTEXPR_P (IF_STMT)
      TEMPLATE_TYPE_PARM_FOR_CLASS (TEMPLATE_TYPE_PARM)
      DECL_NAMESPACE_INLINE_P (in NAMESPACE_DECL)
      OVL_EXPORT_P (in OVERLOAD)
   1: IDENTIFIER_VIRTUAL_P (in IDENTIFIER_NODE)
      TI_PENDING_TEMPLATE_FLAG.
      TEMPLATE_PARMS_FOR_INLINE.
      DELETE_EXPR_USE_VEC (in DELETE_EXPR).
      (TREE_CALLS_NEW) (in _EXPR or _REF) (commented-out).
      ICS_ELLIPSIS_FLAG (in _CONV)
      DECL_INITIALIZED_P (in VAR_DECL)
      TYPENAME_IS_CLASS_P (in TYPENAME_TYPE)
      STMT_IS_FULL_EXPR_P (in _STMT)
      TARGET_EXPR_LIST_INIT_P (in TARGET_EXPR)
      LAMBDA_EXPR_MUTABLE_P (in LAMBDA_EXPR)
      DECL_FINAL_P (in FUNCTION_DECL)
      QUALIFIED_NAME_IS_TEMPLATE (in SCOPE_REF)
      DECLTYPE_FOR_INIT_CAPTURE (in DECLTYPE_TYPE)
      CONSTRUCTOR_NO_IMPLICIT_ZERO (in CONSTRUCTOR)
      TINFO_USED_TEMPLATE_ID (in TEMPLATE_INFO)
      PACK_EXPANSION_SIZEOF_P (in *_PACK_EXPANSION)
      OVL_USING_P (in OVERLOAD)
   2: IDENTIFIER_OPNAME_P (in IDENTIFIER_NODE)
      ICS_THIS_FLAG (in _CONV)
      DECL_INITIALIZED_BY_CONSTANT_EXPRESSION_P (in VAR_DECL)
      STATEMENT_LIST_TRY_BLOCK (in STATEMENT_LIST)
      TYPENAME_IS_RESOLVING_P (in TYPE_NAME_TYPE)
      TARGET_EXPR_DIRECT_INIT_P (in TARGET_EXPR)
      FNDECL_USED_AUTO (in FUNCTION_DECL)
      DECLTYPE_FOR_LAMBDA_PROXY (in DECLTYPE_TYPE)
      REF_PARENTHESIZED_P (in COMPONENT_REF, INDIRECT_REF, SCOPE_REF)
      AGGR_INIT_ZERO_FIRST (in AGGR_INIT_EXPR)
      CONSTRUCTOR_MUTABLE_POISON (in CONSTRUCTOR)
      OVL_HIDDEN_P (in OVERLOAD)
   3: (TREE_REFERENCE_EXPR) (in NON_LVALUE_EXPR) (commented-out).
      ICS_BAD_FLAG (in _CONV)
      FN_TRY_BLOCK_P (in TRY_BLOCK)
      IDENTIFIER_CTOR_OR_DTOR_P (in IDENTIFIER_NODE)
      BIND_EXPR_BODY_BLOCK (in BIND_EXPR)
      CALL_EXPR_ORDERED_ARGS (in CALL_EXPR, AGGR_INIT_EXPR)
      DECLTYPE_FOR_REF_CAPTURE (in DECLTYPE_TYPE)
      CONSTUCTOR_C99_COMPOUND_LITERAL (in CONSTRUCTOR)
      DECL_MODULE_EXPORT_P (in _DECL)
      OVL_NESTED_P (in OVERLOAD)
   4: TREE_HAS_CONSTRUCTOR (in INDIRECT_REF, SAVE_EXPR, CONSTRUCTOR,
	  CALL_EXPR, or FIELD_DECL).
      IDENTIFIER_TYPENAME_P (in IDENTIFIER_NODE)
      DECL_TINFO_P (in VAR_DECL)
      FUNCTION_REF_QUALIFIED (in FUNCTION_TYPE, METHOD_TYPE)
      OVL_LOOKUP_P (in OVERLOAD)
      LOOKUP_FOUND_P (in RECORD_TYPE, UNION_TYPE, NAMESPACE_DECL)
   5: C_IS_RESERVED_WORD (in IDENTIFIER_NODE)
      DECL_VTABLE_OR_VTT_P (in VAR_DECL)
      FUNCTION_RVALUE_QUALIFIED (in FUNCTION_TYPE, METHOD_TYPE)
      CALL_EXPR_REVERSE_ARGS (in CALL_EXPR, AGGR_INIT_EXPR)
   6: IDENTIFIER_REPO_CHOSEN (in IDENTIFIER_NODE)
      TYPE_MARKED_P (in _TYPE)
      DECL_NON_TRIVIALLY_INITIALIZED_P (in VAR_DECL)
      RANGE_FOR_IVDEP (in RANGE_FOR_STMT)
      CALL_EXPR_OPERATOR_SYNTAX (in CALL_EXPR, AGGR_INIT_EXPR)

   Usage of TYPE_LANG_FLAG_?:
   0: TYPE_DEPENDENT_P
   1: TYPE_HAS_USER_CONSTRUCTOR.
   2: TYPE_HAS_LATE_RETURN_TYPE (in FUNCTION_TYPE, METHOD_TYPE)
      TYPE_PTRMEMFUNC_FLAG (in RECORD_TYPE)
   4: TYPE_HAS_NONTRIVIAL_DESTRUCTOR
   5: CLASS_TYPE_P (in RECORD_TYPE and UNION_TYPE)
      ENUM_FIXED_UNDERLYING_TYPE_P (in ENUMERAL_TYPE)
      AUTO_IS_DECLTYPE (in TEMPLATE_TYPE_PARM)
      REFERENCE_VLA_OK (in REFERENCE_TYPE)
   6: TYPE_DEPENDENT_P_VALID

   Usage of DECL_LANG_FLAG_?:
   0: DECL_ERROR_REPORTED (in VAR_DECL).
      DECL_TEMPLATE_PARM_P (in PARM_DECL, CONST_DECL, TYPE_DECL, or TEMPLATE_DECL)
      DECL_LOCAL_FUNCTION_P (in FUNCTION_DECL)
      DECL_MUTABLE_P (in FIELD_DECL)
      DECL_DEPENDENT_P (in USING_DECL)
      LABEL_DECL_BREAK (in LABEL_DECL)
   1: C_TYPEDEF_EXPLICITLY_SIGNED (in TYPE_DECL).
      DECL_TEMPLATE_INSTANTIATED (in a VAR_DECL or a FUNCTION_DECL)
      DECL_MEMBER_TEMPLATE_P (in TEMPLATE_DECL)
      USING_DECL_TYPENAME_P (in USING_DECL)
      DECL_VLA_CAPTURE_P (in FIELD_DECL)
      DECL_ARRAY_PARAMETER_P (in PARM_DECL)
      LABEL_DECL_CONTINUE (in LABEL_DECL)
   2: DECL_THIS_EXTERN (in VAR_DECL or FUNCTION_DECL).
      DECL_IMPLICIT_TYPEDEF_P (in a TYPE_DECL)
      DECL_CONSTRAINT_VAR_P (in a PARM_DECL)
      TEMPLATE_DECL_COMPLEX_ALIAS_P (in TEMPLATE_DECL)
      DECL_INSTANTIATING_NSDMI_P (in a FIELD_DECL)
   3: DECL_IN_AGGR_P.
   4: DECL_C_BIT_FIELD (in a FIELD_DECL)
      DECL_ANON_UNION_VAR_P (in a VAR_DECL)
      DECL_SELF_REFERENCE_P (in a TYPE_DECL)
      DECL_INVALID_OVERRIDER_P (in a FUNCTION_DECL)
   5: DECL_INTERFACE_KNOWN.
   6: DECL_THIS_STATIC (in VAR_DECL or FUNCTION_DECL).
      DECL_FIELD_IS_BASE (in FIELD_DECL)
      TYPE_DECL_ALIAS_P (in TYPE_DECL)
   7: DECL_DEAD_FOR_LOCAL (in VAR_DECL).
      DECL_THUNK_P (in a member FUNCTION_DECL)
      DECL_NORMAL_CAPTURE_P (in FIELD_DECL)
   8: DECL_DECLARED_CONSTEXPR_P (in VAR_DECL, FUNCTION_DECL)

   Usage of language-independent fields in a language-dependent manner:

   TYPE_ALIAS_SET
     This field is used by TYPENAME_TYPEs, TEMPLATE_TYPE_PARMs, and so
     forth as a substitute for the mark bits provided in `lang_type'.
     At present, only the six low-order bits are used.

   TYPE_LANG_SLOT_1
     For an ENUMERAL_TYPE, this is ENUM_TEMPLATE_INFO.
     For a FUNCTION_TYPE or METHOD_TYPE, this is TYPE_RAISES_EXCEPTIONS

  BINFO_VIRTUALS
     For a binfo, this is a TREE_LIST.  There is an entry for each
     virtual function declared either in BINFO or its direct and
     indirect primary bases.

     The BV_DELTA of each node gives the amount by which to adjust the
     `this' pointer when calling the function.  If the method is an
     overridden version of a base class method, then it is assumed
     that, prior to adjustment, the this pointer points to an object
     of the base class.

     The BV_VCALL_INDEX of each node, if non-NULL, gives the vtable
     index of the vcall offset for this entry.

     The BV_FN is the declaration for the virtual function itself.

     If BV_LOST_PRIMARY is set, it means that this entry is for a lost
     primary virtual base and can be left null in the vtable.

   BINFO_VTABLE
     This is an expression with POINTER_TYPE that gives the value
     to which the vptr should be initialized.  Use get_vtbl_decl_for_binfo
     to extract the VAR_DECL for the complete vtable.

   DECL_VINDEX
     This field is NULL for a non-virtual function.  For a virtual
     function, it is eventually set to an INTEGER_CST indicating the
     index in the vtable at which this function can be found.  When
     a virtual function is declared, but before it is known what
     function is overridden, this field is the error_mark_node.

     Temporarily, it may be set to a TREE_LIST whose TREE_VALUE is
     the virtual function this one overrides, and whose TREE_CHAIN is
     the old DECL_VINDEX.  */

/* Language-specific tree checkers.  */

#define DECL_CHECK(NODE) \
  TREE_CLASS_CHECK (NODE,tcc_declaration)

#define VAR_OR_FUNCTION_DECL_CHECK(NODE) \
  TREE_CHECK2(NODE,VAR_DECL,FUNCTION_DECL)

#define TYPE_FUNCTION_OR_TEMPLATE_DECL_CHECK(NODE) \
  TREE_CHECK3(NODE,TYPE_DECL,TEMPLATE_DECL,FUNCTION_DECL)

#define TYPE_FUNCTION_OR_TEMPLATE_DECL_P(NODE) \
  (TREE_CODE (NODE) == TYPE_DECL || TREE_CODE (NODE) == TEMPLATE_DECL \
   || TREE_CODE (NODE) == FUNCTION_DECL)

#define VAR_FUNCTION_OR_PARM_DECL_CHECK(NODE) \
  TREE_CHECK3(NODE,VAR_DECL,FUNCTION_DECL,PARM_DECL)

#define VAR_TEMPL_TYPE_OR_FUNCTION_DECL_CHECK(NODE) \
  TREE_CHECK4(NODE,VAR_DECL,FUNCTION_DECL,TYPE_DECL,TEMPLATE_DECL)

#define VAR_TEMPL_TYPE_FIELD_OR_FUNCTION_DECL_CHECK(NODE) \
  TREE_CHECK5(NODE,VAR_DECL,FIELD_DECL,FUNCTION_DECL,TYPE_DECL,TEMPLATE_DECL)

#define BOUND_TEMPLATE_TEMPLATE_PARM_TYPE_CHECK(NODE) \
  TREE_CHECK(NODE,BOUND_TEMPLATE_TEMPLATE_PARM)

#if defined ENABLE_TREE_CHECKING && (GCC_VERSION >= 2007)
#define THUNK_FUNCTION_CHECK(NODE) __extension__			\
({  __typeof (NODE) const __t = (NODE);					\
    if (TREE_CODE (__t) != FUNCTION_DECL || !__t->decl_common.lang_specific \
	|| !__t->decl_common.lang_specific->u.fn.thunk_p)		\
      tree_check_failed (__t, __FILE__, __LINE__, __FUNCTION__, 0);	\
     __t; })
#else
#define THUNK_FUNCTION_CHECK(NODE) (NODE)
#endif

/* Language-dependent contents of an identifier.  */

struct GTY(()) lang_identifier {
  struct c_common_identifier c_common;
  cxx_binding *bindings;
  tree class_template_info;
  tree label_value;
  bool oracle_looked_up;
};

/* Return a typed pointer version of T if it designates a
   C++ front-end identifier.  */
inline lang_identifier*
identifier_p (tree t)
{
  if (TREE_CODE (t) == IDENTIFIER_NODE)
    return (lang_identifier*) t;
  return NULL;
}

/* Hash trait specialization for lang_identifiers.  This allows
   PCH-safe maps keyed by DECL_NAME.  If it wasn't for PCH, we could
   just use a regular tree key.  */

template <>
struct default_hash_traits <lang_identifier *>
  : pointer_hash <tree_node>, ggc_remove <tree>
{
  /* Use a regular tree as the type, to make using the hash table
     simpler.  We'll get dynamic type checking with the hash function
     itself.  */
  GTY((skip)) typedef tree value_type;
  GTY((skip)) typedef tree compare_type;

  static hashval_t hash (const value_type &id)
  {
    return IDENTIFIER_HASH_VALUE (id);
  }
};

/* In an IDENTIFIER_NODE, nonzero if this identifier is actually a
   keyword.  C_RID_CODE (node) is then the RID_* value of the keyword.  */

#define C_IS_RESERVED_WORD(ID) TREE_LANG_FLAG_5 (ID)

#define LANG_IDENTIFIER_CAST(NODE) \
	((struct lang_identifier*)IDENTIFIER_NODE_CHECK (NODE))

struct GTY(()) template_parm_index {
  struct tree_common common;
  int index;
  int level;
  int orig_level;
  tree decl;
};

struct GTY(()) ptrmem_cst {
  struct tree_common common;
  tree member;
};
typedef struct ptrmem_cst * ptrmem_cst_t;

#define IDENTIFIER_GLOBAL_VALUE(NODE) \
  get_namespace_binding (NULL_TREE, (NODE))
#define SET_IDENTIFIER_GLOBAL_VALUE(NODE, VAL) \
  set_global_binding ((NODE), (VAL))

#define CLEANUP_P(NODE)		TREE_LANG_FLAG_0 (TRY_BLOCK_CHECK (NODE))

#define BIND_EXPR_TRY_BLOCK(NODE) \
  TREE_LANG_FLAG_0 (BIND_EXPR_CHECK (NODE))

/* Used to mark the block around the member initializers and cleanups.  */
#define BIND_EXPR_BODY_BLOCK(NODE) \
  TREE_LANG_FLAG_3 (BIND_EXPR_CHECK (NODE))
#define FUNCTION_NEEDS_BODY_BLOCK(NODE) \
  (DECL_CONSTRUCTOR_P (NODE) || DECL_DESTRUCTOR_P (NODE) \
   || LAMBDA_FUNCTION_P (NODE))

#define STATEMENT_LIST_NO_SCOPE(NODE) \
  TREE_LANG_FLAG_0 (STATEMENT_LIST_CHECK (NODE))
#define STATEMENT_LIST_TRY_BLOCK(NODE) \
  TREE_LANG_FLAG_2 (STATEMENT_LIST_CHECK (NODE))

/* Mark the outer curly brace BLOCK.  */
#define BLOCK_OUTER_CURLY_BRACE_P(NODE)	TREE_LANG_FLAG_0 (BLOCK_CHECK (NODE))

/* Nonzero if this statement should be considered a full-expression,
   i.e., if temporaries created during this statement should have
   their destructors run at the end of this statement.  */
#define STMT_IS_FULL_EXPR_P(NODE) TREE_LANG_FLAG_1 ((NODE))

/* Marks the result of a statement expression.  */
#define EXPR_STMT_STMT_EXPR_RESULT(NODE) \
  TREE_LANG_FLAG_0 (EXPR_STMT_CHECK (NODE))

/* Nonzero if this statement-expression does not have an associated scope.  */
#define STMT_EXPR_NO_SCOPE(NODE) \
   TREE_LANG_FLAG_0 (STMT_EXPR_CHECK (NODE))

#define COND_EXPR_IS_VEC_DELETE(NODE) \
  TREE_LANG_FLAG_0 (COND_EXPR_CHECK (NODE))

/* Returns nonzero iff TYPE1 and TYPE2 are the same type, in the usual
   sense of `same'.  */
#define same_type_p(TYPE1, TYPE2) \
  comptypes ((TYPE1), (TYPE2), COMPARE_STRICT)

/* Returns nonzero iff NODE is a declaration for the global function
   `main'.  */
#define DECL_MAIN_P(NODE)				\
   (DECL_EXTERN_C_FUNCTION_P (NODE)			\
    && DECL_NAME (NODE) != NULL_TREE			\
    && MAIN_NAME_P (DECL_NAME (NODE))			\
    && flag_hosted)

/* Lookup walker marking.  */
#define LOOKUP_SEEN_P(NODE) TREE_VISITED(NODE)
#define LOOKUP_FOUND_P(NODE) \
  TREE_LANG_FLAG_4 (TREE_CHECK3(NODE,RECORD_TYPE,UNION_TYPE,NAMESPACE_DECL))

/* These two accessors should only be used by OVL manipulators.
   Other users should use iterators and convenience functions.  */
#define OVL_FUNCTION(NODE) \
  (((struct tree_overload*)OVERLOAD_CHECK (NODE))->function)
<<<<<<< HEAD
#define OVL_CHAIN(NODE) \
  (((struct tree_overload*)OVERLOAD_CHECK (NODE))->common.chain)
=======
#define OVL_CHAIN(NODE)      TREE_CHAIN (NODE)
>>>>>>> b67b23f0

/* It is not an accident that EXPORT, VIA_USING and HIDDEN use
   contiguous bit fields.  */
/* If set, this is an exported declaration.   */
#define OVL_EXPORT_P(NODE)	TREE_LANG_FLAG_0 (OVERLOAD_CHECK (NODE))
/* If set, this was imported in a using declaration.   */
#define OVL_USING_P(NODE)	TREE_LANG_FLAG_1 (OVERLOAD_CHECK (NODE))
/* If set, this overload is a hidden decl.  */
#define OVL_HIDDEN_P(NODE)	TREE_LANG_FLAG_2 (OVERLOAD_CHECK (NODE))
/* If set, this overload contains a nested overload.  */
#define OVL_NESTED_P(NODE)	TREE_LANG_FLAG_3 (OVERLOAD_CHECK (NODE))
/* If set, this overload was constructed during lookup.  */
#define OVL_LOOKUP_P(NODE)	TREE_LANG_FLAG_4 (OVERLOAD_CHECK (NODE))
/* If set, this is a persistant lookup. */
#define OVL_USED_P(NODE)	TREE_USED (OVERLOAD_CHECK (NODE))

/* The first decl of an overload.  */
#define OVL_FIRST(NODE)	ovl_first (NODE)
/* The name of the overload set.  */
#define OVL_NAME(NODE) DECL_NAME (OVL_FIRST (NODE))

/* Whether this is a set of overloaded functions.  TEMPLATE_DECLS are
   always wrapped in an OVERLOAD, so we don't need to check them
   here.  */
#define OVL_P(NODE) \
  (TREE_CODE (NODE) == FUNCTION_DECL || TREE_CODE (NODE) == OVERLOAD)
/* Whether this is a single member overload.  */
#define OVL_SINGLE_P(NODE) \
  (TREE_CODE (NODE) != OVERLOAD || !OVL_CHAIN (NODE))
/* Whether this is a plurality of overloaded functions (which could
   include a single TEMPLATE_DECL).  */
#define OVL_PLURAL_P(NODE) \
  (TREE_CODE (NODE) == OVERLOAD && TREE_TYPE (NODE) == unknown_type_node)

/* We keep HIDDEN_P nodes at the front of the list.  */

struct GTY(()) tree_overload {
  struct tree_common common;
  tree function;
};

/* Iterator for a 1 dimensional overload.  Permits iterating over the
   outer level of a 2-d overload when explicitly enabled.  */

class ovl_iterator 
{
  tree ovl;
  const bool allow_inner; /* Only used when checking.  */

 public:
  explicit ovl_iterator (tree o, bool allow = false)
    : ovl (o), allow_inner (allow)
  {}

 private:
  /* Do not duplicate.  */
  ovl_iterator &operator= (const ovl_iterator &);
  ovl_iterator (const ovl_iterator &);

 public:
  operator bool () const
  {
    return ovl;
  }
  ovl_iterator &operator++ ()
  {
    ovl = TREE_CODE (ovl) != OVERLOAD ? NULL_TREE : OVL_CHAIN (ovl);
    return *this;
  }
  tree operator* () const
  {
    tree fn = TREE_CODE (ovl) != OVERLOAD ? ovl : OVL_FUNCTION (ovl);

    /* Check this is not an unexpected 2-dimensional overload.  */
    gcc_checking_assert (allow_inner || TREE_CODE (fn) != OVERLOAD);

    return fn;
  }

 public:
  /* Whether this overload was introduced by a using decl.  */
  bool using_p () const
  {
    return TREE_CODE (ovl) == OVERLOAD && OVL_USING_P (ovl);
  }
  bool hidden_p () const
  {
    return TREE_CODE (ovl) == OVERLOAD && OVL_HIDDEN_P (ovl);
  }

 public:
  tree remove_node (tree head)
  {
    gcc_assert (using_p ());
    return remove_node (head, ovl);
  }
  tree reveal_node (tree overload)
  {
    return reveal_node (overload, ovl);
  }

 public:
  tree &ref () const
  {
    return OVL_FUNCTION (ovl);
  }

protected:
  /* If we have a nested overload, point at the inner overload and
     return the next link on the outer one.  */
  tree maybe_push ()
  {
    tree r = NULL_TREE;

    if (ovl && TREE_CODE (ovl) == OVERLOAD && OVL_NESTED_P (ovl))
      {
	r = OVL_CHAIN (ovl);
	ovl = OVL_FUNCTION (ovl);
      }
    return r;
  }
  /* Restore an outer nested overload.  */
  void pop (tree outer)
  {
    gcc_checking_assert (!ovl);
    ovl = outer;
  }

 private:
  /* We make these static functions to avoid the address of the
     iterator escaping the local context.  */
  static tree remove_node (tree head, tree node);
  static tree reveal_node (tree ovl, tree node);
};

/* Iterator over a (potentially) 2 dimensional overload, which is
   produced by name lookup.  */

class lkp_iterator : public ovl_iterator
{
  typedef ovl_iterator parent;

  tree outer;

 public:
  explicit lkp_iterator (tree o)
    : parent (o), outer (maybe_push ())
  {
  }

  lkp_iterator &operator++ ()
  {
    bool repush = !outer;

    if (!parent::operator++ () && !repush)
      {
	pop (outer);
	repush = true;
      }

    if (repush)
      outer = maybe_push ();

    return *this;
  }
};

/* Bindings for modules are held in a sparse array.  Slots 0 & 1 are
   aways present (global and this modules).  Remaining slots are
   allocated as needed.  By construction of the importing mechanism we
   only ever need to append to the array.  Rather than have straight
   index/slot tuples, we bunch them up for greater packing.  */

struct GTY(()) module_cluster {
  unsigned short bases[2];
  unsigned short spans[2]; /* Used for namespace binding compression. */
  tree slots[2];
};

#define MODULE_VECTOR_NUM_CLUSTERS(NODE) \
  (MODULE_VECTOR_CHECK (NODE)->base.u.length)
#define MODULE_VECTOR_CLUSTER_BASE(NODE) \
  (((tree_module_vec *)MODULE_VECTOR_CHECK (NODE))->vec)
#define MODULE_VECTOR_CLUSTER_LAST(NODE) \
  (&MODULE_VECTOR_CLUSTER (NODE, MODULE_VECTOR_NUM_CLUSTERS (NODE) - 1))
#define MODULE_VECTOR_CLUSTER(NODE,IX) \
  (((tree_module_vec *)MODULE_VECTOR_CHECK (NODE))->vec[IX])

struct GTY(()) tree_module_vec {
  struct tree_base base;
  module_cluster GTY((length ("%h.base.u.length"))) vec[1];
};

struct GTY(()) tree_template_decl {
  struct tree_decl_common common;
  tree arguments;
  tree result;
};

/* Returns true iff NODE is a BASELINK.  */
#define BASELINK_P(NODE) \
  (TREE_CODE (NODE) == BASELINK)
/* The BINFO indicating the base in which lookup found the
   BASELINK_FUNCTIONS.  */
#define BASELINK_BINFO(NODE) \
  (((struct tree_baselink*) BASELINK_CHECK (NODE))->binfo)
/* The functions referred to by the BASELINK; either a FUNCTION_DECL,
   a TEMPLATE_DECL, an OVERLOAD, or a TEMPLATE_ID_EXPR.  */
#define BASELINK_FUNCTIONS(NODE) \
  (((struct tree_baselink*) BASELINK_CHECK (NODE))->functions)
/* If T is a BASELINK, grab the functions, otherwise just T, which is
   expected to already be a (list of) functions.  */
#define MAYBE_BASELINK_FUNCTIONS(T) \
  (BASELINK_P (T) ? BASELINK_FUNCTIONS (T) : T)
/* The BINFO in which the search for the functions indicated by this baselink
   began.  This base is used to determine the accessibility of functions
   selected by overload resolution.  */
#define BASELINK_ACCESS_BINFO(NODE) \
  (((struct tree_baselink*) BASELINK_CHECK (NODE))->access_binfo)
/* For a type-conversion operator, the BASELINK_OPTYPE indicates the type
   to which the conversion should occur.  This value is important if
   the BASELINK_FUNCTIONS include a template conversion operator --
   the BASELINK_OPTYPE can be used to determine what type the user
   requested.  */
#define BASELINK_OPTYPE(NODE) \
  (TREE_CHAIN (BASELINK_CHECK (NODE)))
/* Nonzero if this baselink was from a qualified lookup.  */
#define BASELINK_QUALIFIED_P(NODE) \
  TREE_LANG_FLAG_0 (BASELINK_CHECK (NODE))

struct GTY(()) tree_baselink {
  struct tree_common common;
  tree binfo;
  tree functions;
  tree access_binfo;
};

/* The different kinds of ids that we encounter.  */

enum cp_id_kind
{
  /* Not an id at all.  */
  CP_ID_KIND_NONE,
  /* An unqualified-id that is not a template-id.  */
  CP_ID_KIND_UNQUALIFIED,
  /* An unqualified-id that is a dependent name.  */
  CP_ID_KIND_UNQUALIFIED_DEPENDENT,
  /* An unqualified template-id.  */
  CP_ID_KIND_TEMPLATE_ID,
  /* A qualified-id.  */
  CP_ID_KIND_QUALIFIED
};


/* The various kinds of C++0x warnings we encounter. */

enum cpp0x_warn_str
{
  /* extended initializer lists */
  CPP0X_INITIALIZER_LISTS,
  /* explicit conversion operators */
  CPP0X_EXPLICIT_CONVERSION,
  /* variadic templates */
  CPP0X_VARIADIC_TEMPLATES,
  /* lambda expressions */
  CPP0X_LAMBDA_EXPR,
  /* C++0x auto */
  CPP0X_AUTO,
  /* scoped enums */
  CPP0X_SCOPED_ENUMS,
  /* defaulted and deleted functions */
  CPP0X_DEFAULTED_DELETED,
  /* inline namespaces */
  CPP0X_INLINE_NAMESPACES,
  /* override controls, override/final */
  CPP0X_OVERRIDE_CONTROLS,
  /* non-static data member initializers */
  CPP0X_NSDMI,
  /* user defined literals */
  CPP0X_USER_DEFINED_LITERALS,
  /* delegating constructors */
  CPP0X_DELEGATING_CTORS,
  /* inheriting constructors */
  CPP0X_INHERITING_CTORS,
  /* C++11 attributes */
  CPP0X_ATTRIBUTES,
  /* ref-qualified member functions */
  CPP0X_REF_QUALIFIER
};

/* The various kinds of operation used by composite_pointer_type. */

enum composite_pointer_operation
{
  /* comparison */
  CPO_COMPARISON,
  /* conversion */
  CPO_CONVERSION,
  /* conditional expression */
  CPO_CONDITIONAL_EXPR
};

/* Possible cases of expression list used by build_x_compound_expr_from_list. */
enum expr_list_kind {
  ELK_INIT,		/* initializer */
  ELK_MEM_INIT,		/* member initializer */
  ELK_FUNC_CAST		/* functional cast */
};

/* Possible cases of implicit bad rhs conversions. */
enum impl_conv_rhs {
  ICR_DEFAULT_ARGUMENT, /* default argument */
  ICR_CONVERTING,       /* converting */
  ICR_INIT,             /* initialization */
  ICR_ARGPASS,          /* argument passing */
  ICR_RETURN,           /* return */
  ICR_ASSIGN            /* assignment */
};

/* Possible cases of implicit or explicit bad conversions to void. */
enum impl_conv_void {
  ICV_CAST,            /* (explicit) conversion to void */
  ICV_SECOND_OF_COND,  /* second operand of conditional expression */
  ICV_THIRD_OF_COND,   /* third operand of conditional expression */
  ICV_RIGHT_OF_COMMA,  /* right operand of comma operator */
  ICV_LEFT_OF_COMMA,   /* left operand of comma operator */
  ICV_STATEMENT,       /* statement */
  ICV_THIRD_IN_FOR     /* for increment expression */
};

/* Possible invalid uses of an abstract class that might not have a
   specific associated declaration.  */
enum GTY(()) abstract_class_use {
  ACU_UNKNOWN,			/* unknown or decl provided */
  ACU_CAST,			/* cast to abstract class */
  ACU_NEW,			/* new-expression of abstract class */
  ACU_THROW,			/* throw-expression of abstract class */
  ACU_CATCH,			/* catch-parameter of abstract class */
  ACU_ARRAY,			/* array of abstract class */
  ACU_RETURN,			/* return type of abstract class */
  ACU_PARM			/* parameter type of abstract class */
};

/* Macros for access to language-specific slots in an identifier.  */

#define IDENTIFIER_TEMPLATE(NODE)	\
  (LANG_IDENTIFIER_CAST (NODE)->class_template_info)

/* The IDENTIFIER_BINDING is the innermost cxx_binding for the
    identifier.  Its PREVIOUS is the next outermost binding.  Each
    VALUE field is a DECL for the associated declaration.  Thus,
    name lookup consists simply of pulling off the node at the front
    of the list (modulo oddities for looking up the names of types,
    and such.)  You can use SCOPE field to determine the scope
    that bound the name.  */
#define IDENTIFIER_BINDING(NODE) \
  (LANG_IDENTIFIER_CAST (NODE)->bindings)

/* TREE_TYPE only indicates on local and class scope the current
   type. For namespace scope, the presence of a type in any namespace
   is indicated with global_type_node, and the real type behind must
   be found through lookup.  */
#define IDENTIFIER_TYPE_VALUE(NODE) identifier_type_value (NODE)
#define REAL_IDENTIFIER_TYPE_VALUE(NODE) TREE_TYPE (NODE)
#define SET_IDENTIFIER_TYPE_VALUE(NODE,TYPE) (TREE_TYPE (NODE) = (TYPE))
#define IDENTIFIER_HAS_TYPE_VALUE(NODE) (IDENTIFIER_TYPE_VALUE (NODE) ? 1 : 0)

#define IDENTIFIER_LABEL_VALUE(NODE) \
  (LANG_IDENTIFIER_CAST (NODE)->label_value)
#define SET_IDENTIFIER_LABEL_VALUE(NODE, VALUE)   \
  IDENTIFIER_LABEL_VALUE (NODE) = (VALUE)

/* Nonzero if this identifier is used as a virtual function name somewhere
   (optimizes searches).  */
#define IDENTIFIER_VIRTUAL_P(NODE) TREE_LANG_FLAG_1 (NODE)

/* Nonzero if this identifier is the prefix for a mangled C++ operator
   name.  */
#define IDENTIFIER_OPNAME_P(NODE) TREE_LANG_FLAG_2 (NODE)

/* Nonzero if this identifier is the name of a type-conversion
   operator.  */
#define IDENTIFIER_TYPENAME_P(NODE) \
  TREE_LANG_FLAG_4 (NODE)

/* Nonzero if this identifier is the name of a constructor or
   destructor.  */
#define IDENTIFIER_CTOR_OR_DTOR_P(NODE) \
  TREE_LANG_FLAG_3 (NODE)

/* True iff NAME is the DECL_ASSEMBLER_NAME for an entity with vague
   linkage which the prelinker has assigned to this translation
   unit.  */
#define IDENTIFIER_REPO_CHOSEN(NAME) \
  (TREE_LANG_FLAG_6 (NAME))

/* In a RECORD_TYPE or UNION_TYPE, nonzero if any component is read-only.  */
#define C_TYPE_FIELDS_READONLY(TYPE) \
  (LANG_TYPE_CLASS_CHECK (TYPE)->fields_readonly)

/* The tokens stored in the default argument.  */

#define DEFARG_TOKENS(NODE) \
  (((struct tree_default_arg *)DEFAULT_ARG_CHECK (NODE))->tokens)
#define DEFARG_INSTANTIATIONS(NODE) \
  (((struct tree_default_arg *)DEFAULT_ARG_CHECK (NODE))->instantiations)

struct GTY (()) tree_default_arg {
  struct tree_common common;
  struct cp_token_cache *tokens;
  vec<tree, va_gc> *instantiations;
};


#define DEFERRED_NOEXCEPT_PATTERN(NODE) \
  (((struct tree_deferred_noexcept *)DEFERRED_NOEXCEPT_CHECK (NODE))->pattern)
#define DEFERRED_NOEXCEPT_ARGS(NODE) \
  (((struct tree_deferred_noexcept *)DEFERRED_NOEXCEPT_CHECK (NODE))->args)
#define DEFERRED_NOEXCEPT_SPEC_P(NODE)				\
  ((NODE) && (TREE_PURPOSE (NODE))				\
   && (TREE_CODE (TREE_PURPOSE (NODE)) == DEFERRED_NOEXCEPT))
#define UNEVALUATED_NOEXCEPT_SPEC_P(NODE)				\
  (DEFERRED_NOEXCEPT_SPEC_P (NODE)					\
   && DEFERRED_NOEXCEPT_PATTERN (TREE_PURPOSE (NODE)) == NULL_TREE)

struct GTY (()) tree_deferred_noexcept {
  struct tree_base base;
  tree pattern;
  tree args;
};


/* The condition associated with the static assertion.  This must be
   an integral constant expression.  */
#define STATIC_ASSERT_CONDITION(NODE) \
  (((struct tree_static_assert *)STATIC_ASSERT_CHECK (NODE))->condition)

/* The message associated with the static assertion.  This must be a
   string constant, which will be emitted as an error message when the
   static assert condition is false.  */
#define STATIC_ASSERT_MESSAGE(NODE) \
  (((struct tree_static_assert *)STATIC_ASSERT_CHECK (NODE))->message)

/* Source location information for a static assertion.  */
#define STATIC_ASSERT_SOURCE_LOCATION(NODE) \
  (((struct tree_static_assert *)STATIC_ASSERT_CHECK (NODE))->location)

struct GTY (()) tree_static_assert {
  struct tree_common common;
  tree condition;
  tree message;
  location_t location;
};

struct GTY (()) tree_argument_pack_select {
  struct tree_common common;
  tree argument_pack;
  int index;
};

/* The different kinds of traits that we encounter.  */

enum cp_trait_kind
{
  CPTK_BASES,
  CPTK_DIRECT_BASES,
  CPTK_HAS_NOTHROW_ASSIGN,
  CPTK_HAS_NOTHROW_CONSTRUCTOR,
  CPTK_HAS_NOTHROW_COPY,
  CPTK_HAS_TRIVIAL_ASSIGN,
  CPTK_HAS_TRIVIAL_CONSTRUCTOR,
  CPTK_HAS_TRIVIAL_COPY,
  CPTK_HAS_TRIVIAL_DESTRUCTOR,
  CPTK_HAS_UNIQUE_OBJ_REPRESENTATIONS,
  CPTK_HAS_VIRTUAL_DESTRUCTOR,
  CPTK_IS_ABSTRACT,
  CPTK_IS_AGGREGATE,
  CPTK_IS_BASE_OF,
  CPTK_IS_CLASS,
  CPTK_IS_EMPTY,
  CPTK_IS_ENUM,
  CPTK_IS_FINAL,
  CPTK_IS_LITERAL_TYPE,
  CPTK_IS_POD,
  CPTK_IS_POLYMORPHIC,
  CPTK_IS_SAME_AS,
  CPTK_IS_STD_LAYOUT,
  CPTK_IS_TRIVIAL,
  CPTK_IS_TRIVIALLY_ASSIGNABLE,
  CPTK_IS_TRIVIALLY_CONSTRUCTIBLE,
  CPTK_IS_TRIVIALLY_COPYABLE,
  CPTK_IS_UNION,
  CPTK_UNDERLYING_TYPE,
  CPTK_IS_ASSIGNABLE,
  CPTK_IS_CONSTRUCTIBLE
};

/* The types that we are processing.  */
#define TRAIT_EXPR_TYPE1(NODE) \
  (((struct tree_trait_expr *)TRAIT_EXPR_CHECK (NODE))->type1)

#define TRAIT_EXPR_TYPE2(NODE) \
  (((struct tree_trait_expr *)TRAIT_EXPR_CHECK (NODE))->type2)

/* The specific trait that we are processing.  */
#define TRAIT_EXPR_KIND(NODE) \
  (((struct tree_trait_expr *)TRAIT_EXPR_CHECK (NODE))->kind)

struct GTY (()) tree_trait_expr {
  struct tree_common common;
  tree type1;
  tree type2;  
  enum cp_trait_kind kind;
};

/* Based off of TYPE_UNNAMED_P.  */
#define LAMBDA_TYPE_P(NODE) \
  (CLASS_TYPE_P (NODE) && CLASSTYPE_LAMBDA_EXPR (NODE))

/* Test if FUNCTION_DECL is a lambda function.  */
#define LAMBDA_FUNCTION_P(FNDECL) \
  (DECL_OVERLOADED_OPERATOR_P (FNDECL) == CALL_EXPR \
   && LAMBDA_TYPE_P (CP_DECL_CONTEXT (FNDECL)))

enum cp_lambda_default_capture_mode_type {
  CPLD_NONE,
  CPLD_COPY,
  CPLD_REFERENCE
};

/* The method of default capture, if any.  */
#define LAMBDA_EXPR_DEFAULT_CAPTURE_MODE(NODE) \
  (((struct tree_lambda_expr *)LAMBDA_EXPR_CHECK (NODE))->default_capture_mode)

/* The capture-list, including `this'.  Each capture is stored as a FIELD_DECL
 * so that the name, type, and field are all together, whether or not it has
 * been added to the lambda's class type.
   TREE_LIST:
     TREE_PURPOSE: The FIELD_DECL for this capture.
     TREE_VALUE: The initializer. This is part of a GNU extension.  */
#define LAMBDA_EXPR_CAPTURE_LIST(NODE) \
  (((struct tree_lambda_expr *)LAMBDA_EXPR_CHECK (NODE))->capture_list)

/* During parsing of the lambda-introducer, the node in the capture-list
   that holds the 'this' capture.  During parsing of the body, the
   capture proxy for that node.  */
#define LAMBDA_EXPR_THIS_CAPTURE(NODE) \
  (((struct tree_lambda_expr *)LAMBDA_EXPR_CHECK (NODE))->this_capture)

/* Predicate tracking whether `this' is in the effective capture set.  */
#define LAMBDA_EXPR_CAPTURES_THIS_P(NODE) \
  LAMBDA_EXPR_THIS_CAPTURE(NODE)

/* Predicate tracking whether the lambda was declared 'mutable'.  */
#define LAMBDA_EXPR_MUTABLE_P(NODE) \
  TREE_LANG_FLAG_1 (LAMBDA_EXPR_CHECK (NODE))

/* The return type in the expression.
 * NULL_TREE indicates that none was specified.  */
#define LAMBDA_EXPR_RETURN_TYPE(NODE) \
  (((struct tree_lambda_expr *)LAMBDA_EXPR_CHECK (NODE))->return_type)

/* The source location of the lambda.  */
#define LAMBDA_EXPR_LOCATION(NODE) \
  (((struct tree_lambda_expr *)LAMBDA_EXPR_CHECK (NODE))->locus)

/* The mangling scope for the lambda: FUNCTION_DECL, PARM_DECL, VAR_DECL,
   FIELD_DECL or NULL_TREE.  If this is NULL_TREE, we have no linkage.  */
#define LAMBDA_EXPR_EXTRA_SCOPE(NODE) \
  (((struct tree_lambda_expr *)LAMBDA_EXPR_CHECK (NODE))->extra_scope)

/* If EXTRA_SCOPE, this is the number of the lambda within that scope.  */
#define LAMBDA_EXPR_DISCRIMINATOR(NODE) \
  (((struct tree_lambda_expr *)LAMBDA_EXPR_CHECK (NODE))->discriminator)

/* During parsing of the lambda, a vector of capture proxies which need
   to be pushed once we're done processing a nested lambda.  */
#define LAMBDA_EXPR_PENDING_PROXIES(NODE) \
  (((struct tree_lambda_expr *)LAMBDA_EXPR_CHECK (NODE))->pending_proxies)

/* The closure type of the lambda.  Note that the TREE_TYPE of a
   LAMBDA_EXPR is always NULL_TREE, because we need to instantiate the
   LAMBDA_EXPR in order to instantiate the type.  */
#define LAMBDA_EXPR_CLOSURE(NODE) \
  (((struct tree_lambda_expr *)LAMBDA_EXPR_CHECK (NODE))->closure)

struct GTY (()) tree_lambda_expr
{
  struct tree_typed typed;
  tree capture_list;
  tree this_capture;
  tree return_type;
  tree extra_scope;
  tree closure;
  vec<tree, va_gc> *pending_proxies;
  location_t locus;
  enum cp_lambda_default_capture_mode_type default_capture_mode;
  int discriminator;
};

/* A (typedef,context,usage location) triplet.
   It represents a typedef used through a
   context at a given source location.
   e.g.
   struct foo {
     typedef int myint;
   };

   struct bar {
    foo::myint v; // #1<-- this location.
   };

   In bar, the triplet will be (myint, foo, #1).
   */
struct GTY(()) qualified_typedef_usage_s {
  tree typedef_decl;
  tree context;
  location_t locus;
};
typedef struct qualified_typedef_usage_s qualified_typedef_usage_t;

/* Non-zero if this template specialization has access violations that
   should be rechecked when the function is instantiated outside argument
   deduction.  */
#define TINFO_HAS_ACCESS_ERRORS(NODE) \
  (TREE_LANG_FLAG_0 (TEMPLATE_INFO_CHECK (NODE)))
#define FNDECL_HAS_ACCESS_ERRORS(NODE) \
  (TINFO_HAS_ACCESS_ERRORS (DECL_TEMPLATE_INFO (NODE)))

/* Non-zero if this variable template specialization was specified using a
   template-id, so it's a partial or full specialization and not a definition
   of the member template of a particular class specialization.  */
#define TINFO_USED_TEMPLATE_ID(NODE) \
  (TREE_LANG_FLAG_1 (TEMPLATE_INFO_CHECK (NODE)))

struct GTY(()) tree_template_info {
  struct tree_common common;
  vec<qualified_typedef_usage_t, va_gc> *typedefs_needing_access_checking;
};

// Constraint information for a C++ declaration. Constraint information is
// comprised of:
//
// - a constraint expression introduced by the template header
// - a constraint expression introduced by a function declarator
// - the associated constraints, which are the conjunction of those,
//   and used for declaration matching
//
// The template and declarator requirements are kept to support pretty
// printing constrained declarations.
struct GTY(()) tree_constraint_info {
  struct tree_base base;
  tree template_reqs;
  tree declarator_reqs;
  tree associated_constr;
};

// Require that pointer P is non-null before returning.
template<typename T>
inline T*
check_nonnull (T* p)
{
  gcc_assert (p);
  return p;
}

// Returns true iff T is non-null and represents constraint info.
inline tree_constraint_info *
check_constraint_info (tree t)
{
  if (t && TREE_CODE (t) == CONSTRAINT_INFO)
    return (tree_constraint_info *)t;
  return NULL;
}

// Access the expression describing the template constraints. This may be
// null if no constraints were introduced in the template parameter list,
// a requirements clause after the template parameter list, or constraints
// through a constrained-type-specifier.
#define CI_TEMPLATE_REQS(NODE) \
  check_constraint_info (check_nonnull(NODE))->template_reqs

// Access the expression describing the trailing constraints. This is non-null
// for any implicit instantiation of a constrained declaration. For a
// templated declaration it is non-null only when a trailing requires-clause
// was specified.
#define CI_DECLARATOR_REQS(NODE) \
  check_constraint_info (check_nonnull(NODE))->declarator_reqs

// The computed associated constraint expression for a declaration.
#define CI_ASSOCIATED_CONSTRAINTS(NODE) \
  check_constraint_info (check_nonnull(NODE))->associated_constr

// Access the logical constraints on the template parameters introduced
// at a given template parameter list level indicated by NODE.
#define TEMPLATE_PARMS_CONSTRAINTS(NODE) \
  TREE_TYPE (TREE_LIST_CHECK (NODE))

// Access the logical constraints on the template parameter declaration
// indicated by NODE.
#define TEMPLATE_PARM_CONSTRAINTS(NODE) \
  TREE_TYPE (TREE_LIST_CHECK (NODE))

/* Non-zero if the noexcept is present in a compound requirement. */
#define COMPOUND_REQ_NOEXCEPT_P(NODE) \
  TREE_LANG_FLAG_0 (TREE_CHECK (NODE, COMPOUND_REQ))

/* The constraints on an 'auto' placeholder type, used in an argument deduction
   constraint.  */
#define PLACEHOLDER_TYPE_CONSTRAINTS(NODE) \
  DECL_SIZE_UNIT (TYPE_NAME (NODE))

/* The expression evaluated by the predicate constraint. */
#define PRED_CONSTR_EXPR(NODE) \
  TREE_OPERAND (TREE_CHECK (NODE, PRED_CONSTR), 0)

/* The concept of a concept check. */
#define CHECK_CONSTR_CONCEPT(NODE) \
  TREE_OPERAND (TREE_CHECK (NODE, CHECK_CONSTR), 0)

/* The template arguments of a concept check. */
#define CHECK_CONSTR_ARGS(NODE) \
  TREE_OPERAND (TREE_CHECK (NODE, CHECK_CONSTR), 1)

/* The expression validated by the predicate constraint. */
#define EXPR_CONSTR_EXPR(NODE) \
  TREE_OPERAND (TREE_CHECK (NODE, EXPR_CONSTR), 0)

/* The type validated by the predicate constraint. */
#define TYPE_CONSTR_TYPE(NODE) \
  TREE_OPERAND (TREE_CHECK (NODE, TYPE_CONSTR), 0)

/* In an implicit conversion constraint, the source expression. */
#define ICONV_CONSTR_EXPR(NODE) \
  TREE_OPERAND (TREE_CHECK (NODE, ICONV_CONSTR), 0)

/* In an implicit conversion constraint, the target type. */
#define ICONV_CONSTR_TYPE(NODE) \
  TREE_OPERAND (TREE_CHECK (NODE, ICONV_CONSTR), 1)

/* In an argument deduction constraint, the source expression. */
#define DEDUCT_CONSTR_EXPR(NODE) \
  TREE_OPERAND (TREE_CHECK (NODE, DEDUCT_CONSTR), 0)

/* In an argument deduction constraint, the target type pattern. */
#define DEDUCT_CONSTR_PATTERN(NODE) \
  TREE_OPERAND (TREE_CHECK (NODE, DEDUCT_CONSTR), 1)

/* In an argument deduction constraint, the list of placeholder nodes. */
#define DEDUCT_CONSTR_PLACEHOLDER(NODE) \
  TREE_OPERAND (TREE_CHECK (NODE, DEDUCT_CONSTR), 2)

/* The expression of an exception constraint. */
#define EXCEPT_CONSTR_EXPR(NODE) \
  TREE_OPERAND (TREE_CHECK (NODE, EXCEPT_CONSTR), 0)

/* In a parameterized constraint, the local parameters. */
#define PARM_CONSTR_PARMS(NODE) \
  TREE_OPERAND (TREE_CHECK (NODE, PARM_CONSTR), 0)

/* In a parameterized constraint, the operand. */
#define PARM_CONSTR_OPERAND(NODE) \
  TREE_OPERAND (TREE_CHECK (NODE, PARM_CONSTR), 1)

/* Whether a PARM_DECL represents a local parameter in a
   requires-expression.  */
#define CONSTRAINT_VAR_P(NODE) \
  DECL_LANG_FLAG_2 (TREE_CHECK (NODE, PARM_DECL))

/* The concept constraining this constrained template-parameter.  */
#define CONSTRAINED_PARM_CONCEPT(NODE) \
  DECL_SIZE_UNIT (TYPE_DECL_CHECK (NODE))
/* Any extra template arguments specified for a constrained
   template-parameter.  */
#define CONSTRAINED_PARM_EXTRA_ARGS(NODE) \
  DECL_SIZE (TYPE_DECL_CHECK (NODE))
/* The first template parameter of CONSTRAINED_PARM_CONCEPT to be used as a
   prototype for the constrained parameter in finish_shorthand_constraint,
   attached for convenience.  */
#define CONSTRAINED_PARM_PROTOTYPE(NODE) \
  DECL_INITIAL (TYPE_DECL_CHECK (NODE))

/* Module defines.  */

/* Indices for modules.  */
#define GLOBAL_MODULE_INDEX 0
#define THIS_MODULE_INDEX 1
#define IMPORTED_MODULE_BASE 2
#define MODULE_INDEX_LIMIT 16384

/* The owning module of a DECL.  */

#define DECL_MODULE_INDEX(N) \
  (DECL_LANG_SPECIFIC (N)->u.base.module_index)

/* Get DECL's module index.  Anything lacking lang-specific is in the
   global module.  */
#define MAYBE_DECL_MODULE_INDEX(N) \
  (DECL_LANG_SPECIFIC (N) ? DECL_MODULE_INDEX (N) : GLOBAL_MODULE_INDEX)

/* Whether this is an exported DECL.  */
#define DECL_MODULE_EXPORT_P(NODE) \
  TREE_LANG_FLAG_3 (DECL_CHECK (NODE))


enum cp_tree_node_structure_enum {
  TS_CP_GENERIC,
  TS_CP_IDENTIFIER,
  TS_CP_TPI,
  TS_CP_PTRMEM,
  TS_CP_BINDING,
  TS_CP_OVERLOAD,
  TS_CP_MODULE_VECTOR,
  TS_CP_BASELINK,
  TS_CP_TEMPLATE_DECL,
  TS_CP_WRAPPER,
  TS_CP_DEFAULT_ARG,
  TS_CP_DEFERRED_NOEXCEPT,
  TS_CP_STATIC_ASSERT,
  TS_CP_ARGUMENT_PACK_SELECT,
  TS_CP_TRAIT_EXPR,
  TS_CP_LAMBDA_EXPR,
  TS_CP_TEMPLATE_INFO,
  TS_CP_CONSTRAINT_INFO,
  TS_CP_USERDEF_LITERAL,
  LAST_TS_CP_ENUM
};

/* The resulting tree type.  */
union GTY((desc ("cp_tree_node_structure (&%h)"),
       chain_next ("(union lang_tree_node *) c_tree_chain_next (&%h.generic)"))) lang_tree_node {
  union tree_node GTY ((tag ("TS_CP_GENERIC"),
			desc ("tree_node_structure (&%h)"))) generic;
  struct template_parm_index GTY ((tag ("TS_CP_TPI"))) tpi;
  struct ptrmem_cst GTY ((tag ("TS_CP_PTRMEM"))) ptrmem;
  struct tree_overload GTY ((tag ("TS_CP_OVERLOAD"))) overload;
  struct tree_module_vec GTY ((tag ("TS_CP_MODULE_VECTOR"))) module_vec;
  struct tree_baselink GTY ((tag ("TS_CP_BASELINK"))) baselink;
  struct tree_template_decl GTY ((tag ("TS_CP_TEMPLATE_DECL"))) template_decl;
  struct tree_default_arg GTY ((tag ("TS_CP_DEFAULT_ARG"))) default_arg;
  struct tree_deferred_noexcept GTY ((tag ("TS_CP_DEFERRED_NOEXCEPT"))) deferred_noexcept;
  struct lang_identifier GTY ((tag ("TS_CP_IDENTIFIER"))) identifier;
  struct tree_static_assert GTY ((tag ("TS_CP_STATIC_ASSERT"))) 
    static_assertion;
  struct tree_argument_pack_select GTY ((tag ("TS_CP_ARGUMENT_PACK_SELECT")))
    argument_pack_select;
  struct tree_trait_expr GTY ((tag ("TS_CP_TRAIT_EXPR")))
    trait_expression;
  struct tree_lambda_expr GTY ((tag ("TS_CP_LAMBDA_EXPR")))
    lambda_expression;
  struct tree_template_info GTY ((tag ("TS_CP_TEMPLATE_INFO")))
    template_info;
  struct tree_constraint_info GTY ((tag ("TS_CP_CONSTRAINT_INFO")))
    constraint_info;
  struct tree_userdef_literal GTY ((tag ("TS_CP_USERDEF_LITERAL")))
    userdef_literal;
};


/* Global state.  */

struct GTY(()) saved_scope {
  vec<cxx_saved_binding, va_gc> *old_bindings;
  tree old_namespace;
  vec<tree, va_gc> *decl_ns_list;
  tree class_name;
  tree class_type;
  tree access_specifier;
  tree function_decl;
  vec<tree, va_gc> *lang_base;
  tree lang_name;
  tree template_parms;
  cp_binding_level *x_previous_class_level;
  tree x_saved_tree;

  /* Only used for uses of this in trailing return type.  */
  tree x_current_class_ptr;
  tree x_current_class_ref;

  /* Current module index. */
  unsigned this_module;

  int x_processing_template_decl;
  int x_processing_specialization;
  BOOL_BITFIELD x_processing_explicit_instantiation : 1;
  BOOL_BITFIELD need_pop_function_context : 1;

/* Nonzero if we are parsing the discarded statement of a constexpr
   if-statement.  */
  BOOL_BITFIELD discarded_stmt : 1;

  int unevaluated_operand;
  int inhibit_evaluation_warnings;
  int noexcept_operand;
  /* If non-zero, implicit "omp declare target" attribute is added into the
     attribute lists.  */
  int omp_declare_target_attribute;

  struct stmt_tree_s x_stmt_tree;

  cp_binding_level *class_bindings;
  cp_binding_level *bindings;

  hash_map<tree, tree> *GTY((skip)) x_local_specializations;

  struct saved_scope *prev;
};

extern GTY(()) struct saved_scope *scope_chain;

/* The current module index.  */

#define current_module scope_chain->this_module
  
/* The current open namespace.  */

#define current_namespace scope_chain->old_namespace

/* The stack for namespaces of current declarations.  */

#define decl_namespace_list scope_chain->decl_ns_list

/* IDENTIFIER_NODE: name of current class */

#define current_class_name scope_chain->class_name

/* _TYPE: the type of the current class */

#define current_class_type scope_chain->class_type

/* When parsing a class definition, the access specifier most recently
   given by the user, or, if no access specifier was given, the
   default value appropriate for the kind of class (i.e., struct,
   class, or union).  */

#define current_access_specifier scope_chain->access_specifier

/* Pointer to the top of the language name stack.  */

#define current_lang_base scope_chain->lang_base
#define current_lang_name scope_chain->lang_name

/* When parsing a template declaration, a TREE_LIST represents the
   active template parameters.  Each node in the list represents one
   level of template parameters.  The innermost level is first in the
   list.  The depth of each level is stored as an INTEGER_CST in the
   TREE_PURPOSE of each node.  The parameters for that level are
   stored in the TREE_VALUE.  */

#define current_template_parms scope_chain->template_parms

#define processing_template_decl scope_chain->x_processing_template_decl
#define processing_specialization scope_chain->x_processing_specialization
#define processing_explicit_instantiation scope_chain->x_processing_explicit_instantiation

#define in_discarded_stmt scope_chain->discarded_stmt

/* RAII sentinel to handle clearing processing_template_decl and restoring
   it when done.  */

struct processing_template_decl_sentinel
{
  int saved;
  processing_template_decl_sentinel (bool reset = true)
    : saved (processing_template_decl)
  {
    if (reset)
      processing_template_decl = 0;
  }
  ~processing_template_decl_sentinel()
  {
    processing_template_decl = saved;
  }
};

/* RAII sentinel to disable certain warnings during template substitution
   and elsewhere.  */

struct warning_sentinel
{
  int &flag;
  int val;
  warning_sentinel(int& flag, bool suppress=true)
    : flag(flag), val(flag) { if (suppress) flag = 0; }
  ~warning_sentinel() { flag = val; }
};

/* The cached class binding level, from the most recently exited
   class, or NULL if none.  */

#define previous_class_level scope_chain->x_previous_class_level

/* A map from local variable declarations in the body of the template
   presently being instantiated to the corresponding instantiated
   local variables.  */

#define local_specializations scope_chain->x_local_specializations

/* Nonzero if we are parsing the operand of a noexcept operator.  */

#define cp_noexcept_operand scope_chain->noexcept_operand

/* A list of private types mentioned, for deferred access checking.  */

struct GTY((for_user)) cxx_int_tree_map {
  unsigned int uid;
  tree to;
};

struct cxx_int_tree_map_hasher : ggc_ptr_hash<cxx_int_tree_map>
{
  static hashval_t hash (cxx_int_tree_map *);
  static bool equal (cxx_int_tree_map *, cxx_int_tree_map *);
};

struct named_label_entry;

struct named_label_hasher : ggc_ptr_hash<named_label_entry>
{
  static hashval_t hash (named_label_entry *);
  static bool equal (named_label_entry *, named_label_entry *);
};

/* Global state pertinent to the current function.  */

struct GTY(()) language_function {
  struct c_language_function base;

  tree x_cdtor_label;
  tree x_current_class_ptr;
  tree x_current_class_ref;
  tree x_eh_spec_block;
  tree x_in_charge_parm;
  tree x_vtt_parm;
  tree x_return_value;
  tree x_auto_return_pattern;

  BOOL_BITFIELD returns_value : 1;
  BOOL_BITFIELD returns_null : 1;
  BOOL_BITFIELD returns_abnormally : 1;
  BOOL_BITFIELD infinite_loop: 1;
  BOOL_BITFIELD x_in_function_try_handler : 1;
  BOOL_BITFIELD x_in_base_initializer : 1;

  /* True if this function can throw an exception.  */
  BOOL_BITFIELD can_throw : 1;

  BOOL_BITFIELD invalid_constexpr : 1;

  hash_table<named_label_hasher> *x_named_labels;
  cp_binding_level *bindings;
  vec<tree, va_gc> *x_local_names;
  /* Tracking possibly infinite loops.  This is a vec<tree> only because
     vec<bool> doesn't work with gtype.  */
  vec<tree, va_gc> *infinite_loops;
  hash_table<cxx_int_tree_map_hasher> *extern_decl_map;
};

/* The current C++-specific per-function global variables.  */

#define cp_function_chain (cfun->language)

/* In a constructor destructor, the point at which all derived class
   destroying/construction has been done.  I.e., just before a
   constructor returns, or before any base class destroying will be done
   in a destructor.  */

#define cdtor_label cp_function_chain->x_cdtor_label

/* When we're processing a member function, current_class_ptr is the
   PARM_DECL for the `this' pointer.  The current_class_ref is an
   expression for `*this'.  */

#define current_class_ptr			\
  (*(cfun && cp_function_chain			\
     ? &cp_function_chain->x_current_class_ptr	\
     : &scope_chain->x_current_class_ptr))
#define current_class_ref			\
  (*(cfun && cp_function_chain			\
     ? &cp_function_chain->x_current_class_ref	\
     : &scope_chain->x_current_class_ref))

/* The EH_SPEC_BLOCK for the exception-specifiers for the current
   function, if any.  */

#define current_eh_spec_block cp_function_chain->x_eh_spec_block

/* The `__in_chrg' parameter for the current function.  Only used for
   constructors and destructors.  */

#define current_in_charge_parm cp_function_chain->x_in_charge_parm

/* The `__vtt_parm' parameter for the current function.  Only used for
   constructors and destructors.  */

#define current_vtt_parm cp_function_chain->x_vtt_parm

/* Set to 0 at beginning of a function definition, set to 1 if
   a return statement that specifies a return value is seen.  */

#define current_function_returns_value cp_function_chain->returns_value

/* Set to 0 at beginning of a function definition, set to 1 if
   a return statement with no argument is seen.  */

#define current_function_returns_null cp_function_chain->returns_null

/* Set to 0 at beginning of a function definition, set to 1 if
   a call to a noreturn function is seen.  */

#define current_function_returns_abnormally \
  cp_function_chain->returns_abnormally

/* Set to 0 at beginning of a function definition, set to 1 if we see an
   obvious infinite loop.  This can have false positives and false
   negatives, so it should only be used as a heuristic.  */

#define current_function_infinite_loop cp_function_chain->infinite_loop

/* Nonzero if we are processing a base initializer.  Zero elsewhere.  */
#define in_base_initializer cp_function_chain->x_in_base_initializer

#define in_function_try_handler cp_function_chain->x_in_function_try_handler

/* Expression always returned from function, or error_mark_node
   otherwise, for use by the automatic named return value optimization.  */

#define current_function_return_value \
  (cp_function_chain->x_return_value)

/* A type involving 'auto' to be used for return type deduction.  */

#define current_function_auto_return_pattern \
  (cp_function_chain->x_auto_return_pattern)

/* True if NAME is the IDENTIFIER_NODE for an overloaded "operator
   new" or "operator delete".  */
#define NEW_DELETE_OPNAME_P(NAME)		\
  ((NAME) == cp_operator_id (NEW_EXPR)		\
   || (NAME) == cp_operator_id (VEC_NEW_EXPR)	\
   || (NAME) == cp_operator_id (DELETE_EXPR)	\
   || (NAME) == cp_operator_id (VEC_DELETE_EXPR))

#define cp_operator_id(CODE) \
  (operator_name_info[(int) (CODE)].identifier)
#define cp_assignment_operator_id(CODE) \
  (assignment_operator_name_info[(int) (CODE)].identifier)
/* In parser.c.  */
extern tree cp_literal_operator_id (const char *);

/* TRUE if a tree code represents a statement.  */
extern bool statement_code_p[MAX_TREE_CODES];

#define STATEMENT_CODE_P(CODE) statement_code_p[(int) (CODE)]

enum languages { lang_c, lang_cplusplus };

/* Macros to make error reporting functions' lives easier.  */
#define TYPE_LINKAGE_IDENTIFIER(NODE) \
  (TYPE_IDENTIFIER (TYPE_MAIN_VARIANT (NODE)))
#define TYPE_NAME_STRING(NODE) (IDENTIFIER_POINTER (TYPE_IDENTIFIER (NODE)))
#define TYPE_NAME_LENGTH(NODE) (IDENTIFIER_LENGTH (TYPE_IDENTIFIER (NODE)))

/* Nonzero if NODE has no name for linkage purposes.  */
#define TYPE_UNNAMED_P(NODE) \
  (OVERLOAD_TYPE_P (NODE) && anon_aggrname_p (TYPE_LINKAGE_IDENTIFIER (NODE)))

/* The _DECL for this _TYPE.  */
#define TYPE_MAIN_DECL(NODE) (TYPE_STUB_DECL (TYPE_MAIN_VARIANT (NODE)))

/* Nonzero if T is a type that could resolve to any kind of concrete type
   at instantiation time.  */
#define WILDCARD_TYPE_P(T)				\
  (TREE_CODE (T) == TEMPLATE_TYPE_PARM			\
   || TREE_CODE (T) == TYPENAME_TYPE			\
   || TREE_CODE (T) == TYPEOF_TYPE			\
   || TREE_CODE (T) == BOUND_TEMPLATE_TEMPLATE_PARM	\
   || TREE_CODE (T) == DECLTYPE_TYPE)

/* Nonzero if T is a class (or struct or union) type.  Also nonzero
   for template type parameters, typename types, and instantiated
   template template parameters.  Keep these checks in ascending code
   order.  */
#define MAYBE_CLASS_TYPE_P(T) (WILDCARD_TYPE_P (T) || CLASS_TYPE_P (T))

/* Set CLASS_TYPE_P for T to VAL.  T must be a class, struct, or
   union type.  */
#define SET_CLASS_TYPE_P(T, VAL) \
  (TYPE_LANG_FLAG_5 (T) = (VAL))

/* Nonzero if T is a class type.  Zero for template type parameters,
   typename types, and so forth.  */
#define CLASS_TYPE_P(T) \
  (RECORD_OR_UNION_CODE_P (TREE_CODE (T)) && TYPE_LANG_FLAG_5 (T))

/* Nonzero if T is a class type but not an union.  */
#define NON_UNION_CLASS_TYPE_P(T) \
  (CLASS_TYPE_P (T) && TREE_CODE (T) != UNION_TYPE)

/* Keep these checks in ascending code order.  */
#define RECORD_OR_UNION_CODE_P(T)	\
  ((T) == RECORD_TYPE || (T) == UNION_TYPE)
#define OVERLOAD_TYPE_P(T) \
  (CLASS_TYPE_P (T) || TREE_CODE (T) == ENUMERAL_TYPE)

/* True if this type is dependent.  This predicate is only valid if
   TYPE_DEPENDENT_P_VALID is true.  */
#define TYPE_DEPENDENT_P(NODE) TYPE_LANG_FLAG_0 (NODE)

/* True if dependent_type_p has been called for this type, with the
   result that TYPE_DEPENDENT_P is valid.  */
#define TYPE_DEPENDENT_P_VALID(NODE) TYPE_LANG_FLAG_6(NODE)

/* Nonzero if this type is const-qualified.  */
#define CP_TYPE_CONST_P(NODE)				\
  ((cp_type_quals (NODE) & TYPE_QUAL_CONST) != 0)

/* Nonzero if this type is volatile-qualified.  */
#define CP_TYPE_VOLATILE_P(NODE)			\
  ((cp_type_quals (NODE) & TYPE_QUAL_VOLATILE) != 0)

/* Nonzero if this type is restrict-qualified.  */
#define CP_TYPE_RESTRICT_P(NODE)			\
  ((cp_type_quals (NODE) & TYPE_QUAL_RESTRICT) != 0)

/* Nonzero if this type is const-qualified, but not
   volatile-qualified.  Other qualifiers are ignored.  This macro is
   used to test whether or not it is OK to bind an rvalue to a
   reference.  */
#define CP_TYPE_CONST_NON_VOLATILE_P(NODE)				\
  ((cp_type_quals (NODE) & (TYPE_QUAL_CONST | TYPE_QUAL_VOLATILE))	\
   == TYPE_QUAL_CONST)

#define FUNCTION_ARG_CHAIN(NODE) \
  TREE_CHAIN (TYPE_ARG_TYPES (TREE_TYPE (NODE)))

/* Given a FUNCTION_DECL, returns the first TREE_LIST out of TYPE_ARG_TYPES
   which refers to a user-written parameter.  */
#define FUNCTION_FIRST_USER_PARMTYPE(NODE) \
  skip_artificial_parms_for ((NODE), TYPE_ARG_TYPES (TREE_TYPE (NODE)))

/* Similarly, but for DECL_ARGUMENTS.  */
#define FUNCTION_FIRST_USER_PARM(NODE) \
  skip_artificial_parms_for ((NODE), DECL_ARGUMENTS (NODE))

/* Nonzero iff TYPE is derived from PARENT. Ignores accessibility and
   ambiguity issues.  */
#define DERIVED_FROM_P(PARENT, TYPE) \
  (lookup_base ((TYPE), (PARENT), ba_any, NULL, tf_none) != NULL_TREE)

/* Gives the visibility specification for a class type.  */
#define CLASSTYPE_VISIBILITY(TYPE)		\
	DECL_VISIBILITY (TYPE_MAIN_DECL (TYPE))
#define CLASSTYPE_VISIBILITY_SPECIFIED(TYPE)	\
	DECL_VISIBILITY_SPECIFIED (TYPE_MAIN_DECL (TYPE))

struct GTY (()) tree_pair_s {
  tree purpose;
  tree value;
};
typedef tree_pair_s *tree_pair_p;

/* This is a few header flags for 'struct lang_type'.  Actually,
   all but the first are used only for lang_type_class; they
   are put in this structure to save space.  */
struct GTY(()) lang_type_header {
  BOOL_BITFIELD is_lang_type_class : 1;

  BOOL_BITFIELD has_type_conversion : 1;
  BOOL_BITFIELD has_copy_ctor : 1;
  BOOL_BITFIELD has_default_ctor : 1;
  BOOL_BITFIELD const_needs_init : 1;
  BOOL_BITFIELD ref_needs_init : 1;
  BOOL_BITFIELD has_const_copy_assign : 1;

  BOOL_BITFIELD spare : 1;
};

/* This structure provides additional information above and beyond
   what is provide in the ordinary tree_type.  In the past, we used it
   for the types of class types, template parameters types, typename
   types, and so forth.  However, there can be many (tens to hundreds
   of thousands) of template parameter types in a compilation, and
   there's no need for this additional information in that case.
   Therefore, we now use this data structure only for class types.

   In the past, it was thought that there would be relatively few
   class types.  However, in the presence of heavy use of templates,
   many (i.e., thousands) of classes can easily be generated.
   Therefore, we should endeavor to keep the size of this structure to
   a minimum.  */
struct GTY(()) lang_type_class {
  struct lang_type_header h;

  unsigned char align;

  unsigned has_mutable : 1;
  unsigned com_interface : 1;
  unsigned non_pod_class : 1;
  unsigned nearly_empty_p : 1;
  unsigned user_align : 1;
  unsigned has_copy_assign : 1;
  unsigned has_new : 1;
  unsigned has_array_new : 1;

  unsigned gets_delete : 2;
  unsigned interface_only : 1;
  unsigned interface_unknown : 1;
  unsigned contains_empty_class_p : 1;
  unsigned anon_aggr : 1;
  unsigned non_zero_init : 1;
  unsigned empty_p : 1;

  unsigned vec_new_uses_cookie : 1;
  unsigned declared_class : 1;
  unsigned diamond_shaped : 1;
  unsigned repeated_base : 1;
  unsigned being_defined : 1;
  unsigned debug_requested : 1;
  unsigned fields_readonly : 1;
  unsigned ptrmemfunc_flag : 1;

  unsigned use_template : 2;
  unsigned was_anonymous : 1;
  unsigned lazy_default_ctor : 1;
  unsigned lazy_copy_ctor : 1;
  unsigned lazy_copy_assign : 1;
  unsigned lazy_destructor : 1;
  unsigned has_const_copy_ctor : 1;

  unsigned has_complex_copy_ctor : 1;
  unsigned has_complex_copy_assign : 1;
  unsigned non_aggregate : 1;
  unsigned has_complex_dflt : 1;
  unsigned has_list_ctor : 1;
  unsigned non_std_layout : 1;
  unsigned is_literal : 1;
  unsigned lazy_move_ctor : 1;

  unsigned lazy_move_assign : 1;
  unsigned has_complex_move_ctor : 1;
  unsigned has_complex_move_assign : 1;
  unsigned has_constexpr_ctor : 1;
  unsigned unique_obj_representations : 1;
  unsigned unique_obj_representations_set : 1;

  /* When adding a flag here, consider whether or not it ought to
     apply to a template instance if it applies to the template.  If
     so, make sure to copy it in instantiate_class_template!  */

  /* There are some bits left to fill out a 32-bit word.  Keep track
     of this by updating the size of this bitfield whenever you add or
     remove a flag.  */
  unsigned dummy : 2;

  tree primary_base;
  vec<tree_pair_s, va_gc> *vcall_indices;
  tree vtables;
  tree typeinfo_var;
  vec<tree, va_gc> *vbases;
  binding_table nested_udts;
  tree as_base;
  vec<tree, va_gc> *pure_virtuals;
  tree friend_classes;
  vec<tree, va_gc> * GTY((reorder ("resort_type_method_vec"))) methods;
  tree key_method;
  tree decl_list;
  tree template_info;
  tree befriending_classes;
  /* In a RECORD_TYPE, information specific to Objective-C++, such
     as a list of adopted protocols or a pointer to a corresponding
     @interface.  See objc/objc-act.h for details.  */
  tree objc_info;
  /* sorted_fields is sorted based on a pointer, so we need to be able
     to resort it if pointers get rearranged.  */
  struct sorted_fields_type * GTY ((reorder ("resort_sorted_fields")))
    sorted_fields;
  /* FIXME reuse another field?  */
  tree lambda_expr;
};

struct GTY(()) lang_type_ptrmem {
  struct lang_type_header h;
  tree record;
};

struct GTY(()) lang_type {
  union lang_type_u
  {
    struct lang_type_header GTY((skip (""))) h;
    struct lang_type_class  GTY((tag ("1"))) c;
    struct lang_type_ptrmem GTY((tag ("0"))) ptrmem;
  } GTY((desc ("%h.h.is_lang_type_class"))) u;
};

#if defined ENABLE_TREE_CHECKING && (GCC_VERSION >= 2007)

#define LANG_TYPE_CLASS_CHECK(NODE) __extension__		\
({  struct lang_type *lt = TYPE_LANG_SPECIFIC (NODE);		\
    if (! lt->u.h.is_lang_type_class)				\
      lang_check_failed (__FILE__, __LINE__, __FUNCTION__);	\
    &lt->u.c; })

#define LANG_TYPE_PTRMEM_CHECK(NODE) __extension__		\
({  struct lang_type *lt = TYPE_LANG_SPECIFIC (NODE);		\
    if (lt->u.h.is_lang_type_class)				\
      lang_check_failed (__FILE__, __LINE__, __FUNCTION__);	\
    &lt->u.ptrmem; })

#else

#define LANG_TYPE_CLASS_CHECK(NODE) (&TYPE_LANG_SPECIFIC (NODE)->u.c)
#define LANG_TYPE_PTRMEM_CHECK(NODE) (&TYPE_LANG_SPECIFIC (NODE)->u.ptrmem)

#endif /* ENABLE_TREE_CHECKING */

/* Nonzero for _CLASSTYPE means that operator delete is defined.  */
#define TYPE_GETS_DELETE(NODE) (LANG_TYPE_CLASS_CHECK (NODE)->gets_delete)
#define TYPE_GETS_REG_DELETE(NODE) (TYPE_GETS_DELETE (NODE) & 1)

/* Nonzero if `new NODE[x]' should cause the allocation of extra
   storage to indicate how many array elements are in use.  */
#define TYPE_VEC_NEW_USES_COOKIE(NODE)			\
  (CLASS_TYPE_P (NODE)					\
   && LANG_TYPE_CLASS_CHECK (NODE)->vec_new_uses_cookie)

/* Nonzero means that this _CLASSTYPE node defines ways of converting
   itself to other types.  */
#define TYPE_HAS_CONVERSION(NODE) \
  (LANG_TYPE_CLASS_CHECK (NODE)->h.has_type_conversion)

/* Nonzero means that NODE (a class type) has a default constructor --
   but that it has not yet been declared.  */
#define CLASSTYPE_LAZY_DEFAULT_CTOR(NODE) \
  (LANG_TYPE_CLASS_CHECK (NODE)->lazy_default_ctor)

/* Nonzero means that NODE (a class type) has a copy constructor --
   but that it has not yet been declared.  */
#define CLASSTYPE_LAZY_COPY_CTOR(NODE) \
  (LANG_TYPE_CLASS_CHECK (NODE)->lazy_copy_ctor)

/* Nonzero means that NODE (a class type) has a move constructor --
   but that it has not yet been declared.  */
#define CLASSTYPE_LAZY_MOVE_CTOR(NODE) \
  (LANG_TYPE_CLASS_CHECK (NODE)->lazy_move_ctor)

/* Nonzero means that NODE (a class type) has an assignment operator
   -- but that it has not yet been declared.  */
#define CLASSTYPE_LAZY_COPY_ASSIGN(NODE) \
  (LANG_TYPE_CLASS_CHECK (NODE)->lazy_copy_assign)

/* Nonzero means that NODE (a class type) has an assignment operator
   -- but that it has not yet been declared.  */
#define CLASSTYPE_LAZY_MOVE_ASSIGN(NODE) \
  (LANG_TYPE_CLASS_CHECK (NODE)->lazy_move_assign)

/* Nonzero means that NODE (a class type) has a destructor -- but that
   it has not yet been declared.  */
#define CLASSTYPE_LAZY_DESTRUCTOR(NODE) \
  (LANG_TYPE_CLASS_CHECK (NODE)->lazy_destructor)

/* Nonzero means that NODE (a class type) is final */
#define CLASSTYPE_FINAL(NODE) \
  TYPE_FINAL_P (NODE)


/* Nonzero means that this _CLASSTYPE node overloads operator=(X&).  */
#define TYPE_HAS_COPY_ASSIGN(NODE) (LANG_TYPE_CLASS_CHECK (NODE)->has_copy_assign)

/* True iff the class type NODE has an "operator =" whose parameter
   has a parameter of type "const X&".  */
#define TYPE_HAS_CONST_COPY_ASSIGN(NODE) \
  (LANG_TYPE_CLASS_CHECK (NODE)->h.has_const_copy_assign)

/* Nonzero means that this _CLASSTYPE node has an X(X&) constructor.  */
#define TYPE_HAS_COPY_CTOR(NODE) (LANG_TYPE_CLASS_CHECK (NODE)->h.has_copy_ctor)
#define TYPE_HAS_CONST_COPY_CTOR(NODE) \
  (LANG_TYPE_CLASS_CHECK (NODE)->has_const_copy_ctor)

/* Nonzero if this class has an X(initializer_list<T>) constructor.  */
#define TYPE_HAS_LIST_CTOR(NODE) \
  (LANG_TYPE_CLASS_CHECK (NODE)->has_list_ctor)

/* Nonzero if this class has a constexpr constructor other than a copy/move
   constructor.  Note that a class can have constexpr constructors for
   static initialization even if it isn't a literal class.  */
#define TYPE_HAS_CONSTEXPR_CTOR(NODE) \
  (LANG_TYPE_CLASS_CHECK (NODE)->has_constexpr_ctor)

/* Nonzero if this class defines an overloaded operator new.  (An
   operator new [] doesn't count.)  */
#define TYPE_HAS_NEW_OPERATOR(NODE) \
  (LANG_TYPE_CLASS_CHECK (NODE)->has_new)

/* Nonzero if this class defines an overloaded operator new[].  */
#define TYPE_HAS_ARRAY_NEW_OPERATOR(NODE) \
  (LANG_TYPE_CLASS_CHECK (NODE)->has_array_new)

/* Nonzero means that this type is being defined.  I.e., the left brace
   starting the definition of this type has been seen.  */
#define TYPE_BEING_DEFINED(NODE) (LANG_TYPE_CLASS_CHECK (NODE)->being_defined)

/* Nonzero means that this type is either complete or being defined, so we
   can do lookup in it.  */
#define COMPLETE_OR_OPEN_TYPE_P(NODE) \
  (COMPLETE_TYPE_P (NODE) || (CLASS_TYPE_P (NODE) && TYPE_BEING_DEFINED (NODE)))

/* Mark bits for repeated base checks.  */
#define TYPE_MARKED_P(NODE) TREE_LANG_FLAG_6 (TYPE_CHECK (NODE))

/* Nonzero if the class NODE has multiple paths to the same (virtual)
   base object.  */
#define CLASSTYPE_DIAMOND_SHAPED_P(NODE) \
  (LANG_TYPE_CLASS_CHECK(NODE)->diamond_shaped)

/* Nonzero if the class NODE has multiple instances of the same base
   type.  */
#define CLASSTYPE_REPEATED_BASE_P(NODE) \
  (LANG_TYPE_CLASS_CHECK(NODE)->repeated_base)

/* The member function with which the vtable will be emitted:
   the first noninline non-pure-virtual member function.  NULL_TREE
   if there is no key function or if this is a class template */
#define CLASSTYPE_KEY_METHOD(NODE) (LANG_TYPE_CLASS_CHECK (NODE)->key_method)

/* Vector member functions defined in this class.  Each element is
   either a FUNCTION_DECL, a TEMPLATE_DECL, or an OVERLOAD.  All
   functions with the same name end up in the same slot.  The first
   two elements are for constructors, and destructors, respectively.
   All template conversion operators to innermost template dependent
   types are overloaded on the next slot, if they exist.  Note, the
   names for these functions will not all be the same.  The
   non-template conversion operators & templated conversions to
   non-innermost template types are next, followed by ordinary member
   functions.  There may be empty entries at the end of the vector.
   The conversion operators are unsorted. The ordinary member
   functions are sorted, once the class is complete.  */
#define CLASSTYPE_METHOD_VEC(NODE) (LANG_TYPE_CLASS_CHECK (NODE)->methods)

/* For class templates, this is a TREE_LIST of all member data,
   functions, types, and friends in the order of declaration.
   The TREE_PURPOSE of each TREE_LIST is NULL_TREE for a friend,
   and the RECORD_TYPE for the class template otherwise.  */
#define CLASSTYPE_DECL_LIST(NODE) (LANG_TYPE_CLASS_CHECK (NODE)->decl_list)

/* The slot in the CLASSTYPE_METHOD_VEC where constructors go.  */
#define CLASSTYPE_CONSTRUCTOR_SLOT 0

/* The slot in the CLASSTYPE_METHOD_VEC where destructors go.  */
#define CLASSTYPE_DESTRUCTOR_SLOT 1

/* The first slot in the CLASSTYPE_METHOD_VEC where conversion
   operators can appear.  */
#define CLASSTYPE_FIRST_CONVERSION_SLOT 2

/* A FUNCTION_DECL or OVERLOAD for the constructors for NODE.  These
   are the constructors that take an in-charge parameter.  */
#define CLASSTYPE_CONSTRUCTORS(NODE) \
  ((*CLASSTYPE_METHOD_VEC (NODE))[CLASSTYPE_CONSTRUCTOR_SLOT])

/* A FUNCTION_DECL for the destructor for NODE.  These are the
   destructors that take an in-charge parameter.  If
   CLASSTYPE_LAZY_DESTRUCTOR is true, then this entry will be NULL
   until the destructor is created with lazily_declare_fn.  */
#define CLASSTYPE_DESTRUCTORS(NODE) \
  (CLASSTYPE_METHOD_VEC (NODE)						      \
   ? (*CLASSTYPE_METHOD_VEC (NODE))[CLASSTYPE_DESTRUCTOR_SLOT]		      \
   : NULL_TREE)

/* A dictionary of the nested user-defined-types (class-types, or enums)
   found within this class.  This table includes nested member class
   templates.  */
#define CLASSTYPE_NESTED_UTDS(NODE) \
   (LANG_TYPE_CLASS_CHECK (NODE)->nested_udts)

/* Nonzero if NODE has a primary base class, i.e., a base class with
   which it shares the virtual function table pointer.  */
#define CLASSTYPE_HAS_PRIMARY_BASE_P(NODE) \
  (CLASSTYPE_PRIMARY_BINFO (NODE) != NULL_TREE)

/* If non-NULL, this is the binfo for the primary base class, i.e.,
   the base class which contains the virtual function table pointer
   for this class.  */
#define CLASSTYPE_PRIMARY_BINFO(NODE) \
  (LANG_TYPE_CLASS_CHECK (NODE)->primary_base)

/* A vector of BINFOs for the direct and indirect virtual base classes
   that this type uses in a post-order depth-first left-to-right
   order.  (In other words, these bases appear in the order that they
   should be initialized.)  */
#define CLASSTYPE_VBASECLASSES(NODE) (LANG_TYPE_CLASS_CHECK (NODE)->vbases)

/* The type corresponding to NODE when NODE is used as a base class,
   i.e., NODE without virtual base classes or tail padding.  */

#define CLASSTYPE_AS_BASE(NODE) (LANG_TYPE_CLASS_CHECK (NODE)->as_base)

/* True iff NODE is the CLASSTYPE_AS_BASE version of some type.  */

#define IS_FAKE_BASE_TYPE(NODE)					\
  (TREE_CODE (NODE) == RECORD_TYPE				\
   && TYPE_CONTEXT (NODE) && CLASS_TYPE_P (TYPE_CONTEXT (NODE))	\
   && CLASSTYPE_AS_BASE (TYPE_CONTEXT (NODE)) == (NODE))

/* These are the size and alignment of the type without its virtual
   base classes, for when we use this type as a base itself.  */
#define CLASSTYPE_SIZE(NODE) TYPE_SIZE (CLASSTYPE_AS_BASE (NODE))
#define CLASSTYPE_SIZE_UNIT(NODE) TYPE_SIZE_UNIT (CLASSTYPE_AS_BASE (NODE))
#define CLASSTYPE_ALIGN(NODE) TYPE_ALIGN (CLASSTYPE_AS_BASE (NODE))
#define CLASSTYPE_USER_ALIGN(NODE) TYPE_USER_ALIGN (CLASSTYPE_AS_BASE (NODE))

/* The alignment of NODE, without its virtual bases, in bytes.  */
#define CLASSTYPE_ALIGN_UNIT(NODE) \
  (CLASSTYPE_ALIGN (NODE) / BITS_PER_UNIT)

/* A vec<tree> of virtual functions which cannot be inherited by
   derived classes.  When deriving from this type, the derived
   class must provide its own definition for each of these functions.  */
#define CLASSTYPE_PURE_VIRTUALS(NODE) \
  (LANG_TYPE_CLASS_CHECK (NODE)->pure_virtuals)

/* Nonzero means that this type is an abstract class type.  */
#define ABSTRACT_CLASS_TYPE_P(NODE) \
  (CLASS_TYPE_P (NODE) && CLASSTYPE_PURE_VIRTUALS(NODE))

/* Nonzero means that this type has an X() constructor.  */
#define TYPE_HAS_DEFAULT_CONSTRUCTOR(NODE) \
  (LANG_TYPE_CLASS_CHECK (NODE)->h.has_default_ctor)

/* Nonzero means that this type contains a mutable member.  */
#define CLASSTYPE_HAS_MUTABLE(NODE) (LANG_TYPE_CLASS_CHECK (NODE)->has_mutable)
#define TYPE_HAS_MUTABLE_P(NODE) (cp_has_mutable_p (NODE))

/* Nonzero means that this class type is not POD for the purpose of layout
   (as defined in the ABI).  This is different from the language's POD.  */
#define CLASSTYPE_NON_LAYOUT_POD_P(NODE) \
  (LANG_TYPE_CLASS_CHECK (NODE)->non_pod_class)

/* Nonzero means that this class type is a non-standard-layout class.  */
#define CLASSTYPE_NON_STD_LAYOUT(NODE) \
  (LANG_TYPE_CLASS_CHECK (NODE)->non_std_layout)

/* Nonzero means that this class type does have unique object
   representations.  */
#define CLASSTYPE_UNIQUE_OBJ_REPRESENTATIONS(NODE) \
  (LANG_TYPE_CLASS_CHECK (NODE)->unique_obj_representations)

/* Nonzero means that this class type has
   CLASSTYPE_UNIQUE_OBJ_REPRESENTATIONS computed.  */
#define CLASSTYPE_UNIQUE_OBJ_REPRESENTATIONS_SET(NODE) \
  (LANG_TYPE_CLASS_CHECK (NODE)->unique_obj_representations_set)

/* Nonzero means that this class contains pod types whose default
   initialization is not a zero initialization (namely, pointers to
   data members).  */
#define CLASSTYPE_NON_ZERO_INIT_P(NODE) \
  (LANG_TYPE_CLASS_CHECK (NODE)->non_zero_init)

/* Nonzero if this class is "empty" in the sense of the C++ ABI.  */
#define CLASSTYPE_EMPTY_P(NODE) \
  (LANG_TYPE_CLASS_CHECK (NODE)->empty_p)

/* Nonzero if this class is "nearly empty", i.e., contains only a
   virtual function table pointer.  */
#define CLASSTYPE_NEARLY_EMPTY_P(NODE) \
  (LANG_TYPE_CLASS_CHECK (NODE)->nearly_empty_p)

/* Nonzero if this class contains an empty subobject.  */
#define CLASSTYPE_CONTAINS_EMPTY_CLASS_P(NODE) \
  (LANG_TYPE_CLASS_CHECK (NODE)->contains_empty_class_p)

/* A list of class types of which this type is a friend.  The
   TREE_VALUE is normally a TYPE, but will be a TEMPLATE_DECL in the
   case of a template friend.  */
#define CLASSTYPE_FRIEND_CLASSES(NODE) \
  (LANG_TYPE_CLASS_CHECK (NODE)->friend_classes)

/* A list of the classes which grant friendship to this class.  */
#define CLASSTYPE_BEFRIENDING_CLASSES(NODE) \
  (LANG_TYPE_CLASS_CHECK (NODE)->befriending_classes)

/* The associated LAMBDA_EXPR that made this class.  */
#define CLASSTYPE_LAMBDA_EXPR(NODE) \
  (LANG_TYPE_CLASS_CHECK (NODE)->lambda_expr)
/* The extra mangling scope for this closure type.  */
#define LAMBDA_TYPE_EXTRA_SCOPE(NODE) \
  (LAMBDA_EXPR_EXTRA_SCOPE (CLASSTYPE_LAMBDA_EXPR (NODE)))

/* Say whether this node was declared as a "class" or a "struct".  */
#define CLASSTYPE_DECLARED_CLASS(NODE) \
  (LANG_TYPE_CLASS_CHECK (NODE)->declared_class)

/* Nonzero if this class has const members
   which have no specified initialization.  */
#define CLASSTYPE_READONLY_FIELDS_NEED_INIT(NODE)	\
  (TYPE_LANG_SPECIFIC (NODE)				\
   ? LANG_TYPE_CLASS_CHECK (NODE)->h.const_needs_init : 0)
#define SET_CLASSTYPE_READONLY_FIELDS_NEED_INIT(NODE, VALUE) \
  (LANG_TYPE_CLASS_CHECK (NODE)->h.const_needs_init = (VALUE))

/* Nonzero if this class has ref members
   which have no specified initialization.  */
#define CLASSTYPE_REF_FIELDS_NEED_INIT(NODE)		\
  (TYPE_LANG_SPECIFIC (NODE)				\
   ? LANG_TYPE_CLASS_CHECK (NODE)->h.ref_needs_init : 0)
#define SET_CLASSTYPE_REF_FIELDS_NEED_INIT(NODE, VALUE) \
  (LANG_TYPE_CLASS_CHECK (NODE)->h.ref_needs_init = (VALUE))

/* Nonzero if this class is included from a header file which employs
   `#pragma interface', and it is not included in its implementation file.  */
#define CLASSTYPE_INTERFACE_ONLY(NODE) \
  (LANG_TYPE_CLASS_CHECK (NODE)->interface_only)

/* True if we have already determined whether or not vtables, VTTs,
   typeinfo, and other similar per-class data should be emitted in
   this translation unit.  This flag does not indicate whether or not
   these items should be emitted; it only indicates that we know one
   way or the other.  */
#define CLASSTYPE_INTERFACE_KNOWN(NODE) \
  (LANG_TYPE_CLASS_CHECK (NODE)->interface_unknown == 0)
/* The opposite of CLASSTYPE_INTERFACE_KNOWN.  */
#define CLASSTYPE_INTERFACE_UNKNOWN(NODE) \
  (LANG_TYPE_CLASS_CHECK (NODE)->interface_unknown)

#define SET_CLASSTYPE_INTERFACE_UNKNOWN_X(NODE,X) \
  (LANG_TYPE_CLASS_CHECK (NODE)->interface_unknown = !!(X))
#define SET_CLASSTYPE_INTERFACE_UNKNOWN(NODE) \
  (LANG_TYPE_CLASS_CHECK (NODE)->interface_unknown = 1)
#define SET_CLASSTYPE_INTERFACE_KNOWN(NODE) \
  (LANG_TYPE_CLASS_CHECK (NODE)->interface_unknown = 0)

/* Nonzero if a _DECL node requires us to output debug info for this class.  */
#define CLASSTYPE_DEBUG_REQUESTED(NODE) \
  (LANG_TYPE_CLASS_CHECK (NODE)->debug_requested)

/* Additional macros for inheritance information.  */

/* Nonzero means that this class is on a path leading to a new vtable.  */
#define BINFO_VTABLE_PATH_MARKED(NODE) BINFO_FLAG_1 (NODE)

/* Nonzero means B (a BINFO) has its own vtable.  Any copies will not
   have this flag set.  */
#define BINFO_NEW_VTABLE_MARKED(B) (BINFO_FLAG_2 (B))

/* Compare a BINFO_TYPE with another type for equality.  For a binfo,
   this is functionally equivalent to using same_type_p, but
   measurably faster.  At least one of the arguments must be a
   BINFO_TYPE.  The other can be a BINFO_TYPE or a regular type.  If
   BINFO_TYPE(T) ever stops being the main variant of the class the
   binfo is for, this macro must change.  */
#define SAME_BINFO_TYPE_P(A, B) ((A) == (B))

/* Any subobject that needs a new vtable must have a vptr and must not
   be a non-virtual primary base (since it would then use the vtable from a
   derived class and never become non-primary.)  */
#define SET_BINFO_NEW_VTABLE_MARKED(B)					 \
  (BINFO_NEW_VTABLE_MARKED (B) = 1,					 \
   gcc_assert (!BINFO_PRIMARY_P (B) || BINFO_VIRTUAL_P (B)),		 \
   gcc_assert (TYPE_VFIELD (BINFO_TYPE (B))))

/* Nonzero if this binfo is for a dependent base - one that should not
   be searched.  */
#define BINFO_DEPENDENT_BASE_P(NODE) BINFO_FLAG_3 (NODE)

/* Nonzero if this binfo has lost its primary base binfo (because that
   is a nearly-empty virtual base that has been taken by some other
   base in the complete hierarchy.  */
#define BINFO_LOST_PRIMARY_P(NODE) BINFO_FLAG_4 (NODE)

/* Nonzero if this BINFO is a primary base class.  */
#define BINFO_PRIMARY_P(NODE) BINFO_FLAG_5(NODE)

/* Used by various search routines.  */
#define IDENTIFIER_MARKED(NODE) TREE_LANG_FLAG_0 (NODE)

/* A vec<tree_pair_s> of the vcall indices associated with the class
   NODE.  The PURPOSE of each element is a FUNCTION_DECL for a virtual
   function.  The VALUE is the index into the virtual table where the
   vcall offset for that function is stored, when NODE is a virtual
   base.  */
#define CLASSTYPE_VCALL_INDICES(NODE) \
  (LANG_TYPE_CLASS_CHECK (NODE)->vcall_indices)

/* The various vtables for the class NODE.  The primary vtable will be
   first, followed by the construction vtables and VTT, if any.  */
#define CLASSTYPE_VTABLES(NODE) \
  (LANG_TYPE_CLASS_CHECK (NODE)->vtables)

/* The std::type_info variable representing this class, or NULL if no
   such variable has been created.  This field is only set for the
   TYPE_MAIN_VARIANT of the class.  */
#define CLASSTYPE_TYPEINFO_VAR(NODE) \
  (LANG_TYPE_CLASS_CHECK (NODE)->typeinfo_var)

/* Accessor macros for the BINFO_VIRTUALS list.  */

/* The number of bytes by which to adjust the `this' pointer when
   calling this virtual function.  Subtract this value from the this
   pointer. Always non-NULL, might be constant zero though.  */
#define BV_DELTA(NODE) (TREE_PURPOSE (NODE))

/* If non-NULL, the vtable index at which to find the vcall offset
   when calling this virtual function.  Add the value at that vtable
   index to the this pointer.  */
#define BV_VCALL_INDEX(NODE) (TREE_TYPE (NODE))

/* The function to call.  */
#define BV_FN(NODE) (TREE_VALUE (NODE))

/* Whether or not this entry is for a lost primary virtual base.  */
#define BV_LOST_PRIMARY(NODE) (TREE_LANG_FLAG_0 (NODE))

/* For FUNCTION_TYPE or METHOD_TYPE, a list of the exceptions that
   this type can raise.  Each TREE_VALUE is a _TYPE.  The TREE_VALUE
   will be NULL_TREE to indicate a throw specification of `()', or
   no exceptions allowed.  For a noexcept specification, TREE_VALUE
   is NULL_TREE and TREE_PURPOSE is the constant-expression.  For
   a deferred noexcept-specification, TREE_PURPOSE is a DEFERRED_NOEXCEPT
   (for templates) or an OVERLOAD list of functions (for implicitly
   declared functions).  */
#define TYPE_RAISES_EXCEPTIONS(NODE) \
  TYPE_LANG_SLOT_1 (FUNC_OR_METHOD_CHECK (NODE))

/* For FUNCTION_TYPE or METHOD_TYPE, return 1 iff it is declared `throw()'
   or noexcept(true).  */
#define TYPE_NOTHROW_P(NODE) nothrow_spec_p (TYPE_RAISES_EXCEPTIONS (NODE))

/* For FUNCTION_TYPE or METHOD_TYPE, true if NODE is noexcept.  This is the
   case for things declared noexcept(true) and, with -fnothrow-opt, for
   throw() functions.  */
#define TYPE_NOEXCEPT_P(NODE) type_noexcept_p (NODE)

/* The binding level associated with the namespace.  */
#define NAMESPACE_LEVEL(NODE) \
  (LANG_DECL_NS_CHECK (NODE)->level)

/* Flags shared by all forms of DECL_LANG_SPECIFIC.

   Some of the flags live here only to make lang_decl_min/fn smaller.  Do
   not make this struct larger than 32 bits; instead, make sel smaller.  */

struct GTY(()) lang_decl_base {
  unsigned selector : 2;
  unsigned module_index : 14;		   /* Module index. */
  ENUM_BITFIELD(languages) language : 1;
  unsigned use_template : 2;
  unsigned not_really_extern : 1;	   /* var or fn */
  unsigned initialized_in_class : 1;	   /* var or fn */
  unsigned repo_available_p : 1;	   /* var or fn */
  unsigned threadprivate_or_deleted_p : 1; /* var or fn */
  unsigned anticipated_p : 1;		   /* fn, type or template */
  /* anticipated_p reused as DECL_OMP_PRIVATIZED_MEMBER in var */
  unsigned friend_or_tls : 1;		   /* var, fn, type or template */
  unsigned template_conv_p : 1;		   /* var or template */
  unsigned odr_used : 1;		   /* var or fn */
  unsigned u2sel : 1;
  unsigned concept_p : 1;                  /* applies to vars and functions */
  unsigned var_declared_inline_p : 1;	   /* var */
  unsigned decomposition_p : 1;		   /* var */
  /* 1 spare bit */
};

/* True for DECL codes which have template info and access.  */
#define LANG_DECL_HAS_MIN(NODE)			\
  (VAR_OR_FUNCTION_DECL_P (NODE)		\
   || TREE_CODE (NODE) == FIELD_DECL		\
   || TREE_CODE (NODE) == CONST_DECL		\
   || TREE_CODE (NODE) == TYPE_DECL		\
   || TREE_CODE (NODE) == TEMPLATE_DECL		\
   || TREE_CODE (NODE) == USING_DECL)

/* DECL_LANG_SPECIFIC for the above codes.  */

struct GTY(()) lang_decl_min {
  struct lang_decl_base base; /* 32-bits.  */

  /* 32 bits padding on 64-bit host.  */

  /* In a FUNCTION_DECL for which DECL_THUNK_P holds, this is
     THUNK_ALIAS.
     In a FUNCTION_DECL for which DECL_THUNK_P does not hold,
     VAR_DECL, TYPE_DECL, or TEMPLATE_DECL, this is
     DECL_TEMPLATE_INFO.  */
  tree template_info;

  union lang_decl_u2 {
    /* In a FUNCTION_DECL for which DECL_THUNK_P holds, this is
       THUNK_VIRTUAL_OFFSET.
       Otherwise this is DECL_ACCESS.  */
    tree GTY ((tag ("0"))) access;

    /* For VAR_DECL in function, this is DECL_DISCRIMINATOR.  */
    int GTY ((tag ("1"))) discriminator;
  } GTY ((desc ("%0.u.base.u2sel"))) u2;
};

/* Additional DECL_LANG_SPECIFIC information for functions.  */

struct GTY(()) lang_decl_fn {
  struct lang_decl_min min;

  /* In an overloaded operator, this is the value of
     DECL_OVERLOADED_OPERATOR_P.  */
  ENUM_BITFIELD (tree_code) operator_code : 16;

  unsigned global_ctor_p : 1;
  unsigned global_dtor_p : 1;
  unsigned assignment_operator_p : 1;
  unsigned static_function : 1;
  unsigned pure_virtual : 1;
  unsigned defaulted_p : 1;
  unsigned has_in_charge_parm_p : 1;
  unsigned has_vtt_parm_p : 1;
  
  unsigned pending_inline_p : 1;
  unsigned nonconverting : 1;
  unsigned thunk_p : 1;
  unsigned this_thunk_p : 1;
  unsigned hidden_friend_p : 1;
  unsigned omp_declare_reduction_p : 1;
  /* 2 spare bits.  */
  /* 32-bits padding on 64-bit host.  */

  /* For a non-thunk function decl, this is a tree list of
     friendly classes. For a thunk function decl, it is the
     thunked to function decl.  */
  tree befriending_classes;

  /* For a non-virtual FUNCTION_DECL, this is
     DECL_FRIEND_CONTEXT.  For a virtual FUNCTION_DECL for which
     DECL_THIS_THUNK_P does not hold, this is DECL_THUNKS. Both
     this pointer and result pointer adjusting thunks are
     chained here.  This pointer thunks to return pointer thunks
     will be chained on the return pointer thunk.  */
  tree context;

  union lang_decl_u5
  {
    /* In a non-thunk FUNCTION_DECL or TEMPLATE_DECL, this is
       DECL_CLONED_FUNCTION.  */
    tree GTY ((tag ("0"))) cloned_function;

    /* In a FUNCTION_DECL for which THUNK_P holds this is the
       THUNK_FIXED_OFFSET.  */
    HOST_WIDE_INT GTY ((tag ("1"))) fixed_offset;
  } GTY ((desc ("%1.thunk_p"))) u5;

  union lang_decl_u3
  {
    struct cp_token_cache * GTY ((tag ("1"))) pending_inline_info;
    struct language_function * GTY ((tag ("0")))
      saved_language_function;
  } GTY ((desc ("%1.pending_inline_p"))) u;

};

/* DECL_LANG_SPECIFIC for namespaces.  */

struct GTY(()) lang_decl_ns {
  struct lang_decl_base base; /* 32 bits.  */
  cp_binding_level *level;
<<<<<<< HEAD

  /* using directives and inline children.  These need to be va_gc,
     because of PCH.  */
  vec<tree, va_gc> *usings;
  vec<tree, va_gc> *inlinees;

  /* Map from IDENTIFIER nodes to DECLS.  */
  hash_map<lang_identifier *, tree> *bindings;
=======
  tree ns_using;
>>>>>>> b67b23f0
};

/* DECL_LANG_SPECIFIC for parameters.  */

struct GTY(()) lang_decl_parm {
  struct lang_decl_base base; /* 32 bits.  */
  int level;
  int index;
};

/* Additional DECL_LANG_SPECIFIC information for structured bindings.  */

struct GTY(()) lang_decl_decomp {
  struct lang_decl_min min;
  /* The artificial underlying "e" variable of the structured binding
     variable.  */
  tree base;
};

/* DECL_LANG_SPECIFIC for all types.  It would be nice to just make this a
   union rather than a struct containing a union as its only field, but
   tree.h declares it as a struct.  */

struct GTY(()) lang_decl {
  union GTY((desc ("%h.base.selector"))) lang_decl_u {
    struct lang_decl_base GTY ((default)) base;
    struct lang_decl_min GTY((tag ("0"))) min;
    struct lang_decl_fn GTY ((tag ("1"))) fn;
    struct lang_decl_ns GTY((tag ("2"))) ns;
    struct lang_decl_parm GTY((tag ("3"))) parm;
    struct lang_decl_decomp GTY((tag ("4"))) decomp;
  } u;
};

/* Looks through a template (if present) to find what it declares.  */
#define STRIP_TEMPLATE(NODE) \
  (TREE_CODE (NODE) == TEMPLATE_DECL ? DECL_TEMPLATE_RESULT (NODE) : NODE)

#if defined ENABLE_TREE_CHECKING && (GCC_VERSION >= 2007)

#define LANG_DECL_MIN_CHECK(NODE) __extension__			\
({ struct lang_decl *lt = DECL_LANG_SPECIFIC (NODE);		\
   if (!LANG_DECL_HAS_MIN (NODE))				\
     lang_check_failed (__FILE__, __LINE__, __FUNCTION__);	\
   &lt->u.min; })

/* We want to be able to check DECL_CONSTRUCTOR_P and such on a function
   template, not just on a FUNCTION_DECL.  So when looking for things in
   lang_decl_fn, look down through a TEMPLATE_DECL into its result.  */
#define LANG_DECL_FN_CHECK(NODE) __extension__				\
({ struct lang_decl *lt = DECL_LANG_SPECIFIC (STRIP_TEMPLATE (NODE));	\
   if (!DECL_DECLARES_FUNCTION_P (NODE) || lt->u.base.selector != 1)	\
     lang_check_failed (__FILE__, __LINE__, __FUNCTION__);		\
   &lt->u.fn; })

#define LANG_DECL_NS_CHECK(NODE) __extension__				\
({ struct lang_decl *lt = DECL_LANG_SPECIFIC (NODE);			\
   if (TREE_CODE (NODE) != NAMESPACE_DECL || lt->u.base.selector != 2)	\
     lang_check_failed (__FILE__, __LINE__, __FUNCTION__);		\
   &lt->u.ns; })

#define LANG_DECL_PARM_CHECK(NODE) __extension__		\
({ struct lang_decl *lt = DECL_LANG_SPECIFIC (NODE);		\
  if (TREE_CODE (NODE) != PARM_DECL)				\
    lang_check_failed (__FILE__, __LINE__, __FUNCTION__);	\
  &lt->u.parm; })

#define LANG_DECL_DECOMP_CHECK(NODE) __extension__		\
({ struct lang_decl *lt = DECL_LANG_SPECIFIC (NODE);		\
  if (!VAR_P (NODE)						\
      || lt->u.base.selector != 4)				\
    lang_check_failed (__FILE__, __LINE__, __FUNCTION__);	\
  &lt->u.decomp; })

#define LANG_DECL_U2_CHECK(NODE, TF) __extension__		\
({  struct lang_decl *lt = DECL_LANG_SPECIFIC (NODE);		\
    if (!LANG_DECL_HAS_MIN (NODE) || lt->u.base.u2sel != TF)	\
      lang_check_failed (__FILE__, __LINE__, __FUNCTION__);	\
    &lt->u.min.u2; })

#else

#define LANG_DECL_MIN_CHECK(NODE) \
  (&DECL_LANG_SPECIFIC (NODE)->u.min)

#define LANG_DECL_FN_CHECK(NODE) \
  (&DECL_LANG_SPECIFIC (STRIP_TEMPLATE (NODE))->u.fn)

#define LANG_DECL_NS_CHECK(NODE) \
  (&DECL_LANG_SPECIFIC (NODE)->u.ns)

#define LANG_DECL_PARM_CHECK(NODE) \
  (&DECL_LANG_SPECIFIC (NODE)->u.parm)

#define LANG_DECL_DECOMP_CHECK(NODE) \
  (&DECL_LANG_SPECIFIC (NODE)->u.decomp)

#define LANG_DECL_U2_CHECK(NODE, TF) \
  (&DECL_LANG_SPECIFIC (NODE)->u.min.u2)

#endif /* ENABLE_TREE_CHECKING */

/* For a FUNCTION_DECL or a VAR_DECL, the language linkage for the
   declaration.  Some entities (like a member function in a local
   class, or a local variable) do not have linkage at all, and this
   macro should not be used in those cases.

   Implementation note: A FUNCTION_DECL without DECL_LANG_SPECIFIC was
   created by language-independent code, and has C linkage.  Most
   VAR_DECLs have C++ linkage, and do not have DECL_LANG_SPECIFIC, but
   we do create DECL_LANG_SPECIFIC for variables with non-C++ linkage.  */
#define DECL_LANGUAGE(NODE)				\
  (DECL_LANG_SPECIFIC (NODE)				\
   ? DECL_LANG_SPECIFIC (NODE)->u.base.language		\
   : (TREE_CODE (NODE) == FUNCTION_DECL			\
      ? lang_c : lang_cplusplus))

/* Set the language linkage for NODE to LANGUAGE.  */
#define SET_DECL_LANGUAGE(NODE, LANGUAGE) \
  (DECL_LANG_SPECIFIC (NODE)->u.base.language = (LANGUAGE))

/* For FUNCTION_DECLs and TEMPLATE_DECLs: nonzero means that this function
   is a constructor.  */
#define DECL_CONSTRUCTOR_P(NODE) \
  DECL_CXX_CONSTRUCTOR_P (STRIP_TEMPLATE (NODE))

/* Nonzero if NODE (a FUNCTION_DECL) is a constructor for a complete
   object.  */
#define DECL_COMPLETE_CONSTRUCTOR_P(NODE)		\
  (DECL_CONSTRUCTOR_P (NODE)				\
   && DECL_NAME (NODE) == complete_ctor_identifier)

/* Nonzero if NODE (a FUNCTION_DECL) is a constructor for a base
   object.  */
#define DECL_BASE_CONSTRUCTOR_P(NODE)		\
  (DECL_CONSTRUCTOR_P (NODE)			\
   && DECL_NAME (NODE) == base_ctor_identifier)

/* Nonzero if NODE (a FUNCTION_DECL) is a constructor, but not either the
   specialized in-charge constructor or the specialized not-in-charge
   constructor.  */
#define DECL_MAYBE_IN_CHARGE_CONSTRUCTOR_P(NODE)		\
  (DECL_DECLARES_FUNCTION_P (NODE) && DECL_CONSTRUCTOR_P (NODE) \
   && !DECL_CLONED_FUNCTION_P (NODE))

/* Nonzero if NODE (a FUNCTION_DECL) is a copy constructor.  */
#define DECL_COPY_CONSTRUCTOR_P(NODE) \
  (DECL_CONSTRUCTOR_P (NODE) && copy_fn_p (NODE) > 0)

/* Nonzero if NODE (a FUNCTION_DECL) is a move constructor.  */
#define DECL_MOVE_CONSTRUCTOR_P(NODE) \
  (DECL_CONSTRUCTOR_P (NODE) && move_fn_p (NODE))

/* Nonzero if NODE (a FUNCTION_DECL or TEMPLATE_DECL)
   is a destructor.  */
#define DECL_DESTRUCTOR_P(NODE)				\
  DECL_CXX_DESTRUCTOR_P (STRIP_TEMPLATE (NODE))

/* Nonzero if NODE (a FUNCTION_DECL) is a destructor, but not the
   specialized in-charge constructor, in-charge deleting constructor,
   or the base destructor.  */
#define DECL_MAYBE_IN_CHARGE_DESTRUCTOR_P(NODE)			\
  (DECL_DECLARES_FUNCTION_P (NODE) && DECL_DESTRUCTOR_P (NODE)	\
   && !DECL_CLONED_FUNCTION_P (NODE))

/* Nonzero if NODE (a FUNCTION_DECL) is a destructor for a complete
   object.  */
#define DECL_COMPLETE_DESTRUCTOR_P(NODE)		\
  (DECL_DESTRUCTOR_P (NODE)				\
   && DECL_NAME (NODE) == complete_dtor_identifier)

/* Nonzero if NODE (a FUNCTION_DECL) is a destructor for a base
   object.  */
#define DECL_BASE_DESTRUCTOR_P(NODE)		\
  (DECL_DESTRUCTOR_P (NODE)			\
   && DECL_NAME (NODE) == base_dtor_identifier)

/* Nonzero if NODE (a FUNCTION_DECL) is a destructor for a complete
   object that deletes the object after it has been destroyed.  */
#define DECL_DELETING_DESTRUCTOR_P(NODE)		\
  (DECL_DESTRUCTOR_P (NODE)				\
   && DECL_NAME (NODE) == deleting_dtor_identifier)

/* Nonzero if NODE (a FUNCTION_DECL) is a cloned constructor or
   destructor.  */
#define DECL_CLONED_FUNCTION_P(NODE) (!!decl_cloned_function_p (NODE, true))

/* If DECL_CLONED_FUNCTION_P holds, this is the function that was
   cloned.  */
#define DECL_CLONED_FUNCTION(NODE) (*decl_cloned_function_p (NODE, false))

/* Perform an action for each clone of FN, if FN is a function with
   clones.  This macro should be used like:

      FOR_EACH_CLONE (clone, fn)
	{ ... }

  */
#define FOR_EACH_CLONE(CLONE, FN)			\
  if (!(TREE_CODE (FN) == FUNCTION_DECL			\
	&& (DECL_MAYBE_IN_CHARGE_CONSTRUCTOR_P (FN)	\
	    || DECL_MAYBE_IN_CHARGE_DESTRUCTOR_P (FN))))\
    ;							\
  else							\
    for (CLONE = DECL_CHAIN (FN);			\
	 CLONE && DECL_CLONED_FUNCTION_P (CLONE);	\
	 CLONE = DECL_CHAIN (CLONE))

/* Nonzero if NODE has DECL_DISCRIMINATOR and not DECL_ACCESS.  */
#define DECL_DISCRIMINATOR_P(NODE)	\
  (VAR_P (NODE) && DECL_FUNCTION_SCOPE_P (NODE))

/* Discriminator for name mangling.  */
#define DECL_DISCRIMINATOR(NODE) (LANG_DECL_U2_CHECK (NODE, 1)->discriminator)

/* True iff DECL_DISCRIMINATOR is set for a DECL_DISCRIMINATOR_P decl.  */
#define DECL_DISCRIMINATOR_SET_P(NODE) \
  (DECL_LANG_SPECIFIC (NODE) && DECL_LANG_SPECIFIC (NODE)->u.base.u2sel == 1)

/* The index of a user-declared parameter in its function, starting at 1.
   All artificial parameters will have index 0.  */
#define DECL_PARM_INDEX(NODE) \
  (LANG_DECL_PARM_CHECK (NODE)->index)

/* The level of a user-declared parameter in its function, starting at 1.
   A parameter of the function will have level 1; a parameter of the first
   nested function declarator (i.e. t in void f (void (*p)(T t))) will have
   level 2.  */
#define DECL_PARM_LEVEL(NODE) \
  (LANG_DECL_PARM_CHECK (NODE)->level)

/* Nonzero if the VTT parm has been added to NODE.  */
#define DECL_HAS_VTT_PARM_P(NODE) \
  (LANG_DECL_FN_CHECK (NODE)->has_vtt_parm_p)

/* Nonzero if NODE is a FUNCTION_DECL for which a VTT parameter is
   required.  */
#define DECL_NEEDS_VTT_PARM_P(NODE)			\
  (CLASSTYPE_VBASECLASSES (DECL_CONTEXT (NODE))		\
   && (DECL_BASE_CONSTRUCTOR_P (NODE)			\
       || DECL_BASE_DESTRUCTOR_P (NODE)))

/* Nonzero if NODE is a user-defined conversion operator.  */
#define DECL_CONV_FN_P(NODE) \
  (DECL_NAME (NODE) && IDENTIFIER_TYPENAME_P (DECL_NAME (NODE)))

/* If FN is a conversion operator, the type to which it converts.
   Otherwise, NULL_TREE.  */
#define DECL_CONV_FN_TYPE(FN) \
  (DECL_CONV_FN_P (FN) ? TREE_TYPE (DECL_NAME (FN)) : NULL_TREE)

/* Nonzero if NODE, which is a TEMPLATE_DECL, is a template
   conversion operator to a type dependent on the innermost template
   args.  */
#define DECL_TEMPLATE_CONV_FN_P(NODE) \
  (DECL_LANG_SPECIFIC (TEMPLATE_DECL_CHECK (NODE))->u.base.template_conv_p)

/* Nonzero if NODE, a static data member, was declared in its class as an
   array of unknown bound.  */
#define VAR_HAD_UNKNOWN_BOUND(NODE)			\
  (DECL_LANG_SPECIFIC (VAR_DECL_CHECK (NODE))		\
   ? DECL_LANG_SPECIFIC (NODE)->u.base.template_conv_p	\
   : false)
#define SET_VAR_HAD_UNKNOWN_BOUND(NODE) \
  (DECL_LANG_SPECIFIC (VAR_DECL_CHECK (NODE))->u.base.template_conv_p = true)

/* Set the overloaded operator code for NODE to CODE.  */
#define SET_OVERLOADED_OPERATOR_CODE(NODE, CODE) \
  (LANG_DECL_FN_CHECK (NODE)->operator_code = (CODE))

/* If NODE is an overloaded operator, then this returns the TREE_CODE
   associated with the overloaded operator.
   DECL_ASSIGNMENT_OPERATOR_P must also be checked to determine
   whether or not NODE is an assignment operator.  If NODE is not an
   overloaded operator, ERROR_MARK is returned.  Since the numerical
   value of ERROR_MARK is zero, this macro can be used as a predicate
   to test whether or not NODE is an overloaded operator.  */
#define DECL_OVERLOADED_OPERATOR_P(NODE)		\
  (IDENTIFIER_OPNAME_P (DECL_NAME (NODE))		\
   ? LANG_DECL_FN_CHECK (NODE)->operator_code : ERROR_MARK)

/* Nonzero if NODE is an assignment operator (including += and such).  */
#define DECL_ASSIGNMENT_OPERATOR_P(NODE) \
  (LANG_DECL_FN_CHECK (NODE)->assignment_operator_p)

/* For FUNCTION_DECLs: nonzero means that this function is a
   constructor or a destructor with an extra in-charge parameter to
   control whether or not virtual bases are constructed.  */
#define DECL_HAS_IN_CHARGE_PARM_P(NODE) \
  (LANG_DECL_FN_CHECK (NODE)->has_in_charge_parm_p)

/* Nonzero if DECL is a declaration of __builtin_constant_p.  */
#define DECL_IS_BUILTIN_CONSTANT_P(NODE)		\
 (TREE_CODE (NODE) == FUNCTION_DECL			\
  && DECL_BUILT_IN_CLASS (NODE) == BUILT_IN_NORMAL	\
  && DECL_FUNCTION_CODE (NODE) == BUILT_IN_CONSTANT_P)

/* Nonzero for _DECL means that this decl appears in (or will appear
   in) as a member in a RECORD_TYPE or UNION_TYPE node.  It is also for
   detecting circularity in case members are multiply defined.  In the
   case of a VAR_DECL, it is also used to determine how program storage
   should be allocated.  */
#define DECL_IN_AGGR_P(NODE) (DECL_LANG_FLAG_3 (NODE))

/* Nonzero for a VAR_DECL means that the variable's initialization (if
   any) has been processed.  (In general, DECL_INITIALIZED_P is
   !DECL_EXTERNAL, but static data members may be initialized even if
   not defined.)  */
#define DECL_INITIALIZED_P(NODE) \
   (TREE_LANG_FLAG_1 (VAR_DECL_CHECK (NODE)))

/* Nonzero for a VAR_DECL iff an explicit initializer was provided
   or a non-trivial constructor is called.  */
#define DECL_NONTRIVIALLY_INITIALIZED_P(NODE)	\
   (TREE_LANG_FLAG_6 (VAR_DECL_CHECK (NODE)))

/* Nonzero for a VAR_DECL that was initialized with a
   constant-expression.  */
#define DECL_INITIALIZED_BY_CONSTANT_EXPRESSION_P(NODE) \
  (TREE_LANG_FLAG_2 (VAR_DECL_CHECK (NODE)))

/* Nonzero if the DECL was initialized in the class definition itself,
   rather than outside the class.  This is used for both static member
   VAR_DECLS, and FUNCTION_DECLS that are defined in the class.  */
#define DECL_INITIALIZED_IN_CLASS_P(DECL) \
  (DECL_LANG_SPECIFIC (VAR_OR_FUNCTION_DECL_CHECK (DECL)) \
   ->u.base.initialized_in_class)

/* Nonzero if the DECL is used in the sense of 3.2 [basic.def.odr].
   Only available for decls with DECL_LANG_SPECIFIC.  */
#define DECL_ODR_USED(DECL) \
  (DECL_LANG_SPECIFIC (VAR_OR_FUNCTION_DECL_CHECK (DECL)) \
   ->u.base.odr_used)

/* Nonzero for DECL means that this decl is just a friend declaration,
   and should not be added to the list of members for this class.  */
#define DECL_FRIEND_P(NODE) \
  (DECL_LANG_SPECIFIC (TYPE_FUNCTION_OR_TEMPLATE_DECL_CHECK (NODE)) \
   ->u.base.friend_or_tls)

/* Nonzero if the thread-local variable was declared with __thread as
   opposed to thread_local.  */
#define DECL_GNU_TLS_P(NODE)				\
  (DECL_LANG_SPECIFIC (VAR_DECL_CHECK (NODE))		\
   && DECL_LANG_SPECIFIC (NODE)->u.base.friend_or_tls)
#define SET_DECL_GNU_TLS_P(NODE)				\
  (retrofit_lang_decl (VAR_DECL_CHECK (NODE)),			\
   DECL_LANG_SPECIFIC (NODE)->u.base.friend_or_tls = true)

/* A TREE_LIST of the types which have befriended this FUNCTION_DECL.  */
#define DECL_BEFRIENDING_CLASSES(NODE) \
  (LANG_DECL_FN_CHECK (NODE)->befriending_classes)

/* Nonzero for FUNCTION_DECL means that this decl is a static
   member function.  */
#define DECL_STATIC_FUNCTION_P(NODE) \
  (LANG_DECL_FN_CHECK (NODE)->static_function)

/* Nonzero for FUNCTION_DECL means that this decl is a non-static
   member function.  */
#define DECL_NONSTATIC_MEMBER_FUNCTION_P(NODE) \
  (TREE_CODE (TREE_TYPE (NODE)) == METHOD_TYPE)

/* Nonzero for FUNCTION_DECL means that this decl is a member function
   (static or non-static).  */
#define DECL_FUNCTION_MEMBER_P(NODE) \
  (DECL_NONSTATIC_MEMBER_FUNCTION_P (NODE) || DECL_STATIC_FUNCTION_P (NODE))

/* Nonzero for FUNCTION_DECL means that this member function
   has `this' as const X *const.  */
#define DECL_CONST_MEMFUNC_P(NODE)					 \
  (DECL_NONSTATIC_MEMBER_FUNCTION_P (NODE)				 \
   && CP_TYPE_CONST_P (TREE_TYPE (TREE_VALUE				 \
				  (TYPE_ARG_TYPES (TREE_TYPE (NODE))))))

/* Nonzero for FUNCTION_DECL means that this member function
   has `this' as volatile X *const.  */
#define DECL_VOLATILE_MEMFUNC_P(NODE)					 \
  (DECL_NONSTATIC_MEMBER_FUNCTION_P (NODE)				 \
   && CP_TYPE_VOLATILE_P (TREE_TYPE (TREE_VALUE				 \
				  (TYPE_ARG_TYPES (TREE_TYPE (NODE))))))

/* Nonzero for a DECL means that this member is a non-static member.  */
#define DECL_NONSTATIC_MEMBER_P(NODE)		\
  (DECL_NONSTATIC_MEMBER_FUNCTION_P (NODE)	\
   || TREE_CODE (NODE) == FIELD_DECL)

/* Nonzero for _DECL means that this member object type
   is mutable.  */
#define DECL_MUTABLE_P(NODE) (DECL_LANG_FLAG_0 (NODE))

/* Nonzero for _DECL means that this constructor or conversion function is
   non-converting.  */
#define DECL_NONCONVERTING_P(NODE) \
  (LANG_DECL_FN_CHECK (NODE)->nonconverting)

/* Nonzero for FUNCTION_DECL means that this member function is a pure
   virtual function.  */
#define DECL_PURE_VIRTUAL_P(NODE) \
  (LANG_DECL_FN_CHECK (NODE)->pure_virtual)

/* True (in a FUNCTION_DECL) if NODE is a virtual function that is an
   invalid overrider for a function from a base class.  Once we have
   complained about an invalid overrider we avoid complaining about it
   again.  */
#define DECL_INVALID_OVERRIDER_P(NODE) \
  (DECL_LANG_FLAG_4 (NODE))

/* True (in a FUNCTION_DECL) if NODE is a function declared with
   an override virt-specifier */
#define DECL_OVERRIDE_P(NODE) (TREE_LANG_FLAG_0 (NODE))

/* The thunks associated with NODE, a FUNCTION_DECL.  */
#define DECL_THUNKS(NODE) \
  (DECL_VIRTUAL_P (NODE) ? LANG_DECL_FN_CHECK (NODE)->context : NULL_TREE)

/* Set DECL_THUNKS.  */
#define SET_DECL_THUNKS(NODE,THUNKS) \
  (LANG_DECL_FN_CHECK (NODE)->context = (THUNKS))

/* If NODE, a FUNCTION_DECL, is a C++11 inheriting constructor, then this
   is the constructor it inherits from.  */
#define DECL_INHERITED_CTOR(NODE) \
  (DECL_DECLARES_FUNCTION_P (NODE) && DECL_CONSTRUCTOR_P (NODE) \
   ? LANG_DECL_FN_CHECK (NODE)->context : NULL_TREE)

/* And this is the base that constructor comes from.  */
#define DECL_INHERITED_CTOR_BASE(NODE)			\
  (DECL_INHERITED_CTOR (NODE)				\
   ? DECL_CONTEXT (flag_new_inheriting_ctors		\
		   ? strip_inheriting_ctors (NODE)	\
		   : DECL_INHERITED_CTOR (NODE))	\
   : NULL_TREE)

/* Set the inherited base.  */
#define SET_DECL_INHERITED_CTOR(NODE,INH) \
  (LANG_DECL_FN_CHECK (NODE)->context = (INH))

/* Nonzero if NODE is a thunk, rather than an ordinary function.  */
#define DECL_THUNK_P(NODE)			\
  (TREE_CODE (NODE) == FUNCTION_DECL		\
   && DECL_LANG_SPECIFIC (NODE)			\
   && LANG_DECL_FN_CHECK (NODE)->thunk_p)

/* Set DECL_THUNK_P for node.  */
#define SET_DECL_THUNK_P(NODE, THIS_ADJUSTING)			\
  (LANG_DECL_FN_CHECK (NODE)->thunk_p = 1,			\
   LANG_DECL_FN_CHECK (NODE)->this_thunk_p = (THIS_ADJUSTING))

/* Nonzero if NODE is a this pointer adjusting thunk.  */
#define DECL_THIS_THUNK_P(NODE)			\
  (DECL_THUNK_P (NODE) && LANG_DECL_FN_CHECK (NODE)->this_thunk_p)

/* Nonzero if NODE is a result pointer adjusting thunk.  */
#define DECL_RESULT_THUNK_P(NODE)			\
  (DECL_THUNK_P (NODE) && !LANG_DECL_FN_CHECK (NODE)->this_thunk_p)

/* Nonzero if NODE is a FUNCTION_DECL, but not a thunk.  */
#define DECL_NON_THUNK_FUNCTION_P(NODE)				\
  (TREE_CODE (NODE) == FUNCTION_DECL && !DECL_THUNK_P (NODE))

/* Nonzero if NODE is `extern "C"'.  */
#define DECL_EXTERN_C_P(NODE) \
  (DECL_LANGUAGE (NODE) == lang_c)

/* Nonzero if NODE is an `extern "C"' function.  */
#define DECL_EXTERN_C_FUNCTION_P(NODE) \
  (DECL_NON_THUNK_FUNCTION_P (NODE) && DECL_EXTERN_C_P (NODE))

/* True iff DECL is an entity with vague linkage whose definition is
   available in this translation unit.  */
#define DECL_REPO_AVAILABLE_P(NODE) \
  (DECL_LANG_SPECIFIC (NODE)->u.base.repo_available_p)

/* True if DECL is declared 'constexpr'.  */
#define DECL_DECLARED_CONSTEXPR_P(DECL) \
  DECL_LANG_FLAG_8 (VAR_OR_FUNCTION_DECL_CHECK (STRIP_TEMPLATE (DECL)))

// True if NODE was declared as 'concept'.  The flag implies that the
// declaration is constexpr, that the declaration cannot be specialized or
// refined, and that the result type must be convertible to bool.
#define DECL_DECLARED_CONCEPT_P(NODE) \
  (DECL_LANG_SPECIFIC (NODE)->u.base.concept_p)

/* Nonzero if this DECL is the __PRETTY_FUNCTION__ variable in a
   template function.  */
#define DECL_PRETTY_FUNCTION_P(NODE) \
  (DECL_NAME (NODE) \
   && !strcmp (IDENTIFIER_POINTER (DECL_NAME (NODE)), "__PRETTY_FUNCTION__"))

/* Nonzero if the variable was declared to be thread-local.
   We need a special C++ version of this test because the middle-end
   DECL_THREAD_LOCAL_P uses the symtab, so we can't use it for
   templates.  */
#define CP_DECL_THREAD_LOCAL_P(NODE) \
  (TREE_LANG_FLAG_0 (VAR_DECL_CHECK (NODE)))

/* The _TYPE context in which this _DECL appears.  This field holds the
   class where a virtual function instance is actually defined.  */
#define DECL_CLASS_CONTEXT(NODE) \
  (DECL_CLASS_SCOPE_P (NODE) ? DECL_CONTEXT (NODE) : NULL_TREE)

/* For a non-member friend function, the class (if any) in which this
   friend was defined.  For example, given:

     struct S { friend void f (); };

   the DECL_FRIEND_CONTEXT for `f' will be `S'.  */
#define DECL_FRIEND_CONTEXT(NODE)				\
  ((DECL_DECLARES_FUNCTION_P (NODE)				\
    && DECL_FRIEND_P (NODE) && !DECL_FUNCTION_MEMBER_P (NODE))	\
   ? LANG_DECL_FN_CHECK (NODE)->context				\
   : NULL_TREE)

/* Set the DECL_FRIEND_CONTEXT for NODE to CONTEXT.  */
#define SET_DECL_FRIEND_CONTEXT(NODE, CONTEXT) \
  (LANG_DECL_FN_CHECK (NODE)->context = (CONTEXT))

#define CP_DECL_CONTEXT(NODE) \
  (!DECL_FILE_SCOPE_P (NODE) ? DECL_CONTEXT (NODE) : global_namespace)
#define CP_TYPE_CONTEXT(NODE) \
  (!TYPE_FILE_SCOPE_P (NODE) ? TYPE_CONTEXT (NODE) : global_namespace)
#define FROB_CONTEXT(NODE) \
  ((NODE) == global_namespace ? DECL_CONTEXT (NODE) : (NODE))

/* 1 iff NODE has namespace scope, including the global namespace.  */
#define DECL_NAMESPACE_SCOPE_P(NODE)				\
  (!DECL_TEMPLATE_PARM_P (NODE)					\
   && TREE_CODE (CP_DECL_CONTEXT (NODE)) == NAMESPACE_DECL)

#define TYPE_NAMESPACE_SCOPE_P(NODE) \
  (TREE_CODE (CP_TYPE_CONTEXT (NODE)) == NAMESPACE_DECL)

#define NAMESPACE_SCOPE_P(NODE) \
  ((DECL_P (NODE) && DECL_NAMESPACE_SCOPE_P (NODE)) \
   || (TYPE_P (NODE) && TYPE_NAMESPACE_SCOPE_P (NODE)))

/* 1 iff NODE is a class member.  */
#define DECL_CLASS_SCOPE_P(NODE) \
  (DECL_CONTEXT (NODE) && TYPE_P (DECL_CONTEXT (NODE)))

#define TYPE_CLASS_SCOPE_P(NODE) \
  (TYPE_CONTEXT (NODE) && TYPE_P (TYPE_CONTEXT (NODE)))

/* 1 iff NODE is function-local.  */
#define DECL_FUNCTION_SCOPE_P(NODE) \
  (DECL_CONTEXT (NODE) \
   && TREE_CODE (DECL_CONTEXT (NODE)) == FUNCTION_DECL)

#define TYPE_FUNCTION_SCOPE_P(NODE) \
  (TYPE_CONTEXT (NODE) && TREE_CODE (TYPE_CONTEXT (NODE)) == FUNCTION_DECL)

/* 1 iff VAR_DECL node NODE is a type-info decl.  This flag is set for
   both the primary typeinfo object and the associated NTBS name.  */
#define DECL_TINFO_P(NODE) TREE_LANG_FLAG_4 (VAR_DECL_CHECK (NODE))

/* 1 iff VAR_DECL node NODE is virtual table or VTT.  */
#define DECL_VTABLE_OR_VTT_P(NODE) TREE_LANG_FLAG_5 (VAR_DECL_CHECK (NODE))

/* 1 iff FUNCTION_TYPE or METHOD_TYPE has a ref-qualifier (either & or &&). */
#define FUNCTION_REF_QUALIFIED(NODE) \
  TREE_LANG_FLAG_4 (FUNC_OR_METHOD_CHECK (NODE))

/* 1 iff FUNCTION_TYPE or METHOD_TYPE has &&-ref-qualifier.  */
#define FUNCTION_RVALUE_QUALIFIED(NODE) \
  TREE_LANG_FLAG_5 (FUNC_OR_METHOD_CHECK (NODE))

/* 1 iff NODE is function-local, but for types.  */
#define LOCAL_CLASS_P(NODE)				\
  (decl_function_context (TYPE_MAIN_DECL (NODE)) != NULL_TREE)

/* The nesting depth of namespace, class or function.  Makes is_ancestor much
   simpler.  Only 8 bits available.  */
#define SCOPE_DEPTH(NODE) \
  (NAMESPACE_DECL_CHECK (NODE)->base.u.bits.address_space)

/* Whether the namepace is an inline namespace.  */
#define DECL_NAMESPACE_INLINE_P(NODE) \
  TREE_LANG_FLAG_0 (NAMESPACE_DECL_CHECK (NODE))

/* For a NAMESPACE_DECL: an OVERLOAD list of using namespace directives.  */
#define DECL_NAMESPACE_USING(NODE) \
   (LANG_DECL_NS_CHECK (NODE)->usings)

<<<<<<< HEAD
/* In a NAMESPACE_DECL, an OVERLOAD list of direct inline namespaces.  */
#define DECL_NAMESPACE_INLINEES(NODE) \
   (LANG_DECL_NS_CHECK (NODE)->inlinees)

/* Pointer to hash_map from IDENTIFIERS to DECLS  */
#define DECL_NAMESPACE_BINDINGS(NODE) \
   (LANG_DECL_NS_CHECK (NODE)->bindings)

=======
>>>>>>> b67b23f0
/* In a NAMESPACE_DECL, points to the original namespace if this is
   a namespace alias.  */
#define DECL_NAMESPACE_ALIAS(NODE) \
	DECL_ABSTRACT_ORIGIN (NAMESPACE_DECL_CHECK (NODE))
#define ORIGINAL_NAMESPACE(NODE)  \
  (DECL_NAMESPACE_ALIAS (NODE) ? DECL_NAMESPACE_ALIAS (NODE) : (NODE))

/* Nonzero if NODE is the std namespace.  */
#define DECL_NAMESPACE_STD_P(NODE)			\
  (TREE_CODE (NODE) == NAMESPACE_DECL			\
   && CP_DECL_CONTEXT (NODE) == global_namespace	\
   && DECL_NAME (NODE) == std_identifier)

/* In a TREE_LIST in an attribute list, indicates that the attribute
   must be applied at instantiation time.  */
#define ATTR_IS_DEPENDENT(NODE) TREE_LANG_FLAG_0 (TREE_LIST_CHECK (NODE))

/* In a TREE_LIST in the argument of attribute abi_tag, indicates that the tag
   was inherited from a template parameter, not explicitly indicated.  */
#define ABI_TAG_IMPLICIT(NODE) TREE_LANG_FLAG_0 (TREE_LIST_CHECK (NODE))

extern tree decl_shadowed_for_var_lookup (tree);
extern void decl_shadowed_for_var_insert (tree, tree);

/* Non zero if this is a using decl for a dependent scope. */
#define DECL_DEPENDENT_P(NODE) DECL_LANG_FLAG_0 (USING_DECL_CHECK (NODE))

/* The scope named in a using decl.  */
#define USING_DECL_SCOPE(NODE) TREE_TYPE (USING_DECL_CHECK (NODE))

/* The decls named by a using decl.  */
#define USING_DECL_DECLS(NODE) DECL_INITIAL (USING_DECL_CHECK (NODE))

/* Non zero if the using decl refers to a dependent type.  */
#define USING_DECL_TYPENAME_P(NODE) DECL_LANG_FLAG_1 (USING_DECL_CHECK (NODE))

/* In a VAR_DECL, true if we have a shadowed local variable
   in the shadowed var table for this VAR_DECL.  */
#define DECL_HAS_SHADOWED_FOR_VAR_P(NODE) \
  (VAR_DECL_CHECK (NODE)->decl_with_vis.shadowed_for_var_p)

/* In a VAR_DECL for a variable declared in a for statement,
   this is the shadowed (local) variable.  */
#define DECL_SHADOWED_FOR_VAR(NODE) \
  (DECL_HAS_SHADOWED_FOR_VAR_P(NODE) ? decl_shadowed_for_var_lookup (NODE) : NULL)

#define SET_DECL_SHADOWED_FOR_VAR(NODE, VAL) \
  (decl_shadowed_for_var_insert (NODE, VAL))

/* In a FUNCTION_DECL, this is nonzero if this function was defined in
   the class definition.  We have saved away the text of the function,
   but have not yet processed it.  */
#define DECL_PENDING_INLINE_P(NODE) \
  (LANG_DECL_FN_CHECK (NODE)->pending_inline_p)

/* If DECL_PENDING_INLINE_P holds, this is the saved text of the
   function.  */
#define DECL_PENDING_INLINE_INFO(NODE) \
  (LANG_DECL_FN_CHECK (NODE)->u.pending_inline_info)

/* Nonzero for TYPE_DECL means that it was written 'using name = type'.  */
#define TYPE_DECL_ALIAS_P(NODE) \
  DECL_LANG_FLAG_6 (TYPE_DECL_CHECK (NODE))

/* Nonzero for TEMPLATE_DECL means that it is a 'complex' alias template.  */
#define TEMPLATE_DECL_COMPLEX_ALIAS_P(NODE) \
  DECL_LANG_FLAG_2 (TEMPLATE_DECL_CHECK (NODE))

/* Nonzero for a type which is an alias for another type; i.e, a type
   which declaration was written 'using name-of-type =
   another-type'.  */
#define TYPE_ALIAS_P(NODE)			\
  (TYPE_P (NODE)				\
   && TYPE_NAME (NODE)				\
   && TREE_CODE (TYPE_NAME (NODE)) == TYPE_DECL	\
   && TYPE_DECL_ALIAS_P (TYPE_NAME (NODE)))

/* For a class type: if this structure has many fields, we'll sort them
   and put them into a TREE_VEC.  */
#define CLASSTYPE_SORTED_FIELDS(NODE) \
  (LANG_TYPE_CLASS_CHECK (NODE)->sorted_fields)

/* If non-NULL for a VAR_DECL, FUNCTION_DECL, TYPE_DECL or
   TEMPLATE_DECL, the entity is either a template specialization (if
   DECL_USE_TEMPLATE is nonzero) or the abstract instance of the
   template itself.

   In either case, DECL_TEMPLATE_INFO is a TREE_LIST, whose
   TREE_PURPOSE is the TEMPLATE_DECL of which this entity is a
   specialization or abstract instance.  The TREE_VALUE is the
   template arguments used to specialize the template.
   
   Consider:

      template <typename T> struct S { friend void f(T) {} };

   In this case, S<int>::f is, from the point of view of the compiler,
   an instantiation of a template -- but, from the point of view of
   the language, each instantiation of S results in a wholly unrelated
   global function f.  In this case, DECL_TEMPLATE_INFO for S<int>::f
   will be non-NULL, but DECL_USE_TEMPLATE will be zero.  */
#define DECL_TEMPLATE_INFO(NODE) \
  (DECL_LANG_SPECIFIC (VAR_TEMPL_TYPE_FIELD_OR_FUNCTION_DECL_CHECK (NODE)) \
   ->u.min.template_info)

/* For a VAR_DECL, indicates that the variable is actually a
   non-static data member of anonymous union that has been promoted to
   variable status.  */
#define DECL_ANON_UNION_VAR_P(NODE) \
  (DECL_LANG_FLAG_4 (VAR_DECL_CHECK (NODE)))

/* Template information for a RECORD_TYPE or UNION_TYPE.  */
#define CLASSTYPE_TEMPLATE_INFO(NODE) \
  (LANG_TYPE_CLASS_CHECK (RECORD_OR_UNION_CHECK (NODE))->template_info)

/* Template information for an ENUMERAL_TYPE.  Although an enumeration may
   not be a primary template, it may be declared within the scope of a
   primary template and the enumeration constants may depend on
   non-type template parameters.  */
#define ENUM_TEMPLATE_INFO(NODE) \
  (TYPE_LANG_SLOT_1 (ENUMERAL_TYPE_CHECK (NODE)))

/* Template information for a template template parameter.  */
#define TEMPLATE_TEMPLATE_PARM_TEMPLATE_INFO(NODE) \
  (LANG_TYPE_CLASS_CHECK (BOUND_TEMPLATE_TEMPLATE_PARM_TYPE_CHECK (NODE)) \
   ->template_info)

/* Template information for an ENUMERAL_, RECORD_, UNION_TYPE, or
   BOUND_TEMPLATE_TEMPLATE_PARM type.  This ignores any alias
   templateness of NODE.  */
#define TYPE_TEMPLATE_INFO(NODE)					\
  (TREE_CODE (NODE) == ENUMERAL_TYPE					\
   ? ENUM_TEMPLATE_INFO (NODE)						\
   : (TREE_CODE (NODE) == BOUND_TEMPLATE_TEMPLATE_PARM			\
      ? TEMPLATE_TEMPLATE_PARM_TEMPLATE_INFO (NODE)			\
      : (CLASS_TYPE_P (NODE)						\
	 ? CLASSTYPE_TEMPLATE_INFO (NODE)				\
	 : NULL_TREE)))

/* Template information (if any) for an alias type.  */
#define TYPE_ALIAS_TEMPLATE_INFO(NODE)					\
  (DECL_LANG_SPECIFIC (TYPE_NAME (NODE))				\
   ? DECL_TEMPLATE_INFO (TYPE_NAME (NODE))				\
   : NULL_TREE)

/* If NODE is a type alias, this accessor returns the template info
   for the alias template (if any).  Otherwise behave as
   TYPE_TEMPLATE_INFO.  */
#define TYPE_TEMPLATE_INFO_MAYBE_ALIAS(NODE)				\
  (TYPE_ALIAS_P (NODE)							\
   ? TYPE_ALIAS_TEMPLATE_INFO (NODE)					\
   : TYPE_TEMPLATE_INFO (NODE))

/* Set the template information for an ENUMERAL_, RECORD_, or
   UNION_TYPE to VAL.  */
#define SET_TYPE_TEMPLATE_INFO(NODE, VAL)				\
  (TREE_CODE (NODE) == ENUMERAL_TYPE					\
   ? (ENUM_TEMPLATE_INFO (NODE) = (VAL))				\
   : ((CLASS_TYPE_P (NODE) && !TYPE_ALIAS_P (NODE))			\
      ? (CLASSTYPE_TEMPLATE_INFO (NODE) = (VAL))			\
      : (DECL_TEMPLATE_INFO (TYPE_NAME (NODE)) = (VAL))))

#define TI_TEMPLATE(NODE) TREE_TYPE (TEMPLATE_INFO_CHECK (NODE))
#define TI_ARGS(NODE) TREE_CHAIN (TEMPLATE_INFO_CHECK (NODE))
#define TI_PENDING_TEMPLATE_FLAG(NODE) TREE_LANG_FLAG_1 (NODE)
/* For a given TREE_VEC containing a template argument list,
   this property contains the number of arguments that are not
   defaulted.  */
#define NON_DEFAULT_TEMPLATE_ARGS_COUNT(NODE) TREE_CHAIN (TREE_VEC_CHECK (NODE))
/* Below are the setter and getter of the NON_DEFAULT_TEMPLATE_ARGS_COUNT
   property.  */
#define SET_NON_DEFAULT_TEMPLATE_ARGS_COUNT(NODE, INT_VALUE) \
  NON_DEFAULT_TEMPLATE_ARGS_COUNT(NODE) = build_int_cst (NULL_TREE, INT_VALUE)
#if CHECKING_P
#define GET_NON_DEFAULT_TEMPLATE_ARGS_COUNT(NODE) \
    int_cst_value (NON_DEFAULT_TEMPLATE_ARGS_COUNT (NODE))
#else
#define GET_NON_DEFAULT_TEMPLATE_ARGS_COUNT(NODE) \
  NON_DEFAULT_TEMPLATE_ARGS_COUNT (NODE) \
  ? int_cst_value (NON_DEFAULT_TEMPLATE_ARGS_COUNT (NODE)) \
  : TREE_VEC_LENGTH (INNERMOST_TEMPLATE_ARGS (NODE))
#endif
/* The list of typedefs - used in the template - that need
   access checking at template instantiation time.

   FIXME this should be associated with the TEMPLATE_DECL, not the
   TEMPLATE_INFO.  */
#define TI_TYPEDEFS_NEEDING_ACCESS_CHECKING(NODE) \
  ((struct tree_template_info*)TEMPLATE_INFO_CHECK \
     (NODE))->typedefs_needing_access_checking

/* We use TREE_VECs to hold template arguments.  If there is only one
   level of template arguments, then the TREE_VEC contains the
   arguments directly.  If there is more than one level of template
   arguments, then each entry in the TREE_VEC is itself a TREE_VEC,
   containing the template arguments for a single level.  The first
   entry in the outer TREE_VEC is the outermost level of template
   parameters; the last is the innermost.

   It is incorrect to ever form a template argument vector containing
   only one level of arguments, but which is a TREE_VEC containing as
   its only entry the TREE_VEC for that level.

   For each TREE_VEC containing the template arguments for a single
   level, it's possible to get or set the number of non defaulted
   template arguments by using the accessor macros
   GET_NON_DEFAULT_TEMPLATE_ARGS_COUNT or
   SET_NON_DEFAULT_TEMPLATE_ARGS_COUNT.  */

/* Nonzero if the template arguments is actually a vector of vectors,
   rather than just a vector.  */
#define TMPL_ARGS_HAVE_MULTIPLE_LEVELS(NODE)		     \
  (NODE && TREE_VEC_LENGTH (NODE) && TREE_VEC_ELT (NODE, 0)  \
   && TREE_CODE (TREE_VEC_ELT (NODE, 0)) == TREE_VEC)

/* The depth of a template argument vector.  When called directly by
   the parser, we use a TREE_LIST rather than a TREE_VEC to represent
   template arguments.  In fact, we may even see NULL_TREE if there
   are no template arguments.  In both of those cases, there is only
   one level of template arguments.  */
#define TMPL_ARGS_DEPTH(NODE)					\
  (TMPL_ARGS_HAVE_MULTIPLE_LEVELS (NODE) ? TREE_VEC_LENGTH (NODE) : 1)

/* The LEVELth level of the template ARGS.  The outermost level of
   args is level 1, not level 0.  */
#define TMPL_ARGS_LEVEL(ARGS, LEVEL)		\
  (TMPL_ARGS_HAVE_MULTIPLE_LEVELS (ARGS)	\
   ? TREE_VEC_ELT (ARGS, (LEVEL) - 1) : (ARGS))

/* Set the LEVELth level of the template ARGS to VAL.  This macro does
   not work with single-level argument vectors.  */
#define SET_TMPL_ARGS_LEVEL(ARGS, LEVEL, VAL)	\
  (TREE_VEC_ELT (ARGS, (LEVEL) - 1) = (VAL))

/* Accesses the IDXth parameter in the LEVELth level of the ARGS.  */
#define TMPL_ARG(ARGS, LEVEL, IDX)				\
  (TREE_VEC_ELT (TMPL_ARGS_LEVEL (ARGS, LEVEL), IDX))

/* Given a single level of template arguments in NODE, return the
   number of arguments.  */
#define NUM_TMPL_ARGS(NODE)				\
  (TREE_VEC_LENGTH (NODE))

/* Returns the innermost level of template arguments in ARGS.  */
#define INNERMOST_TEMPLATE_ARGS(NODE) \
  (get_innermost_template_args ((NODE), 1))

/* The number of levels of template parameters given by NODE.  */
#define TMPL_PARMS_DEPTH(NODE) \
  ((HOST_WIDE_INT) TREE_INT_CST_LOW (TREE_PURPOSE (NODE)))

/* The TEMPLATE_DECL instantiated or specialized by NODE.  This
   TEMPLATE_DECL will be the immediate parent, not the most general
   template.  For example, in:

      template <class T> struct S { template <class U> void f(U); }

   the FUNCTION_DECL for S<int>::f<double> will have, as its
   DECL_TI_TEMPLATE, `template <class U> S<int>::f<U>'.

   As a special case, for a member friend template of a template
   class, this value will not be a TEMPLATE_DECL, but rather an
   IDENTIFIER_NODE or OVERLOAD indicating the name of the template and
   any explicit template arguments provided.  For example, in:

     template <class T> struct S { friend void f<int>(int, double); }

   the DECL_TI_TEMPLATE will be an IDENTIFIER_NODE for `f' and the
   DECL_TI_ARGS will be {int}.

   For a FIELD_DECL with a non-static data member initializer, this value
   is the FIELD_DECL it was instantiated from.  */
#define DECL_TI_TEMPLATE(NODE)      TI_TEMPLATE (DECL_TEMPLATE_INFO (NODE))

/* The template arguments used to obtain this decl from the most
   general form of DECL_TI_TEMPLATE.  For the example given for
   DECL_TI_TEMPLATE, the DECL_TI_ARGS will be {int, double}.  These
   are always the full set of arguments required to instantiate this
   declaration from the most general template specialized here.  */
#define DECL_TI_ARGS(NODE)	    TI_ARGS (DECL_TEMPLATE_INFO (NODE))

/* The TEMPLATE_DECL associated with NODE, a class type.  Even if NODE
   will be generated from a partial specialization, the TEMPLATE_DECL
   referred to here will be the original template.  For example,
   given:

      template <typename T> struct S {};
      template <typename T> struct S<T*> {};
      
   the CLASSTPYE_TI_TEMPLATE for S<int*> will be S, not the S<T*>.  */
#define CLASSTYPE_TI_TEMPLATE(NODE) TI_TEMPLATE (CLASSTYPE_TEMPLATE_INFO (NODE))
#define CLASSTYPE_TI_ARGS(NODE)     TI_ARGS (CLASSTYPE_TEMPLATE_INFO (NODE))

/* For a template instantiation TYPE, returns the TYPE corresponding
   to the primary template.  Otherwise returns TYPE itself.  */
#define CLASSTYPE_PRIMARY_TEMPLATE_TYPE(TYPE)				\
  ((CLASSTYPE_USE_TEMPLATE ((TYPE))					\
    && !CLASSTYPE_TEMPLATE_SPECIALIZATION ((TYPE)))			\
   ? TREE_TYPE (DECL_TEMPLATE_RESULT (DECL_PRIMARY_TEMPLATE		\
				      (CLASSTYPE_TI_TEMPLATE ((TYPE))))) \
   : (TYPE))

/* Like CLASS_TI_TEMPLATE, but also works for ENUMERAL_TYPEs.  */
#define TYPE_TI_TEMPLATE(NODE)			\
  (TI_TEMPLATE (TYPE_TEMPLATE_INFO (NODE)))

/* Like DECL_TI_ARGS, but for an ENUMERAL_, RECORD_, or UNION_TYPE.  */
#define TYPE_TI_ARGS(NODE)			\
  (TI_ARGS (TYPE_TEMPLATE_INFO (NODE)))

#define INNERMOST_TEMPLATE_PARMS(NODE)  TREE_VALUE (NODE)

/* Nonzero if NODE (a TEMPLATE_DECL) is a member template, in the
   sense of [temp.mem].  */
#define DECL_MEMBER_TEMPLATE_P(NODE) \
  (DECL_LANG_FLAG_1 (TEMPLATE_DECL_CHECK (NODE)))

/* Nonzero if the NODE corresponds to the template parameters for a
   member template, whose inline definition is being processed after
   the class definition is complete.  */
#define TEMPLATE_PARMS_FOR_INLINE(NODE) TREE_LANG_FLAG_1 (NODE)

/* Determine if a declaration (PARM_DECL or FIELD_DECL) is a pack.  */
#define DECL_PACK_P(NODE) \
  (DECL_P (NODE) && PACK_EXPANSION_P (TREE_TYPE (NODE)))

/* Determines if NODE is an expansion of one or more parameter packs,
   e.g., a TYPE_PACK_EXPANSION or EXPR_PACK_EXPANSION.  */
#define PACK_EXPANSION_P(NODE)                 \
  (TREE_CODE (NODE) == TYPE_PACK_EXPANSION     \
   || TREE_CODE (NODE) == EXPR_PACK_EXPANSION)

/* Extracts the type or expression pattern from a TYPE_PACK_EXPANSION or
   EXPR_PACK_EXPANSION.  */
#define PACK_EXPANSION_PATTERN(NODE)                            \
  (TREE_CODE (NODE) == TYPE_PACK_EXPANSION? TREE_TYPE (NODE)    \
   : TREE_OPERAND (NODE, 0))

/* Sets the type or expression pattern for a TYPE_PACK_EXPANSION or
   EXPR_PACK_EXPANSION.  */
#define SET_PACK_EXPANSION_PATTERN(NODE,VALUE)  \
  if (TREE_CODE (NODE) == TYPE_PACK_EXPANSION)  \
    TREE_TYPE (NODE) = VALUE;                   \
  else                                          \
    TREE_OPERAND (NODE, 0) = VALUE

/* The list of parameter packs used in the PACK_EXPANSION_* node. The
   TREE_VALUE of each TREE_LIST contains the parameter packs.  */
#define PACK_EXPANSION_PARAMETER_PACKS(NODE)		\
  *(TREE_CODE (NODE) == EXPR_PACK_EXPANSION		\
    ? &TREE_OPERAND (NODE, 1)				\
    : &TYPE_MINVAL (TYPE_PACK_EXPANSION_CHECK (NODE)))

/* Any additional template args to be applied when substituting into
   the pattern, set by tsubst_pack_expansion for partial instantiations.  */
#define PACK_EXPANSION_EXTRA_ARGS(NODE)		\
  *(TREE_CODE (NODE) == TYPE_PACK_EXPANSION	\
    ? &TYPE_MAXVAL (NODE)			\
    : &TREE_OPERAND ((NODE), 2))

/* True iff this pack expansion is within a function context.  */
#define PACK_EXPANSION_LOCAL_P(NODE) TREE_LANG_FLAG_0 (NODE)

/* True iff this pack expansion is for sizeof....  */
#define PACK_EXPANSION_SIZEOF_P(NODE) TREE_LANG_FLAG_1 (NODE)

/* True iff the wildcard can match a template parameter pack.  */
#define WILDCARD_PACK_P(NODE) TREE_LANG_FLAG_0 (NODE)

/* Determine if this is an argument pack.  */
#define ARGUMENT_PACK_P(NODE)                          \
  (TREE_CODE (NODE) == TYPE_ARGUMENT_PACK              \
   || TREE_CODE (NODE) == NONTYPE_ARGUMENT_PACK)

/* The arguments stored in an argument pack. Arguments are stored in a
   TREE_VEC, which may have length zero.  */
#define ARGUMENT_PACK_ARGS(NODE)                               \
  (TREE_CODE (NODE) == TYPE_ARGUMENT_PACK? TREE_TYPE (NODE)    \
   : TREE_OPERAND (NODE, 0))

/* Set the arguments stored in an argument pack. VALUE must be a
   TREE_VEC.  */
#define SET_ARGUMENT_PACK_ARGS(NODE,VALUE)     \
  if (TREE_CODE (NODE) == TYPE_ARGUMENT_PACK)  \
    TREE_TYPE (NODE) = VALUE;                           \
  else                                                  \
    TREE_OPERAND (NODE, 0) = VALUE

/* Whether the argument pack is "incomplete", meaning that more
   arguments can still be deduced. Incomplete argument packs are only
   used when the user has provided an explicit template argument list
   for a variadic function template. Some of the explicit template
   arguments will be placed into the beginning of the argument pack,
   but additional arguments might still be deduced.  */
#define ARGUMENT_PACK_INCOMPLETE_P(NODE)        \
  TREE_ADDRESSABLE (ARGUMENT_PACK_ARGS (NODE))

/* When ARGUMENT_PACK_INCOMPLETE_P, stores the explicit template
   arguments used to fill this pack.  */
#define ARGUMENT_PACK_EXPLICIT_ARGS(NODE)       \
  TREE_TYPE (ARGUMENT_PACK_ARGS (NODE))

/* In an ARGUMENT_PACK_SELECT, the argument pack from which an
   argument will be selected.  */
#define ARGUMENT_PACK_SELECT_FROM_PACK(NODE)				\
  (((struct tree_argument_pack_select *)ARGUMENT_PACK_SELECT_CHECK (NODE))->argument_pack)

/* In an ARGUMENT_PACK_SELECT, the index of the argument we want to
   select.  */
#define ARGUMENT_PACK_SELECT_INDEX(NODE)				\
  (((struct tree_argument_pack_select *)ARGUMENT_PACK_SELECT_CHECK (NODE))->index)
  
/* In an ARGUMENT_PACK_SELECT, the actual underlying argument that the
   ARGUMENT_PACK_SELECT represents. */
#define ARGUMENT_PACK_SELECT_ARG(NODE)					\
  TREE_VEC_ELT (ARGUMENT_PACK_ARGS (ARGUMENT_PACK_SELECT_FROM_PACK (NODE)), \
	        ARGUMENT_PACK_SELECT_INDEX (NODE))

#define FOLD_EXPR_CHECK(NODE)						\
  TREE_CHECK4 (NODE, UNARY_LEFT_FOLD_EXPR, UNARY_RIGHT_FOLD_EXPR,	\
	       BINARY_LEFT_FOLD_EXPR, BINARY_RIGHT_FOLD_EXPR)

#define BINARY_FOLD_EXPR_CHECK(NODE) \
  TREE_CHECK2 (NODE, BINARY_LEFT_FOLD_EXPR, BINARY_RIGHT_FOLD_EXPR)

/* True if NODE is UNARY_FOLD_EXPR or a BINARY_FOLD_EXPR */
#define FOLD_EXPR_P(NODE)				\
  (TREE_CODE (NODE) == UNARY_LEFT_FOLD_EXPR		\
   || TREE_CODE (NODE) == UNARY_RIGHT_FOLD_EXPR		\
   || TREE_CODE (NODE) == BINARY_LEFT_FOLD_EXPR		\
   || TREE_CODE (NODE) == BINARY_RIGHT_FOLD_EXPR)

/* True when NODE is a fold over a compound assignment operator. */
#define FOLD_EXPR_MODIFY_P(NODE) \
  TREE_LANG_FLAG_0 (FOLD_EXPR_CHECK (NODE))

/* An INTEGER_CST containing the tree code of the folded operator. */
#define FOLD_EXPR_OP(NODE) \
  TREE_OPERAND (FOLD_EXPR_CHECK (NODE), 0)

/* The expression containing an unexpanded parameter pack. */
#define FOLD_EXPR_PACK(NODE) \
  TREE_OPERAND (FOLD_EXPR_CHECK (NODE), 1)

/* In a binary fold expression, the argument with no unexpanded
   parameter packs. */
#define FOLD_EXPR_INIT(NODE) \
  TREE_OPERAND (BINARY_FOLD_EXPR_CHECK (NODE), 2)

/* In a FUNCTION_DECL, the saved language-specific per-function data.  */
#define DECL_SAVED_FUNCTION_DATA(NODE)			\
  (LANG_DECL_FN_CHECK (FUNCTION_DECL_CHECK (NODE))	\
   ->u.saved_language_function)

/* True if NODE is an implicit INDIRECT_EXPR from convert_from_reference.  */
#define REFERENCE_REF_P(NODE)				\
  (INDIRECT_REF_P (NODE)				\
   && TREE_TYPE (TREE_OPERAND (NODE, 0))		\
   && (TREE_CODE (TREE_TYPE (TREE_OPERAND ((NODE), 0)))	\
       == REFERENCE_TYPE))

/* True if NODE is a REFERENCE_TYPE which is OK to instantiate to be a
   reference to VLA type, because it's used for VLA capture.  */
#define REFERENCE_VLA_OK(NODE) \
  (TYPE_LANG_FLAG_5 (REFERENCE_TYPE_CHECK (NODE)))

#define NEW_EXPR_USE_GLOBAL(NODE) \
  TREE_LANG_FLAG_0 (NEW_EXPR_CHECK (NODE))
#define DELETE_EXPR_USE_GLOBAL(NODE) \
  TREE_LANG_FLAG_0 (DELETE_EXPR_CHECK (NODE))
#define DELETE_EXPR_USE_VEC(NODE) \
  TREE_LANG_FLAG_1 (DELETE_EXPR_CHECK (NODE))

#define CALL_OR_AGGR_INIT_CHECK(NODE) \
  TREE_CHECK2 ((NODE), CALL_EXPR, AGGR_INIT_EXPR)

/* Indicates that this is a non-dependent COMPOUND_EXPR which will
   resolve to a function call.  */
#define COMPOUND_EXPR_OVERLOADED(NODE) \
  TREE_LANG_FLAG_0 (COMPOUND_EXPR_CHECK (NODE))

/* In a CALL_EXPR appearing in a template, true if Koenig lookup
   should be performed at instantiation time.  */
#define KOENIG_LOOKUP_P(NODE) TREE_LANG_FLAG_0 (CALL_EXPR_CHECK (NODE))

/* True if the arguments to NODE should be evaluated in left-to-right
   order regardless of PUSH_ARGS_REVERSED.  */
#define CALL_EXPR_ORDERED_ARGS(NODE) \
  TREE_LANG_FLAG_3 (CALL_OR_AGGR_INIT_CHECK (NODE))

/* True if the arguments to NODE should be evaluated in right-to-left
   order regardless of PUSH_ARGS_REVERSED.  */
#define CALL_EXPR_REVERSE_ARGS(NODE) \
  TREE_LANG_FLAG_5 (CALL_OR_AGGR_INIT_CHECK (NODE))

/* True if CALL_EXPR was written as an operator expression, not a function
   call.  */
#define CALL_EXPR_OPERATOR_SYNTAX(NODE) \
  TREE_LANG_FLAG_6 (CALL_OR_AGGR_INIT_CHECK (NODE))

/* Indicates whether a string literal has been parenthesized. Such
   usages are disallowed in certain circumstances.  */

#define PAREN_STRING_LITERAL_P(NODE) \
  TREE_LANG_FLAG_0 (STRING_CST_CHECK (NODE))

/* Indicates whether a COMPONENT_REF or a SCOPE_REF has been parenthesized, or
   an INDIRECT_REF comes from parenthesizing a _DECL.  Currently only set some
   of the time in C++14 mode.  */

#define REF_PARENTHESIZED_P(NODE) \
  TREE_LANG_FLAG_2 (TREE_CHECK3 ((NODE), COMPONENT_REF, INDIRECT_REF, SCOPE_REF))

/* Nonzero if this AGGR_INIT_EXPR provides for initialization via a
   constructor call, rather than an ordinary function call.  */
#define AGGR_INIT_VIA_CTOR_P(NODE) \
  TREE_LANG_FLAG_0 (AGGR_INIT_EXPR_CHECK (NODE))

/* Nonzero if expanding this AGGR_INIT_EXPR should first zero-initialize
   the object.  */
#define AGGR_INIT_ZERO_FIRST(NODE) \
  TREE_LANG_FLAG_2 (AGGR_INIT_EXPR_CHECK (NODE))

/* Nonzero means that the call is the jump from a thunk to the
   thunked-to function.  */
#define AGGR_INIT_FROM_THUNK_P(NODE) \
  (AGGR_INIT_EXPR_CHECK (NODE)->base.protected_flag)

/* AGGR_INIT_EXPR accessors.  These are equivalent to the CALL_EXPR
   accessors, except for AGGR_INIT_EXPR_SLOT (which takes the place of
   CALL_EXPR_STATIC_CHAIN).  */

#define AGGR_INIT_EXPR_FN(NODE) TREE_OPERAND (AGGR_INIT_EXPR_CHECK (NODE), 1)
#define AGGR_INIT_EXPR_SLOT(NODE) \
  TREE_OPERAND (AGGR_INIT_EXPR_CHECK (NODE), 2)
#define AGGR_INIT_EXPR_ARG(NODE, I) \
  TREE_OPERAND (AGGR_INIT_EXPR_CHECK (NODE), (I) + 3)
#define aggr_init_expr_nargs(NODE) (VL_EXP_OPERAND_LENGTH(NODE) - 3)

/* AGGR_INIT_EXPR_ARGP returns a pointer to the argument vector for NODE.
   We can't use &AGGR_INIT_EXPR_ARG (NODE, 0) because that will complain if
   the argument count is zero when checking is enabled.  Instead, do
   the pointer arithmetic to advance past the 3 fixed operands in a
   AGGR_INIT_EXPR.  That produces a valid pointer to just past the end of
   the operand array, even if it's not valid to dereference it.  */
#define AGGR_INIT_EXPR_ARGP(NODE) \
  (&(TREE_OPERAND (AGGR_INIT_EXPR_CHECK (NODE), 0)) + 3)

/* Abstract iterators for AGGR_INIT_EXPRs.  */

/* Structure containing iterator state.  */
struct aggr_init_expr_arg_iterator {
  tree t;	/* the aggr_init_expr */
  int n;	/* argument count */
  int i;	/* next argument index */
};

/* Initialize the abstract argument list iterator object ITER with the
   arguments from AGGR_INIT_EXPR node EXP.  */
inline void
init_aggr_init_expr_arg_iterator (tree exp,
				       aggr_init_expr_arg_iterator *iter)
{
  iter->t = exp;
  iter->n = aggr_init_expr_nargs (exp);
  iter->i = 0;
}

/* Return the next argument from abstract argument list iterator object ITER,
   and advance its state.  Return NULL_TREE if there are no more arguments.  */
inline tree
next_aggr_init_expr_arg (aggr_init_expr_arg_iterator *iter)
{
  tree result;
  if (iter->i >= iter->n)
    return NULL_TREE;
  result = AGGR_INIT_EXPR_ARG (iter->t, iter->i);
  iter->i++;
  return result;
}

/* Initialize the abstract argument list iterator object ITER, then advance
   past and return the first argument.  Useful in for expressions, e.g.
     for (arg = first_aggr_init_expr_arg (exp, &iter); arg;
          arg = next_aggr_init_expr_arg (&iter))   */
inline tree
first_aggr_init_expr_arg (tree exp, aggr_init_expr_arg_iterator *iter)
{
  init_aggr_init_expr_arg_iterator (exp, iter);
  return next_aggr_init_expr_arg (iter);
}

/* Test whether there are more arguments in abstract argument list iterator
   ITER, without changing its state.  */
inline bool
more_aggr_init_expr_args_p (const aggr_init_expr_arg_iterator *iter)
{
  return (iter->i < iter->n);
}

/* Iterate through each argument ARG of AGGR_INIT_EXPR CALL, using variable
   ITER (of type aggr_init_expr_arg_iterator) to hold the iteration state.  */
#define FOR_EACH_AGGR_INIT_EXPR_ARG(arg, iter, call)			\
  for ((arg) = first_aggr_init_expr_arg ((call), &(iter)); (arg);	\
       (arg) = next_aggr_init_expr_arg (&(iter)))

/* VEC_INIT_EXPR accessors.  */
#define VEC_INIT_EXPR_SLOT(NODE) TREE_OPERAND (VEC_INIT_EXPR_CHECK (NODE), 0)
#define VEC_INIT_EXPR_INIT(NODE) TREE_OPERAND (VEC_INIT_EXPR_CHECK (NODE), 1)

/* Indicates that a VEC_INIT_EXPR is a potential constant expression.
   Only set when the current function is constexpr.  */
#define VEC_INIT_EXPR_IS_CONSTEXPR(NODE) \
  TREE_LANG_FLAG_0 (VEC_INIT_EXPR_CHECK (NODE))

/* Indicates that a VEC_INIT_EXPR is expressing value-initialization.  */
#define VEC_INIT_EXPR_VALUE_INIT(NODE) \
  TREE_LANG_FLAG_1 (VEC_INIT_EXPR_CHECK (NODE))

/* The condition under which this MUST_NOT_THROW_EXPR actually blocks
   exceptions.  NULL_TREE means 'true'.  */
#define MUST_NOT_THROW_COND(NODE) \
  TREE_OPERAND (MUST_NOT_THROW_EXPR_CHECK (NODE), 1)

/* The TYPE_MAIN_DECL for a class template type is a TYPE_DECL, not a
   TEMPLATE_DECL.  This macro determines whether or not a given class
   type is really a template type, as opposed to an instantiation or
   specialization of one.  */
#define CLASSTYPE_IS_TEMPLATE(NODE)  \
  (CLASSTYPE_TEMPLATE_INFO (NODE)    \
   && !CLASSTYPE_USE_TEMPLATE (NODE) \
   && PRIMARY_TEMPLATE_P (CLASSTYPE_TI_TEMPLATE (NODE)))

/* The name used by the user to name the typename type.  Typically,
   this is an IDENTIFIER_NODE, and the same as the DECL_NAME on the
   corresponding TYPE_DECL.  However, this may also be a
   TEMPLATE_ID_EXPR if we had something like `typename X::Y<T>'.  */
#define TYPENAME_TYPE_FULLNAME(NODE) \
  (TYPE_VALUES_RAW (TYPENAME_TYPE_CHECK (NODE)))

/* True if a TYPENAME_TYPE was declared as an "enum".  */
#define TYPENAME_IS_ENUM_P(NODE) \
  (TREE_LANG_FLAG_0 (TYPENAME_TYPE_CHECK (NODE)))

/* True if a TYPENAME_TYPE was declared as a "class", "struct", or
   "union".  */
#define TYPENAME_IS_CLASS_P(NODE) \
  (TREE_LANG_FLAG_1 (TYPENAME_TYPE_CHECK (NODE)))

/* True if a TYPENAME_TYPE is in the process of being resolved.  */
#define TYPENAME_IS_RESOLVING_P(NODE) \
  (TREE_LANG_FLAG_2 (TYPENAME_TYPE_CHECK (NODE)))

/* [class.virtual]

   A class that declares or inherits a virtual function is called a
   polymorphic class.  */
#define TYPE_POLYMORPHIC_P(NODE) (TREE_LANG_FLAG_2 (NODE))

/* Nonzero if this class has a virtual function table pointer.  */
#define TYPE_CONTAINS_VPTR_P(NODE)		\
  (TYPE_POLYMORPHIC_P (NODE) || CLASSTYPE_VBASECLASSES (NODE))

/* This flag is true of a local VAR_DECL if it was declared in a for
   statement, but we are no longer in the scope of the for.  */
#define DECL_DEAD_FOR_LOCAL(NODE) DECL_LANG_FLAG_7 (VAR_DECL_CHECK (NODE))

/* This flag is set on a VAR_DECL that is a DECL_DEAD_FOR_LOCAL
   if we already emitted a warning about using it.  */
#define DECL_ERROR_REPORTED(NODE) DECL_LANG_FLAG_0 (VAR_DECL_CHECK (NODE))

/* Nonzero if NODE is a FUNCTION_DECL (for a function with global
   scope) declared in a local scope.  */
#define DECL_LOCAL_FUNCTION_P(NODE) \
  DECL_LANG_FLAG_0 (FUNCTION_DECL_CHECK (NODE))

/* Nonzero if NODE is the target for genericization of 'break' stmts.  */
#define LABEL_DECL_BREAK(NODE) \
  DECL_LANG_FLAG_0 (LABEL_DECL_CHECK (NODE))

/* Nonzero if NODE is the target for genericization of 'continue' stmts.  */
#define LABEL_DECL_CONTINUE(NODE) \
  DECL_LANG_FLAG_1 (LABEL_DECL_CHECK (NODE))

/* True if NODE was declared with auto in its return type, but it has
   started compilation and so the return type might have been changed by
   return type deduction; its declared return type should be found in
   DECL_STRUCT_FUNCTION(NODE)->language->x_auto_return_pattern.  */
#define FNDECL_USED_AUTO(NODE) \
  TREE_LANG_FLAG_2 (FUNCTION_DECL_CHECK (NODE))

/* Nonzero if NODE is a DECL which we know about but which has not
   been explicitly declared, such as a built-in function or a friend
   declared inside a class.  In the latter case DECL_HIDDEN_FRIEND_P
   will be set.  */
#define DECL_ANTICIPATED(NODE) \
  (DECL_LANG_SPECIFIC (TYPE_FUNCTION_OR_TEMPLATE_DECL_CHECK (NODE)) \
   ->u.base.anticipated_p)

/* Is DECL NODE a hidden name?  */
#define DECL_HIDDEN_P(NODE) \
  (DECL_LANG_SPECIFIC (NODE) && TYPE_FUNCTION_OR_TEMPLATE_DECL_P (NODE) \
   && DECL_ANTICIPATED (NODE))

/* True if this is a hidden class type.    */
#define TYPE_HIDDEN_P(NODE) \
  (DECL_LANG_SPECIFIC (TYPE_NAME (NODE)) \
   && DECL_ANTICIPATED (TYPE_NAME (NODE)))

/* True for artificial decls added for OpenMP privatized non-static
   data members.  */
#define DECL_OMP_PRIVATIZED_MEMBER(NODE) \
  (DECL_LANG_SPECIFIC (VAR_DECL_CHECK (NODE))->u.base.anticipated_p)

/* Nonzero if NODE is a FUNCTION_DECL which was declared as a friend
   within a class but has not been declared in the surrounding scope.
   The function is invisible except via argument dependent lookup.  */
#define DECL_HIDDEN_FRIEND_P(NODE) \
  (LANG_DECL_FN_CHECK (DECL_COMMON_CHECK (NODE))->hidden_friend_p)

/* Nonzero if NODE is an artificial FUNCTION_DECL for
   #pragma omp declare reduction.  */
#define DECL_OMP_DECLARE_REDUCTION_P(NODE) \
  (LANG_DECL_FN_CHECK (DECL_COMMON_CHECK (NODE))->omp_declare_reduction_p)

/* Nonzero if DECL has been declared threadprivate by
   #pragma omp threadprivate.  */
#define CP_DECL_THREADPRIVATE_P(DECL) \
  (DECL_LANG_SPECIFIC (VAR_DECL_CHECK (DECL))->u.base.threadprivate_or_deleted_p)

/* Nonzero if NODE is a VAR_DECL which has been declared inline.  */
#define DECL_VAR_DECLARED_INLINE_P(NODE) \
  (DECL_LANG_SPECIFIC (VAR_DECL_CHECK (NODE))			\
   ? DECL_LANG_SPECIFIC (NODE)->u.base.var_declared_inline_p	\
   : false)
#define SET_DECL_VAR_DECLARED_INLINE_P(NODE) \
  (DECL_LANG_SPECIFIC (VAR_DECL_CHECK (NODE))->u.base.var_declared_inline_p \
   = true)

/* Nonzero if NODE is an artificial VAR_DECL for a C++17 structured binding
   declaration or one of VAR_DECLs for the user identifiers in it.  */
#define DECL_DECOMPOSITION_P(NODE) \
  (VAR_P (NODE) && DECL_LANG_SPECIFIC (NODE)			\
   ? DECL_LANG_SPECIFIC (NODE)->u.base.decomposition_p		\
   : false)
#define SET_DECL_DECOMPOSITION_P(NODE) \
  (DECL_LANG_SPECIFIC (VAR_DECL_CHECK (NODE))->u.base.decomposition_p \
   = true)

/* The underlying artificial VAR_DECL for structured binding.  */
#define DECL_DECOMP_BASE(NODE) \
  (LANG_DECL_DECOMP_CHECK (NODE)->base)

/* Nonzero if NODE is an inline VAR_DECL.  In C++17, static data members
   declared with constexpr specifier are implicitly inline variables.  */
#define DECL_INLINE_VAR_P(NODE) \
  (DECL_VAR_DECLARED_INLINE_P (NODE)				\
   || (cxx_dialect >= cxx1z					\
       && DECL_DECLARED_CONSTEXPR_P (NODE)			\
       && DECL_CLASS_SCOPE_P (NODE)))

/* Nonzero if DECL was declared with '= delete'.  */
#define DECL_DELETED_FN(DECL) \
  (LANG_DECL_FN_CHECK (DECL)->min.base.threadprivate_or_deleted_p)

/* Nonzero if DECL was declared with '= default' (maybe implicitly).  */
#define DECL_DEFAULTED_FN(DECL) \
  (LANG_DECL_FN_CHECK (DECL)->defaulted_p)

/* Nonzero if DECL is explicitly defaulted in the class body.  */
#define DECL_DEFAULTED_IN_CLASS_P(DECL)					\
  (DECL_DEFAULTED_FN (DECL) && DECL_INITIALIZED_IN_CLASS_P (DECL))
/* Nonzero if DECL was defaulted outside the class body.  */
#define DECL_DEFAULTED_OUTSIDE_CLASS_P(DECL)				\
  (DECL_DEFAULTED_FN (DECL)						\
   && !(DECL_ARTIFICIAL (DECL) || DECL_INITIALIZED_IN_CLASS_P (DECL)))

/* Record whether a typedef for type `int' was actually `signed int'.  */
#define C_TYPEDEF_EXPLICITLY_SIGNED(EXP) DECL_LANG_FLAG_1 (EXP)

/* Returns nonzero if DECL has external linkage, as specified by the
   language standard.  (This predicate may hold even when the
   corresponding entity is not actually given external linkage in the
   object file; see decl_linkage for details.)  */
#define DECL_EXTERNAL_LINKAGE_P(DECL) \
  (decl_linkage (DECL) == lk_external)

/* Keep these codes in ascending code order.  */

#define INTEGRAL_CODE_P(CODE)	\
  ((CODE) == ENUMERAL_TYPE	\
   || (CODE) == BOOLEAN_TYPE	\
   || (CODE) == INTEGER_TYPE)

/* [basic.fundamental]

   Types  bool, char, wchar_t, and the signed and unsigned integer types
   are collectively called integral types.

   Note that INTEGRAL_TYPE_P, as defined in tree.h, allows enumeration
   types as well, which is incorrect in C++.  Keep these checks in
   ascending code order.  */
#define CP_INTEGRAL_TYPE_P(TYPE)		\
  (TREE_CODE (TYPE) == BOOLEAN_TYPE		\
   || TREE_CODE (TYPE) == INTEGER_TYPE)

/* Returns true if TYPE is an integral or enumeration name.  Keep
   these checks in ascending code order.  */
#define INTEGRAL_OR_ENUMERATION_TYPE_P(TYPE) \
   (TREE_CODE (TYPE) == ENUMERAL_TYPE || CP_INTEGRAL_TYPE_P (TYPE))

/* Returns true if TYPE is an integral or unscoped enumeration type.  */
#define INTEGRAL_OR_UNSCOPED_ENUMERATION_TYPE_P(TYPE) \
   (UNSCOPED_ENUM_P (TYPE) || CP_INTEGRAL_TYPE_P (TYPE))

/* True if the class type TYPE is a literal type.  */
#define CLASSTYPE_LITERAL_P(TYPE)              \
   (LANG_TYPE_CLASS_CHECK (TYPE)->is_literal)

/* [basic.fundamental]

   Integral and floating types are collectively called arithmetic
   types.  

   As a GNU extension, we also accept complex types.

   Keep these checks in ascending code order.  */
#define ARITHMETIC_TYPE_P(TYPE) \
  (CP_INTEGRAL_TYPE_P (TYPE) \
   || TREE_CODE (TYPE) == REAL_TYPE \
   || TREE_CODE (TYPE) == COMPLEX_TYPE)

/* True iff TYPE is cv decltype(nullptr).  */
#define NULLPTR_TYPE_P(TYPE) (TREE_CODE (TYPE) == NULLPTR_TYPE)

/* [basic.types]

   Arithmetic types, enumeration types, pointer types,
   pointer-to-member types, and std::nullptr_t are collectively called
   scalar types.
   
   Keep these checks in ascending code order.  */
#define SCALAR_TYPE_P(TYPE)			\
  (TYPE_PTRDATAMEM_P (TYPE)			\
   || TREE_CODE (TYPE) == ENUMERAL_TYPE		\
   || ARITHMETIC_TYPE_P (TYPE)			\
   || TYPE_PTR_P (TYPE)				\
   || TYPE_PTRMEMFUNC_P (TYPE)                  \
   || NULLPTR_TYPE_P (TYPE))

/* Determines whether this type is a C++0x scoped enumeration
   type. Scoped enumerations types are introduced via "enum class" or
   "enum struct", e.g.,

     enum class Color {
       Red, Green, Blue
     };

   Scoped enumeration types are different from normal (unscoped)
   enumeration types in several ways:
   
     - The enumerators of a scoped enumeration type are only available
       within the scope of the enumeration type and not in the
       enclosing scope. For example, the Red color can be referred to
       with "Color::Red" but not "Red".

     - Scoped enumerators and enumerations do not implicitly convert
       to integers or 'bool'.

     - The underlying type of the enum is well-defined.  */
#define SCOPED_ENUM_P(TYPE)                                             \
  (TREE_CODE (TYPE) == ENUMERAL_TYPE && ENUM_IS_SCOPED (TYPE))

/* Determine whether this is an unscoped enumeration type.  */
#define UNSCOPED_ENUM_P(TYPE)                                           \
  (TREE_CODE (TYPE) == ENUMERAL_TYPE && !ENUM_IS_SCOPED (TYPE))

/* Set the flag indicating whether an ENUMERAL_TYPE is a C++0x scoped
   enumeration type (1) or a normal (unscoped) enumeration type
   (0).  */
#define SET_SCOPED_ENUM_P(TYPE, VAL)                    \
  (ENUM_IS_SCOPED (TYPE) = (VAL))

#define SET_OPAQUE_ENUM_P(TYPE, VAL)                    \
  (ENUM_IS_OPAQUE (TYPE) = (VAL))

#define OPAQUE_ENUM_P(TYPE)				\
  (TREE_CODE (TYPE) == ENUMERAL_TYPE && ENUM_IS_OPAQUE (TYPE))

/* Determines whether an ENUMERAL_TYPE has an explicit
   underlying type.  */
#define ENUM_FIXED_UNDERLYING_TYPE_P(NODE) (TYPE_LANG_FLAG_5 (NODE))

/* Returns the underlying type of the given enumeration type. The
   underlying type is determined in different ways, depending on the
   properties of the enum:

     - In C++0x, the underlying type can be explicitly specified, e.g.,

         enum E1 : char { ... } // underlying type is char

     - In a C++0x scoped enumeration, the underlying type is int
       unless otherwises specified:

         enum class E2 { ... } // underlying type is int

     - Otherwise, the underlying type is determined based on the
       values of the enumerators. In this case, the
       ENUM_UNDERLYING_TYPE will not be set until after the definition
       of the enumeration is completed by finish_enum.  */
#define ENUM_UNDERLYING_TYPE(TYPE) \
  TREE_TYPE (ENUMERAL_TYPE_CHECK (TYPE))

/* [dcl.init.aggr]

   An aggregate is an array or a class with no user-provided
   constructors, no brace-or-equal-initializers for non-static data
   members, no private or protected non-static data members, no
   base classes, and no virtual functions.

   As an extension, we also treat vectors as aggregates.  Keep these
   checks in ascending code order.  */
#define CP_AGGREGATE_TYPE_P(TYPE)				\
  (TREE_CODE (TYPE) == VECTOR_TYPE				\
   ||TREE_CODE (TYPE) == ARRAY_TYPE				\
   || (CLASS_TYPE_P (TYPE) && !CLASSTYPE_NON_AGGREGATE (TYPE)))

/* Nonzero for a class type means that the class type has a
   user-declared constructor.  */
#define TYPE_HAS_USER_CONSTRUCTOR(NODE) (TYPE_LANG_FLAG_1 (NODE))

/* Nonzero means that the FUNCTION_TYPE or METHOD_TYPE has a
   late-specified return type.  */
#define TYPE_HAS_LATE_RETURN_TYPE(NODE) \
  (TYPE_LANG_FLAG_2 (FUNC_OR_METHOD_CHECK (NODE)))

/* When appearing in an INDIRECT_REF, it means that the tree structure
   underneath is actually a call to a constructor.  This is needed
   when the constructor must initialize local storage (which can
   be automatically destroyed), rather than allowing it to allocate
   space from the heap.

   When appearing in a SAVE_EXPR, it means that underneath
   is a call to a constructor.

   When appearing in a CONSTRUCTOR, the expression is a
   compound literal.

   When appearing in a FIELD_DECL, it means that this field
   has been duly initialized in its constructor.  */
#define TREE_HAS_CONSTRUCTOR(NODE) (TREE_LANG_FLAG_4 (NODE))

/* True if NODE is a brace-enclosed initializer.  */
#define BRACE_ENCLOSED_INITIALIZER_P(NODE) \
  (TREE_CODE (NODE) == CONSTRUCTOR && TREE_TYPE (NODE) == init_list_type_node)

/* True if NODE is a compound-literal, i.e., a brace-enclosed
   initializer cast to a particular type.  */
#define COMPOUND_LITERAL_P(NODE) \
  (TREE_CODE (NODE) == CONSTRUCTOR && TREE_HAS_CONSTRUCTOR (NODE))

#define EMPTY_CONSTRUCTOR_P(NODE) (TREE_CODE (NODE) == CONSTRUCTOR \
				   && vec_safe_is_empty(CONSTRUCTOR_ELTS(NODE))\
				   && !TREE_HAS_CONSTRUCTOR (NODE))

/* True if NODE is a init-list used as a direct-initializer, i.e.
   B b{1,2}, not B b({1,2}) or B b = {1,2}.  */
#define CONSTRUCTOR_IS_DIRECT_INIT(NODE) (TREE_LANG_FLAG_0 (CONSTRUCTOR_CHECK (NODE)))

/* True if an uninitialized element in NODE should not be treated as
   implicitly value-initialized.  Only used in constexpr evaluation.  */
#define CONSTRUCTOR_NO_IMPLICIT_ZERO(NODE) \
  (TREE_LANG_FLAG_1 (CONSTRUCTOR_CHECK (NODE)))

/* True if this CONSTRUCTOR should not be used as a variable initializer
   because it was loaded from a constexpr variable with mutable fields.  */
#define CONSTRUCTOR_MUTABLE_POISON(NODE) \
  (TREE_LANG_FLAG_2 (CONSTRUCTOR_CHECK (NODE)))

/* True if this typed CONSTRUCTOR represents C99 compound-literal syntax rather
   than C++11 functional cast syntax.  */
#define CONSTRUCTOR_C99_COMPOUND_LITERAL(NODE) \
  (TREE_LANG_FLAG_3 (CONSTRUCTOR_CHECK (NODE)))

#define DIRECT_LIST_INIT_P(NODE) \
   (BRACE_ENCLOSED_INITIALIZER_P (NODE) && CONSTRUCTOR_IS_DIRECT_INIT (NODE))

/* True if NODE represents a conversion for direct-initialization in a
   template.  Set by perform_implicit_conversion_flags.  */
#define IMPLICIT_CONV_EXPR_DIRECT_INIT(NODE) \
  (TREE_LANG_FLAG_0 (IMPLICIT_CONV_EXPR_CHECK (NODE)))

/* Nonzero means that an object of this type can not be initialized using
   an initializer list.  */
#define CLASSTYPE_NON_AGGREGATE(NODE) \
  (LANG_TYPE_CLASS_CHECK (NODE)->non_aggregate)
#define TYPE_NON_AGGREGATE_CLASS(NODE) \
  (CLASS_TYPE_P (NODE) && CLASSTYPE_NON_AGGREGATE (NODE))

/* Nonzero if there is a non-trivial X::op=(cv X&) for this class.  */
#define TYPE_HAS_COMPLEX_COPY_ASSIGN(NODE) (LANG_TYPE_CLASS_CHECK (NODE)->has_complex_copy_assign)

/* Nonzero if there is a non-trivial X::X(cv X&) for this class.  */
#define TYPE_HAS_COMPLEX_COPY_CTOR(NODE) (LANG_TYPE_CLASS_CHECK (NODE)->has_complex_copy_ctor)

/* Nonzero if there is a non-trivial X::op=(X&&) for this class.  */
#define TYPE_HAS_COMPLEX_MOVE_ASSIGN(NODE) (LANG_TYPE_CLASS_CHECK (NODE)->has_complex_move_assign)

/* Nonzero if there is a non-trivial X::X(X&&) for this class.  */
#define TYPE_HAS_COMPLEX_MOVE_CTOR(NODE) (LANG_TYPE_CLASS_CHECK (NODE)->has_complex_move_ctor)

/* Nonzero if there is no trivial default constructor for this class.  */
#define TYPE_HAS_COMPLEX_DFLT(NODE) (LANG_TYPE_CLASS_CHECK (NODE)->has_complex_dflt)

/* Nonzero if TYPE has a trivial destructor.  From [class.dtor]:

     A destructor is trivial if it is an implicitly declared
     destructor and if:

       - all of the direct base classes of its class have trivial
	 destructors,

       - for all of the non-static data members of its class that are
	 of class type (or array thereof), each such class has a
	 trivial destructor.  */
#define TYPE_HAS_TRIVIAL_DESTRUCTOR(NODE) \
  (!TYPE_HAS_NONTRIVIAL_DESTRUCTOR (NODE))

/* Nonzero for _TYPE node means that this type does not have a trivial
   destructor.  Therefore, destroying an object of this type will
   involve a call to a destructor.  This can apply to objects of
   ARRAY_TYPE is the type of the elements needs a destructor.  */
#define TYPE_HAS_NONTRIVIAL_DESTRUCTOR(NODE) \
  (TYPE_LANG_FLAG_4 (NODE))

/* Nonzero for class type means that the default constructor is trivial.  */
#define TYPE_HAS_TRIVIAL_DFLT(NODE) \
  (TYPE_HAS_DEFAULT_CONSTRUCTOR (NODE) && ! TYPE_HAS_COMPLEX_DFLT (NODE))

/* Nonzero for class type means that copy initialization of this type can use
   a bitwise copy.  */
#define TYPE_HAS_TRIVIAL_COPY_CTOR(NODE) \
  (TYPE_HAS_COPY_CTOR (NODE) && ! TYPE_HAS_COMPLEX_COPY_CTOR (NODE))

/* Nonzero for class type means that assignment of this type can use
   a bitwise copy.  */
#define TYPE_HAS_TRIVIAL_COPY_ASSIGN(NODE) \
  (TYPE_HAS_COPY_ASSIGN (NODE) && ! TYPE_HAS_COMPLEX_COPY_ASSIGN (NODE))

/* Returns true if NODE is a pointer-to-data-member.  */
#define TYPE_PTRDATAMEM_P(NODE)			\
  (TREE_CODE (NODE) == OFFSET_TYPE)
/* Returns true if NODE is a pointer.  */
#define TYPE_PTR_P(NODE)			\
  (TREE_CODE (NODE) == POINTER_TYPE)

/* Returns true if NODE is an object type:

     [basic.types]

     An object type is a (possibly cv-qualified) type that is not a
     function type, not a reference type, and not a void type.

   Keep these checks in ascending order, for speed.  */
#define TYPE_OBJ_P(NODE)			\
  (TREE_CODE (NODE) != REFERENCE_TYPE		\
   && !VOID_TYPE_P (NODE)  		        \
   && TREE_CODE (NODE) != FUNCTION_TYPE		\
   && TREE_CODE (NODE) != METHOD_TYPE)

/* Returns true if NODE is a pointer to an object.  Keep these checks
   in ascending tree code order.  */
#define TYPE_PTROB_P(NODE)					\
  (TYPE_PTR_P (NODE) && TYPE_OBJ_P (TREE_TYPE (NODE)))

/* Returns true if NODE is a reference to an object.  Keep these checks
   in ascending tree code order.  */
#define TYPE_REF_OBJ_P(NODE)					\
  (TREE_CODE (NODE) == REFERENCE_TYPE && TYPE_OBJ_P (TREE_TYPE (NODE)))

/* Returns true if NODE is a pointer to an object, or a pointer to
   void.  Keep these checks in ascending tree code order.  */
#define TYPE_PTROBV_P(NODE)					\
  (TYPE_PTR_P (NODE)						\
   && !(TREE_CODE (TREE_TYPE (NODE)) == FUNCTION_TYPE		\
	|| TREE_CODE (TREE_TYPE (NODE)) == METHOD_TYPE))

/* Returns true if NODE is a pointer to function type.  */
#define TYPE_PTRFN_P(NODE)				\
  (TYPE_PTR_P (NODE)			                \
   && TREE_CODE (TREE_TYPE (NODE)) == FUNCTION_TYPE)

/* Returns true if NODE is a reference to function type.  */
#define TYPE_REFFN_P(NODE)				\
  (TREE_CODE (NODE) == REFERENCE_TYPE			\
   && TREE_CODE (TREE_TYPE (NODE)) == FUNCTION_TYPE)

/* Returns true if NODE is a pointer to member function type.  */
#define TYPE_PTRMEMFUNC_P(NODE)		\
  (TREE_CODE (NODE) == RECORD_TYPE	\
   && TYPE_PTRMEMFUNC_FLAG (NODE))

#define TYPE_PTRMEMFUNC_FLAG(NODE) \
  (TYPE_LANG_FLAG_2 (RECORD_TYPE_CHECK (NODE)))

/* Returns true if NODE is a pointer-to-member.  */
#define TYPE_PTRMEM_P(NODE) \
  (TYPE_PTRDATAMEM_P (NODE) || TYPE_PTRMEMFUNC_P (NODE))

/* Returns true if NODE is a pointer or a pointer-to-member.  */
#define TYPE_PTR_OR_PTRMEM_P(NODE) \
  (TYPE_PTR_P (NODE) || TYPE_PTRMEM_P (NODE))

/* Indicates when overload resolution may resolve to a pointer to
   member function. [expr.unary.op]/3 */
#define PTRMEM_OK_P(NODE) \
  TREE_LANG_FLAG_0 (TREE_CHECK3 ((NODE), ADDR_EXPR, OFFSET_REF, SCOPE_REF))

/* Get the POINTER_TYPE to the METHOD_TYPE associated with this
   pointer to member function.  TYPE_PTRMEMFUNC_P _must_ be true,
   before using this macro.  */
#define TYPE_PTRMEMFUNC_FN_TYPE(NODE) \
  (cp_build_qualified_type (TREE_TYPE (TYPE_FIELDS (NODE)),\
			    cp_type_quals (NODE)))

/* As above, but can be used in places that want an lvalue at the expense
   of not necessarily having the correct cv-qualifiers.  */
#define TYPE_PTRMEMFUNC_FN_TYPE_RAW(NODE) \
  (TREE_TYPE (TYPE_FIELDS (NODE)))

/* Returns `A' for a type like `int (A::*)(double)' */
#define TYPE_PTRMEMFUNC_OBJECT_TYPE(NODE) \
  TYPE_METHOD_BASETYPE (TREE_TYPE (TYPE_PTRMEMFUNC_FN_TYPE (NODE)))

/* These are use to manipulate the canonical RECORD_TYPE from the
   hashed POINTER_TYPE, and can only be used on the POINTER_TYPE.  */
#define TYPE_GET_PTRMEMFUNC_TYPE(NODE) \
  (TYPE_LANG_SPECIFIC (NODE) ? LANG_TYPE_PTRMEM_CHECK (NODE)->record : NULL)
#define TYPE_SET_PTRMEMFUNC_TYPE(NODE, VALUE)				\
  do {									\
    if (TYPE_LANG_SPECIFIC (NODE) == NULL)				\
      {									\
	TYPE_LANG_SPECIFIC (NODE)                                       \
	= (struct lang_type *) ggc_internal_cleared_alloc		\
	 (sizeof (struct lang_type_ptrmem));				\
	TYPE_LANG_SPECIFIC (NODE)->u.ptrmem.h.is_lang_type_class = 0;	\
      }									\
    TYPE_LANG_SPECIFIC (NODE)->u.ptrmem.record = (VALUE);		\
  } while (0)

/* For a pointer-to-member type of the form `T X::*', this is `X'.
   For a type like `void (X::*)() const', this type is `X', not `const
   X'.  To get at the `const X' you have to look at the
   TYPE_PTRMEM_POINTED_TO_TYPE; there, the first parameter will have
   type `const X*'.  */
#define TYPE_PTRMEM_CLASS_TYPE(NODE)			\
  (TYPE_PTRDATAMEM_P (NODE)					\
   ? TYPE_OFFSET_BASETYPE (NODE)		\
   : TYPE_PTRMEMFUNC_OBJECT_TYPE (NODE))

/* For a pointer-to-member type of the form `T X::*', this is `T'.  */
#define TYPE_PTRMEM_POINTED_TO_TYPE(NODE)		\
   (TYPE_PTRDATAMEM_P (NODE)				\
    ? TREE_TYPE (NODE)					\
    : TREE_TYPE (TYPE_PTRMEMFUNC_FN_TYPE (NODE)))

/* For a pointer-to-member constant `X::Y' this is the RECORD_TYPE for
   `X'.  */
#define PTRMEM_CST_CLASS(NODE) \
  TYPE_PTRMEM_CLASS_TYPE (TREE_TYPE (PTRMEM_CST_CHECK (NODE)))

/* For a pointer-to-member constant `X::Y' this is the _DECL for
   `Y'.  */
#define PTRMEM_CST_MEMBER(NODE) (((ptrmem_cst_t)PTRMEM_CST_CHECK (NODE))->member)

/* The expression in question for a TYPEOF_TYPE.  */
#define TYPEOF_TYPE_EXPR(NODE) (TYPE_VALUES_RAW (TYPEOF_TYPE_CHECK (NODE)))

/* The type in question for an UNDERLYING_TYPE.  */
#define UNDERLYING_TYPE_TYPE(NODE) \
  (TYPE_VALUES_RAW (UNDERLYING_TYPE_CHECK (NODE)))

/* The type in question for BASES.  */
#define BASES_TYPE(NODE) \
  (TYPE_VALUES_RAW (BASES_CHECK (NODE)))

#define BASES_DIRECT(NODE) \
  TREE_LANG_FLAG_0 (BASES_CHECK (NODE))

/* The expression in question for a DECLTYPE_TYPE.  */
#define DECLTYPE_TYPE_EXPR(NODE) (TYPE_VALUES_RAW (DECLTYPE_TYPE_CHECK (NODE)))

/* Whether the DECLTYPE_TYPE_EXPR of NODE was originally parsed as an
   id-expression or a member-access expression. When false, it was
   parsed as a full expression.  */
#define DECLTYPE_TYPE_ID_EXPR_OR_MEMBER_ACCESS_P(NODE) \
  (DECLTYPE_TYPE_CHECK (NODE))->type_common.string_flag

/* These flags indicate that we want different semantics from normal
   decltype: lambda capture just drops references, init capture
   uses auto semantics, lambda proxies look through implicit dereference.  */
#define DECLTYPE_FOR_LAMBDA_CAPTURE(NODE) \
  TREE_LANG_FLAG_0 (DECLTYPE_TYPE_CHECK (NODE))
#define DECLTYPE_FOR_INIT_CAPTURE(NODE) \
  TREE_LANG_FLAG_1 (DECLTYPE_TYPE_CHECK (NODE))
#define DECLTYPE_FOR_LAMBDA_PROXY(NODE) \
  TREE_LANG_FLAG_2 (DECLTYPE_TYPE_CHECK (NODE))
#define DECLTYPE_FOR_REF_CAPTURE(NODE) \
  TREE_LANG_FLAG_3 (DECLTYPE_TYPE_CHECK (NODE))

/* Nonzero for VAR_DECL and FUNCTION_DECL node means that `extern' was
   specified in its declaration.  This can also be set for an
   erroneously declared PARM_DECL.  */
#define DECL_THIS_EXTERN(NODE) \
  DECL_LANG_FLAG_2 (VAR_FUNCTION_OR_PARM_DECL_CHECK (NODE))

/* Nonzero for VAR_DECL and FUNCTION_DECL node means that `static' was
   specified in its declaration.  This can also be set for an
   erroneously declared PARM_DECL.  */
#define DECL_THIS_STATIC(NODE) \
  DECL_LANG_FLAG_6 (VAR_FUNCTION_OR_PARM_DECL_CHECK (NODE))

/* Nonzero for FIELD_DECL node means that this field is a lambda capture
   field for an array of runtime bound.  */
#define DECL_VLA_CAPTURE_P(NODE) \
  DECL_LANG_FLAG_1 (FIELD_DECL_CHECK (NODE))

/* Nonzero for PARM_DECL node means that this is an array function
   parameter, i.e, a[] rather than *a.  */
#define DECL_ARRAY_PARAMETER_P(NODE) \
  DECL_LANG_FLAG_1 (PARM_DECL_CHECK (NODE))

/* Nonzero for a FIELD_DECL who's NSMDI is currently being
   instantiated.  */
#define DECL_INSTANTIATING_NSDMI_P(NODE) \
  DECL_LANG_FLAG_2 (FIELD_DECL_CHECK (NODE))

/* Nonzero for FIELD_DECL node means that this field is a base class
   of the parent object, as opposed to a member field.  */
#define DECL_FIELD_IS_BASE(NODE) \
  DECL_LANG_FLAG_6 (FIELD_DECL_CHECK (NODE))

/* Nonzero for FIELD_DECL node means that this field is a simple (no
   explicit initializer) lambda capture field, making it invisible to
   name lookup in unevaluated contexts.  */
#define DECL_NORMAL_CAPTURE_P(NODE) \
  DECL_LANG_FLAG_7 (FIELD_DECL_CHECK (NODE))

/* Nonzero if TYPE is an anonymous union or struct type.  We have to use a
   flag for this because "A union for which objects or pointers are
   declared is not an anonymous union" [class.union].  */
#define ANON_AGGR_TYPE_P(NODE)				\
  (CLASS_TYPE_P (NODE) && LANG_TYPE_CLASS_CHECK (NODE)->anon_aggr)
#define SET_ANON_AGGR_TYPE_P(NODE)			\
  (LANG_TYPE_CLASS_CHECK (NODE)->anon_aggr = 1)

/* Nonzero if TYPE is an anonymous union type.  */
#define ANON_UNION_TYPE_P(NODE) \
  (TREE_CODE (NODE) == UNION_TYPE && ANON_AGGR_TYPE_P (NODE))

/* Define fields and accessors for nodes representing declared names.  */

/* Nonzero if TYPE is an unnamed class with a typedef for linkage purposes.  */
#define TYPE_WAS_UNNAMED(NODE) (LANG_TYPE_CLASS_CHECK (NODE)->was_anonymous)

/* C++: all of these are overloaded!  These apply only to TYPE_DECLs.  */

/* The format of each node in the DECL_FRIENDLIST is as follows:

   The TREE_PURPOSE will be the name of a function, i.e., an
   IDENTIFIER_NODE.  The TREE_VALUE will be itself a TREE_LIST, whose
   TREE_VALUEs are friends with the given name.  */
#define DECL_FRIENDLIST(NODE)		(DECL_INITIAL (NODE))
#define FRIEND_NAME(LIST) (TREE_PURPOSE (LIST))
#define FRIEND_DECLS(LIST) (TREE_VALUE (LIST))

/* The DECL_ACCESS, if non-NULL, is a TREE_LIST.  The TREE_PURPOSE of
   each node is a type; the TREE_VALUE is the access granted for this
   DECL in that type.  The DECL_ACCESS is set by access declarations.
   For example, if a member that would normally be public in a
   derived class is made protected, then the derived class and the
   protected_access_node will appear in the DECL_ACCESS for the node.  */
#define DECL_ACCESS(NODE) (LANG_DECL_U2_CHECK (NODE, 0)->access)

/* Nonzero if the FUNCTION_DECL is a global constructor.  */
#define DECL_GLOBAL_CTOR_P(NODE) \
  (LANG_DECL_FN_CHECK (NODE)->global_ctor_p)

/* Nonzero if the FUNCTION_DECL is a global destructor.  */
#define DECL_GLOBAL_DTOR_P(NODE) \
  (LANG_DECL_FN_CHECK (NODE)->global_dtor_p)

/* Accessor macros for C++ template decl nodes.  */

/* The DECL_TEMPLATE_PARMS are a list.  The TREE_PURPOSE of each node
   is a INT_CST whose TREE_INT_CST_LOW indicates the level of the
   template parameters, with 1 being the outermost set of template
   parameters.  The TREE_VALUE is a vector, whose elements are the
   template parameters at each level.  Each element in the vector is a
   TREE_LIST, whose TREE_VALUE is a PARM_DECL (if the parameter is a
   non-type parameter), or a TYPE_DECL (if the parameter is a type
   parameter).  The TREE_PURPOSE is the default value, if any.  The
   TEMPLATE_PARM_INDEX for the parameter is available as the
   DECL_INITIAL (for a PARM_DECL) or as the TREE_TYPE (for a
   TYPE_DECL). 

   FIXME: CONST_CAST_TREE is a hack that hopefully will go away after
   tree is converted to C++ class hiearchy.  */
#define DECL_TEMPLATE_PARMS(NODE)       \
   ((struct tree_template_decl *)CONST_CAST_TREE (TEMPLATE_DECL_CHECK (NODE)))->arguments
#define DECL_INNERMOST_TEMPLATE_PARMS(NODE) \
   INNERMOST_TEMPLATE_PARMS (DECL_TEMPLATE_PARMS (NODE))
#define DECL_NTPARMS(NODE) \
   TREE_VEC_LENGTH (DECL_INNERMOST_TEMPLATE_PARMS (NODE))
/* For function, method, class-data templates.

   FIXME: CONST_CAST_TREE is a hack that hopefully will go away after
   tree is converted to C++ class hiearchy.  */
#define DECL_TEMPLATE_RESULT(NODE)      \
   ((struct tree_template_decl *)CONST_CAST_TREE(TEMPLATE_DECL_CHECK (NODE)))->result
/* For a function template at namespace scope, DECL_TEMPLATE_INSTANTIATIONS
   lists all instantiations and specializations of the function so that
   tsubst_friend_function can reassign them to another template if we find
   that the namespace-scope template is really a partial instantiation of a
   friend template.

   For a class template the DECL_TEMPLATE_INSTANTIATIONS lists holds
   all instantiations and specializations of the class type, including
   partial instantiations and partial specializations, so that if we
   explicitly specialize a partial instantiation we can walk the list
   in maybe_process_partial_specialization and reassign them or complain
   as appropriate.

   In both cases, the TREE_PURPOSE of each node contains the arguments
   used; the TREE_VALUE contains the generated variable.  The template
   arguments are always complete.  For example, given:

      template <class T> struct S1 {
	template <class U> struct S2 {};
	template <class U> struct S2<U*> {};
      };

   the record for the partial specialization will contain, as its
   argument list, { {T}, {U*} }, and will be on the
   DECL_TEMPLATE_INSTANTIATIONS list for `template <class T> template
   <class U> struct S1<T>::S2'.

   This list is not used for other templates.  */
#define DECL_TEMPLATE_INSTANTIATIONS(NODE) \
  DECL_SIZE_UNIT (TEMPLATE_DECL_CHECK (NODE))

/* For a class template, this list contains the partial
   specializations of this template.  (Full specializations are not
   recorded on this list.)  The TREE_PURPOSE holds the arguments used
   in the partial specialization (e.g., for `template <class T> struct
   S<T*, int>' this will be `T*, int'.)  The arguments will also include
   any outer template arguments.  The TREE_VALUE holds the TEMPLATE_DECL
   for the partial specialization.  The TREE_TYPE is the _TYPE node for
   the partial specialization.

   This list is not used for other templates.  */
#define DECL_TEMPLATE_SPECIALIZATIONS(NODE)     \
  DECL_SIZE (TEMPLATE_DECL_CHECK (NODE))

/* Nonzero for a DECL which is actually a template parameter.  Keep
   these checks in ascending tree code order.   */
#define DECL_TEMPLATE_PARM_P(NODE)		\
  (DECL_LANG_FLAG_0 (NODE)			\
   && (TREE_CODE (NODE) == CONST_DECL		\
       || TREE_CODE (NODE) == PARM_DECL		\
       || TREE_CODE (NODE) == TYPE_DECL		\
       || TREE_CODE (NODE) == TEMPLATE_DECL))

/* Mark NODE as a template parameter.  */
#define SET_DECL_TEMPLATE_PARM_P(NODE) \
  (DECL_LANG_FLAG_0 (NODE) = 1)

/* Nonzero if NODE is a template template parameter.  */
#define DECL_TEMPLATE_TEMPLATE_PARM_P(NODE) \
  (TREE_CODE (NODE) == TEMPLATE_DECL && DECL_TEMPLATE_PARM_P (NODE))

/* Nonzero for a DECL that represents a function template.  */
#define DECL_FUNCTION_TEMPLATE_P(NODE)                          \
  (TREE_CODE (NODE) == TEMPLATE_DECL                            \
   && DECL_TEMPLATE_RESULT (NODE) != NULL_TREE			\
   && TREE_CODE (DECL_TEMPLATE_RESULT (NODE)) == FUNCTION_DECL)

/* Nonzero for a DECL that represents a class template or alias
   template.  */
#define DECL_TYPE_TEMPLATE_P(NODE)				\
  (TREE_CODE (NODE) == TEMPLATE_DECL				\
   && DECL_TEMPLATE_RESULT (NODE) != NULL_TREE			\
   && TREE_CODE (DECL_TEMPLATE_RESULT (NODE)) == TYPE_DECL)

/* Nonzero for a DECL that represents a class template.  */
#define DECL_CLASS_TEMPLATE_P(NODE)				\
  (DECL_TYPE_TEMPLATE_P (NODE)					\
   && DECL_IMPLICIT_TYPEDEF_P (DECL_TEMPLATE_RESULT (NODE)))

/* Nonzero for a TEMPLATE_DECL that represents an alias template.  */
#define DECL_ALIAS_TEMPLATE_P(NODE)			\
  (DECL_TYPE_TEMPLATE_P (NODE)				\
   && !DECL_ARTIFICIAL (DECL_TEMPLATE_RESULT (NODE)))

/* Nonzero for a NODE which declares a type.  */
#define DECL_DECLARES_TYPE_P(NODE) \
  (TREE_CODE (NODE) == TYPE_DECL || DECL_TYPE_TEMPLATE_P (NODE))

/* Nonzero if NODE declares a function.  */
#define DECL_DECLARES_FUNCTION_P(NODE) \
  (TREE_CODE (NODE) == FUNCTION_DECL || DECL_FUNCTION_TEMPLATE_P (NODE))

/* Nonzero if NODE is the typedef implicitly generated for a type when
   the type is declared.  In C++, `struct S {};' is roughly
   equivalent to `struct S {}; typedef struct S S;' in C.
   DECL_IMPLICIT_TYPEDEF_P will hold for the typedef indicated in this
   example.  In C++, there is a second implicit typedef for each
   class, called the injected-class-name, in the scope of `S' itself, so that
   you can say `S::S'.  DECL_SELF_REFERENCE_P will hold for that typedef.  */
#define DECL_IMPLICIT_TYPEDEF_P(NODE) \
  (TREE_CODE (NODE) == TYPE_DECL && DECL_LANG_FLAG_2 (NODE))
#define SET_DECL_IMPLICIT_TYPEDEF_P(NODE) \
  (DECL_LANG_FLAG_2 (NODE) = 1)
#define DECL_SELF_REFERENCE_P(NODE) \
  (TREE_CODE (NODE) == TYPE_DECL && DECL_LANG_FLAG_4 (NODE))
#define SET_DECL_SELF_REFERENCE_P(NODE) \
  (DECL_LANG_FLAG_4 (NODE) = 1)

/* A `primary' template is one that has its own template header and is not
   a partial specialization.  A member function of a class template is a
   template, but not primary.  A member template is primary.  Friend
   templates are primary, too.  */

/* Returns the primary template corresponding to these parameters.  */
#define DECL_PRIMARY_TEMPLATE(NODE) \
  (TREE_TYPE (DECL_INNERMOST_TEMPLATE_PARMS (NODE)))

/* Returns nonzero if NODE is a primary template.  */
#define PRIMARY_TEMPLATE_P(NODE) (DECL_PRIMARY_TEMPLATE (NODE) == (NODE))

/* Nonzero iff NODE is a specialization of a template.  The value
   indicates the type of specializations:

     1=implicit instantiation

     2=partial or explicit specialization, e.g.:

        template <> int min<int> (int, int),

     3=explicit instantiation, e.g.:
  
        template int min<int> (int, int);

   Note that NODE will be marked as a specialization even if the
   template it is instantiating is not a primary template.  For
   example, given:

     template <typename T> struct O { 
       void f();
       struct I {}; 
     };
    
   both O<int>::f and O<int>::I will be marked as instantiations.

   If DECL_USE_TEMPLATE is nonzero, then DECL_TEMPLATE_INFO will also
   be non-NULL.  */
#define DECL_USE_TEMPLATE(NODE) (DECL_LANG_SPECIFIC (NODE)->u.base.use_template)

/* Like DECL_USE_TEMPLATE, but for class types.  */
#define CLASSTYPE_USE_TEMPLATE(NODE) \
  (LANG_TYPE_CLASS_CHECK (NODE)->use_template)

/* True if NODE is a specialization of a primary template.  */
#define CLASSTYPE_SPECIALIZATION_OF_PRIMARY_TEMPLATE_P(NODE)	\
  (CLASS_TYPE_P (NODE)						\
   && CLASSTYPE_USE_TEMPLATE (NODE)				\
   && PRIMARY_TEMPLATE_P (CLASSTYPE_TI_TEMPLATE (NODE)))

#define DECL_TEMPLATE_INSTANTIATION(NODE) (DECL_USE_TEMPLATE (NODE) & 1)
#define CLASSTYPE_TEMPLATE_INSTANTIATION(NODE) \
  (CLASSTYPE_USE_TEMPLATE (NODE) & 1)

#define DECL_TEMPLATE_SPECIALIZATION(NODE) (DECL_USE_TEMPLATE (NODE) == 2)
#define SET_DECL_TEMPLATE_SPECIALIZATION(NODE) (DECL_USE_TEMPLATE (NODE) = 2)

/* Returns true for an explicit or partial specialization of a class
   template.  */
#define CLASSTYPE_TEMPLATE_SPECIALIZATION(NODE) \
  (CLASSTYPE_USE_TEMPLATE (NODE) == 2)
#define SET_CLASSTYPE_TEMPLATE_SPECIALIZATION(NODE) \
  (CLASSTYPE_USE_TEMPLATE (NODE) = 2)

#define DECL_IMPLICIT_INSTANTIATION(NODE) (DECL_USE_TEMPLATE (NODE) == 1)
#define SET_DECL_IMPLICIT_INSTANTIATION(NODE) (DECL_USE_TEMPLATE (NODE) = 1)
#define CLASSTYPE_IMPLICIT_INSTANTIATION(NODE) \
  (CLASSTYPE_USE_TEMPLATE (NODE) == 1)
#define SET_CLASSTYPE_IMPLICIT_INSTANTIATION(NODE) \
  (CLASSTYPE_USE_TEMPLATE (NODE) = 1)

#define DECL_EXPLICIT_INSTANTIATION(NODE) (DECL_USE_TEMPLATE (NODE) == 3)
#define SET_DECL_EXPLICIT_INSTANTIATION(NODE) (DECL_USE_TEMPLATE (NODE) = 3)
#define CLASSTYPE_EXPLICIT_INSTANTIATION(NODE) \
  (CLASSTYPE_USE_TEMPLATE (NODE) == 3)
#define SET_CLASSTYPE_EXPLICIT_INSTANTIATION(NODE) \
  (CLASSTYPE_USE_TEMPLATE (NODE) = 3)

/* Nonzero if DECL is a friend function which is an instantiation
   from the point of view of the compiler, but not from the point of
   view of the language.  For example given:
      template <class T> struct S { friend void f(T) {}; };
   the declaration of `void f(int)' generated when S<int> is
   instantiated will not be a DECL_TEMPLATE_INSTANTIATION, but will be
   a DECL_FRIEND_PSEUDO_TEMPLATE_INSTANTIATION.  */
#define DECL_FRIEND_PSEUDO_TEMPLATE_INSTANTIATION(DECL) \
  (DECL_LANG_SPECIFIC (DECL) && DECL_TEMPLATE_INFO (DECL) \
   && !DECL_USE_TEMPLATE (DECL))

/* Nonzero if DECL is a function generated from a function 'temploid',
   i.e. template, member of class template, or dependent friend.  */
#define DECL_TEMPLOID_INSTANTIATION(DECL)		\
  (DECL_TEMPLATE_INSTANTIATION (DECL)			\
   || DECL_FRIEND_PSEUDO_TEMPLATE_INSTANTIATION (DECL))

/* Nonzero if DECL is either defined implicitly by the compiler or
   generated from a temploid.  */
#define DECL_GENERATED_P(DECL) \
  (DECL_TEMPLOID_INSTANTIATION (DECL) || DECL_DEFAULTED_FN (DECL))

/* Nonzero iff we are currently processing a declaration for an
   entity with its own template parameter list, and which is not a
   full specialization.  */
#define PROCESSING_REAL_TEMPLATE_DECL_P() \
  (processing_template_decl > template_class_depth (current_scope ()))

/* Nonzero if this VAR_DECL or FUNCTION_DECL has already been
   instantiated, i.e. its definition has been generated from the
   pattern given in the template.  */
#define DECL_TEMPLATE_INSTANTIATED(NODE) \
  DECL_LANG_FLAG_1 (VAR_OR_FUNCTION_DECL_CHECK (NODE))

/* We know what we're doing with this decl now.  */
#define DECL_INTERFACE_KNOWN(NODE) DECL_LANG_FLAG_5 (NODE)

/* DECL_EXTERNAL must be set on a decl until the decl is actually emitted,
   so that assemble_external will work properly.  So we have this flag to
   tell us whether the decl is really not external.

   This flag does not indicate whether or not the decl is defined in the
   current translation unit; it indicates whether or not we should emit the
   decl at the end of compilation if it is defined and needed.  */
#define DECL_NOT_REALLY_EXTERN(NODE) \
  (DECL_LANG_SPECIFIC (NODE)->u.base.not_really_extern)

#define DECL_REALLY_EXTERN(NODE) \
  (DECL_EXTERNAL (NODE)				\
   && (!DECL_LANG_SPECIFIC (NODE) || !DECL_NOT_REALLY_EXTERN (NODE)))

/* A thunk is a stub function.

   A thunk is an alternate entry point for an ordinary FUNCTION_DECL.
   The address of the ordinary FUNCTION_DECL is given by the
   DECL_INITIAL, which is always an ADDR_EXPR whose operand is a
   FUNCTION_DECL.  The job of the thunk is to either adjust the this
   pointer before transferring control to the FUNCTION_DECL, or call
   FUNCTION_DECL and then adjust the result value. Note, the result
   pointer adjusting thunk must perform a call to the thunked
   function, (or be implemented via passing some invisible parameter
   to the thunked function, which is modified to perform the
   adjustment just before returning).

   A thunk may perform either, or both, of the following operations:

   o Adjust the this or result pointer by a constant offset.
   o Adjust the this or result pointer by looking up a vcall or vbase offset
     in the vtable.

   A this pointer adjusting thunk converts from a base to a derived
   class, and hence adds the offsets. A result pointer adjusting thunk
   converts from a derived class to a base, and hence subtracts the
   offsets.  If both operations are performed, then the constant
   adjustment is performed first for this pointer adjustment and last
   for the result pointer adjustment.

   The constant adjustment is given by THUNK_FIXED_OFFSET.  If the
   vcall or vbase offset is required, THUNK_VIRTUAL_OFFSET is
   used. For this pointer adjusting thunks, it is the vcall offset
   into the vtable.  For result pointer adjusting thunks it is the
   binfo of the virtual base to convert to.  Use that binfo's vbase
   offset.

   It is possible to have equivalent covariant thunks.  These are
   distinct virtual covariant thunks whose vbase offsets happen to
   have the same value.  THUNK_ALIAS is used to pick one as the
   canonical thunk, which will get all the this pointer adjusting
   thunks attached to it.  */

/* An integer indicating how many bytes should be subtracted from the
   this or result pointer when this function is called.  */
#define THUNK_FIXED_OFFSET(DECL) \
  (DECL_LANG_SPECIFIC (THUNK_FUNCTION_CHECK (DECL))->u.fn.u5.fixed_offset)

/* A tree indicating how to perform the virtual adjustment. For a this
   adjusting thunk it is the number of bytes to be added to the vtable
   to find the vcall offset. For a result adjusting thunk, it is the
   binfo of the relevant virtual base.  If NULL, then there is no
   virtual adjust.  (The vptr is always located at offset zero from
   the this or result pointer.)  (If the covariant type is within the
   class hierarchy being laid out, the vbase index is not yet known
   at the point we need to create the thunks, hence the need to use
   binfos.)  */

#define THUNK_VIRTUAL_OFFSET(DECL) \
  (LANG_DECL_U2_CHECK (FUNCTION_DECL_CHECK (DECL), 0)->access)

/* A thunk which is equivalent to another thunk.  */
#define THUNK_ALIAS(DECL) \
  (DECL_LANG_SPECIFIC (FUNCTION_DECL_CHECK (DECL))->u.min.template_info)

/* For thunk NODE, this is the FUNCTION_DECL thunked to.  It is
   possible for the target to be a thunk too.  */
#define THUNK_TARGET(NODE)				\
  (LANG_DECL_FN_CHECK (NODE)->befriending_classes)

/* True for a SCOPE_REF iff the "template" keyword was used to
   indicate that the qualified name denotes a template.  */
#define QUALIFIED_NAME_IS_TEMPLATE(NODE) \
  (TREE_LANG_FLAG_1 (SCOPE_REF_CHECK (NODE)))

/* True for an OMP_ATOMIC that has dependent parameters.  These are stored
   as an expr in operand 1, and integer_zero_node in operand 0.  */
#define OMP_ATOMIC_DEPENDENT_P(NODE) \
  (TREE_CODE (TREE_OPERAND (OMP_ATOMIC_CHECK (NODE), 0)) == INTEGER_CST)

/* Used while gimplifying continue statements bound to OMP_FOR nodes.  */
#define OMP_FOR_GIMPLIFYING_P(NODE) \
  (TREE_LANG_FLAG_0 (OMP_LOOP_CHECK (NODE)))

/* A language-specific token attached to the OpenMP data clauses to
   hold code (or code fragments) related to ctors, dtors, and op=.
   See semantics.c for details.  */
#define CP_OMP_CLAUSE_INFO(NODE) \
  TREE_TYPE (OMP_CLAUSE_RANGE_CHECK (NODE, OMP_CLAUSE_PRIVATE, \
				     OMP_CLAUSE_LINEAR))

/* Nonzero if this transaction expression's body contains statements.  */
#define TRANSACTION_EXPR_IS_STMT(NODE) \
   TREE_LANG_FLAG_0 (TRANSACTION_EXPR_CHECK (NODE))

/* These macros provide convenient access to the various _STMT nodes
   created when parsing template declarations.  */
#define TRY_STMTS(NODE)		TREE_OPERAND (TRY_BLOCK_CHECK (NODE), 0)
#define TRY_HANDLERS(NODE)	TREE_OPERAND (TRY_BLOCK_CHECK (NODE), 1)

#define EH_SPEC_STMTS(NODE)	TREE_OPERAND (EH_SPEC_BLOCK_CHECK (NODE), 0)
#define EH_SPEC_RAISES(NODE)	TREE_OPERAND (EH_SPEC_BLOCK_CHECK (NODE), 1)

#define USING_STMT_NAMESPACE(NODE) TREE_OPERAND (USING_STMT_CHECK (NODE), 0)

/* Nonzero if this try block is a function try block.  */
#define FN_TRY_BLOCK_P(NODE)	TREE_LANG_FLAG_3 (TRY_BLOCK_CHECK (NODE))
#define HANDLER_PARMS(NODE)	TREE_OPERAND (HANDLER_CHECK (NODE), 0)
#define HANDLER_BODY(NODE)	TREE_OPERAND (HANDLER_CHECK (NODE), 1)
#define HANDLER_TYPE(NODE)	TREE_TYPE (HANDLER_CHECK (NODE))

/* CLEANUP_STMT accessors.  The statement(s) covered, the cleanup to run
   and the VAR_DECL for which this cleanup exists.  */
#define CLEANUP_BODY(NODE)	TREE_OPERAND (CLEANUP_STMT_CHECK (NODE), 0)
#define CLEANUP_EXPR(NODE)	TREE_OPERAND (CLEANUP_STMT_CHECK (NODE), 1)
#define CLEANUP_DECL(NODE)	TREE_OPERAND (CLEANUP_STMT_CHECK (NODE), 2)

/* IF_STMT accessors. These give access to the condition of the if
   statement, the then block of the if statement, and the else block
   of the if statement if it exists.  */
#define IF_COND(NODE)		TREE_OPERAND (IF_STMT_CHECK (NODE), 0)
#define THEN_CLAUSE(NODE)	TREE_OPERAND (IF_STMT_CHECK (NODE), 1)
#define ELSE_CLAUSE(NODE)	TREE_OPERAND (IF_STMT_CHECK (NODE), 2)
#define IF_SCOPE(NODE)		TREE_OPERAND (IF_STMT_CHECK (NODE), 3)
#define IF_STMT_CONSTEXPR_P(NODE) TREE_LANG_FLAG_0 (IF_STMT_CHECK (NODE))

/* WHILE_STMT accessors. These give access to the condition of the
   while statement and the body of the while statement, respectively.  */
#define WHILE_COND(NODE)	TREE_OPERAND (WHILE_STMT_CHECK (NODE), 0)
#define WHILE_BODY(NODE)	TREE_OPERAND (WHILE_STMT_CHECK (NODE), 1)

/* DO_STMT accessors. These give access to the condition of the do
   statement and the body of the do statement, respectively.  */
#define DO_COND(NODE)		TREE_OPERAND (DO_STMT_CHECK (NODE), 0)
#define DO_BODY(NODE)		TREE_OPERAND (DO_STMT_CHECK (NODE), 1)

/* FOR_STMT accessors. These give access to the init statement,
   condition, update expression, and body of the for statement,
   respectively.  */
#define FOR_INIT_STMT(NODE)	TREE_OPERAND (FOR_STMT_CHECK (NODE), 0)
#define FOR_COND(NODE)		TREE_OPERAND (FOR_STMT_CHECK (NODE), 1)
#define FOR_EXPR(NODE)		TREE_OPERAND (FOR_STMT_CHECK (NODE), 2)
#define FOR_BODY(NODE)		TREE_OPERAND (FOR_STMT_CHECK (NODE), 3)
#define FOR_SCOPE(NODE)		TREE_OPERAND (FOR_STMT_CHECK (NODE), 4)

/* RANGE_FOR_STMT accessors. These give access to the declarator,
   expression, body, and scope of the statement, respectively.  */
#define RANGE_FOR_DECL(NODE)	TREE_OPERAND (RANGE_FOR_STMT_CHECK (NODE), 0)
#define RANGE_FOR_EXPR(NODE)	TREE_OPERAND (RANGE_FOR_STMT_CHECK (NODE), 1)
#define RANGE_FOR_BODY(NODE)	TREE_OPERAND (RANGE_FOR_STMT_CHECK (NODE), 2)
#define RANGE_FOR_SCOPE(NODE)	TREE_OPERAND (RANGE_FOR_STMT_CHECK (NODE), 3)
#define RANGE_FOR_IVDEP(NODE)	TREE_LANG_FLAG_6 (RANGE_FOR_STMT_CHECK (NODE))

#define SWITCH_STMT_COND(NODE)	TREE_OPERAND (SWITCH_STMT_CHECK (NODE), 0)
#define SWITCH_STMT_BODY(NODE)	TREE_OPERAND (SWITCH_STMT_CHECK (NODE), 1)
#define SWITCH_STMT_TYPE(NODE)	TREE_OPERAND (SWITCH_STMT_CHECK (NODE), 2)
#define SWITCH_STMT_SCOPE(NODE)	TREE_OPERAND (SWITCH_STMT_CHECK (NODE), 3)

/* STMT_EXPR accessor.  */
#define STMT_EXPR_STMT(NODE)	TREE_OPERAND (STMT_EXPR_CHECK (NODE), 0)

/* EXPR_STMT accessor. This gives the expression associated with an
   expression statement.  */
#define EXPR_STMT_EXPR(NODE)	TREE_OPERAND (EXPR_STMT_CHECK (NODE), 0)

/* True if this TARGET_EXPR was created by build_cplus_new, and so we can
   discard it if it isn't useful.  */
#define TARGET_EXPR_IMPLICIT_P(NODE) \
  TREE_LANG_FLAG_0 (TARGET_EXPR_CHECK (NODE))

/* True if this TARGET_EXPR is the result of list-initialization of a
   temporary.  */
#define TARGET_EXPR_LIST_INIT_P(NODE) \
  TREE_LANG_FLAG_1 (TARGET_EXPR_CHECK (NODE))

/* True if this TARGET_EXPR expresses direct-initialization of an object
   to be named later.  */
#define TARGET_EXPR_DIRECT_INIT_P(NODE) \
  TREE_LANG_FLAG_2 (TARGET_EXPR_CHECK (NODE))

/* True if NODE is a TARGET_EXPR that just expresses a copy of its INITIAL; if
   the initializer has void type, it's doing something more complicated.  */
#define SIMPLE_TARGET_EXPR_P(NODE)				\
  (TREE_CODE (NODE) == TARGET_EXPR				\
   && !VOID_TYPE_P (TREE_TYPE (TARGET_EXPR_INITIAL (NODE))))

/* True if EXPR expresses direct-initialization of a TYPE.  */
#define DIRECT_INIT_EXPR_P(TYPE,EXPR)					\
  (TREE_CODE (EXPR) == TARGET_EXPR && TREE_LANG_FLAG_2 (EXPR)		\
   && same_type_ignoring_top_level_qualifiers_p (TYPE, TREE_TYPE (EXPR)))

/* True if this CONVERT_EXPR is for a conversion to virtual base in
   an NSDMI, and should be re-evaluated when used in a constructor.  */
#define CONVERT_EXPR_VBASE_PATH(NODE) \
  TREE_LANG_FLAG_0 (CONVERT_EXPR_CHECK (NODE))

/* True if SIZEOF_EXPR argument is type.  */
#define SIZEOF_EXPR_TYPE_P(NODE) \
  TREE_LANG_FLAG_0 (SIZEOF_EXPR_CHECK (NODE))

/* An enumeration of the kind of tags that C++ accepts.  */
enum tag_types {
  none_type = 0, /* Not a tag type.  */
  record_type,   /* "struct" types.  */
  class_type,    /* "class" types.  */
  union_type,    /* "union" types.  */
  enum_type,     /* "enum" types.  */
  typename_type, /* "typename" types.  */
  scope_type	 /* namespace or tagged type name followed by :: */
};

/* The various kinds of lvalues we distinguish.  */
enum cp_lvalue_kind_flags {
  clk_none = 0,     /* Things that are not an lvalue.  */
  clk_ordinary = 1, /* An ordinary lvalue.  */
  clk_rvalueref = 2,/* An xvalue (rvalue formed using an rvalue reference) */
  clk_class = 4,    /* A prvalue of class or array type.  */
  clk_bitfield = 8, /* An lvalue for a bit-field.  */
  clk_packed = 16   /* An lvalue for a packed field.  */
};

/* This type is used for parameters and variables which hold
   combinations of the flags in enum cp_lvalue_kind_flags.  */
typedef int cp_lvalue_kind;

/* Various kinds of template specialization, instantiation, etc.  */
enum tmpl_spec_kind {
  tsk_none,		   /* Not a template at all.  */
  tsk_invalid_member_spec, /* An explicit member template
			      specialization, but the enclosing
			      classes have not all been explicitly
			      specialized.  */
  tsk_invalid_expl_inst,   /* An explicit instantiation containing
			      template parameter lists.  */
  tsk_excessive_parms,	   /* A template declaration with too many
			      template parameter lists.  */
  tsk_insufficient_parms,  /* A template declaration with too few
			      parameter lists.  */
  tsk_template,		   /* A template declaration.  */
  tsk_expl_spec,	   /* An explicit specialization.  */
  tsk_expl_inst		   /* An explicit instantiation.  */
};

/* The various kinds of access.  BINFO_ACCESS depends on these being
   two bit quantities.  The numerical values are important; they are
   used to initialize RTTI data structures, so changing them changes
   the ABI.  */
enum access_kind {
  ak_none = 0,		   /* Inaccessible.  */
  ak_public = 1,	   /* Accessible, as a `public' thing.  */
  ak_protected = 2,	   /* Accessible, as a `protected' thing.  */
  ak_private = 3	   /* Accessible, as a `private' thing.  */
};

/* The various kinds of special functions.  If you add to this list,
   you should update special_function_p as well.  */
enum special_function_kind {
  sfk_none = 0,		   /* Not a special function.  This enumeral
			      must have value zero; see
			      special_function_p.  */
  sfk_constructor,	   /* A constructor.  */
  sfk_copy_constructor,    /* A copy constructor.  */
  sfk_move_constructor,    /* A move constructor.  */
  sfk_copy_assignment,     /* A copy assignment operator.  */
  sfk_move_assignment,     /* A move assignment operator.  */
  sfk_destructor,	   /* A destructor.  */
  sfk_complete_destructor, /* A destructor for complete objects.  */
  sfk_base_destructor,     /* A destructor for base subobjects.  */
  sfk_deleting_destructor, /* A destructor for complete objects that
			      deletes the object after it has been
			      destroyed.  */
  sfk_conversion,	   /* A conversion operator.  */
  sfk_deduction_guide,	   /* A class template deduction guide.  */
  sfk_inheriting_constructor /* An inheriting constructor */
};

/* The various kinds of linkage.  From [basic.link],

      A name is said to have linkage when it might denote the same
      object, reference, function, type, template, namespace or value
      as a name introduced in another scope:

      -- When a name has external linkage, the entity it denotes can
	 be referred to from scopes of other translation units or from
	 other scopes of the same translation unit.

      -- When a name has internal linkage, the entity it denotes can
	 be referred to by names from other scopes in the same
	 translation unit.

      -- When a name has no linkage, the entity it denotes cannot be
	 referred to by names from other scopes.  */

enum linkage_kind {
  lk_none,			/* No linkage.  */
  lk_internal,			/* Internal linkage.  */
  lk_external			/* External linkage.  */
};

enum duration_kind {
  dk_static,
  dk_thread,
  dk_auto,
  dk_dynamic
};

/* Bitmask flags to control type substitution.  */
enum tsubst_flags {
  tf_none = 0,			 /* nothing special */
  tf_error = 1 << 0,		 /* give error messages  */
  tf_warning = 1 << 1,	 	 /* give warnings too  */
  tf_ignore_bad_quals = 1 << 2,	 /* ignore bad cvr qualifiers */
  tf_keep_type_decl = 1 << 3,	 /* retain typedef type decls
				    (make_typename_type use) */
  tf_ptrmem_ok = 1 << 4,	 /* pointers to member ok (internal
				    instantiate_type use) */
  tf_user = 1 << 5,		 /* found template must be a user template
				    (lookup_template_class use) */
  tf_conv = 1 << 6,		 /* We are determining what kind of
				    conversion might be permissible,
				    not actually performing the
				    conversion.  */
  tf_decltype = 1 << 7,          /* We are the operand of decltype.
				    Used to implement the special rules
				    for calls in decltype (5.2.2/11).  */
  tf_partial = 1 << 8,		 /* Doing initial explicit argument
				    substitution in fn_type_unification.  */
  tf_fndecl_type = 1 << 9,   /* Substituting the type of a function
				declaration.  */
  tf_no_cleanup = 1 << 10,   /* Do not build a cleanup
				(build_target_expr and friends) */
  /* Convenient substitution flags combinations.  */
  tf_warning_or_error = tf_warning | tf_error
};

/* This type is used for parameters and variables which hold
   combinations of the flags in enum tsubst_flags.  */
typedef int tsubst_flags_t;

/* The kind of checking we can do looking in a class hierarchy.  */
enum base_access_flags {
  ba_any = 0,  /* Do not check access, allow an ambiguous base,
		      prefer a non-virtual base */
  ba_unique = 1 << 0,  /* Must be a unique base.  */
  ba_check_bit = 1 << 1,   /* Check access.  */
  ba_check = ba_unique | ba_check_bit,
  ba_ignore_scope = 1 << 2 /* Ignore access allowed by local scope.  */
};

/* This type is used for parameters and variables which hold
   combinations of the flags in enum base_access_flags.  */
typedef int base_access;

/* The various kinds of access check during parsing.  */
enum deferring_kind {
  dk_no_deferred = 0, /* Check access immediately */
  dk_deferred = 1,    /* Deferred check */
  dk_no_check = 2     /* No access check */
};

/* The kind of base we can find, looking in a class hierarchy.
   Values <0 indicate we failed.  */
enum base_kind {
  bk_inaccessible = -3,   /* The base is inaccessible */
  bk_ambig = -2,	  /* The base is ambiguous */
  bk_not_base = -1,	  /* It is not a base */
  bk_same_type = 0,	  /* It is the same type */
  bk_proper_base = 1,	  /* It is a proper base */
  bk_via_virtual = 2	  /* It is a proper base, but via a virtual
			     path. This might not be the canonical
			     binfo.  */
};

/* Node for "pointer to (virtual) function".
   This may be distinct from ptr_type_node so gdb can distinguish them.  */
#define vfunc_ptr_type_node  vtable_entry_type


/* For building calls to `delete'.  */
extern GTY(()) tree integer_two_node;

/* The number of function bodies which we are currently processing.
   (Zero if we are at namespace scope, one inside the body of a
   function, two inside the body of a function in a local class, etc.)  */
extern int function_depth;

/* Nonzero if we are inside eq_specializations, which affects comparison of
   PARM_DECLs in cp_tree_equal.  */
extern int comparing_specializations;

/* In parser.c.  */

/* Nonzero if we are parsing an unevaluated operand: an operand to
   sizeof, typeof, or alignof.  This is a count since operands to
   sizeof can be nested.  */

extern int cp_unevaluated_operand;

/* RAII class used to inhibit the evaluation of operands during parsing
   and template instantiation. Evaluation warnings are also inhibited. */

struct cp_unevaluated
{
  cp_unevaluated ();
  ~cp_unevaluated ();
};

/* in pt.c  */

/* These values are used for the `STRICT' parameter to type_unification and
   fn_type_unification.  Their meanings are described with the
   documentation for fn_type_unification.  */

enum unification_kind_t {
  DEDUCE_CALL,
  DEDUCE_CONV,
  DEDUCE_EXACT
};

// An RAII class used to create a new pointer map for local
// specializations. When the stack goes out of scope, the
// previous pointer map is restored.
struct local_specialization_stack
{
  local_specialization_stack ();
  ~local_specialization_stack ();

  hash_map<tree, tree> *saved;
};

/* in class.c */

extern int current_class_depth;

/* An array of all local classes present in this translation unit, in
   declaration order.  */
extern GTY(()) vec<tree, va_gc> *local_classes;

/* in decl.c */

/* An array of static vars & fns.  */
extern GTY(()) vec<tree, va_gc> *static_decls;


/* Here's where we control how name mangling takes place.  */

/* Cannot use '$' up front, because this confuses gdb
   (names beginning with '$' are gdb-local identifiers).

   Note that all forms in which the '$' is significant are long enough
   for direct indexing (meaning that if we know there is a '$'
   at a particular location, we can index into the string at
   any other location that provides distinguishing characters).  */

/* Define NO_DOT_IN_LABEL in your favorite tm file if your assembler
   doesn't allow '.' in symbol names.  */
#ifndef NO_DOT_IN_LABEL

#define JOINER '.'

#define AUTO_TEMP_NAME "_.tmp_"
#define VFIELD_BASE ".vf"
#define VFIELD_NAME "_vptr."
#define VFIELD_NAME_FORMAT "_vptr.%s"

#else /* NO_DOT_IN_LABEL */

#ifndef NO_DOLLAR_IN_LABEL

#define JOINER '$'

#define AUTO_TEMP_NAME "_$tmp_"
#define VFIELD_BASE "$vf"
#define VFIELD_NAME "_vptr$"
#define VFIELD_NAME_FORMAT "_vptr$%s"

#else /* NO_DOLLAR_IN_LABEL */

#define AUTO_TEMP_NAME "__tmp_"
#define TEMP_NAME_P(ID_NODE) \
  (!strncmp (IDENTIFIER_POINTER (ID_NODE), AUTO_TEMP_NAME, \
	     sizeof (AUTO_TEMP_NAME) - 1))
#define VTABLE_NAME "__vt_"
#define VTABLE_NAME_P(ID_NODE) \
  (!strncmp (IDENTIFIER_POINTER (ID_NODE), VTABLE_NAME, \
	     sizeof (VTABLE_NAME) - 1))
#define VFIELD_BASE "__vfb"
#define VFIELD_NAME "__vptr_"
#define VFIELD_NAME_P(ID_NODE) \
  (!strncmp (IDENTIFIER_POINTER (ID_NODE), VFIELD_NAME, \
	    sizeof (VFIELD_NAME) - 1))
#define VFIELD_NAME_FORMAT "__vptr_%s"

#endif	/* NO_DOLLAR_IN_LABEL */
#endif	/* NO_DOT_IN_LABEL */

#define THIS_NAME "this"

#define IN_CHARGE_NAME "__in_chrg"

#define VTBL_PTR_TYPE		"__vtbl_ptr_type"
#define VTABLE_DELTA_NAME	"__delta"
#define VTABLE_PFN_NAME		"__pfn"

#define LAMBDANAME_PREFIX "__lambda"
#define LAMBDANAME_FORMAT LAMBDANAME_PREFIX "%d"

#define UDLIT_OP_ANSI_PREFIX "operator\"\""
#define UDLIT_OP_ANSI_FORMAT UDLIT_OP_ANSI_PREFIX "%s"
#define UDLIT_OP_MANGLED_PREFIX "li"
#define UDLIT_OP_MANGLED_FORMAT UDLIT_OP_MANGLED_PREFIX "%s"
#define UDLIT_OPER_P(ID_NODE) \
  (!strncmp (IDENTIFIER_POINTER (ID_NODE), \
             UDLIT_OP_ANSI_PREFIX, \
	     sizeof (UDLIT_OP_ANSI_PREFIX) - 1))
#define UDLIT_OP_SUFFIX(ID_NODE) \
  (IDENTIFIER_POINTER (ID_NODE) + sizeof (UDLIT_OP_ANSI_PREFIX) - 1)

#if !defined(NO_DOLLAR_IN_LABEL) || !defined(NO_DOT_IN_LABEL)

#define VTABLE_NAME_P(ID_NODE) (IDENTIFIER_POINTER (ID_NODE)[1] == 'v' \
  && IDENTIFIER_POINTER (ID_NODE)[2] == 't' \
  && IDENTIFIER_POINTER (ID_NODE)[3] == JOINER)

#define TEMP_NAME_P(ID_NODE) \
  (!strncmp (IDENTIFIER_POINTER (ID_NODE), AUTO_TEMP_NAME, sizeof (AUTO_TEMP_NAME)-1))
#define VFIELD_NAME_P(ID_NODE) \
  (!strncmp (IDENTIFIER_POINTER (ID_NODE), VFIELD_NAME, sizeof(VFIELD_NAME)-1))

#endif /* !defined(NO_DOLLAR_IN_LABEL) || !defined(NO_DOT_IN_LABEL) */


/* Nonzero if we're done parsing and into end-of-file activities.
   Two if we're done with front-end processing.  */

extern int at_eof;

/* True if note_mangling_alias should enqueue mangling aliases for
   later generation, rather than emitting them right away.  */

extern bool defer_mangling_aliases;

/* True if noexcept is part of the type (i.e. in C++17).  */

extern bool flag_noexcept_type;

/* A list of namespace-scope objects which have constructors or
   destructors which reside in the global scope.  The decl is stored
   in the TREE_VALUE slot and the initializer is stored in the
   TREE_PURPOSE slot.  */
extern GTY(()) tree static_aggregates;
/* Likewise, for thread local storage.  */
extern GTY(()) tree tls_aggregates;

enum overload_flags { NO_SPECIAL = 0, DTOR_FLAG, TYPENAME_FLAG };

/* These are uses as bits in flags passed to various functions to
   control their behavior.  Despite the LOOKUP_ prefix, many of these
   do not control name lookup.  ??? Functions using these flags should
   probably be modified to accept explicit boolean flags for the
   behaviors relevant to them.  */
/* Check for access violations.  */
#define LOOKUP_PROTECT (1 << 0)
#define LOOKUP_NORMAL (LOOKUP_PROTECT)
/* Even if the function found by lookup is a virtual function, it
   should be called directly.  */
#define LOOKUP_NONVIRTUAL (1 << 1)
/* Non-converting (i.e., "explicit") constructors are not tried.  This flag
   indicates that we are not performing direct-initialization.  */
#define LOOKUP_ONLYCONVERTING (1 << 2)
#define LOOKUP_IMPLICIT (LOOKUP_NORMAL | LOOKUP_ONLYCONVERTING)
/* If a temporary is created, it should be created so that it lives
   as long as the current variable bindings; otherwise it only lives
   until the end of the complete-expression.  It also forces
   direct-initialization in cases where other parts of the compiler
   have already generated a temporary, such as reference
   initialization and the catch parameter.  */
#define DIRECT_BIND (1 << 3)
/* We're performing a user-defined conversion, so more user-defined
   conversions are not permitted (only built-in conversions).  */
#define LOOKUP_NO_CONVERSION (1 << 4)
/* The user has explicitly called a destructor.  (Therefore, we do
   not need to check that the object is non-NULL before calling the
   destructor.)  */
#define LOOKUP_DESTRUCTOR (1 << 5)
/* Do not permit references to bind to temporaries.  */
#define LOOKUP_NO_TEMP_BIND (1 << 6)
/* Do not accept objects, and possibly namespaces.  */
#define LOOKUP_PREFER_TYPES (1 << 7)
/* Do not accept objects, and possibly types.   */
#define LOOKUP_PREFER_NAMESPACES (1 << 8)
/* Accept types or namespaces.  */
#define LOOKUP_PREFER_BOTH (LOOKUP_PREFER_TYPES | LOOKUP_PREFER_NAMESPACES)
/* Return friend declarations and un-declared builtin functions.
   (Normally, these entities are registered in the symbol table, but
   not found by lookup.)  */
#define LOOKUP_HIDDEN (LOOKUP_PREFER_NAMESPACES << 1)
/* Prefer that the lvalue be treated as an rvalue.  */
#define LOOKUP_PREFER_RVALUE (LOOKUP_HIDDEN << 1)
/* We're inside an init-list, so narrowing conversions are ill-formed.  */
#define LOOKUP_NO_NARROWING (LOOKUP_PREFER_RVALUE << 1)
/* We're looking up a constructor for list-initialization.  */
#define LOOKUP_LIST_INIT_CTOR (LOOKUP_NO_NARROWING << 1)
/* This is the first parameter of a copy constructor.  */
#define LOOKUP_COPY_PARM (LOOKUP_LIST_INIT_CTOR << 1)
/* We only want to consider list constructors.  */
#define LOOKUP_LIST_ONLY (LOOKUP_COPY_PARM << 1)
/* Return after determining which function to call and checking access.
   Used by sythesized_method_walk to determine which functions will
   be called to initialize subobjects, in order to determine exception
   specification and possible implicit delete.
   This is kind of a hack, but exiting early avoids problems with trying
   to perform argument conversions when the class isn't complete yet.  */
#define LOOKUP_SPECULATIVE (LOOKUP_LIST_ONLY << 1)
/* Used by calls from defaulted functions to limit the overload set to avoid
   cycles trying to declare them (core issue 1092).  */
#define LOOKUP_DEFAULTED (LOOKUP_SPECULATIVE << 1)
/* Used in calls to store_init_value to suppress its usual call to
   digest_init.  */
#define LOOKUP_ALREADY_DIGESTED (LOOKUP_DEFAULTED << 1)
/* An instantiation with explicit template arguments.  */
#define LOOKUP_EXPLICIT_TMPL_ARGS (LOOKUP_ALREADY_DIGESTED << 1)
/* Like LOOKUP_NO_TEMP_BIND, but also prevent binding to xvalues.  */
#define LOOKUP_NO_RVAL_BIND (LOOKUP_EXPLICIT_TMPL_ARGS << 1)
/* Used by case_conversion to disregard non-integral conversions.  */
#define LOOKUP_NO_NON_INTEGRAL (LOOKUP_NO_RVAL_BIND << 1)
/* Used for delegating constructors in order to diagnose self-delegation.  */
#define LOOKUP_DELEGATING_CONS (LOOKUP_NO_NON_INTEGRAL << 1)

#define LOOKUP_NAMESPACES_ONLY(F)  \
  (((F) & LOOKUP_PREFER_NAMESPACES) && !((F) & LOOKUP_PREFER_TYPES))
#define LOOKUP_TYPES_ONLY(F)  \
  (!((F) & LOOKUP_PREFER_NAMESPACES) && ((F) & LOOKUP_PREFER_TYPES))
#define LOOKUP_QUALIFIERS_ONLY(F)     ((F) & LOOKUP_PREFER_BOTH)


/* These flags are used by the conversion code.
   CONV_IMPLICIT   :  Perform implicit conversions (standard and user-defined).
   CONV_STATIC     :  Perform the explicit conversions for static_cast.
   CONV_CONST      :  Perform the explicit conversions for const_cast.
   CONV_REINTERPRET:  Perform the explicit conversions for reinterpret_cast.
   CONV_PRIVATE    :  Perform upcasts to private bases.
   CONV_FORCE_TEMP :  Require a new temporary when converting to the same
		      aggregate type.  */

#define CONV_IMPLICIT    1
#define CONV_STATIC      2
#define CONV_CONST       4
#define CONV_REINTERPRET 8
#define CONV_PRIVATE	 16
/* #define CONV_NONCONVERTING 32 */
#define CONV_FORCE_TEMP  64
#define CONV_FOLD	 128
#define CONV_OLD_CONVERT (CONV_IMPLICIT | CONV_STATIC | CONV_CONST \
			  | CONV_REINTERPRET)
#define CONV_C_CAST      (CONV_IMPLICIT | CONV_STATIC | CONV_CONST \
			  | CONV_REINTERPRET | CONV_PRIVATE | CONV_FORCE_TEMP)
#define CONV_BACKEND_CONVERT (CONV_OLD_CONVERT | CONV_FOLD)

/* Used by build_expr_type_conversion to indicate which types are
   acceptable as arguments to the expression under consideration.  */

#define WANT_INT	1 /* integer types, including bool */
#define WANT_FLOAT	2 /* floating point types */
#define WANT_ENUM	4 /* enumerated types */
#define WANT_POINTER	8 /* pointer types */
#define WANT_NULL      16 /* null pointer constant */
#define WANT_VECTOR_OR_COMPLEX 32 /* vector or complex types */
#define WANT_ARITH	(WANT_INT | WANT_FLOAT | WANT_VECTOR_OR_COMPLEX)

/* Used with comptypes, and related functions, to guide type
   comparison.  */

#define COMPARE_STRICT	      0 /* Just check if the types are the
				   same.  */
#define COMPARE_BASE	      1 /* Check to see if the second type is
				   derived from the first.  */
#define COMPARE_DERIVED	      2 /* Like COMPARE_BASE, but in
				   reverse.  */
#define COMPARE_REDECLARATION 4 /* The comparison is being done when
				   another declaration of an existing
				   entity is seen.  */
#define COMPARE_STRUCTURAL    8 /* The comparison is intended to be
				   structural. The actual comparison
				   will be identical to
				   COMPARE_STRICT.  */

/* Used with start function.  */
#define SF_DEFAULT	     0  /* No flags.  */
#define SF_PRE_PARSED	     1  /* The function declaration has
				   already been parsed.  */
#define SF_INCLASS_INLINE    2  /* The function is an inline, defined
				   in the class body.  */

/* Used with start_decl's initialized parameter.  */
#define SD_UNINITIALIZED     0
#define SD_INITIALIZED       1
#define SD_DEFAULTED         2
#define SD_DELETED           3

/* Returns nonzero iff TYPE1 and TYPE2 are the same type, or if TYPE2
   is derived from TYPE1, or if TYPE2 is a pointer (reference) to a
   class derived from the type pointed to (referred to) by TYPE1.  */
#define same_or_base_type_p(TYPE1, TYPE2) \
  comptypes ((TYPE1), (TYPE2), COMPARE_BASE)

/* These macros are used to access a TEMPLATE_PARM_INDEX.  */
#define TEMPLATE_PARM_INDEX_CAST(NODE) \
	((template_parm_index*)TEMPLATE_PARM_INDEX_CHECK (NODE))
#define TEMPLATE_PARM_IDX(NODE) (TEMPLATE_PARM_INDEX_CAST (NODE)->index)
#define TEMPLATE_PARM_LEVEL(NODE) (TEMPLATE_PARM_INDEX_CAST (NODE)->level)
#define TEMPLATE_PARM_DESCENDANTS(NODE) (TREE_CHAIN (NODE))
#define TEMPLATE_PARM_ORIG_LEVEL(NODE) (TEMPLATE_PARM_INDEX_CAST (NODE)->orig_level)
#define TEMPLATE_PARM_DECL(NODE) (TEMPLATE_PARM_INDEX_CAST (NODE)->decl)
#define TEMPLATE_PARM_PARAMETER_PACK(NODE) \
  (TREE_LANG_FLAG_0 (TEMPLATE_PARM_INDEX_CHECK (NODE)))

/* These macros are for accessing the fields of TEMPLATE_TYPE_PARM,
   TEMPLATE_TEMPLATE_PARM and BOUND_TEMPLATE_TEMPLATE_PARM nodes.  */
#define TEMPLATE_TYPE_PARM_INDEX(NODE)					\
  (TYPE_VALUES_RAW (TREE_CHECK3 ((NODE), TEMPLATE_TYPE_PARM,		\
				 TEMPLATE_TEMPLATE_PARM,		\
				 BOUND_TEMPLATE_TEMPLATE_PARM)))
#define TEMPLATE_TYPE_IDX(NODE) \
  (TEMPLATE_PARM_IDX (TEMPLATE_TYPE_PARM_INDEX (NODE)))
#define TEMPLATE_TYPE_LEVEL(NODE) \
  (TEMPLATE_PARM_LEVEL (TEMPLATE_TYPE_PARM_INDEX (NODE)))
#define TEMPLATE_TYPE_ORIG_LEVEL(NODE) \
  (TEMPLATE_PARM_ORIG_LEVEL (TEMPLATE_TYPE_PARM_INDEX (NODE)))
#define TEMPLATE_TYPE_DECL(NODE) \
  (TEMPLATE_PARM_DECL (TEMPLATE_TYPE_PARM_INDEX (NODE)))
#define TEMPLATE_TYPE_PARAMETER_PACK(NODE) \
  (TEMPLATE_PARM_PARAMETER_PACK (TEMPLATE_TYPE_PARM_INDEX (NODE)))

/* For a C++17 class deduction placeholder, the template it represents.  */
#define CLASS_PLACEHOLDER_TEMPLATE(NODE) \
  (DECL_INITIAL (TYPE_NAME (TEMPLATE_TYPE_PARM_CHECK (NODE))))

/* Contexts in which auto deduction occurs. These flags are
   used to control diagnostics in do_auto_deduction.  */

enum auto_deduction_context
{
  adc_unspecified,   /* Not given */
  adc_variable_type, /* Variable initializer deduction */
  adc_return_type,   /* Return type deduction */
  adc_unify,         /* Template argument deduction */
  adc_requirement,   /* Argument deduction constraint */
  adc_decomp_type    /* Decomposition declaration initializer deduction */
};

/* True if this type-parameter belongs to a class template, used by C++17
   class template argument deduction.  */
#define TEMPLATE_TYPE_PARM_FOR_CLASS(NODE) \
  (TREE_LANG_FLAG_0 (TEMPLATE_TYPE_PARM_CHECK (NODE)))

/* True iff this TEMPLATE_TYPE_PARM represents decltype(auto).  */
#define AUTO_IS_DECLTYPE(NODE) \
  (TYPE_LANG_FLAG_5 (TEMPLATE_TYPE_PARM_CHECK (NODE)))

/* These constants can used as bit flags in the process of tree formatting.

   TFF_PLAIN_IDENTIFIER: unqualified part of a name.
   TFF_SCOPE: include the class and namespace scope of the name.
   TFF_CHASE_TYPEDEF: print the original type-id instead of the typedef-name.
   TFF_DECL_SPECIFIERS: print decl-specifiers.
   TFF_CLASS_KEY_OR_ENUM: precede a class-type name (resp. enum name) with
       a class-key (resp. `enum').
   TFF_RETURN_TYPE: include function return type.
   TFF_FUNCTION_DEFAULT_ARGUMENTS: include function default parameter values.
   TFF_EXCEPTION_SPECIFICATION: show function exception specification.
   TFF_TEMPLATE_HEADER: show the template<...> header in a
       template-declaration.
   TFF_TEMPLATE_NAME: show only template-name.
   TFF_EXPR_IN_PARENS: parenthesize expressions.
   TFF_NO_FUNCTION_ARGUMENTS: don't show function arguments.
   TFF_UNQUALIFIED_NAME: do not print the qualifying scope of the
       top-level entity.
   TFF_NO_OMIT_DEFAULT_TEMPLATE_ARGUMENTS: do not omit template arguments
       identical to their defaults.
   TFF_NO_TEMPLATE_BINDINGS: do not print information about the template
       arguments for a function template specialization.
   TFF_POINTER: we are printing a pointer type.  */

#define TFF_PLAIN_IDENTIFIER			(0)
#define TFF_SCOPE				(1)
#define TFF_CHASE_TYPEDEF			(1 << 1)
#define TFF_DECL_SPECIFIERS			(1 << 2)
#define TFF_CLASS_KEY_OR_ENUM			(1 << 3)
#define TFF_RETURN_TYPE				(1 << 4)
#define TFF_FUNCTION_DEFAULT_ARGUMENTS		(1 << 5)
#define TFF_EXCEPTION_SPECIFICATION		(1 << 6)
#define TFF_TEMPLATE_HEADER			(1 << 7)
#define TFF_TEMPLATE_NAME			(1 << 8)
#define TFF_EXPR_IN_PARENS			(1 << 9)
#define TFF_NO_FUNCTION_ARGUMENTS		(1 << 10)
#define TFF_UNQUALIFIED_NAME			(1 << 11)
#define TFF_NO_OMIT_DEFAULT_TEMPLATE_ARGUMENTS	(1 << 12)
#define TFF_NO_TEMPLATE_BINDINGS		(1 << 13)
#define TFF_POINTER		                (1 << 14)

/* Returns the TEMPLATE_DECL associated to a TEMPLATE_TEMPLATE_PARM
   node.  */
#define TEMPLATE_TEMPLATE_PARM_TEMPLATE_DECL(NODE)	\
  ((TREE_CODE (NODE) == BOUND_TEMPLATE_TEMPLATE_PARM)	\
   ? TYPE_TI_TEMPLATE (NODE)				\
   : TYPE_NAME (NODE))

/* in lex.c  */

extern void init_reswords (void);

typedef struct GTY(()) operator_name_info_t {
  /* The IDENTIFIER_NODE for the operator.  */
  tree identifier;
  /* The name of the operator.  */
  const char *name;
  /* The mangled name of the operator.  */
  const char *mangled_name;
  /* The arity of the operator.  */
  int arity;
} operator_name_info_t;

/* A mapping from tree codes to operator name information.  */
extern GTY(()) operator_name_info_t operator_name_info
  [(int) MAX_TREE_CODES];
/* Similar, but for assignment operators.  */
extern GTY(()) operator_name_info_t assignment_operator_name_info
  [(int) MAX_TREE_CODES];

/* A type-qualifier, or bitmask therefore, using the TYPE_QUAL
   constants.  */

typedef int cp_cv_quals;

/* Non-static member functions have an optional virt-specifier-seq.
   There is a VIRT_SPEC value for each virt-specifier.
   They can be combined by bitwise-or to form the complete set of
   virt-specifiers for a member function.  */
enum virt_specifier
  {
    VIRT_SPEC_UNSPECIFIED = 0x0,
    VIRT_SPEC_FINAL       = 0x1,
    VIRT_SPEC_OVERRIDE    = 0x2
  };

/* A type-qualifier, or bitmask therefore, using the VIRT_SPEC
   constants.  */

typedef int cp_virt_specifiers;

/* Wherever there is a function-cv-qual, there could also be a ref-qualifier:

   [dcl.fct]
   The return type, the parameter-type-list, the ref-qualifier, and
   the cv-qualifier-seq, but not the default arguments or the exception
   specification, are part of the function type.

   REF_QUAL_NONE    Ordinary member function with no ref-qualifier
   REF_QUAL_LVALUE  Member function with the &-ref-qualifier
   REF_QUAL_RVALUE  Member function with the &&-ref-qualifier */

enum cp_ref_qualifier {
  REF_QUAL_NONE = 0,
  REF_QUAL_LVALUE = 1,
  REF_QUAL_RVALUE = 2
};

/* A storage class.  */

enum cp_storage_class {
  /* sc_none must be zero so that zeroing a cp_decl_specifier_seq
     sets the storage_class field to sc_none.  */
  sc_none = 0,
  sc_auto,
  sc_register,
  sc_static,
  sc_extern,
  sc_mutable
};

/* An individual decl-specifier.  This is used to index the array of
   locations for the declspecs in struct cp_decl_specifier_seq
   below.  */

enum cp_decl_spec {
  ds_first,
  ds_signed = ds_first,
  ds_unsigned,
  ds_short,
  ds_long,
  ds_const,
  ds_volatile,
  ds_restrict,
  ds_inline,
  ds_virtual,
  ds_explicit,
  ds_friend,
  ds_typedef,
  ds_alias,
  ds_constexpr,
  ds_complex,
  ds_thread,
  ds_type_spec,
  ds_redefined_builtin_type_spec,
  ds_attribute,
  ds_std_attribute,
  ds_storage_class,
  ds_long_long,
  ds_concept,
  ds_last /* This enumerator must always be the last one.  */
};

/* A decl-specifier-seq.  */

struct cp_decl_specifier_seq {
  /* An array of locations for the declaration sepecifiers, indexed by
     enum cp_decl_spec_word.  */
  source_location locations[ds_last];
  /* The primary type, if any, given by the decl-specifier-seq.
     Modifiers, like "short", "const", and "unsigned" are not
     reflected here.  This field will be a TYPE, unless a typedef-name
     was used, in which case it will be a TYPE_DECL.  */
  tree type;
  /* The attributes, if any, provided with the specifier sequence.  */
  tree attributes;
  /* The c++11 attributes that follows the type specifier.  */
  tree std_attributes;
  /* If non-NULL, a built-in type that the user attempted to redefine
     to some other type.  */
  tree redefined_builtin_type;
  /* The storage class specified -- or sc_none if no storage class was
     explicitly specified.  */
  cp_storage_class storage_class;
  /* For the __intN declspec, this stores the index into the int_n_* arrays.  */
  int int_n_idx;
  /* True iff TYPE_SPEC defines a class or enum.  */
  BOOL_BITFIELD type_definition_p : 1;
  /* True iff multiple types were (erroneously) specified for this
     decl-specifier-seq.  */
  BOOL_BITFIELD multiple_types_p : 1;
  /* True iff multiple storage classes were (erroneously) specified
     for this decl-specifier-seq or a combination of a storage class
     with a typedef specifier.  */
  BOOL_BITFIELD conflicting_specifiers_p : 1;
  /* True iff at least one decl-specifier was found.  */
  BOOL_BITFIELD any_specifiers_p : 1;
  /* True iff at least one type-specifier was found.  */
  BOOL_BITFIELD any_type_specifiers_p : 1;
  /* True iff "int" was explicitly provided.  */
  BOOL_BITFIELD explicit_int_p : 1;
  /* True iff "__intN" was explicitly provided.  */
  BOOL_BITFIELD explicit_intN_p : 1;
  /* True iff "char" was explicitly provided.  */
  BOOL_BITFIELD explicit_char_p : 1;
  /* True iff ds_thread is set for __thread, not thread_local.  */
  BOOL_BITFIELD gnu_thread_keyword_p : 1;
  /* True iff the type is a decltype.  */
  BOOL_BITFIELD decltype_p : 1;
};

/* The various kinds of declarators.  */

enum cp_declarator_kind {
  cdk_id,
  cdk_function,
  cdk_array,
  cdk_pointer,
  cdk_reference,
  cdk_ptrmem,
  cdk_decomp,
  cdk_error
};

/* A declarator.  */

typedef struct cp_declarator cp_declarator;

typedef struct cp_parameter_declarator cp_parameter_declarator;

/* A parameter, before it has been semantically analyzed.  */
struct cp_parameter_declarator {
  /* The next parameter, or NULL_TREE if none.  */
  cp_parameter_declarator *next;
  /* The decl-specifiers-seq for the parameter.  */
  cp_decl_specifier_seq decl_specifiers;
  /* The declarator for the parameter.  */
  cp_declarator *declarator;
  /* The default-argument expression, or NULL_TREE, if none.  */
  tree default_argument;
  /* True iff this is a template parameter pack.  */
  bool template_parameter_pack_p;
};

/* A declarator.  */
struct cp_declarator {
  /* The kind of declarator.  */
  ENUM_BITFIELD (cp_declarator_kind) kind : 4;
  /* Whether we parsed an ellipsis (`...') just before the declarator,
     to indicate this is a parameter pack.  */
  BOOL_BITFIELD parameter_pack_p : 1;
  location_t id_loc; /* Currently only set for cdk_id, cdk_decomp and
			cdk_function. */
  /* GNU Attributes that apply to this declarator.  If the declarator
     is a pointer or a reference, these attribute apply to the type
     pointed to.  */
  tree attributes;
  /* Standard C++11 attributes that apply to this declarator.  If the
     declarator is a pointer or a reference, these attributes apply
     to the pointer, rather than to the type pointed to.  */
  tree std_attributes;
  /* For all but cdk_id, cdk_decomp and cdk_error, the contained declarator.
     For cdk_id, cdk_decomp and cdk_error, guaranteed to be NULL.  */
  cp_declarator *declarator;
  union {
    /* For identifiers.  */
    struct {
      /* If non-NULL, the qualifying scope (a NAMESPACE_DECL or
	 *_TYPE) for this identifier.  */
      tree qualifying_scope;
      /* The unqualified name of the entity -- an IDENTIFIER_NODE,
	 BIT_NOT_EXPR, or TEMPLATE_ID_EXPR.  */
      tree unqualified_name;
      /* If this is the name of a function, what kind of special
	 function (if any).  */
      special_function_kind sfk;
    } id;
    /* For functions.  */
    struct {
      /* The parameters to the function as a TREE_LIST of decl/default.  */
      tree parameters;
      /* The cv-qualifiers for the function.  */
      cp_cv_quals qualifiers;
      /* The virt-specifiers for the function.  */
      cp_virt_specifiers virt_specifiers;
      /* The ref-qualifier for the function.  */
      cp_ref_qualifier ref_qualifier;
      /* The transaction-safety qualifier for the function.  */
      tree tx_qualifier;
      /* The exception-specification for the function.  */
      tree exception_specification;
      /* The late-specified return type, if any.  */
      tree late_return_type;
      /* The trailing requires-clause, if any. */
      tree requires_clause;
    } function;
    /* For arrays.  */
    struct {
      /* The bounds to the array.  */
      tree bounds;
    } array;
    /* For cdk_pointer and cdk_ptrmem.  */
    struct {
      /* The cv-qualifiers for the pointer.  */
      cp_cv_quals qualifiers;
      /* For cdk_ptrmem, the class type containing the member.  */
      tree class_type;
    } pointer;
    /* For cdk_reference */
    struct {
      /* The cv-qualifiers for the reference.  These qualifiers are
         only used to diagnose ill-formed code.  */
      cp_cv_quals qualifiers;
      /* Whether this is an rvalue reference */
      bool rvalue_ref;
    } reference;
  } u;
};

/* A level of template instantiation.  */
struct GTY((chain_next ("%h.next"))) tinst_level {
  /* The immediately deeper level in the chain.  */
  struct tinst_level *next;

  /* The original node.  Can be either a DECL (for a function or static
     data member) or a TYPE (for a class), depending on what we were
     asked to instantiate.  */
  tree decl;

  /* The location where the template is instantiated.  */
  location_t locus;

  /* errorcount+sorrycount when we pushed this level.  */
  int errors;

  /* True if the location is in a system header.  */
  bool in_system_header_p;
};

bool decl_spec_seq_has_spec_p (const cp_decl_specifier_seq *, cp_decl_spec);

/* Return the type of the `this' parameter of FNTYPE.  */

inline tree
type_of_this_parm (const_tree fntype)
{
  function_args_iterator iter;
  gcc_assert (TREE_CODE (fntype) == METHOD_TYPE);
  function_args_iter_init (&iter, fntype);
  return function_args_iter_cond (&iter);
}

/* Return the class of the `this' parameter of FNTYPE.  */

inline tree
class_of_this_parm (const_tree fntype)
{
  return TREE_TYPE (type_of_this_parm (fntype));
}

/* True iff T is a variable template declaration. */
inline bool
variable_template_p (tree t)
{
  if (TREE_CODE (t) != TEMPLATE_DECL)
    return false;
  if (!PRIMARY_TEMPLATE_P (t))
    return false;
  if (tree r = DECL_TEMPLATE_RESULT (t))
    return VAR_P (r);
  return false;
}

/* True iff T is a variable concept definition. That is, T is
   a variable template declared with the concept specifier. */
inline bool
variable_concept_p (tree t)
{
  if (TREE_CODE (t) != TEMPLATE_DECL)
    return false;
  if (tree r = DECL_TEMPLATE_RESULT (t))
    return VAR_P (r) && DECL_DECLARED_CONCEPT_P (r);
  return false;
}

/* True iff T is a concept definition. That is, T is a variable or function
   template declared with the concept specifier. */
inline bool
concept_template_p (tree t)
{
  if (TREE_CODE (t) != TEMPLATE_DECL)
    return false;
  if (tree r = DECL_TEMPLATE_RESULT (t))
    return VAR_OR_FUNCTION_DECL_P (r) && DECL_DECLARED_CONCEPT_P (r);
  return false;
}

/* A parameter list indicating for a function with no parameters,
   e.g  "int f(void)".  */
extern cp_parameter_declarator *no_parameters;

/* Various dump ids.  */
extern int class_dump_id;
extern int module_dump_id;
extern int raw_dump_id;

/* in call.c */
extern bool check_dtor_name			(tree, tree);
int magic_varargs_p				(tree);

extern tree build_conditional_expr		(location_t, tree, tree, tree, 
                                                 tsubst_flags_t);
extern tree build_addr_func			(tree, tsubst_flags_t);
extern void set_flags_from_callee		(tree);
extern tree build_call_a			(tree, int, tree*);
extern tree build_call_n			(tree, int, ...);
extern bool null_ptr_cst_p			(tree);
extern bool null_member_pointer_value_p		(tree);
extern bool sufficient_parms_p			(const_tree);
extern tree type_decays_to			(tree);
extern tree extract_call_expr			(tree);
extern tree build_user_type_conversion		(tree, tree, int,
						 tsubst_flags_t);
extern tree build_new_function_call		(tree, vec<tree, va_gc> **,
						 tsubst_flags_t);
extern tree build_operator_new_call		(tree, vec<tree, va_gc> **,
						 tree *, tree *, tree, tree,
						 tree *, tsubst_flags_t);
extern tree build_new_method_call		(tree, tree,
						 vec<tree, va_gc> **, tree,
						 int, tree *, tsubst_flags_t);
extern tree build_special_member_call		(tree, tree,
						 vec<tree, va_gc> **,
						 tree, int, tsubst_flags_t);
extern tree build_new_op			(location_t, enum tree_code,
						 int, tree, tree, tree, tree *,
						 tsubst_flags_t);
extern tree build_op_call			(tree, vec<tree, va_gc> **,
						 tsubst_flags_t);
extern bool aligned_allocation_fn_p		(tree);
extern bool usual_deallocation_fn_p		(tree);
extern tree build_op_delete_call		(enum tree_code, tree, tree,
						 bool, tree, tree,
						 tsubst_flags_t);
extern bool can_convert				(tree, tree, tsubst_flags_t);
extern bool can_convert_standard		(tree, tree, tsubst_flags_t);
extern bool can_convert_arg			(tree, tree, tree, int,
						 tsubst_flags_t);
extern bool can_convert_arg_bad			(tree, tree, tree, int,
						 tsubst_flags_t);

/* A class for recording information about access failures (e.g. private
   fields), so that we can potentially supply a fix-it hint about
   an accessor (from a context in which the constness of the object
   is known).  */

class access_failure_info
{
 public:
  access_failure_info () : m_was_inaccessible (false), m_basetype_path (NULL_TREE),
    m_field_decl (NULL_TREE) {}

  void record_access_failure (tree basetype_path, tree field_decl);
  void maybe_suggest_accessor (bool const_p) const;

 private:
  bool m_was_inaccessible;
  tree m_basetype_path;
  tree m_field_decl;
};

extern bool enforce_access			(tree, tree, tree,
						 tsubst_flags_t,
						 access_failure_info *afi = NULL);
extern void push_defarg_context			(tree);
extern void pop_defarg_context			(void);
extern tree convert_default_arg			(tree, tree, tree, int,
						 tsubst_flags_t);
extern tree convert_arg_to_ellipsis		(tree, tsubst_flags_t);
extern tree build_x_va_arg			(source_location, tree, tree);
extern tree cxx_type_promotes_to		(tree);
extern tree type_passed_as			(tree);
extern tree convert_for_arg_passing		(tree, tree, tsubst_flags_t);
extern bool is_properly_derived_from		(tree, tree);
extern tree initialize_reference		(tree, tree, int,
						 tsubst_flags_t);
extern tree extend_ref_init_temps		(tree, tree, vec<tree, va_gc>**);
extern tree make_temporary_var_for_ref_to_temp	(tree, tree);
extern bool type_has_extended_temps		(tree);
extern tree strip_top_quals			(tree);
extern bool reference_related_p			(tree, tree);
extern int remaining_arguments			(tree);
extern tree perform_implicit_conversion		(tree, tree, tsubst_flags_t);
extern tree perform_implicit_conversion_flags	(tree, tree, tsubst_flags_t, int);
extern tree build_integral_nontype_arg_conv	(tree, tree, tsubst_flags_t);
extern tree perform_direct_initialization_if_possible (tree, tree, bool,
                                                       tsubst_flags_t);
extern tree in_charge_arg_for_name		(tree);
extern tree build_cxx_call			(tree, int, tree *,
						 tsubst_flags_t);
extern bool is_std_init_list			(tree);
extern bool is_list_ctor			(tree);
extern void validate_conversion_obstack		(void);
extern void mark_versions_used			(tree);
extern tree get_function_version_dispatcher	(tree);

/* in class.c */
extern tree build_vfield_ref			(tree, tree);
extern tree build_if_in_charge			(tree true_stmt, tree false_stmt = void_node);
extern tree build_base_path			(enum tree_code, tree,
						 tree, int, tsubst_flags_t);
extern tree convert_to_base			(tree, tree, bool, bool,
						 tsubst_flags_t);
extern tree convert_to_base_statically		(tree, tree);
extern tree build_vtbl_ref			(tree, tree);
extern tree build_vfn_ref			(tree, tree);
extern tree get_vtable_decl			(tree, int);
extern void resort_type_method_vec		(void *, void *,
						 gt_pointer_operator, void *);
extern bool add_method				(tree, tree, bool);
extern tree declared_access			(tree);
extern tree currently_open_class		(tree);
extern tree currently_open_derived_class	(tree);
extern tree outermost_open_class		(void);
extern tree current_nonlambda_class_type	(void);
extern tree finish_struct			(tree, tree);
extern void finish_struct_1			(tree);
extern int resolves_to_fixed_type_p		(tree, int *);
extern void init_class_processing		(void);
extern int is_empty_class			(tree);
extern bool is_really_empty_class		(tree);
extern void pushclass				(tree);
extern void popclass				(void);
extern void push_nested_class			(tree);
extern void pop_nested_class			(void);
extern int current_lang_depth			(void);
extern void push_lang_context			(tree);
extern void pop_lang_context			(void);
extern tree instantiate_type			(tree, tree, tsubst_flags_t);
extern void print_class_statistics		(void);
extern void build_self_reference		(void);
extern int same_signature_p			(const_tree, const_tree);
extern void maybe_add_class_template_decl_list	(tree, tree, int);
extern void unreverse_member_declarations	(tree);
extern void invalidate_class_lookup_cache	(void);
extern void maybe_note_name_used_in_class	(tree, tree);
extern void note_name_declared_in_class		(tree, tree);
extern tree get_vtbl_decl_for_binfo		(tree);
extern bool vptr_via_virtual_p			(tree);
extern void debug_class				(tree);
extern void debug_thunks			(tree);
extern void set_linkage_according_to_type	(tree, tree);
extern void determine_key_method		(tree);
extern void check_for_override			(tree, tree);
extern void push_class_stack			(void);
extern void pop_class_stack			(void);
extern bool default_ctor_p			(tree);
extern bool type_has_user_nondefault_constructor (tree);
extern tree in_class_defaulted_default_constructor (tree);
extern bool user_provided_p			(tree);
extern bool type_has_user_provided_constructor  (tree);
extern bool type_has_non_user_provided_default_constructor (tree);
extern bool vbase_has_user_provided_move_assign (tree);
extern tree default_init_uninitialized_part (tree);
extern bool trivial_default_constructor_is_constexpr (tree);
extern bool type_has_constexpr_default_constructor (tree);
extern bool type_has_virtual_destructor		(tree);
extern bool type_has_move_constructor		(tree);
extern bool type_has_move_assign		(tree);
extern bool type_has_user_declared_move_constructor (tree);
extern bool type_has_user_declared_move_assign(tree);
extern bool type_build_ctor_call		(tree);
extern bool type_build_dtor_call		(tree);
extern void explain_non_literal_class		(tree);
extern void inherit_targ_abi_tags		(tree);
extern void defaulted_late_check		(tree);
extern bool defaultable_fn_check		(tree);
extern void check_abi_tags			(tree);
extern tree missing_abi_tags			(tree);
extern void fixup_type_variants			(tree);
extern void fixup_attribute_variants		(tree);
extern tree* decl_cloned_function_p		(const_tree, bool);
extern void clone_function_decl			(tree, bool, bool = false);
extern void adjust_clone_args			(tree);
extern void deduce_noexcept_on_destructor       (tree);
extern void insert_late_enum_def_into_classtype_sorted_fields (tree, tree);
extern bool uniquely_derived_from_p             (tree, tree);
extern bool publicly_uniquely_derived_p         (tree, tree);
extern tree common_enclosing_class		(tree, tree);

/* in cvt.c */
extern tree convert_to_reference		(tree, tree, int, int, tree,
						 tsubst_flags_t);
extern tree convert_from_reference		(tree);
extern tree force_rvalue			(tree, tsubst_flags_t);
extern tree ocp_convert				(tree, tree, int, int,
						 tsubst_flags_t);
extern tree cp_convert				(tree, tree, tsubst_flags_t);
extern tree cp_convert_and_check                (tree, tree, tsubst_flags_t);
extern tree cp_fold_convert			(tree, tree);
extern tree cp_get_callee			(tree);
extern tree cp_get_callee_fndecl		(tree);
extern tree cp_get_fndecl_from_callee		(tree);
extern tree convert_to_void			(tree, impl_conv_void,
                                 		 tsubst_flags_t);
extern tree convert_force			(tree, tree, int,
						 tsubst_flags_t);
extern tree build_expr_type_conversion		(int, tree, bool);
extern tree type_promotes_to			(tree);
extern tree perform_qualification_conversions	(tree, tree);
extern bool tx_safe_fn_type_p			(tree);
extern tree tx_unsafe_fn_variant		(tree);
extern bool fnptr_conv_p			(tree, tree);
extern tree strip_fnptr_conv			(tree);

/* in name-lookup.c */
extern void maybe_push_cleanup_level		(tree);
extern tree make_anon_name			(void);
extern tree check_for_out_of_scope_variable	(tree);
extern void dump				(cp_binding_level &ref);
extern void dump				(cp_binding_level *ptr);
extern void print_other_binding_stack		(cp_binding_level *);
extern tree maybe_push_decl			(tree);
extern tree current_decl_namespace		(void);

/* decl.c */
extern tree poplevel				(int, int, int);
extern void cxx_init_decl_processing		(void);
enum cp_tree_node_structure_enum cp_tree_node_structure
						(union lang_tree_node *);
extern void finish_scope			(void);
extern void push_switch				(tree);
extern void pop_switch				(void);
extern tree make_lambda_name			(void);
extern int decls_match				(tree, tree);
extern tree duplicate_decls			(tree, tree, bool);
extern tree declare_local_label			(tree);
extern tree define_label			(location_t, tree);
extern void check_goto				(tree);
extern bool check_omp_return			(void);
extern tree make_typename_type			(tree, tree, enum tag_types, tsubst_flags_t);
extern tree make_unbound_class_template		(tree, tree, tree, tsubst_flags_t);
extern tree build_library_fn_ptr		(const char *, tree, int);
extern tree build_cp_library_fn_ptr		(const char *, tree, int);
extern tree push_library_fn			(tree, tree, tree, int);
extern tree push_void_library_fn		(tree, tree, int);
extern tree push_throw_library_fn		(tree, tree);
extern void warn_misplaced_attr_for_class_type  (source_location location,
						 tree class_type);
extern tree check_tag_decl			(cp_decl_specifier_seq *, bool);
extern tree shadow_tag				(cp_decl_specifier_seq *);
extern tree groktypename			(cp_decl_specifier_seq *, const cp_declarator *, bool);
extern tree start_decl				(const cp_declarator *, cp_decl_specifier_seq *, int, tree, tree, tree *);
extern void start_decl_1			(tree, bool);
extern bool check_array_initializer		(tree, tree, tree);
extern void cp_finish_decl			(tree, tree, bool, tree, int);
extern tree lookup_decomp_type			(tree);
extern void cp_finish_decomp			(tree, tree, unsigned int);
extern int cp_complete_array_type		(tree *, tree, bool);
extern int cp_complete_array_type_or_error	(tree *, tree, bool, tsubst_flags_t);
extern tree build_ptrmemfunc_type		(tree);
extern tree build_ptrmem_type			(tree, tree);
/* the grokdeclarator prototype is in decl.h */
extern tree build_this_parm			(tree, cp_cv_quals);
extern tree grokparms				(tree, tree *);
extern int copy_fn_p				(const_tree);
extern bool move_fn_p                           (const_tree);
extern bool move_signature_fn_p                 (const_tree);
extern tree get_scope_of_declarator		(const cp_declarator *);
extern void grok_special_member_properties	(tree);
extern bool grok_ctor_properties		(const_tree, const_tree);
extern bool grok_op_properties			(tree, bool);
extern tree xref_tag				(enum tag_types, tree, tag_scope, bool);
extern tree xref_tag_from_type			(tree, tree, tag_scope);
extern void xref_basetypes			(tree, tree);
extern tree start_enum				(tree, tree, tree, tree, bool, bool *);
extern void finish_enum_value_list		(tree);
extern void finish_enum				(tree);
extern void build_enumerator			(tree, tree, tree, tree, location_t);
extern tree lookup_enumerator			(tree, tree);
extern bool start_preparsed_function		(tree, tree, int);
extern bool start_function			(cp_decl_specifier_seq *,
						 const cp_declarator *, tree);
extern tree begin_function_body			(void);
extern void finish_function_body		(tree);
extern tree outer_curly_brace_block		(tree);
extern tree finish_function			(int);
extern tree grokmethod				(cp_decl_specifier_seq *, const cp_declarator *, tree);
extern void maybe_register_incomplete_var	(tree);
extern void maybe_commonize_var			(tree);
extern void complete_vars			(tree);
extern tree static_fn_type			(tree);
extern void revert_static_member_fn		(tree);
extern void fixup_anonymous_aggr		(tree);
extern tree compute_array_index_type		(tree, tree, tsubst_flags_t);
extern tree check_default_argument		(tree, tree, tsubst_flags_t);
extern int wrapup_namespace_globals		();
extern tree create_implicit_typedef		(tree, tree);
extern int local_variable_p			(const_tree);
extern tree register_dtor_fn			(tree);
extern tmpl_spec_kind current_tmpl_spec_kind	(int);
extern tree cp_fname_init			(const char *, tree *);
extern tree cxx_builtin_function		(tree decl);
extern tree cxx_builtin_function_ext_scope	(tree decl);
extern tree check_elaborated_type_specifier	(enum tag_types, tree, bool);
extern void warn_extern_redeclared_static	(tree, tree);
extern tree cxx_comdat_group			(tree);
extern bool cp_missing_noreturn_ok_p		(tree);
extern bool is_direct_enum_init			(tree, tree);
extern void initialize_artificial_var		(tree, vec<constructor_elt, va_gc> *);
extern tree check_var_type			(tree, tree);
extern tree reshape_init                        (tree, tree, tsubst_flags_t);
extern tree next_initializable_field (tree);
extern tree fndecl_declared_return_type		(tree);
extern bool undeduced_auto_decl			(tree);
extern bool require_deduced_type		(tree, tsubst_flags_t = tf_warning_or_error);

extern tree finish_case_label			(location_t, tree, tree);
extern tree cxx_maybe_build_cleanup		(tree, tsubst_flags_t);

/* in decl2.c */
extern void note_mangling_alias			(tree, tree);
extern void generate_mangling_aliases		(void);
extern tree build_memfn_type			(tree, tree, cp_cv_quals, cp_ref_qualifier);
extern tree build_pointer_ptrmemfn_type	(tree);
extern tree change_return_type			(tree, tree);
extern void maybe_retrofit_in_chrg		(tree);
extern void maybe_make_one_only			(tree);
extern bool vague_linkage_p			(tree);
extern void grokclassfn				(tree, tree,
						 enum overload_flags);
extern tree grok_array_decl			(location_t, tree, tree, bool);
extern tree delete_sanity			(tree, tree, bool, int, tsubst_flags_t);
extern tree check_classfn			(tree, tree, tree);
extern void check_member_template		(tree);
extern tree grokfield (const cp_declarator *, cp_decl_specifier_seq *,
		       tree, bool, tree, tree);
extern tree grokbitfield (const cp_declarator *, cp_decl_specifier_seq *,
			  tree, tree);
extern bool any_dependent_type_attributes_p	(tree);
extern tree cp_reconstruct_complex_type		(tree, tree);
extern bool attributes_naming_typedef_ok	(tree);
extern void cplus_decl_attributes		(tree *, tree, int);
extern void finish_anon_union			(tree);
extern void cxx_post_compilation_parsing_cleanups (void);
extern tree coerce_new_type			(tree);
extern tree coerce_delete_type			(tree);
extern void comdat_linkage			(tree);
extern void determine_visibility		(tree);
extern void constrain_class_visibility		(tree);
extern void reset_type_linkage			(tree);
extern void tentative_decl_linkage		(tree);
extern void import_export_decl			(tree);
extern tree build_cleanup			(tree);
extern tree build_offset_ref_call_from_tree	(tree, vec<tree, va_gc> **,
						 tsubst_flags_t);
extern bool decl_defined_p			(tree);
extern bool decl_constant_var_p			(tree);
extern bool decl_maybe_constant_var_p		(tree);
extern void no_linkage_error			(tree);
extern void check_default_args			(tree);
extern bool mark_used				(tree);
extern bool mark_used			        (tree, tsubst_flags_t);
extern void finish_static_data_member_decl	(tree, tree, bool, tree, int);
extern tree cp_build_parm_decl			(tree, tree);
extern tree get_guard				(tree);
extern tree get_guard_cond			(tree, bool);
extern tree set_guard				(tree);
extern tree get_tls_wrapper_fn			(tree);
extern void mark_needed				(tree);
extern bool decl_needed_p			(tree);
extern void note_vague_linkage_fn		(tree);
extern void note_variable_template_instantiation (tree);
extern tree build_artificial_parm		(tree, tree);
extern bool possibly_inlined_p			(tree);
extern int parm_index                           (tree);
extern tree vtv_start_verification_constructor_init_function (void);
extern tree vtv_finish_verification_constructor_init_function (tree);
extern bool cp_omp_mappable_type		(tree);

/* in error.c */
extern const char *type_as_string		(tree, int);
extern const char *type_as_string_translate	(tree, int);
extern const char *decl_as_string		(tree, int);
extern const char *decl_as_string_translate	(tree, int);
extern const char *decl_as_dwarf_string		(tree, int);
extern const char *expr_as_string		(tree, int);
extern const char *lang_decl_name		(tree, int, bool);
extern const char *lang_decl_dwarf_name		(tree, int, bool);
extern const char *language_to_string		(enum languages);
extern const char *class_key_or_enum_as_string	(tree);
extern void maybe_warn_variadic_templates       (void);
extern void maybe_warn_cpp0x			(cpp0x_warn_str str);
extern bool pedwarn_cxx98                       (location_t, int, const char *, ...) ATTRIBUTE_GCC_DIAG(3,4);
extern location_t location_of                   (tree);
extern void qualified_name_lookup_error		(tree, tree, tree,
						 location_t);

/* in except.c */
extern void init_exception_processing		(void);
extern tree expand_start_catch_block		(tree);
extern void expand_end_catch_block		(void);
extern tree build_exc_ptr			(void);
extern tree build_throw				(tree);
extern int nothrow_libfn_p			(const_tree);
extern void check_handlers			(tree);
extern tree finish_noexcept_expr		(tree, tsubst_flags_t);
extern bool expr_noexcept_p			(tree, tsubst_flags_t);
extern void perform_deferred_noexcept_checks	(void);
extern bool nothrow_spec_p			(const_tree);
extern bool type_noexcept_p			(const_tree);
extern bool type_throw_all_p			(const_tree);
extern tree build_noexcept_spec			(tree, int);
extern void choose_personality_routine		(enum languages);
extern tree build_must_not_throw_expr		(tree,tree);
extern tree eh_type_info			(tree);
extern tree begin_eh_spec_block			(void);
extern void finish_eh_spec_block		(tree, tree);
extern tree build_eh_type_type			(tree);
extern tree cp_protect_cleanup_actions		(void);
extern tree create_try_catch_expr               (tree, tree);

/* in expr.c */
extern tree cplus_expand_constant		(tree);
extern tree mark_rvalue_use			(tree,
                                                 location_t = UNKNOWN_LOCATION,
                                                 bool = true);
extern tree mark_lvalue_use			(tree);
extern tree mark_type_use			(tree);
extern void mark_exp_read			(tree);

/* friend.c */
extern int is_friend				(tree, tree);
extern void make_friend_class			(tree, tree, bool);
extern void add_friend				(tree, tree, bool);
extern tree do_friend				(tree, tree, tree, tree, enum overload_flags, bool);

extern void set_global_friend			(tree);
extern bool is_global_friend			(tree);

/* in init.c */
extern tree expand_member_init			(tree);
extern void emit_mem_initializers		(tree);
extern tree build_aggr_init			(tree, tree, int,
                                                 tsubst_flags_t);
extern int is_class_type			(tree, int);
extern tree get_type_value			(tree);
extern tree build_zero_init			(tree, tree, bool);
extern tree build_value_init			(tree, tsubst_flags_t);
extern tree build_value_init_noctor		(tree, tsubst_flags_t);
extern tree get_nsdmi				(tree, bool);
extern tree build_offset_ref			(tree, tree, bool,
						 tsubst_flags_t);
extern tree throw_bad_array_new_length		(void);
extern bool type_has_new_extended_alignment	(tree);
extern unsigned malloc_alignment		(void);
extern tree build_new				(vec<tree, va_gc> **, tree, tree,
						 vec<tree, va_gc> **, int,
                                                 tsubst_flags_t);
extern tree get_temp_regvar			(tree, tree);
extern tree build_vec_init			(tree, tree, tree, bool, int,
                                                 tsubst_flags_t);
extern tree build_delete			(tree, tree,
						 special_function_kind,
						 int, int, tsubst_flags_t);
extern void push_base_cleanups			(void);
extern tree build_vec_delete			(tree, tree,
						 special_function_kind, int,
						 tsubst_flags_t);
extern tree create_temporary_var		(tree);
extern void initialize_vtbl_ptrs		(tree);
extern tree scalar_constant_value		(tree);
extern tree decl_really_constant_value		(tree);
extern int diagnose_uninitialized_cst_or_ref_member (tree, bool, bool);
extern tree build_vtbl_address                  (tree);
extern bool maybe_reject_flexarray_init		(tree, tree);

/* in lex.c */
extern void cxx_dup_lang_specific_decl		(tree);
extern void yyungetc				(int, int);

extern tree unqualified_name_lookup_error	(tree,
						 location_t = UNKNOWN_LOCATION);
extern tree unqualified_fn_lookup_error		(cp_expr);
extern tree build_lang_decl			(enum tree_code, tree, tree);
extern tree build_lang_decl_loc			(location_t, enum tree_code, tree, tree);
<<<<<<< HEAD
extern bool maybe_add_lang_decl_raw		(tree);
extern bool maybe_add_lang_type_raw		(tree);
extern void retrofit_lang_decl			(tree);
=======
extern void retrofit_lang_decl			(tree, int = 0);
>>>>>>> b67b23f0
extern tree copy_decl				(tree CXX_MEM_STAT_INFO);
extern tree copy_type				(tree CXX_MEM_STAT_INFO);
extern tree cxx_make_type			(enum tree_code);
extern tree make_class_type			(enum tree_code);
extern bool cxx_init				(void);
extern void cxx_finish				(void);
extern bool in_main_input_context		(void);

/* in method.c */
extern void init_method				(void);
extern tree make_thunk				(tree, bool, tree, tree);
extern void finish_thunk			(tree);
extern void use_thunk				(tree, bool);
extern bool trivial_fn_p			(tree);
extern tree forward_parm			(tree);
extern bool is_trivially_xible			(enum tree_code, tree, tree);
extern bool is_xible				(enum tree_code, tree, tree);
extern tree get_defaulted_eh_spec		(tree);
extern tree unevaluated_noexcept_spec		(void);
extern void after_nsdmi_defaulted_late_checks   (tree);
extern bool maybe_explain_implicit_delete	(tree);
extern void explain_implicit_non_constexpr	(tree);
extern void deduce_inheriting_ctor		(tree);
extern void synthesize_method			(tree);
extern tree lazily_declare_fn			(special_function_kind,
						 tree);
extern tree skip_artificial_parms_for		(const_tree, tree);
extern int num_artificial_parms_for		(const_tree);
extern tree make_alias_for			(tree, tree);
extern tree get_copy_ctor			(tree, tsubst_flags_t);
extern tree get_copy_assign			(tree);
extern tree get_default_ctor			(tree);
extern tree get_dtor				(tree, tsubst_flags_t);
extern tree strip_inheriting_ctors		(tree);
extern tree inherited_ctor_binfo		(tree);
extern bool ctor_omit_inherited_parms		(tree);
extern tree locate_ctor				(tree);
extern tree implicitly_declare_fn               (special_function_kind, tree,
						 bool, tree, tree);
/* In module.c  */
extern bool module_purview_p ();
extern bool module_interface_p ();
extern int module_exporting_level ();
extern void decl_set_module (tree);
extern int push_module_export (bool, tree = NULL);
extern void pop_module_export (int);
extern void declare_module (location_t, tree, bool, tree);
extern void finish_module ();
extern void import_module (location_t, tree, tree);
extern tree module_name (unsigned);
extern vec<tree, va_gc> *module_name_parts (unsigned);
extern bitmap module_import_bitmap (unsigned module);

/* In optimize.c */
extern bool maybe_clone_body			(tree);

/* In parser.c */
extern tree cp_convert_range_for (tree, tree, tree, tree, unsigned int, bool);
extern bool parsing_nsdmi (void);
extern bool parsing_default_capturing_generic_lambda_in_template (void);
extern void inject_this_parameter (tree, cp_cv_quals);

/* in pt.c */
extern bool check_template_shadow		(tree);
extern tree get_innermost_template_args		(tree, int);
extern void maybe_begin_member_template_processing (tree);
extern void maybe_end_member_template_processing (void);
extern tree finish_member_template_decl		(tree);
extern void begin_template_parm_list		(void);
extern bool begin_specialization		(void);
extern void reset_specialization		(void);
extern void end_specialization			(void);
extern void begin_explicit_instantiation	(void);
extern void end_explicit_instantiation		(void);
extern void check_unqualified_spec_or_inst	(tree, location_t);
extern tree check_explicit_specialization	(tree, tree, int, int);
extern int num_template_headers_for_class	(tree);
extern void check_template_variable		(tree);
extern tree make_auto				(void);
extern tree make_decltype_auto			(void);
extern tree make_template_placeholder		(tree);
extern tree do_auto_deduction                   (tree, tree, tree);
extern tree do_auto_deduction                   (tree, tree, tree,
                                                 tsubst_flags_t,
                                                 auto_deduction_context,
						 tree = NULL_TREE,
						 int = LOOKUP_NORMAL);
extern tree type_uses_auto			(tree);
extern tree type_uses_auto_or_concept		(tree);
extern void append_type_to_template_for_access_check (tree, tree, tree,
						      location_t);
extern tree convert_generic_types_to_packs	(tree, int, int);
extern tree splice_late_return_type		(tree, tree);
extern bool is_auto				(const_tree);
extern tree process_template_parm		(tree, location_t, tree, 
						 bool, bool);
extern tree end_template_parm_list		(tree);
extern void end_template_parm_list		(void);
extern void end_template_decl			(void);
extern tree maybe_update_decl_type		(tree, tree);
extern bool check_default_tmpl_args             (tree, tree, bool, bool, int);
extern tree push_template_decl			(tree);
extern tree push_template_decl_real		(tree, bool);
extern tree add_inherited_template_parms	(tree, tree);
extern bool redeclare_class_template		(tree, tree, tree);
extern tree lookup_template_class		(tree, tree, tree, tree,
						 int, tsubst_flags_t);
extern tree lookup_template_function		(tree, tree);
extern tree lookup_template_variable		(tree, tree);
extern int uses_template_parms			(tree);
extern bool uses_template_parms_level		(tree, int);
extern bool in_template_function		(void);
extern tree instantiate_class_template		(tree);
extern tree instantiate_template		(tree, tree, tsubst_flags_t);
extern tree fn_type_unification			(tree, tree, tree,
						 const tree *, unsigned int,
						 tree, unification_kind_t, int,
						 bool, bool);
extern void mark_decl_instantiated		(tree, int);
extern int more_specialized_fn			(tree, tree, int);
extern void do_decl_instantiation		(tree, tree);
extern void do_type_instantiation		(tree, tree, tsubst_flags_t);
extern bool always_instantiate_p		(tree);
extern void maybe_instantiate_noexcept		(tree);
extern tree instantiate_decl			(tree, bool, bool);
extern int comp_template_parms			(const_tree, const_tree);
extern bool builtin_pack_fn_p			(tree);
extern bool uses_parameter_packs                (tree);
extern bool template_parameter_pack_p           (const_tree);
extern bool function_parameter_pack_p		(const_tree);
extern bool function_parameter_expanded_from_pack_p (tree, tree);
extern tree make_pack_expansion                 (tree);
extern bool check_for_bare_parameter_packs      (tree);
extern tree build_template_info			(tree, tree);
extern tree get_template_info			(const_tree);
extern vec<qualified_typedef_usage_t, va_gc> *get_types_needing_access_check (tree);
extern int template_class_depth			(tree);
extern int is_specialization_of			(tree, tree);
extern bool is_specialization_of_friend		(tree, tree);
extern tree get_pattern_parm			(tree, tree);
extern int comp_template_args			(tree, tree, tree * = NULL,
						 tree * = NULL, bool = false);
extern int template_args_equal                  (tree, tree, bool = false);
extern tree maybe_process_partial_specialization (tree);
extern tree most_specialized_instantiation	(tree);
extern void print_candidates			(tree);
extern void instantiate_pending_templates	(int);
extern tree tsubst_default_argument		(tree, tree, tree,
						 tsubst_flags_t);
extern tree tsubst (tree, tree, tsubst_flags_t, tree);
extern tree tsubst_copy_and_build		(tree, tree, tsubst_flags_t,
						 tree, bool, bool);
extern tree tsubst_expr                         (tree, tree, tsubst_flags_t,
                                                 tree, bool);
extern tree tsubst_pack_expansion               (tree, tree, tsubst_flags_t, tree);
extern tree most_general_template		(tree);
extern tree get_mostly_instantiated_function_type (tree);
extern bool problematic_instantiation_changed	(void);
extern void record_last_problematic_instantiation (void);
extern struct tinst_level *current_instantiation(void);
extern bool instantiating_current_function_p    (void);
extern tree maybe_get_template_decl_from_type_decl (tree);
extern int processing_template_parmlist;
extern bool dependent_type_p			(tree);
extern bool dependent_scope_p			(tree);
extern bool any_dependent_template_arguments_p  (const_tree);
extern bool dependent_template_p		(tree);
extern bool dependent_template_id_p		(tree, tree);
extern bool type_dependent_expression_p		(tree);
extern bool type_dependent_object_expression_p	(tree);
extern bool any_type_dependent_arguments_p      (const vec<tree, va_gc> *);
extern bool any_type_dependent_elements_p       (const_tree);
extern bool type_dependent_expression_p_push	(tree);
extern bool value_dependent_expression_p	(tree);
extern bool instantiation_dependent_expression_p (tree);
extern bool instantiation_dependent_uneval_expression_p (tree);
extern bool any_value_dependent_elements_p      (const_tree);
extern bool dependent_omp_for_p			(tree, tree, tree, tree);
extern tree resolve_typename_type		(tree, bool);
extern tree template_for_substitution		(tree);
extern tree build_non_dependent_expr		(tree);
extern void make_args_non_dependent		(vec<tree, va_gc> *);
extern bool reregister_specialization		(tree, tree, tree);
extern tree instantiate_non_dependent_expr	(tree);
extern tree instantiate_non_dependent_expr_sfinae (tree, tsubst_flags_t);
extern tree instantiate_non_dependent_expr_internal (tree, tsubst_flags_t);
extern tree instantiate_non_dependent_or_null   (tree);
extern bool variable_template_specialization_p  (tree);
extern bool alias_type_or_template_p            (tree);
extern bool alias_template_specialization_p     (const_tree);
extern bool dependent_alias_template_spec_p     (const_tree);
extern bool explicit_class_specialization_p     (tree);
extern bool push_tinst_level                    (tree);
extern bool push_tinst_level_loc                (tree, location_t);
extern void pop_tinst_level                     (void);
extern struct tinst_level *outermost_tinst_level(void);
extern void init_template_processing		(void);
extern void print_template_statistics		(void);
bool template_template_parameter_p		(const_tree);
bool template_type_parameter_p                  (const_tree);
extern bool primary_template_instantiation_p    (const_tree);
extern tree get_primary_template_innermost_parameters	(const_tree);
extern tree get_template_parms_at_level (tree, int);
extern tree get_template_innermost_arguments	(const_tree);
extern tree get_template_argument_pack_elems	(const_tree);
extern tree get_function_template_decl		(const_tree);
extern tree resolve_nondeduced_context		(tree, tsubst_flags_t);
extern hashval_t iterative_hash_template_arg (tree arg, hashval_t val);
extern tree coerce_template_parms               (tree, tree, tree);
extern tree coerce_template_parms               (tree, tree, tree, tsubst_flags_t);
extern void register_local_specialization       (tree, tree);
extern tree retrieve_local_specialization       (tree);
extern tree extract_fnparm_pack                 (tree, tree *);
extern tree template_parm_to_arg                (tree);
extern tree dguide_name				(tree);
extern bool dguide_name_p			(tree);
extern bool deduction_guide_p			(const_tree);
extern bool copy_guide_p			(const_tree);
extern bool template_guide_p			(const_tree);

/* in repo.c */
extern void init_repo				(void);
extern int repo_emit_p				(tree);
extern bool repo_export_class_p			(const_tree);
extern void finish_repo				(void);

/* in rtti.c */
/* A vector of all tinfo decls that haven't been emitted yet.  */
extern GTY(()) vec<tree, va_gc> *unemitted_tinfo_decls;

extern void init_rtti_processing		(void);
extern tree build_typeid			(tree, tsubst_flags_t);
extern tree get_tinfo_decl			(tree);
extern tree get_typeid				(tree, tsubst_flags_t);
extern tree build_headof			(tree);
extern tree build_dynamic_cast			(tree, tree, tsubst_flags_t);
extern void emit_support_tinfos			(void);
extern bool emit_tinfo_decl			(tree);

/* in search.c */
extern bool accessible_base_p			(tree, tree, bool);
extern tree lookup_base                         (tree, tree, base_access,
						 base_kind *, tsubst_flags_t);
extern tree dcast_base_hint			(tree, tree);
extern int accessible_p				(tree, tree, bool);
extern int accessible_in_template_p		(tree, tree);
extern tree lookup_field_1			(tree, tree, bool);
extern tree lookup_field			(tree, tree, int, bool);
extern int lookup_fnfields_1			(tree, tree);
extern tree lookup_fnfields_slot		(tree, tree);
extern tree lookup_fnfields_slot_nolazy		(tree, tree);
extern int class_method_index_for_fn		(tree, tree);
extern tree lookup_fnfields			(tree, tree, int);
extern tree lookup_member			(tree, tree, int, bool,
						 tsubst_flags_t,
						 access_failure_info *afi = NULL);
extern tree lookup_member_fuzzy		(tree, tree, bool);
extern tree locate_field_accessor		(tree, tree, bool);
extern int look_for_overrides			(tree, tree);
extern void get_pure_virtuals			(tree);
extern void maybe_suppress_debug_info		(tree);
extern void note_debug_info_needed		(tree);
extern void print_search_statistics		(void);
extern void reinit_search_statistics		(void);
extern tree current_scope			(void);
extern int at_function_scope_p			(void);
extern bool at_class_scope_p			(void);
extern bool at_namespace_scope_p		(void);
extern tree context_for_name_lookup		(tree);
extern tree lookup_conversions			(tree);
extern tree binfo_from_vbase			(tree);
extern tree binfo_for_vbase			(tree, tree);
extern tree look_for_overrides_here		(tree, tree);
#define dfs_skip_bases ((tree)1)
extern tree dfs_walk_all (tree, tree (*) (tree, void *),
			  tree (*) (tree, void *), void *);
extern tree dfs_walk_once (tree, tree (*) (tree, void *),
			   tree (*) (tree, void *), void *);
extern tree binfo_via_virtual			(tree, tree);
extern tree build_baselink			(tree, tree, tree, tree);
extern tree adjust_result_of_qualified_name_lookup
						(tree, tree, tree);
extern tree copied_binfo			(tree, tree);
extern tree original_binfo			(tree, tree);
extern int shared_member_p			(tree);
extern bool any_dependent_bases_p (tree = current_nonlambda_class_type ());

/* The representation of a deferred access check.  */

struct GTY(()) deferred_access_check {
  /* The base class in which the declaration is referenced. */
  tree binfo;
  /* The declaration whose access must be checked.  */
  tree decl;
  /* The declaration that should be used in the error message.  */
  tree diag_decl;
  /* The location of this access.  */
  location_t loc;
};

/* in semantics.c */
extern void push_deferring_access_checks	(deferring_kind);
extern void resume_deferring_access_checks	(void);
extern void stop_deferring_access_checks	(void);
extern void pop_deferring_access_checks		(void);
extern vec<deferred_access_check, va_gc> *get_deferred_access_checks (void);
extern void reopen_deferring_access_checks (vec<deferred_access_check, va_gc> *);
extern void pop_to_parent_deferring_access_checks (void);
extern bool perform_access_checks (vec<deferred_access_check, va_gc> *,
				   tsubst_flags_t);
extern bool perform_deferred_access_checks	(tsubst_flags_t);
extern bool perform_or_defer_access_check	(tree, tree, tree,
						 tsubst_flags_t,
						 access_failure_info *afi = NULL);

/* RAII sentinel to ensures that deferred access checks are popped before
  a function returns.  */

struct deferring_access_check_sentinel
{
  deferring_access_check_sentinel ()
  {
    push_deferring_access_checks (dk_deferred);
  }
  ~deferring_access_check_sentinel ()
  {
    pop_deferring_access_checks ();
  }
};

extern int stmts_are_full_exprs_p		(void);
extern void init_cp_semantics			(void);
extern tree do_poplevel				(tree);
extern void break_maybe_infinite_loop		(void);
extern void add_decl_expr			(tree);
extern tree maybe_cleanup_point_expr_void	(tree);
extern tree finish_expr_stmt			(tree);
extern tree begin_if_stmt			(void);
extern tree finish_if_stmt_cond			(tree, tree);
extern tree finish_then_clause			(tree);
extern void begin_else_clause			(tree);
extern void finish_else_clause			(tree);
extern void finish_if_stmt			(tree);
extern tree begin_while_stmt			(void);
extern void finish_while_stmt_cond		(tree, tree, bool);
extern void finish_while_stmt			(tree);
extern tree begin_do_stmt			(void);
extern void finish_do_body			(tree);
extern void finish_do_stmt			(tree, tree, bool);
extern tree finish_return_stmt			(tree);
extern tree begin_for_scope			(tree *);
extern tree begin_for_stmt			(tree, tree);
extern void finish_init_stmt			(tree);
extern void finish_for_cond			(tree, tree, bool);
extern void finish_for_expr			(tree, tree);
extern void finish_for_stmt			(tree);
extern tree begin_range_for_stmt		(tree, tree);
extern void finish_range_for_decl		(tree, tree, tree);
extern void finish_range_for_stmt		(tree);
extern tree finish_break_stmt			(void);
extern tree finish_continue_stmt		(void);
extern tree begin_switch_stmt			(void);
extern void finish_switch_cond			(tree, tree);
extern void finish_switch_stmt			(tree);
extern tree finish_goto_stmt			(tree);
extern tree begin_try_block			(void);
extern void finish_try_block			(tree);
extern void finish_handler_sequence		(tree);
extern tree begin_function_try_block		(tree *);
extern void finish_function_try_block		(tree);
extern void finish_function_handler_sequence    (tree, tree);
extern void finish_cleanup_try_block		(tree);
extern tree begin_handler			(void);
extern void finish_handler_parms		(tree, tree);
extern void finish_handler			(tree);
extern void finish_cleanup			(tree, tree);
extern bool is_this_parameter                   (tree);

enum {
  BCS_NORMAL = 0,
  BCS_NO_SCOPE = 1,
  BCS_TRY_BLOCK = 2,
  BCS_FN_BODY = 4,
  BCS_TRANSACTION = 8
};
extern tree begin_compound_stmt			(unsigned int);

extern void finish_compound_stmt		(tree);
extern tree finish_asm_stmt			(int, tree, tree, tree, tree,
						 tree);
extern tree finish_label_stmt			(tree);
extern void finish_label_decl			(tree);
extern cp_expr finish_parenthesized_expr	(cp_expr);
extern tree force_paren_expr			(tree);
extern tree maybe_undo_parenthesized_ref	(tree);
extern tree finish_non_static_data_member       (tree, tree, tree);
extern tree begin_stmt_expr			(void);
extern tree finish_stmt_expr_expr		(tree, tree);
extern tree finish_stmt_expr			(tree, bool);
extern tree stmt_expr_value_expr		(tree);
bool empty_expr_stmt_p				(tree);
extern cp_expr perform_koenig_lookup		(cp_expr, vec<tree, va_gc> *,
						 tsubst_flags_t);
extern tree finish_call_expr			(tree, vec<tree, va_gc> **, bool,
						 bool, tsubst_flags_t);
extern tree lookup_and_finish_template_variable (tree, tree, tsubst_flags_t = tf_warning_or_error);
extern tree finish_template_variable		(tree, tsubst_flags_t = tf_warning_or_error);
extern cp_expr finish_increment_expr		(cp_expr, enum tree_code);
extern tree finish_this_expr			(void);
extern tree finish_pseudo_destructor_expr       (tree, tree, tree, location_t);
extern cp_expr finish_unary_op_expr		(location_t, enum tree_code, cp_expr,
						 tsubst_flags_t);
/* Whether this call to finish_compound_literal represents a C++11 functional
   cast or a C99 compound literal.  */
enum fcl_t { fcl_functional, fcl_c99 };
extern tree finish_compound_literal		(tree, tree, tsubst_flags_t, fcl_t = fcl_functional);
extern tree finish_fname			(tree);
extern void finish_translation_unit		(void);
extern tree finish_template_type_parm		(tree, tree);
extern tree finish_template_template_parm       (tree, tree);
extern tree begin_class_definition		(tree);
extern void finish_template_decl		(tree);
extern tree finish_template_type		(tree, tree, int);
extern tree finish_base_specifier		(tree, tree, bool);
extern void finish_member_declaration		(tree);
extern bool outer_automatic_var_p		(tree);
extern tree process_outer_var_ref		(tree, tsubst_flags_t);
extern cp_expr finish_id_expression		(tree, tree, tree,
						 cp_id_kind *,
						 bool, bool, bool *,
						 bool, bool, bool, bool,
						 const char **,
                                                 location_t);
extern tree finish_typeof			(tree);
extern tree finish_underlying_type	        (tree);
extern tree calculate_bases                     (tree);
extern tree finish_bases                        (tree, bool);
extern tree calculate_direct_bases              (tree);
extern tree finish_offsetof			(tree, tree, location_t);
extern void finish_decl_cleanup			(tree, tree);
extern void finish_eh_cleanup			(tree);
extern void emit_associated_thunks		(tree);
extern void finish_mem_initializers		(tree);
extern tree check_template_template_default_arg (tree);
extern bool expand_or_defer_fn_1		(tree);
extern void expand_or_defer_fn			(tree);
extern void add_typedef_to_current_template_for_access_check (tree, tree,
							      location_t);
extern void check_accessibility_of_qualified_id (tree, tree, tree);
extern tree finish_qualified_id_expr		(tree, tree, bool, bool,
						 bool, bool, tsubst_flags_t);
extern void simplify_aggr_init_expr		(tree *);
extern void finalize_nrv			(tree *, tree, tree);
extern tree omp_reduction_id			(enum tree_code, tree, tree);
extern tree cp_remove_omp_priv_cleanup_stmt	(tree *, int *, void *);
extern void cp_check_omp_declare_reduction	(tree);
extern void finish_omp_declare_simd_methods	(tree);
extern tree finish_omp_clauses			(tree, enum c_omp_region_type);
extern tree push_omp_privatization_clauses	(bool);
extern void pop_omp_privatization_clauses	(tree);
extern void save_omp_privatization_clauses	(vec<tree> &);
extern void restore_omp_privatization_clauses	(vec<tree> &);
extern void finish_omp_threadprivate		(tree);
extern tree begin_omp_structured_block		(void);
extern tree finish_omp_structured_block		(tree);
extern tree finish_oacc_data			(tree, tree);
extern tree finish_oacc_host_data		(tree, tree);
extern tree finish_omp_construct		(enum tree_code, tree, tree);
extern tree begin_omp_parallel			(void);
extern tree finish_omp_parallel			(tree, tree);
extern tree begin_omp_task			(void);
extern tree finish_omp_task			(tree, tree);
extern tree finish_omp_for			(location_t, enum tree_code,
						 tree, tree, tree, tree, tree,
						 tree, tree, vec<tree> *, tree);
extern void finish_omp_atomic			(enum tree_code, enum tree_code,
						 tree, tree, tree, tree, tree,
						 bool);
extern void finish_omp_barrier			(void);
extern void finish_omp_flush			(void);
extern void finish_omp_taskwait			(void);
extern void finish_omp_taskyield		(void);
extern void finish_omp_cancel			(tree);
extern void finish_omp_cancellation_point	(tree);
extern tree omp_privatize_field			(tree, bool);
extern tree begin_transaction_stmt		(location_t, tree *, int);
extern void finish_transaction_stmt		(tree, tree, int, tree);
extern tree build_transaction_expr		(location_t, tree, int, tree);
extern bool cxx_omp_create_clause_info		(tree, tree, bool, bool,
						 bool, bool);
extern tree baselink_for_fns                    (tree);
extern void finish_static_assert                (tree, tree, location_t,
                                                 bool);
extern tree finish_decltype_type                (tree, bool, tsubst_flags_t);
extern tree finish_trait_expr			(enum cp_trait_kind, tree, tree);
extern tree build_lambda_expr                   (void);
extern tree build_lambda_object			(tree);
extern tree begin_lambda_type                   (tree);
extern tree lambda_capture_field_type		(tree, bool, bool);
extern tree lambda_return_type			(tree);
extern tree lambda_proxy_type			(tree);
extern tree lambda_function			(tree);
extern void apply_deduced_return_type           (tree, tree);
extern tree add_capture                         (tree, tree, tree, bool, bool);
extern tree add_default_capture                 (tree, tree, tree);
extern tree build_capture_proxy			(tree);
extern void insert_capture_proxy		(tree);
extern void insert_pending_capture_proxies	(void);
extern bool is_capture_proxy			(tree);
extern bool is_normal_capture_proxy             (tree);
extern void register_capture_members		(tree);
extern tree lambda_expr_this_capture            (tree, bool);
extern void maybe_generic_this_capture		(tree, tree);
extern tree maybe_resolve_dummy			(tree, bool);
extern tree current_nonlambda_function		(void);
extern tree nonlambda_method_basetype		(void);
extern tree current_nonlambda_scope		(void);
extern bool generic_lambda_fn_p			(tree);
extern void maybe_add_lambda_conv_op            (tree);
extern bool is_lambda_ignored_entity            (tree);
extern bool lambda_static_thunk_p		(tree);
extern tree finish_builtin_launder		(location_t, tree,
						 tsubst_flags_t);

/* in tree.c */
extern int cp_tree_operand_length		(const_tree);
extern int cp_tree_code_length			(enum tree_code);
extern void cp_free_lang_data 			(tree t);
extern tree force_target_expr			(tree, tree, tsubst_flags_t);
extern tree build_target_expr_with_type		(tree, tree, tsubst_flags_t);
extern void lang_check_failed			(const char *, int,
						 const char *) ATTRIBUTE_NORETURN;
extern tree stabilize_expr			(tree, tree *);
extern void stabilize_call			(tree, tree *);
extern bool stabilize_init			(tree, tree *);
extern tree add_stmt_to_compound		(tree, tree);
extern void init_tree				(void);
extern bool pod_type_p				(const_tree);
extern bool layout_pod_type_p			(const_tree);
extern bool std_layout_type_p			(const_tree);
extern bool trivial_type_p			(const_tree);
extern bool trivially_copyable_p		(const_tree);
extern bool type_has_unique_obj_representations (const_tree);
extern bool scalarish_type_p			(const_tree);
extern bool type_has_nontrivial_default_init	(const_tree);
extern bool type_has_nontrivial_copy_init	(const_tree);
extern void maybe_warn_parm_abi			(tree, location_t);
extern bool class_tmpl_impl_spec_p		(const_tree);
extern int zero_init_p				(const_tree);
extern bool check_abi_tag_redeclaration		(const_tree, const_tree,
						 const_tree);
extern bool check_abi_tag_args			(tree, tree);
extern tree strip_typedefs			(tree, bool * = NULL);
extern tree strip_typedefs_expr			(tree, bool * = NULL);
extern tree copy_binfo				(tree, tree, tree,
						 tree *, int);
extern int member_p				(const_tree);
extern cp_lvalue_kind real_lvalue_p		(const_tree);
extern cp_lvalue_kind lvalue_kind		(const_tree);
extern bool glvalue_p				(const_tree);
extern bool obvalue_p				(const_tree);
extern bool xvalue_p	                        (const_tree);
extern bool bitfield_p				(const_tree);
extern tree cp_stabilize_reference		(tree);
extern bool builtin_valid_in_constant_expr_p    (const_tree);
extern tree build_min				(enum tree_code, tree, ...);
extern tree build_min_nt_loc			(location_t, enum tree_code,
						 ...);
extern tree build_min_non_dep			(enum tree_code, tree, ...);
extern tree build_min_non_dep_op_overload	(enum tree_code, tree, tree, ...);
extern tree build_min_non_dep_call_vec		(tree, tree, vec<tree, va_gc> *);
extern vec<tree, va_gc>* vec_copy_and_insert    (vec<tree, va_gc>*, tree, unsigned);
extern tree build_cplus_new			(tree, tree, tsubst_flags_t);
extern tree build_aggr_init_expr		(tree, tree);
extern tree get_target_expr			(tree);
extern tree get_target_expr_sfinae		(tree, tsubst_flags_t);
extern tree build_cplus_array_type		(tree, tree);
extern tree build_array_of_n_type		(tree, int);
extern bool array_of_runtime_bound_p		(tree);
extern tree build_array_copy			(tree);
extern tree build_vec_init_expr			(tree, tree, tsubst_flags_t);
extern void diagnose_non_constexpr_vec_init	(tree);
extern tree hash_tree_cons			(tree, tree, tree);
extern tree hash_tree_chain			(tree, tree);
extern tree build_qualified_name		(tree, tree, tree, bool);
extern tree build_ref_qualified_type		(tree, cp_ref_qualifier);
extern tree make_module_vec			(unsigned clusters);
inline tree ovl_first				(tree) ATTRIBUTE_PURE;
extern tree ovl_make				(tree fn,
						 tree next = NULL_TREE);
extern tree ovl_skip_hidden			(tree);
extern tree ovl_insert				(tree fn, tree maybe_ovl,
						 bool using_p = false);
extern void lookup_mark				(tree lookup, bool val);
extern tree ovl_skip_hidden			(tree) ATTRIBUTE_PURE;
extern tree lookup_add				(tree fns, tree lookup);
extern tree lookup_maybe_add			(tree fns, tree lookup);
extern void lookup_keep				(tree lookup, bool keep);
extern int is_overloaded_fn			(tree) ATTRIBUTE_PURE;
extern bool really_overloaded_fn		(tree) ATTRIBUTE_PURE;
extern bool really_overloaded_fn		(tree);
extern tree dependent_name			(tree);
extern tree get_fns				(tree) ATTRIBUTE_PURE;
extern tree get_first_fn			(tree) ATTRIBUTE_PURE;
extern tree ovl_scope				(tree);
extern const char *cxx_printable_name		(tree, int);
extern const char *cxx_printable_name_translate	(tree, int);
extern tree canonical_eh_spec			(tree);
extern tree build_exception_variant		(tree, tree);
extern tree bind_template_template_parm		(tree, tree);
extern tree array_type_nelts_total		(tree);
extern tree array_type_nelts_top		(tree);
extern tree break_out_target_exprs		(tree);
extern tree build_ctor_subob_ref		(tree, tree, tree);
extern tree replace_placeholders		(tree, tree, bool * = NULL);
extern tree get_type_decl			(tree);
extern tree decl_namespace_context		(tree);
extern bool decl_anon_ns_mem_p			(const_tree);
extern tree lvalue_type				(tree);
extern tree error_type				(tree);
extern int varargs_function_p			(const_tree);
extern bool cp_tree_equal			(tree, tree);
extern tree no_linkage_check			(tree, bool);
extern void debug_binfo				(tree);
extern tree build_dummy_object			(tree);
extern tree maybe_dummy_object			(tree, tree *);
extern int is_dummy_object			(const_tree);
extern const struct attribute_spec cxx_attribute_table[];
extern tree make_ptrmem_cst			(tree, tree);
extern tree cp_build_type_attribute_variant     (tree, tree);
extern tree cp_build_reference_type		(tree, bool);
extern tree move				(tree);
extern tree cp_build_qualified_type_real	(tree, int, tsubst_flags_t);
#define cp_build_qualified_type(TYPE, QUALS) \
  cp_build_qualified_type_real ((TYPE), (QUALS), tf_warning_or_error)
extern bool cv_qualified_p			(const_tree);
extern tree cv_unqualified			(tree);
extern special_function_kind special_function_p (const_tree);
extern int count_trees				(tree);
extern int char_type_p				(tree);
extern void verify_stmt_tree			(tree);
extern linkage_kind decl_linkage		(tree);
extern duration_kind decl_storage_duration	(tree);
extern tree cp_walk_subtrees (tree*, int*, walk_tree_fn,
			      void*, hash_set<tree> *);
#define cp_walk_tree(tp,func,data,pset) \
	walk_tree_1 (tp, func, data, pset, cp_walk_subtrees)
#define cp_walk_tree_without_duplicates(tp,func,data) \
	walk_tree_without_duplicates_1 (tp, func, data, cp_walk_subtrees)
extern tree rvalue				(tree);
extern tree convert_bitfield_to_declared_type   (tree);
extern tree cp_save_expr			(tree);
extern bool cast_valid_in_integral_constant_expression_p (tree);
extern bool cxx_type_hash_eq			(const_tree, const_tree);

extern void cxx_print_statistics		(void);
extern bool maybe_warn_zero_as_null_pointer_constant (tree, location_t);

/* in ptree.c */
extern void cxx_print_xnode			(FILE *, tree, int);
extern void cxx_print_decl			(FILE *, tree, int);
extern void cxx_print_type			(FILE *, tree, int);
extern void cxx_print_identifier		(FILE *, tree, int);
extern void cxx_print_error_function		(diagnostic_context *,
						 const char *,
						 struct diagnostic_info *);

/* in typeck.c */
extern bool cxx_mark_addressable		(tree, bool = false);
extern int string_conv_p			(const_tree, const_tree, int);
extern tree cp_truthvalue_conversion		(tree);
extern tree condition_conversion		(tree);
extern tree require_complete_type		(tree);
extern tree require_complete_type_sfinae	(tree, tsubst_flags_t);
extern tree complete_type			(tree);
extern tree complete_type_or_else		(tree, tree);
extern tree complete_type_or_maybe_complain	(tree, tree, tsubst_flags_t);
inline bool type_unknown_p			(const_tree);
enum { ce_derived, ce_type, ce_normal, ce_exact };
extern bool comp_except_specs			(const_tree, const_tree, int);
extern bool comptypes				(tree, tree, int);
extern bool same_type_ignoring_top_level_qualifiers_p (tree, tree);
extern bool compparms				(const_tree, const_tree);
extern int comp_cv_qualification		(const_tree, const_tree);
extern int comp_cv_qualification		(int, int);
extern int comp_cv_qual_signature		(tree, tree);
extern tree cxx_sizeof_or_alignof_expr		(tree, enum tree_code, bool);
extern tree cxx_sizeof_or_alignof_type		(tree, enum tree_code, bool);
extern tree cxx_alignas_expr                    (tree);
extern tree cxx_sizeof_nowarn                   (tree);
extern tree is_bitfield_expr_with_lowered_type  (const_tree);
extern tree unlowered_expr_type                 (const_tree);
extern tree decay_conversion			(tree,
                                                 tsubst_flags_t,
                                                 bool = true);
extern tree build_class_member_access_expr      (cp_expr, tree, tree, bool,
						 tsubst_flags_t);
extern tree finish_class_member_access_expr     (cp_expr, tree, bool,
						 tsubst_flags_t);
extern tree build_x_indirect_ref		(location_t, tree,
						 ref_operator, tsubst_flags_t);
extern tree cp_build_indirect_ref		(tree, ref_operator,
                                                 tsubst_flags_t);
extern tree build_array_ref			(location_t, tree, tree);
extern tree cp_build_array_ref			(location_t, tree, tree,
						 tsubst_flags_t);
extern tree get_member_function_from_ptrfunc	(tree *, tree, tsubst_flags_t);
extern tree cp_build_function_call_nary         (tree, tsubst_flags_t, ...)
						ATTRIBUTE_SENTINEL;
extern tree cp_build_function_call_vec		(tree, vec<tree, va_gc> **,
						 tsubst_flags_t);
extern tree build_x_binary_op			(location_t,
						 enum tree_code, tree,
						 enum tree_code, tree,
						 enum tree_code, tree *,
						 tsubst_flags_t);
extern tree build_x_array_ref			(location_t, tree, tree,
						 tsubst_flags_t);
extern tree build_x_unary_op			(location_t,
						 enum tree_code, cp_expr,
                                                 tsubst_flags_t);
extern tree cp_build_addressof			(location_t, tree,
						 tsubst_flags_t);
extern tree cp_build_addr_expr			(tree, tsubst_flags_t);
extern tree cp_build_unary_op                   (enum tree_code, tree, bool,
                                                 tsubst_flags_t);
extern tree unary_complex_lvalue		(enum tree_code, tree);
extern tree build_x_conditional_expr		(location_t, tree, tree, tree, 
                                                 tsubst_flags_t);
extern tree build_x_compound_expr_from_list	(tree, expr_list_kind,
						 tsubst_flags_t);
extern tree build_x_compound_expr_from_vec	(vec<tree, va_gc> *,
						 const char *, tsubst_flags_t);
extern tree build_x_compound_expr		(location_t, tree, tree,
						 tsubst_flags_t);
extern tree build_compound_expr                 (location_t, tree, tree);
extern tree cp_build_compound_expr		(tree, tree, tsubst_flags_t);
extern tree build_static_cast			(tree, tree, tsubst_flags_t);
extern tree build_reinterpret_cast		(tree, tree, tsubst_flags_t);
extern tree build_const_cast			(tree, tree, tsubst_flags_t);
extern tree build_c_cast			(location_t, tree, tree);
extern cp_expr build_c_cast			(location_t loc, tree type,
						 cp_expr expr);
extern tree cp_build_c_cast			(tree, tree, tsubst_flags_t);
extern cp_expr build_x_modify_expr		(location_t, tree,
						 enum tree_code, tree,
						 tsubst_flags_t);
extern tree cp_build_modify_expr		(location_t, tree,
						 enum tree_code, tree,
						 tsubst_flags_t);
extern tree convert_for_initialization		(tree, tree, tree, int,
						 impl_conv_rhs, tree, int,
                                                 tsubst_flags_t);
extern int comp_ptr_ttypes			(tree, tree);
extern bool comp_ptr_ttypes_const		(tree, tree);
extern bool error_type_p			(const_tree);
extern bool ptr_reasonably_similar		(const_tree, const_tree);
extern tree build_ptrmemfunc			(tree, tree, int, bool,
						 tsubst_flags_t);
extern int cp_type_quals			(const_tree);
extern int type_memfn_quals			(const_tree);
extern cp_ref_qualifier type_memfn_rqual	(const_tree);
extern tree apply_memfn_quals			(tree, cp_cv_quals, cp_ref_qualifier);
extern bool cp_has_mutable_p			(const_tree);
extern bool at_least_as_qualified_p		(const_tree, const_tree);
extern void cp_apply_type_quals_to_decl		(int, tree);
extern tree build_ptrmemfunc1			(tree, tree, tree);
extern void expand_ptrmemfunc_cst		(tree, tree *, tree *);
extern tree type_after_usual_arithmetic_conversions (tree, tree);
extern tree common_pointer_type                 (tree, tree);
extern tree composite_pointer_type		(tree, tree, tree, tree,
						 composite_pointer_operation, 
						 tsubst_flags_t);
extern tree merge_types				(tree, tree);
extern tree strip_array_domain			(tree);
extern tree check_return_expr			(tree, bool *);
extern tree cp_build_binary_op                  (location_t,
						 enum tree_code, tree, tree,
						 tsubst_flags_t);
extern tree build_x_vec_perm_expr               (location_t,
						 tree, tree, tree,
						 tsubst_flags_t);
#define cxx_sizeof(T)  cxx_sizeof_or_alignof_type (T, SIZEOF_EXPR, true)
extern tree build_simple_component_ref		(tree, tree);
extern tree build_ptrmemfunc_access_expr	(tree, tree);
extern tree build_address			(tree);
extern tree build_nop				(tree, tree);
extern tree non_reference			(tree);
extern tree lookup_anon_field			(tree, tree);
extern bool invalid_nonstatic_memfn_p		(location_t, tree,
						 tsubst_flags_t);
extern tree convert_member_func_to_ptr		(tree, tree, tsubst_flags_t);
extern tree convert_ptrmem			(tree, tree, bool, bool,
						 tsubst_flags_t);
extern int lvalue_or_else			(tree, enum lvalue_use,
                                                 tsubst_flags_t);
extern void check_template_keyword		(tree);
extern bool check_raw_literal_operator		(const_tree decl);
extern bool check_literal_operator_args		(const_tree, bool *, bool *);
extern void maybe_warn_about_useless_cast       (tree, tree, tsubst_flags_t);
extern tree cp_perform_integral_promotions      (tree, tsubst_flags_t);

extern tree finish_left_unary_fold_expr      (tree, int);
extern tree finish_right_unary_fold_expr     (tree, int);
extern tree finish_binary_fold_expr          (tree, tree, int);

/* in typeck2.c */
extern void require_complete_eh_spec_types	(tree, tree);
extern void cxx_incomplete_type_diagnostic	(location_t, const_tree,
						 const_tree, diagnostic_t);
inline void
cxx_incomplete_type_diagnostic (const_tree value, const_tree type,
				diagnostic_t diag_kind)
{
  cxx_incomplete_type_diagnostic (EXPR_LOC_OR_LOC (value, input_location),
				  value, type, diag_kind);
}

extern void cxx_incomplete_type_error		(location_t, const_tree,
						 const_tree);
inline void
cxx_incomplete_type_error (const_tree value, const_tree type)
{
  cxx_incomplete_type_diagnostic (value, type, DK_ERROR);
}

extern void cxx_incomplete_type_inform 	        (const_tree);
extern tree error_not_base_type			(tree, tree);
extern tree binfo_or_else			(tree, tree);
extern void cxx_readonly_error			(tree, enum lvalue_use);
extern void complete_type_check_abstract	(tree);
extern int abstract_virtuals_error		(tree, tree);
extern int abstract_virtuals_error		(abstract_class_use, tree);
extern int abstract_virtuals_error_sfinae	(tree, tree, tsubst_flags_t);
extern int abstract_virtuals_error_sfinae	(abstract_class_use, tree, tsubst_flags_t);

extern tree store_init_value			(tree, tree, vec<tree, va_gc>**, int);
extern tree split_nonconstant_init		(tree, tree);
extern bool check_narrowing			(tree, tree, tsubst_flags_t);
extern tree digest_init				(tree, tree, tsubst_flags_t);
extern tree digest_init_flags			(tree, tree, int, tsubst_flags_t);
extern tree digest_nsdmi_init		        (tree, tree);
extern tree build_scoped_ref			(tree, tree, tree *);
extern tree build_x_arrow			(location_t, tree,
						 tsubst_flags_t);
extern tree build_m_component_ref		(tree, tree, tsubst_flags_t);
extern tree build_functional_cast		(tree, tree, tsubst_flags_t);
extern tree add_exception_specifier		(tree, tree, int);
extern tree merge_exception_specifiers		(tree, tree);

/* in mangle.c */
extern bool maybe_remove_implicit_alias		(tree);
extern void init_mangle				(void);
extern void mangle_decl				(tree);
extern const char *mangle_type_string		(tree);
extern tree mangle_typeinfo_for_type		(tree);
extern tree mangle_typeinfo_string_for_type	(tree);
extern tree mangle_vtbl_for_type		(tree);
extern tree mangle_vtt_for_type			(tree);
extern tree mangle_ctor_vtbl_for_type		(tree, tree);
extern tree mangle_thunk			(tree, int, tree, tree, tree);
extern tree mangle_conv_op_name_for_type	(tree);
extern tree mangle_guard_variable		(tree);
extern tree mangle_tls_init_fn			(tree);
extern tree mangle_tls_wrapper_fn		(tree);
extern bool decl_tls_wrapper_p			(tree);
extern tree mangle_ref_init_variable		(tree);
extern char * get_mangled_vtable_map_var_name   (tree);
extern bool mangle_return_type_p		(tree);
extern tree mangle_decomp			(tree, vec<tree> &);

/* in dump.c */
extern bool cp_dump_tree			(void *, tree);

/* In cp/cp-objcp-common.c.  */

extern alias_set_type cxx_get_alias_set		(tree);
extern bool cxx_warn_unused_global_decl		(const_tree);
extern size_t cp_tree_size			(enum tree_code);
extern bool cp_var_mod_type_p			(tree, tree);
extern void cxx_initialize_diagnostics		(diagnostic_context *);
extern int cxx_types_compatible_p		(tree, tree);
extern void init_shadowed_var_for_decl		(void);
extern bool cxx_block_may_fallthru		(const_tree);

/* in cp-gimplify.c */
extern int cp_gimplify_expr			(tree *, gimple_seq *,
						 gimple_seq *);
extern void cp_genericize			(tree);
extern bool cxx_omp_const_qual_no_mutable	(tree);
extern enum omp_clause_default_kind cxx_omp_predetermined_sharing (tree);
extern tree cxx_omp_clause_default_ctor		(tree, tree, tree);
extern tree cxx_omp_clause_copy_ctor		(tree, tree, tree);
extern tree cxx_omp_clause_assign_op		(tree, tree, tree);
extern tree cxx_omp_clause_dtor			(tree, tree);
extern void cxx_omp_finish_clause		(tree, gimple_seq *);
extern bool cxx_omp_privatize_by_reference	(const_tree);
extern bool cxx_omp_disregard_value_expr	(tree, bool);
extern void cp_fold_function			(tree);
extern tree cp_fully_fold			(tree);
extern void clear_fold_cache			(void);

/* in name-lookup.c */
extern void suggest_alternatives_for            (location_t, tree, bool);
extern bool suggest_alternative_in_explicit_scope (location_t, tree, tree);
extern tree strip_using_decl                    (tree);

/* Tell the binding oracle what kind of binding we are looking for.  */

enum cp_oracle_request
{
  CP_ORACLE_IDENTIFIER
};

/* If this is non-NULL, then it is a "binding oracle" which can lazily
   create bindings when needed by the C compiler.  The oracle is told
   the name and type of the binding to create.  It can call pushdecl
   or the like to ensure the binding is visible; or do nothing,
   leaving the binding untouched.  c-decl.c takes note of when the
   oracle has been called and will not call it again if it fails to
   create a given binding.  */

typedef void cp_binding_oracle_function (enum cp_oracle_request, tree identifier);

extern cp_binding_oracle_function *cp_binding_oracle;

/* in constraint.cc */
extern void init_constraint_processing          ();
extern bool constraint_p                        (tree);
extern tree conjoin_constraints                 (tree, tree);
extern tree conjoin_constraints                 (tree);
extern tree get_constraints                     (tree);
extern void set_constraints                     (tree, tree);
extern void remove_constraints                  (tree);
extern tree current_template_constraints	(void);
extern tree associate_classtype_constraints     (tree);
extern tree build_constraints                   (tree, tree);
extern tree get_shorthand_constraints           (tree);
extern tree build_concept_check                 (tree, tree, tree = NULL_TREE);
extern tree build_constrained_parameter         (tree, tree, tree = NULL_TREE);
extern tree make_constrained_auto               (tree, tree);
extern void placeholder_extract_concept_and_args (tree, tree&, tree&);
extern bool equivalent_placeholder_constraints  (tree, tree);
extern hashval_t hash_placeholder_constraint	(tree);
extern bool deduce_constrained_parameter        (tree, tree&, tree&);
extern tree resolve_constraint_check            (tree);
extern tree check_function_concept              (tree);
extern tree finish_template_introduction        (tree, tree);
extern bool valid_requirements_p                (tree);
extern tree finish_concept_name                 (tree);
extern tree finish_shorthand_constraint         (tree, tree);
extern tree finish_requires_expr                (tree, tree);
extern tree finish_simple_requirement           (tree);
extern tree finish_type_requirement             (tree);
extern tree finish_compound_requirement         (tree, tree, bool);
extern tree finish_nested_requirement           (tree);
extern void check_constrained_friend            (tree, tree);
extern tree tsubst_requires_expr                (tree, tree, tsubst_flags_t, tree);
extern tree tsubst_constraint                   (tree, tree, tsubst_flags_t, tree);
extern tree tsubst_constraint_info              (tree, tree, tsubst_flags_t, tree);
extern bool function_concept_check_p            (tree);
extern tree normalize_expression                (tree);
extern tree expand_concept                      (tree, tree);
extern bool expanding_concept                   ();
extern tree evaluate_constraints                (tree, tree);
extern tree evaluate_function_concept           (tree, tree);
extern tree evaluate_variable_concept           (tree, tree);
extern tree evaluate_constraint_expression      (tree, tree);
extern bool constraints_satisfied_p             (tree);
extern bool constraints_satisfied_p             (tree, tree);
extern tree lookup_constraint_satisfaction      (tree, tree);
extern tree memoize_constraint_satisfaction     (tree, tree, tree);
extern tree lookup_concept_satisfaction         (tree, tree);
extern tree memoize_concept_satisfaction        (tree, tree, tree);
extern tree get_concept_expansion               (tree, tree);
extern tree save_concept_expansion              (tree, tree, tree);
extern bool* lookup_subsumption_result          (tree, tree);
extern bool save_subsumption_result             (tree, tree, bool);

extern bool equivalent_constraints              (tree, tree);
extern bool equivalently_constrained            (tree, tree);
extern bool subsumes_constraints                (tree, tree);
extern bool strictly_subsumes			(tree, tree);
extern int more_constrained                     (tree, tree);

extern void diagnose_constraints                (location_t, tree, tree);

/* in logic.cc */
extern tree decompose_conclusions               (tree);
extern bool subsumes                            (tree, tree);

/* In class.c */
extern void cp_finish_injected_record_type (tree);

/* in vtable-class-hierarchy.c */
extern void vtv_compute_class_hierarchy_transitive_closure (void);
extern void vtv_generate_init_routine           (void);
extern void vtv_save_class_info                 (tree);
extern void vtv_recover_class_info              (void);
extern void vtv_build_vtable_verify_fndecl      (void);

/* In cp/cp-array-notations.c */
extern tree expand_array_notation_exprs         (tree);
bool cilkplus_an_triplet_types_ok_p             (location_t, tree, tree, tree,
						 tree);

/* In constexpr.c */
extern void fini_constexpr			(void);
extern bool literal_type_p                      (tree);
extern tree register_constexpr_fundef           (tree, tree);
extern bool is_valid_constexpr_fn		(tree, bool);
extern bool check_constexpr_ctor_body           (tree, tree, bool);
extern tree ensure_literal_type_for_constexpr_object (tree);
extern bool potential_constant_expression       (tree);
extern bool potential_nondependent_constant_expression (tree);
extern bool potential_nondependent_static_init_expression (tree);
extern bool potential_static_init_expression    (tree);
extern bool potential_rvalue_constant_expression (tree);
extern bool require_potential_constant_expression (tree);
extern bool require_potential_rvalue_constant_expression (tree);
extern tree cxx_constant_value			(tree, tree = NULL_TREE);
extern tree maybe_constant_value		(tree, tree = NULL_TREE);
extern tree maybe_constant_init			(tree, tree = NULL_TREE);
extern tree fold_non_dependent_expr		(tree);
extern tree fold_simple				(tree);
extern bool is_sub_constant_expr                (tree);
extern bool reduced_constant_expression_p       (tree);
extern bool is_instantiation_of_constexpr       (tree);
extern bool var_in_constexpr_fn                 (tree);
extern bool var_in_maybe_constexpr_fn           (tree);
extern void explain_invalid_constexpr_fn        (tree);
extern vec<tree> cx_error_context               (void);
extern tree fold_sizeof_expr			(tree);
extern void clear_cv_and_fold_caches		(void);

/* In c-family/cilk.c */
extern bool cilk_valid_spawn                    (tree);

/* In cp-ubsan.c */
extern void cp_ubsan_maybe_instrument_member_call (tree);
extern void cp_ubsan_instrument_member_accesses (tree *);
extern tree cp_ubsan_maybe_instrument_downcast	(location_t, tree, tree, tree);
extern tree cp_ubsan_maybe_instrument_cast_to_vbase (location_t, tree, tree);
extern void cp_ubsan_maybe_initialize_vtbl_ptrs (tree);

/* Inline bodies.  */

inline tree
ovl_first (tree node)
{
  while (TREE_CODE (node) == OVERLOAD)
    node = OVL_FUNCTION (node);
  return node;
}

inline bool
type_unknown_p (const_tree expr)
{
  return TREE_TYPE (expr) == unknown_type_node;
}

/* -- end of C++ */

#endif /* ! GCC_CP_TREE_H */<|MERGE_RESOLUTION|>--- conflicted
+++ resolved
@@ -663,12 +663,8 @@
    Other users should use iterators and convenience functions.  */
 #define OVL_FUNCTION(NODE) \
   (((struct tree_overload*)OVERLOAD_CHECK (NODE))->function)
-<<<<<<< HEAD
 #define OVL_CHAIN(NODE) \
   (((struct tree_overload*)OVERLOAD_CHECK (NODE))->common.chain)
-=======
-#define OVL_CHAIN(NODE)      TREE_CHAIN (NODE)
->>>>>>> b67b23f0
 
 /* It is not an accident that EXPORT, VIA_USING and HIDDEN use
    contiguous bit fields.  */
@@ -1457,7 +1453,7 @@
 #define GLOBAL_MODULE_INDEX 0
 #define THIS_MODULE_INDEX 1
 #define IMPORTED_MODULE_BASE 2
-#define MODULE_INDEX_LIMIT 16384
+#define MODULE_INDEX_LIMIT 8192
 
 /* The owning module of a DECL.  */
 
@@ -2514,11 +2510,11 @@
 /* Flags shared by all forms of DECL_LANG_SPECIFIC.
 
    Some of the flags live here only to make lang_decl_min/fn smaller.  Do
-   not make this struct larger than 32 bits; instead, make sel smaller.  */
+   not make this struct larger than 32 bits.  */
 
 struct GTY(()) lang_decl_base {
-  unsigned selector : 2;
-  unsigned module_index : 14;		   /* Module index. */
+  unsigned selector : 3; /* Selectors [0-4] */
+  unsigned module_index : 13;		   /* Module index. */
   ENUM_BITFIELD(languages) language : 1;
   unsigned use_template : 2;
   unsigned not_really_extern : 1;	   /* var or fn */
@@ -2636,7 +2632,6 @@
 struct GTY(()) lang_decl_ns {
   struct lang_decl_base base; /* 32 bits.  */
   cp_binding_level *level;
-<<<<<<< HEAD
 
   /* using directives and inline children.  These need to be va_gc,
      because of PCH.  */
@@ -2645,9 +2640,6 @@
 
   /* Map from IDENTIFIER nodes to DECLS.  */
   hash_map<lang_identifier *, tree> *bindings;
-=======
-  tree ns_using;
->>>>>>> b67b23f0
 };
 
 /* DECL_LANG_SPECIFIC for parameters.  */
@@ -3232,7 +3224,6 @@
 #define DECL_NAMESPACE_USING(NODE) \
    (LANG_DECL_NS_CHECK (NODE)->usings)
 
-<<<<<<< HEAD
 /* In a NAMESPACE_DECL, an OVERLOAD list of direct inline namespaces.  */
 #define DECL_NAMESPACE_INLINEES(NODE) \
    (LANG_DECL_NS_CHECK (NODE)->inlinees)
@@ -3241,8 +3232,6 @@
 #define DECL_NAMESPACE_BINDINGS(NODE) \
    (LANG_DECL_NS_CHECK (NODE)->bindings)
 
-=======
->>>>>>> b67b23f0
 /* In a NAMESPACE_DECL, points to the original namespace if this is
    a namespace alias.  */
 #define DECL_NAMESPACE_ALIAS(NODE) \
@@ -6434,13 +6423,9 @@
 extern tree unqualified_fn_lookup_error		(cp_expr);
 extern tree build_lang_decl			(enum tree_code, tree, tree);
 extern tree build_lang_decl_loc			(location_t, enum tree_code, tree, tree);
-<<<<<<< HEAD
-extern bool maybe_add_lang_decl_raw		(tree);
+extern bool maybe_add_lang_decl_raw		(tree, int = 0);
 extern bool maybe_add_lang_type_raw		(tree);
-extern void retrofit_lang_decl			(tree);
-=======
 extern void retrofit_lang_decl			(tree, int = 0);
->>>>>>> b67b23f0
 extern tree copy_decl				(tree CXX_MEM_STAT_INFO);
 extern tree copy_type				(tree CXX_MEM_STAT_INFO);
 extern tree cxx_make_type			(enum tree_code);
