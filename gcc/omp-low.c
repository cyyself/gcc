/* Lowering pass for OMP directives.  Converts OMP directives into explicit
   calls to the runtime library (libgomp), data marshalling to implement data
   sharing and copying clauses, offloading to accelerators, and more.

   Contributed by Diego Novillo <dnovillo@redhat.com>

   Copyright (C) 2005-2021 Free Software Foundation, Inc.

This file is part of GCC.

GCC is free software; you can redistribute it and/or modify it under
the terms of the GNU General Public License as published by the Free
Software Foundation; either version 3, or (at your option) any later
version.

GCC is distributed in the hope that it will be useful, but WITHOUT ANY
WARRANTY; without even the implied warranty of MERCHANTABILITY or
FITNESS FOR A PARTICULAR PURPOSE.  See the GNU General Public License
for more details.

You should have received a copy of the GNU General Public License
along with GCC; see the file COPYING3.  If not see
<http://www.gnu.org/licenses/>.  */

#include "config.h"
#include "system.h"
#include "coretypes.h"
#include "backend.h"
#include "target.h"
#include "tree.h"
#include "gimple.h"
#include "tree-pass.h"
#include "ssa.h"
#include "cgraph.h"
#include "pretty-print.h"
#include "diagnostic-core.h"
#include "fold-const.h"
#include "stor-layout.h"
#include "internal-fn.h"
#include "gimple-fold.h"
#include "gimplify.h"
#include "gimple-iterator.h"
#include "gimplify-me.h"
#include "gimple-walk.h"
#include "tree-iterator.h"
#include "tree-inline.h"
#include "langhooks.h"
#include "tree-dfa.h"
#include "tree-ssa.h"
#include "splay-tree.h"
#include "omp-general.h"
#include "omp-low.h"
#include "gimple-low.h"
#include "alloc-pool.h"
#include "symbol-summary.h"
#include "tree-nested.h"
#include "context.h"
#include "gomp-constants.h"
#include "gimple-pretty-print.h"
#include "stringpool.h"
#include "attribs.h"
#include "omp-offload.h"

/* Lowering of OMP parallel and workshare constructs proceeds in two
   phases.  The first phase scans the function looking for OMP statements
   and then for variables that must be replaced to satisfy data sharing
   clauses.  The second phase expands code for the constructs, as well as
   re-gimplifying things when variables have been replaced with complex
   expressions.

   Final code generation is done by pass_expand_omp.  The flowgraph is
   scanned for regions which are then moved to a new
   function, to be invoked by the thread library, or offloaded.  */

/* Context structure.  Used to store information about each parallel
   directive in the code.  */

struct omp_context
{
  /* This field must be at the beginning, as we do "inheritance": Some
     callback functions for tree-inline.c (e.g., omp_copy_decl)
     receive a copy_body_data pointer that is up-casted to an
     omp_context pointer.  */
  copy_body_data cb;

  /* The tree of contexts corresponding to the encountered constructs.  */
  struct omp_context *outer;
  gimple *stmt;

  /* Map variables to fields in a structure that allows communication
     between sending and receiving threads.  */
  splay_tree field_map;
  tree record_type;
  tree sender_decl;
  tree receiver_decl;

  /* These are used just by task contexts, if task firstprivate fn is
     needed.  srecord_type is used to communicate from the thread
     that encountered the task construct to task firstprivate fn,
     record_type is allocated by GOMP_task, initialized by task firstprivate
     fn and passed to the task body fn.  */
  splay_tree sfield_map;
  tree srecord_type;

  /* A chain of variables to add to the top-level block surrounding the
     construct.  In the case of a parallel, this is in the child function.  */
  tree block_vars;

  /* Label to which GOMP_cancel{,llation_point} and explicit and implicit
     barriers should jump to during omplower pass.  */
  tree cancel_label;

  /* The sibling GIMPLE_OMP_FOR simd with _simt_ clause or NULL
     otherwise.  */
  gimple *simt_stmt;

  /* For task reductions registered in this context, a vector containing
     the length of the private copies block (if constant, otherwise NULL)
     and then offsets (if constant, otherwise NULL) for each entry.  */
  vec<tree> task_reductions;

  /* A hash map from the reduction clauses to the registered array
     elts.  */
  hash_map<tree, unsigned> *task_reduction_map;

  /* And a hash map from the lastprivate(conditional:) variables to their
     corresponding tracking loop iteration variables.  */
  hash_map<tree, tree> *lastprivate_conditional_map;

  /* And a hash map from the allocate variables to their corresponding
     allocators.  */
  hash_map<tree, tree> *allocate_map;

  /* A tree_list of the reduction clauses in this context. This is
    only used for checking the consistency of OpenACC reduction
    clauses in scan_omp_for and is not guaranteed to contain a valid
    value outside of this function. */
  tree local_reduction_clauses;

  /* A tree_list of the reduction clauses in outer contexts. This is
    only used for checking the consistency of OpenACC reduction
    clauses in scan_omp_for and is not guaranteed to contain a valid
    value outside of this function. */
  tree outer_reduction_clauses;

  /* Nesting depth of this context.  Used to beautify error messages re
     invalid gotos.  The outermost ctx is depth 1, with depth 0 being
     reserved for the main body of the function.  */
  int depth;

  /* True if this parallel directive is nested within another.  */
  bool is_nested;

  /* True if this construct can be cancelled.  */
  bool cancellable;

  /* Addressable variable decls in this context.  */
  vec<tree> *oacc_addressable_var_decls;

  /* True if lower_omp_1 should look up lastprivate conditional in parent
     context.  */
  bool combined_into_simd_safelen1;

  /* True if there is nested scan context with inclusive clause.  */
  bool scan_inclusive;

  /* True if there is nested scan context with exclusive clause.  */
  bool scan_exclusive;

  /* True in the second simd loop of for simd with inscan reductions.  */
  bool for_simd_scan_phase;

  /* True if there is order(concurrent) clause on the construct.  */
  bool order_concurrent;

  /* True if there is bind clause on the construct (i.e. a loop construct).  */
  bool loop_p;

  /* Only used for omp target contexts.  True if a teams construct is
     strictly nested in it.  */
  bool teams_nested_p;

  /* Only used for omp target contexts.  True if an OpenMP construct other
     than teams is strictly nested in it.  */
  bool nonteams_nested_p;
};

static splay_tree all_contexts;
static int taskreg_nesting_level;
static int target_nesting_level;
static bitmap task_shared_vars;
static bitmap global_nonaddressable_vars;
static vec<omp_context *> taskreg_contexts;

static void scan_omp (gimple_seq *, omp_context *);
static tree scan_omp_1_op (tree *, int *, void *);

#define WALK_SUBSTMTS  \
    case GIMPLE_BIND: \
    case GIMPLE_TRY: \
    case GIMPLE_CATCH: \
    case GIMPLE_EH_FILTER: \
    case GIMPLE_TRANSACTION: \
      /* The sub-statements for these should be walked.  */ \
      *handled_ops_p = false; \
      break;

/* Return whether CTX represents an OpenACC 'parallel' or 'serial' construct.
   (This doesn't include OpenACC 'kernels' decomposed parts.)  */

static bool
is_oacc_parallel_or_serial (omp_context *ctx)
{
  enum gimple_code outer_type = gimple_code (ctx->stmt);
  return ((outer_type == GIMPLE_OMP_TARGET)
	  && ((gimple_omp_target_kind (ctx->stmt)
	       == GF_OMP_TARGET_KIND_OACC_PARALLEL)
	      || (gimple_omp_target_kind (ctx->stmt)
		  == GF_OMP_TARGET_KIND_OACC_SERIAL)
	      || (gimple_omp_target_kind (ctx->stmt)
		  == GF_OMP_TARGET_KIND_OACC_PARALLEL_KERNELS_PARALLELIZED)
	      || (gimple_omp_target_kind (ctx->stmt)
		  == GF_OMP_TARGET_KIND_OACC_PARALLEL_KERNELS_GANG_SINGLE)));
}

/* Return whether CTX represents an OpenACC 'kernels' construct.
   (This doesn't include OpenACC 'kernels' decomposed parts.)  */

static bool
is_oacc_kernels (omp_context *ctx)
{
  enum gimple_code outer_type = gimple_code (ctx->stmt);
  return ((outer_type == GIMPLE_OMP_TARGET)
	  && (gimple_omp_target_kind (ctx->stmt)
	      == GF_OMP_TARGET_KIND_OACC_KERNELS));
}

/* Return whether CTX represents an OpenACC 'kernels' decomposed part.  */

static bool
is_oacc_kernels_decomposed_part (omp_context *ctx)
{
  enum gimple_code outer_type = gimple_code (ctx->stmt);
  return ((outer_type == GIMPLE_OMP_TARGET)
	  && ((gimple_omp_target_kind (ctx->stmt)
	       == GF_OMP_TARGET_KIND_OACC_PARALLEL_KERNELS_PARALLELIZED)
	      || (gimple_omp_target_kind (ctx->stmt)
		  == GF_OMP_TARGET_KIND_OACC_PARALLEL_KERNELS_GANG_SINGLE)
	      || (gimple_omp_target_kind (ctx->stmt)
		  == GF_OMP_TARGET_KIND_OACC_DATA_KERNELS)));
}

/* Return true if STMT corresponds to an OpenMP target region.  */
static bool
is_omp_target (gimple *stmt)
{
  if (gimple_code (stmt) == GIMPLE_OMP_TARGET)
    {
      int kind = gimple_omp_target_kind (stmt);
      return (kind == GF_OMP_TARGET_KIND_REGION
	      || kind == GF_OMP_TARGET_KIND_DATA
	      || kind == GF_OMP_TARGET_KIND_ENTER_DATA
	      || kind == GF_OMP_TARGET_KIND_EXIT_DATA);
    }
  return false;
}

/* If DECL is the artificial dummy VAR_DECL created for non-static
   data member privatization, return the underlying "this" parameter,
   otherwise return NULL.  */

tree
omp_member_access_dummy_var (tree decl)
{
  if (!VAR_P (decl)
      || !DECL_ARTIFICIAL (decl)
      || !DECL_IGNORED_P (decl)
      || !DECL_HAS_VALUE_EXPR_P (decl)
      || !lang_hooks.decls.omp_disregard_value_expr (decl, false))
    return NULL_TREE;

  tree v = DECL_VALUE_EXPR (decl);
  if (TREE_CODE (v) != COMPONENT_REF)
    return NULL_TREE;

  while (1)
    switch (TREE_CODE (v))
      {
      case COMPONENT_REF:
      case MEM_REF:
      case INDIRECT_REF:
      CASE_CONVERT:
      case POINTER_PLUS_EXPR:
	v = TREE_OPERAND (v, 0);
	continue;
      case PARM_DECL:
	if (DECL_CONTEXT (v) == current_function_decl
	    && DECL_ARTIFICIAL (v)
	    && TREE_CODE (TREE_TYPE (v)) == POINTER_TYPE)
	  return v;
	return NULL_TREE;
      default:
	return NULL_TREE;
      }
}

/* Helper for unshare_and_remap, called through walk_tree.  */

static tree
unshare_and_remap_1 (tree *tp, int *walk_subtrees, void *data)
{
  tree *pair = (tree *) data;
  if (*tp == pair[0])
    {
      *tp = unshare_expr (pair[1]);
      *walk_subtrees = 0;
    }
  else if (IS_TYPE_OR_DECL_P (*tp))
    *walk_subtrees = 0;
  return NULL_TREE;
}

/* Return unshare_expr (X) with all occurrences of FROM
   replaced with TO.  */

static tree
unshare_and_remap (tree x, tree from, tree to)
{
  tree pair[2] = { from, to };
  x = unshare_expr (x);
  walk_tree (&x, unshare_and_remap_1, pair, NULL);
  return x;
}

/* Convenience function for calling scan_omp_1_op on tree operands.  */

static inline tree
scan_omp_op (tree *tp, omp_context *ctx)
{
  struct walk_stmt_info wi;

  memset (&wi, 0, sizeof (wi));
  wi.info = ctx;
  wi.want_locations = true;

  return walk_tree (tp, scan_omp_1_op, &wi, NULL);
}

static void lower_omp (gimple_seq *, omp_context *);
static tree lookup_decl_in_outer_ctx (tree, omp_context *);
static tree maybe_lookup_decl_in_outer_ctx (tree, omp_context *);

/* Return true if CTX is for an omp parallel.  */

static inline bool
is_parallel_ctx (omp_context *ctx)
{
  return gimple_code (ctx->stmt) == GIMPLE_OMP_PARALLEL;
}


/* Return true if CTX is for an omp task.  */

static inline bool
is_task_ctx (omp_context *ctx)
{
  return gimple_code (ctx->stmt) == GIMPLE_OMP_TASK;
}


/* Return true if CTX is for an omp taskloop.  */

static inline bool
is_taskloop_ctx (omp_context *ctx)
{
  return gimple_code (ctx->stmt) == GIMPLE_OMP_FOR
	 && gimple_omp_for_kind (ctx->stmt) == GF_OMP_FOR_KIND_TASKLOOP;
}


/* Return true if CTX is for a host omp teams.  */

static inline bool
is_host_teams_ctx (omp_context *ctx)
{
  return gimple_code (ctx->stmt) == GIMPLE_OMP_TEAMS
	 && gimple_omp_teams_host (as_a <gomp_teams *> (ctx->stmt));
}

/* Return true if CTX is for an omp parallel or omp task or host omp teams
   (the last one is strictly not a task region in OpenMP speak, but we
   need to treat it similarly).  */

static inline bool
is_taskreg_ctx (omp_context *ctx)
{
  return is_parallel_ctx (ctx) || is_task_ctx (ctx) || is_host_teams_ctx (ctx);
}

/* Return true if EXPR is variable sized.  */

static inline bool
is_variable_sized (const_tree expr)
{
  return !TREE_CONSTANT (TYPE_SIZE_UNIT (TREE_TYPE (expr)));
}

/* Lookup variables.  The "maybe" form
   allows for the variable form to not have been entered, otherwise we
   assert that the variable must have been entered.  */

static inline tree
lookup_decl (tree var, omp_context *ctx)
{
  tree *n = ctx->cb.decl_map->get (var);
  return *n;
}

static inline tree
maybe_lookup_decl (const_tree var, omp_context *ctx)
{
  tree *n = ctx->cb.decl_map->get (const_cast<tree> (var));
  return n ? *n : NULL_TREE;
}

static inline tree
lookup_field (tree var, omp_context *ctx)
{
  splay_tree_node n;
  n = splay_tree_lookup (ctx->field_map, (splay_tree_key) var);
  return (tree) n->value;
}

static inline tree
lookup_sfield (splay_tree_key key, omp_context *ctx)
{
  splay_tree_node n;
  n = splay_tree_lookup (ctx->sfield_map
			 ? ctx->sfield_map : ctx->field_map, key);
  return (tree) n->value;
}

static inline tree
lookup_sfield (tree var, omp_context *ctx)
{
  return lookup_sfield ((splay_tree_key) var, ctx);
}

static inline tree
maybe_lookup_field (splay_tree_key key, omp_context *ctx)
{
  splay_tree_node n;
  n = splay_tree_lookup (ctx->field_map, key);
  return n ? (tree) n->value : NULL_TREE;
}

static inline tree
maybe_lookup_field (tree var, omp_context *ctx)
{
  return maybe_lookup_field ((splay_tree_key) var, ctx);
}

/* Return true if DECL should be copied by pointer.  SHARED_CTX is
   the parallel context if DECL is to be shared.  */

static bool
use_pointer_for_field (tree decl, omp_context *shared_ctx)
{
  if (AGGREGATE_TYPE_P (TREE_TYPE (decl))
      || TYPE_ATOMIC (TREE_TYPE (decl)))
    return true;

  /* We can only use copy-in/copy-out semantics for shared variables
     when we know the value is not accessible from an outer scope.  */
  if (shared_ctx)
    {
      gcc_assert (!is_gimple_omp_oacc (shared_ctx->stmt));

      /* ??? Trivially accessible from anywhere.  But why would we even
	 be passing an address in this case?  Should we simply assert
	 this to be false, or should we have a cleanup pass that removes
	 these from the list of mappings?  */
      if (is_global_var (maybe_lookup_decl_in_outer_ctx (decl, shared_ctx)))
	return true;

      /* For variables with DECL_HAS_VALUE_EXPR_P set, we cannot tell
	 without analyzing the expression whether or not its location
	 is accessible to anyone else.  In the case of nested parallel
	 regions it certainly may be.  */
      if (TREE_CODE (decl) != RESULT_DECL && DECL_HAS_VALUE_EXPR_P (decl))
	return true;

      /* Do not use copy-in/copy-out for variables that have their
	 address taken.  */
      if (is_global_var (decl))
	{
	  /* For file scope vars, track whether we've seen them as
	     non-addressable initially and in that case, keep the same
	     answer for the duration of the pass, even when they are made
	     addressable later on e.g. through reduction expansion.  Global
	     variables which weren't addressable before the pass will not
	     have their privatized copies address taken.  See PR91216.  */
	  if (!TREE_ADDRESSABLE (decl))
	    {
	      if (!global_nonaddressable_vars)
		global_nonaddressable_vars = BITMAP_ALLOC (NULL);
	      bitmap_set_bit (global_nonaddressable_vars, DECL_UID (decl));
	    }
	  else if (!global_nonaddressable_vars
		   || !bitmap_bit_p (global_nonaddressable_vars,
				     DECL_UID (decl)))
	    return true;
	}
      else if (TREE_ADDRESSABLE (decl))
	return true;

      /* lower_send_shared_vars only uses copy-in, but not copy-out
	 for these.  */
      if (TREE_READONLY (decl)
	  || ((TREE_CODE (decl) == RESULT_DECL
	       || TREE_CODE (decl) == PARM_DECL)
	      && DECL_BY_REFERENCE (decl)))
	return false;

      /* Disallow copy-in/out in nested parallel if
	 decl is shared in outer parallel, otherwise
	 each thread could store the shared variable
	 in its own copy-in location, making the
	 variable no longer really shared.  */
      if (shared_ctx->is_nested)
	{
	  omp_context *up;

	  for (up = shared_ctx->outer; up; up = up->outer)
	    if ((is_taskreg_ctx (up)
		 || (gimple_code (up->stmt) == GIMPLE_OMP_TARGET
		     && is_gimple_omp_offloaded (up->stmt)))
		&& maybe_lookup_decl (decl, up))
	      break;

	  if (up)
	    {
	      tree c;

	      if (gimple_code (up->stmt) == GIMPLE_OMP_TARGET)
		{
		  for (c = gimple_omp_target_clauses (up->stmt);
		       c; c = OMP_CLAUSE_CHAIN (c))
		    if (OMP_CLAUSE_CODE (c) == OMP_CLAUSE_MAP
			&& OMP_CLAUSE_DECL (c) == decl)
		      break;
		}
	      else
		for (c = gimple_omp_taskreg_clauses (up->stmt);
		     c; c = OMP_CLAUSE_CHAIN (c))
		  if (OMP_CLAUSE_CODE (c) == OMP_CLAUSE_SHARED
		      && OMP_CLAUSE_DECL (c) == decl)
		    break;

	      if (c)
		goto maybe_mark_addressable_and_ret;
	    }
	}

      /* For tasks avoid using copy-in/out.  As tasks can be
	 deferred or executed in different thread, when GOMP_task
	 returns, the task hasn't necessarily terminated.  */
      if (is_task_ctx (shared_ctx))
	{
	  tree outer;
	maybe_mark_addressable_and_ret:
	  outer = maybe_lookup_decl_in_outer_ctx (decl, shared_ctx);
	  if (is_gimple_reg (outer) && !omp_member_access_dummy_var (outer))
	    {
	      /* Taking address of OUTER in lower_send_shared_vars
		 might need regimplification of everything that uses the
		 variable.  */
	      if (!task_shared_vars)
		task_shared_vars = BITMAP_ALLOC (NULL);
	      bitmap_set_bit (task_shared_vars, DECL_UID (outer));
	      TREE_ADDRESSABLE (outer) = 1;
	    }
	  return true;
	}
    }

  return false;
}

/* Construct a new automatic decl similar to VAR.  */

static tree
omp_copy_decl_2 (tree var, tree name, tree type, omp_context *ctx)
{
  tree copy = copy_var_decl (var, name, type);

  DECL_CONTEXT (copy) = current_function_decl;
  DECL_CHAIN (copy) = ctx->block_vars;
  /* If VAR is listed in task_shared_vars, it means it wasn't
     originally addressable and is just because task needs to take
     it's address.  But we don't need to take address of privatizations
     from that var.  */
  if (TREE_ADDRESSABLE (var)
      && ((task_shared_vars
	   && bitmap_bit_p (task_shared_vars, DECL_UID (var)))
	  || (global_nonaddressable_vars
	      && bitmap_bit_p (global_nonaddressable_vars, DECL_UID (var)))))
    TREE_ADDRESSABLE (copy) = 0;
  ctx->block_vars = copy;

  return copy;
}

static tree
omp_copy_decl_1 (tree var, omp_context *ctx)
{
  return omp_copy_decl_2 (var, DECL_NAME (var), TREE_TYPE (var), ctx);
}

/* Build COMPONENT_REF and set TREE_THIS_VOLATILE and TREE_READONLY on it
   as appropriate.  */
static tree
omp_build_component_ref (tree obj, tree field)
{
  tree ret = build3 (COMPONENT_REF, TREE_TYPE (field), obj, field, NULL);
  if (TREE_THIS_VOLATILE (field))
    TREE_THIS_VOLATILE (ret) |= 1;
  if (TREE_READONLY (field))
    TREE_READONLY (ret) |= 1;
  return ret;
}

/* Build tree nodes to access the field for VAR on the receiver side.  */

static tree
build_receiver_ref (tree var, bool by_ref, omp_context *ctx)
{
  tree x, field = lookup_field (var, ctx);

  /* If the receiver record type was remapped in the child function,
     remap the field into the new record type.  */
  x = maybe_lookup_field (field, ctx);
  if (x != NULL)
    field = x;

  x = build_simple_mem_ref (ctx->receiver_decl);
  TREE_THIS_NOTRAP (x) = 1;
  x = omp_build_component_ref (x, field);
  if (by_ref)
    {
      x = build_simple_mem_ref (x);
      TREE_THIS_NOTRAP (x) = 1;
    }

  return x;
}

/* Build tree nodes to access VAR in the scope outer to CTX.  In the case
   of a parallel, this is a component reference; for workshare constructs
   this is some variable.  */

static tree
build_outer_var_ref (tree var, omp_context *ctx,
		     enum omp_clause_code code = OMP_CLAUSE_ERROR)
{
  tree x;
  omp_context *outer = ctx->outer;
  while (outer && gimple_code (outer->stmt) == GIMPLE_OMP_TASKGROUP)
    outer = outer->outer;

  if (is_global_var (maybe_lookup_decl_in_outer_ctx (var, ctx)))
    x = var;
  else if (is_variable_sized (var))
    {
      x = TREE_OPERAND (DECL_VALUE_EXPR (var), 0);
      x = build_outer_var_ref (x, ctx, code);
      x = build_simple_mem_ref (x);
    }
  else if (is_taskreg_ctx (ctx))
    {
      bool by_ref = use_pointer_for_field (var, NULL);
      x = build_receiver_ref (var, by_ref, ctx);
    }
  else if ((gimple_code (ctx->stmt) == GIMPLE_OMP_FOR
	    && gimple_omp_for_kind (ctx->stmt) == GF_OMP_FOR_KIND_SIMD)
	   || ctx->loop_p
	   || (code == OMP_CLAUSE_PRIVATE
	       && (gimple_code (ctx->stmt) == GIMPLE_OMP_FOR
		   || gimple_code (ctx->stmt) == GIMPLE_OMP_SECTIONS
		   || gimple_code (ctx->stmt) == GIMPLE_OMP_SINGLE)))
    {
      /* #pragma omp simd isn't a worksharing construct, and can reference
	 even private vars in its linear etc. clauses.
	 Similarly for OMP_CLAUSE_PRIVATE with outer ref, that can refer
	 to private vars in all worksharing constructs.  */
      x = NULL_TREE;
      if (outer && is_taskreg_ctx (outer))
	x = lookup_decl (var, outer);
      else if (outer)
	x = maybe_lookup_decl_in_outer_ctx (var, ctx);
      if (x == NULL_TREE)
	x = var;
    }
  else if (code == OMP_CLAUSE_LASTPRIVATE && is_taskloop_ctx (ctx))
    {
      gcc_assert (outer);
      splay_tree_node n
	= splay_tree_lookup (outer->field_map,
			     (splay_tree_key) &DECL_UID (var));
      if (n == NULL)
	{
	  if (is_global_var (maybe_lookup_decl_in_outer_ctx (var, outer)))
	    x = var;
	  else
	    x = lookup_decl (var, outer);
	}
      else
	{
	  tree field = (tree) n->value;
	  /* If the receiver record type was remapped in the child function,
	     remap the field into the new record type.  */
	  x = maybe_lookup_field (field, outer);
	  if (x != NULL)
	    field = x;

	  x = build_simple_mem_ref (outer->receiver_decl);
	  x = omp_build_component_ref (x, field);
	  if (use_pointer_for_field (var, outer))
	    x = build_simple_mem_ref (x);
	}
    }
  else if (outer)
    x = lookup_decl (var, outer);
  else if (omp_is_reference (var))
    /* This can happen with orphaned constructs.  If var is reference, it is
       possible it is shared and as such valid.  */
    x = var;
  else if (omp_member_access_dummy_var (var))
    x = var;
  else
    gcc_unreachable ();

  if (x == var)
    {
      tree t = omp_member_access_dummy_var (var);
      if (t)
	{
	  x = DECL_VALUE_EXPR (var);
	  tree o = maybe_lookup_decl_in_outer_ctx (t, ctx);
	  if (o != t)
	    x = unshare_and_remap (x, t, o);
	  else
	    x = unshare_expr (x);
	}
    }

  if (omp_is_reference (var))
    x = build_simple_mem_ref (x);

  return x;
}

/* Build tree nodes to access the field for VAR on the sender side.  */

static tree
build_sender_ref (splay_tree_key key, omp_context *ctx)
{
  tree field = lookup_sfield (key, ctx);
  return omp_build_component_ref (ctx->sender_decl, field);
}

static tree
build_sender_ref (tree var, omp_context *ctx)
{
  return build_sender_ref ((splay_tree_key) var, ctx);
}

static void
install_var_field (tree var, bool by_ref, int mask, omp_context *ctx,
		   tree key_expr = NULL_TREE,
		   bool base_pointers_restrict = false)
{
  tree field, type, sfield = NULL_TREE;
  splay_tree_key key = (splay_tree_key) var;

  if (key_expr)
    /* Allow user to explicitly set the expression used as the key.  */
    key = (splay_tree_key) key_expr;
  else
    {
      if ((mask & 16) != 0)
	{
	  key = (splay_tree_key) &DECL_NAME (var);
	  gcc_checking_assert (key != (splay_tree_key) var);
	}
      if ((mask & 8) != 0)
	{
	  key = (splay_tree_key) &DECL_UID (var);
	  gcc_checking_assert (key != (splay_tree_key) var);
	}
    }
  gcc_assert ((mask & 1) == 0
	      || !splay_tree_lookup (ctx->field_map, key));
  gcc_assert ((mask & 2) == 0 || !ctx->sfield_map
	      || !splay_tree_lookup (ctx->sfield_map, key));
  gcc_assert ((mask & 3) == 3
	      || !is_gimple_omp_oacc (ctx->stmt));

  type = TREE_TYPE (var);
  if ((mask & 16) != 0)
    type = lang_hooks.decls.omp_array_data (var, true);

  /* Prevent redeclaring the var in the split-off function with a restrict
     pointer type.  Note that we only clear type itself, restrict qualifiers in
     the pointed-to type will be ignored by points-to analysis.  */
  if (POINTER_TYPE_P (type)
      && TYPE_RESTRICT (type))
    type = build_qualified_type (type, TYPE_QUALS (type) & ~TYPE_QUAL_RESTRICT);

  if (mask & 4)
    {
      gcc_assert (TREE_CODE (type) == ARRAY_TYPE);
      type = build_pointer_type (build_pointer_type (type));
    }
  else if (by_ref)
    {
      type = build_pointer_type (type);
      if (base_pointers_restrict)
	type = build_qualified_type (type, TYPE_QUAL_RESTRICT);
    }
  else if ((mask & (32 | 3)) == 1 && omp_is_reference (var))
    type = TREE_TYPE (type);

  field = build_decl (DECL_SOURCE_LOCATION (var),
		      FIELD_DECL, DECL_NAME (var), type);

  /* Remember what variable this field was created for.  This does have a
     side effect of making dwarf2out ignore this member, so for helpful
     debugging we clear it later in delete_omp_context.  */
  DECL_ABSTRACT_ORIGIN (field) = var;
  if ((mask & 16) == 0 && type == TREE_TYPE (var))
    {
      SET_DECL_ALIGN (field, DECL_ALIGN (var));
      DECL_USER_ALIGN (field) = DECL_USER_ALIGN (var);
      TREE_THIS_VOLATILE (field) = TREE_THIS_VOLATILE (var);
    }
  else
    SET_DECL_ALIGN (field, TYPE_ALIGN (type));

  if ((mask & 3) == 3)
    {
      insert_field_into_struct (ctx->record_type, field);
      if (ctx->srecord_type)
	{
	  sfield = build_decl (DECL_SOURCE_LOCATION (var),
			       FIELD_DECL, DECL_NAME (var), type);
	  DECL_ABSTRACT_ORIGIN (sfield) = var;
	  SET_DECL_ALIGN (sfield, DECL_ALIGN (field));
	  DECL_USER_ALIGN (sfield) = DECL_USER_ALIGN (field);
	  TREE_THIS_VOLATILE (sfield) = TREE_THIS_VOLATILE (field);
	  insert_field_into_struct (ctx->srecord_type, sfield);
	}
    }
  else
    {
      if (ctx->srecord_type == NULL_TREE)
	{
	  tree t;

	  ctx->srecord_type = lang_hooks.types.make_type (RECORD_TYPE);
	  ctx->sfield_map = splay_tree_new (splay_tree_compare_pointers, 0, 0);
	  for (t = TYPE_FIELDS (ctx->record_type); t ; t = TREE_CHAIN (t))
	    {
	      sfield = build_decl (DECL_SOURCE_LOCATION (t),
				   FIELD_DECL, DECL_NAME (t), TREE_TYPE (t));
	      DECL_ABSTRACT_ORIGIN (sfield) = DECL_ABSTRACT_ORIGIN (t);
	      insert_field_into_struct (ctx->srecord_type, sfield);
	      splay_tree_insert (ctx->sfield_map,
				 (splay_tree_key) DECL_ABSTRACT_ORIGIN (t),
				 (splay_tree_value) sfield);
	    }
	}
      sfield = field;
      insert_field_into_struct ((mask & 1) ? ctx->record_type
				: ctx->srecord_type, field);
    }

  if (mask & 1)
    splay_tree_insert (ctx->field_map, key, (splay_tree_value) field);
  if ((mask & 2) && ctx->sfield_map)
    splay_tree_insert (ctx->sfield_map, key, (splay_tree_value) sfield);
}

static tree
install_var_local (tree var, omp_context *ctx)
{
  tree new_var = omp_copy_decl_1 (var, ctx);
  insert_decl_map (&ctx->cb, var, new_var);
  return new_var;
}

/* Adjust the replacement for DECL in CTX for the new context.  This means
   copying the DECL_VALUE_EXPR, and fixing up the type.  */

static void
fixup_remapped_decl (tree decl, omp_context *ctx, bool private_debug)
{
  tree new_decl, size;

  new_decl = lookup_decl (decl, ctx);

  TREE_TYPE (new_decl) = remap_type (TREE_TYPE (decl), &ctx->cb);

  if ((!TREE_CONSTANT (DECL_SIZE (new_decl)) || private_debug)
      && DECL_HAS_VALUE_EXPR_P (decl))
    {
      tree ve = DECL_VALUE_EXPR (decl);
      walk_tree (&ve, copy_tree_body_r, &ctx->cb, NULL);
      SET_DECL_VALUE_EXPR (new_decl, ve);
      DECL_HAS_VALUE_EXPR_P (new_decl) = 1;
    }

  if (!TREE_CONSTANT (DECL_SIZE (new_decl)))
    {
      size = remap_decl (DECL_SIZE (decl), &ctx->cb);
      if (size == error_mark_node)
	size = TYPE_SIZE (TREE_TYPE (new_decl));
      DECL_SIZE (new_decl) = size;

      size = remap_decl (DECL_SIZE_UNIT (decl), &ctx->cb);
      if (size == error_mark_node)
	size = TYPE_SIZE_UNIT (TREE_TYPE (new_decl));
      DECL_SIZE_UNIT (new_decl) = size;
    }
}

/* The callback for remap_decl.  Search all containing contexts for a
   mapping of the variable; this avoids having to duplicate the splay
   tree ahead of time.  We know a mapping doesn't already exist in the
   given context.  Create new mappings to implement default semantics.  */

static tree
omp_copy_decl (tree var, copy_body_data *cb)
{
  omp_context *ctx = (omp_context *) cb;
  tree new_var;

  if (TREE_CODE (var) == LABEL_DECL)
    {
      if (FORCED_LABEL (var) || DECL_NONLOCAL (var))
	return var;
      new_var = create_artificial_label (DECL_SOURCE_LOCATION (var));
      DECL_CONTEXT (new_var) = current_function_decl;
      insert_decl_map (&ctx->cb, var, new_var);
      return new_var;
    }

  while (!is_taskreg_ctx (ctx))
    {
      ctx = ctx->outer;
      if (ctx == NULL)
	return var;
      new_var = maybe_lookup_decl (var, ctx);
      if (new_var)
	return new_var;
    }

  if (is_global_var (var) || decl_function_context (var) != ctx->cb.src_fn)
    return var;

  return error_mark_node;
}

/* Helper function for create_noncontig_array_descr_type(), to append a new field
   to a record type.  */

static void
append_field_to_record_type (tree record_type, tree fld_ident, tree fld_type)
{
  tree *p, fld = build_decl (UNKNOWN_LOCATION, FIELD_DECL, fld_ident, fld_type);
  DECL_CONTEXT (fld) = record_type;

  for (p = &TYPE_FIELDS (record_type); *p; p = &DECL_CHAIN (*p))
    ;
  *p = fld;
}

/* Create type for non-contiguous array descriptor. Returns created type, and
   returns the number of dimensions in *DIM_NUM.  */

static tree
create_noncontig_array_descr_type (tree dims, int *dim_num)
{
  int n = 0;
  tree array_descr_type, name, x;
  gcc_assert (TREE_CODE (dims) == TREE_LIST);

  array_descr_type = lang_hooks.types.make_type (RECORD_TYPE);
  name = create_tmp_var_name (".omp_noncontig_array_descr_type");
  name = build_decl (UNKNOWN_LOCATION, TYPE_DECL, name, array_descr_type);
  DECL_ARTIFICIAL (name) = 1;
  DECL_NAMELESS (name) = 1;
  TYPE_NAME (array_descr_type) = name;
  TYPE_ARTIFICIAL (array_descr_type) = 1;

  /* Number of dimensions.  */
  append_field_to_record_type (array_descr_type, get_identifier ("__dim_num"),
			       sizetype);

  for (x = dims; x; x = TREE_CHAIN (x), n++)
    {
      char *fldname;
      /* One for the start index.  */
      ASM_FORMAT_PRIVATE_NAME (fldname, "__dim_base", n);
      append_field_to_record_type (array_descr_type, get_identifier (fldname),
				   sizetype);
      /* One for the length.  */
      ASM_FORMAT_PRIVATE_NAME (fldname, "__dim_length", n);
      append_field_to_record_type (array_descr_type, get_identifier (fldname),
				   sizetype);
      /* One for the element size.  */
      ASM_FORMAT_PRIVATE_NAME (fldname, "__dim_elem_size", n);
      append_field_to_record_type (array_descr_type, get_identifier (fldname),
				   sizetype);
      /* One for is_array flag.  */
      ASM_FORMAT_PRIVATE_NAME (fldname, "__dim_is_array", n);
      append_field_to_record_type (array_descr_type, get_identifier (fldname),
				   sizetype);
    }

  layout_type (array_descr_type);
  *dim_num = n;
  return array_descr_type;
}

/* Generate code sequence for initializing non-contiguous array descriptor.  */

static void
create_noncontig_array_descr_init_code (tree array_descr, tree array_var,
					tree dimensions, int dim_num,
					gimple_seq *ilist)
{
  tree fld, fldref;
  tree array_descr_type = TREE_TYPE (array_descr);
  tree dim_type = TREE_TYPE (array_var);

  if (TREE_CODE (dim_type) == REFERENCE_TYPE)
    dim_type = TREE_TYPE (dim_type);

  fld = TYPE_FIELDS (array_descr_type);
  fldref = omp_build_component_ref (array_descr, fld);
  gimplify_assign (fldref, build_int_cst (sizetype, dim_num), ilist);

  while (dimensions)
    {
      tree dim_base = fold_convert (sizetype, TREE_PURPOSE (dimensions));
      tree dim_length = fold_convert (sizetype, TREE_VALUE (dimensions));
      tree dim_elem_size = TYPE_SIZE_UNIT (TREE_TYPE (dim_type));
      tree dim_is_array = (TREE_CODE (dim_type) == ARRAY_TYPE
			   ? integer_one_node : integer_zero_node);
      /* Set base.  */
      fld = TREE_CHAIN (fld);
      fldref = omp_build_component_ref (array_descr, fld);
      dim_base = fold_build2 (MULT_EXPR, sizetype, dim_base, dim_elem_size);
      gimplify_assign (fldref, dim_base, ilist);

      /* Set length.  */
      fld = TREE_CHAIN (fld);
      fldref = omp_build_component_ref (array_descr, fld);
      dim_length = fold_build2 (MULT_EXPR, sizetype, dim_length, dim_elem_size);
      gimplify_assign (fldref, dim_length, ilist);

      /* Set elem_size.  */
      fld = TREE_CHAIN (fld);
      fldref = omp_build_component_ref (array_descr, fld);
      dim_elem_size = fold_convert (sizetype, dim_elem_size);
      gimplify_assign (fldref, dim_elem_size, ilist);

      /* Set is_array flag.  */
      fld = TREE_CHAIN (fld);
      fldref = omp_build_component_ref (array_descr, fld);
      dim_is_array = fold_convert (sizetype, dim_is_array);
      gimplify_assign (fldref, dim_is_array, ilist);

      dimensions = TREE_CHAIN (dimensions);
      dim_type = TREE_TYPE (dim_type);
    }
  gcc_assert (TREE_CHAIN (fld) == NULL_TREE);
}

/* Create a new context, with OUTER_CTX being the surrounding context.  */

static omp_context *
new_omp_context (gimple *stmt, omp_context *outer_ctx)
{
  omp_context *ctx = XCNEW (omp_context);

  splay_tree_insert (all_contexts, (splay_tree_key) stmt,
		     (splay_tree_value) ctx);
  ctx->stmt = stmt;

  if (outer_ctx)
    {
      ctx->outer = outer_ctx;
      ctx->cb = outer_ctx->cb;
      ctx->cb.block = NULL;
      ctx->depth = outer_ctx->depth + 1;
    }
  else
    {
      ctx->cb.src_fn = current_function_decl;
      ctx->cb.dst_fn = current_function_decl;
      ctx->cb.src_node = cgraph_node::get (current_function_decl);
      gcc_checking_assert (ctx->cb.src_node);
      ctx->cb.dst_node = ctx->cb.src_node;
      ctx->cb.src_cfun = cfun;
      ctx->cb.copy_decl = omp_copy_decl;
      ctx->cb.eh_lp_nr = 0;
      ctx->cb.transform_call_graph_edges = CB_CGE_MOVE;
      ctx->cb.adjust_array_error_bounds = true;
      ctx->cb.dont_remap_vla_if_no_change = true;
      ctx->depth = 1;
    }

  ctx->cb.decl_map = new hash_map<tree, tree>;

  ctx->oacc_addressable_var_decls = new vec<tree> ();

  return ctx;
}

static gimple_seq maybe_catch_exception (gimple_seq);

/* Finalize task copyfn.  */

static void
finalize_task_copyfn (gomp_task *task_stmt)
{
  struct function *child_cfun;
  tree child_fn;
  gimple_seq seq = NULL, new_seq;
  gbind *bind;

  child_fn = gimple_omp_task_copy_fn (task_stmt);
  if (child_fn == NULL_TREE)
    return;

  child_cfun = DECL_STRUCT_FUNCTION (child_fn);
  DECL_STRUCT_FUNCTION (child_fn)->curr_properties = cfun->curr_properties;

  push_cfun (child_cfun);
  bind = gimplify_body (child_fn, false);
  gimple_seq_add_stmt (&seq, bind);
  new_seq = maybe_catch_exception (seq);
  if (new_seq != seq)
    {
      bind = gimple_build_bind (NULL, new_seq, NULL);
      seq = NULL;
      gimple_seq_add_stmt (&seq, bind);
    }
  gimple_set_body (child_fn, seq);
  pop_cfun ();

  /* Inform the callgraph about the new function.  */
  cgraph_node *node = cgraph_node::get_create (child_fn);
  node->parallelized_function = 1;
  cgraph_node::add_new_function (child_fn, false);
}

/* Destroy a omp_context data structures.  Called through the splay tree
   value delete callback.  */

static void
delete_omp_context (splay_tree_value value)
{
  omp_context *ctx = (omp_context *) value;

  delete ctx->cb.decl_map;

  if (ctx->field_map)
    splay_tree_delete (ctx->field_map);
  if (ctx->sfield_map)
    splay_tree_delete (ctx->sfield_map);

  /* We hijacked DECL_ABSTRACT_ORIGIN earlier.  We need to clear it before
     it produces corrupt debug information.  */
  if (ctx->record_type)
    {
      tree t;
      for (t = TYPE_FIELDS (ctx->record_type); t ; t = DECL_CHAIN (t))
	DECL_ABSTRACT_ORIGIN (t) = NULL;
    }
  if (ctx->srecord_type)
    {
      tree t;
      for (t = TYPE_FIELDS (ctx->srecord_type); t ; t = DECL_CHAIN (t))
	DECL_ABSTRACT_ORIGIN (t) = NULL;
    }

  if (is_task_ctx (ctx))
    finalize_task_copyfn (as_a <gomp_task *> (ctx->stmt));

  if (ctx->task_reduction_map)
    {
      ctx->task_reductions.release ();
      delete ctx->task_reduction_map;
    }

  delete ctx->lastprivate_conditional_map;
  delete ctx->allocate_map;

  delete ctx->oacc_addressable_var_decls;

  XDELETE (ctx);
}

/* Fix up RECEIVER_DECL with a type that has been remapped to the child
   context.  */

static void
fixup_child_record_type (omp_context *ctx)
{
  tree f, type = ctx->record_type;

  if (!ctx->receiver_decl)
    return;
  /* ??? It isn't sufficient to just call remap_type here, because
     variably_modified_type_p doesn't work the way we expect for
     record types.  Testing each field for whether it needs remapping
     and creating a new record by hand works, however.  */
  for (f = TYPE_FIELDS (type); f ; f = DECL_CHAIN (f))
    if (variably_modified_type_p (TREE_TYPE (f), ctx->cb.src_fn))
      break;
  if (f)
    {
      tree name, new_fields = NULL;

      type = lang_hooks.types.make_type (RECORD_TYPE);
      name = DECL_NAME (TYPE_NAME (ctx->record_type));
      name = build_decl (DECL_SOURCE_LOCATION (ctx->receiver_decl),
			 TYPE_DECL, name, type);
      TYPE_NAME (type) = name;

      for (f = TYPE_FIELDS (ctx->record_type); f ; f = DECL_CHAIN (f))
	{
	  tree new_f = copy_node (f);
	  DECL_CONTEXT (new_f) = type;
	  TREE_TYPE (new_f) = remap_type (TREE_TYPE (f), &ctx->cb);
	  DECL_CHAIN (new_f) = new_fields;
	  walk_tree (&DECL_SIZE (new_f), copy_tree_body_r, &ctx->cb, NULL);
	  walk_tree (&DECL_SIZE_UNIT (new_f), copy_tree_body_r,
		     &ctx->cb, NULL);
	  walk_tree (&DECL_FIELD_OFFSET (new_f), copy_tree_body_r,
		     &ctx->cb, NULL);
	  new_fields = new_f;

	  /* Arrange to be able to look up the receiver field
	     given the sender field.  */
	  splay_tree_insert (ctx->field_map, (splay_tree_key) f,
			     (splay_tree_value) new_f);
	}
      TYPE_FIELDS (type) = nreverse (new_fields);
      layout_type (type);
    }

  /* In a target region we never modify any of the pointers in *.omp_data_i,
     so attempt to help the optimizers.  */
  if (is_gimple_omp_offloaded (ctx->stmt))
    type = build_qualified_type (type, TYPE_QUAL_CONST);

  TREE_TYPE (ctx->receiver_decl)
    = build_qualified_type (build_reference_type (type), TYPE_QUAL_RESTRICT);
}

/* Instantiate decls as necessary in CTX to satisfy the data sharing
   specified by CLAUSES.  If BASE_POINTERS_RESTRICT, install var field with
   restrict.  */

static void
scan_sharing_clauses (tree clauses, omp_context *ctx,
		      bool base_pointers_restrict = false)
{
  tree c, decl;
  bool scan_array_reductions = false;

  for (c = clauses; c; c = OMP_CLAUSE_CHAIN (c))
    if (OMP_CLAUSE_CODE (c) == OMP_CLAUSE_ALLOCATE
	&& (OMP_CLAUSE_ALLOCATE_ALLOCATOR (c) == NULL_TREE
	    /* omp_default_mem_alloc is 1 */
	    || !integer_onep (OMP_CLAUSE_ALLOCATE_ALLOCATOR (c))))
      {
	if (ctx->allocate_map == NULL)
	  ctx->allocate_map = new hash_map<tree, tree>;
	ctx->allocate_map->put (OMP_CLAUSE_DECL (c),
				OMP_CLAUSE_ALLOCATE_ALLOCATOR (c)
				? OMP_CLAUSE_ALLOCATE_ALLOCATOR (c)
				: integer_zero_node);
      }

  for (c = clauses; c; c = OMP_CLAUSE_CHAIN (c))
    {
      bool by_ref;

      switch (OMP_CLAUSE_CODE (c))
	{
	case OMP_CLAUSE_PRIVATE:
	  decl = OMP_CLAUSE_DECL (c);
	  if (OMP_CLAUSE_PRIVATE_OUTER_REF (c))
	    goto do_private;
	  else if (!is_variable_sized (decl))
	    install_var_local (decl, ctx);
	  break;

	case OMP_CLAUSE_SHARED:
	  decl = OMP_CLAUSE_DECL (c);
	  if (ctx->allocate_map && ctx->allocate_map->get (decl))
	    ctx->allocate_map->remove (decl);
	  /* Ignore shared directives in teams construct inside of
	     target construct.  */
	  if (gimple_code (ctx->stmt) == GIMPLE_OMP_TEAMS
	      && !is_host_teams_ctx (ctx))
	    {
	      /* Global variables don't need to be copied,
		 the receiver side will use them directly.  */
	      tree odecl = maybe_lookup_decl_in_outer_ctx (decl, ctx);
	      if (is_global_var (odecl))
		break;
	      insert_decl_map (&ctx->cb, decl, odecl);
	      break;
	    }
	  gcc_assert (is_taskreg_ctx (ctx));
	  gcc_assert (!COMPLETE_TYPE_P (TREE_TYPE (decl))
		      || !is_variable_sized (decl));
	  /* Global variables don't need to be copied,
	     the receiver side will use them directly.  */
	  if (is_global_var (maybe_lookup_decl_in_outer_ctx (decl, ctx)))
	    break;
	  if (OMP_CLAUSE_SHARED_FIRSTPRIVATE (c))
	    {
	      use_pointer_for_field (decl, ctx);
	      break;
	    }
	  by_ref = use_pointer_for_field (decl, NULL);
	  if ((! TREE_READONLY (decl) && !OMP_CLAUSE_SHARED_READONLY (c))
	      || TREE_ADDRESSABLE (decl)
	      || by_ref
	      || omp_is_reference (decl))
	    {
	      by_ref = use_pointer_for_field (decl, ctx);
	      install_var_field (decl, by_ref, 3, ctx);
	      install_var_local (decl, ctx);
	      break;
	    }
	  /* We don't need to copy const scalar vars back.  */
	  OMP_CLAUSE_SET_CODE (c, OMP_CLAUSE_FIRSTPRIVATE);
	  goto do_private;

	case OMP_CLAUSE_REDUCTION:
	  /* Collect 'reduction' clauses on OpenACC compute construct.  */
	  if (is_gimple_omp_oacc (ctx->stmt)
	      && is_gimple_omp_offloaded (ctx->stmt))
	    {
	      /* No 'reduction' clauses on OpenACC 'kernels'.  */
	      gcc_checking_assert (!is_oacc_kernels (ctx));
	      /* Likewise, on OpenACC 'kernels' decomposed parts.  */
	      gcc_checking_assert (!is_oacc_kernels_decomposed_part (ctx));

	      ctx->local_reduction_clauses
		= tree_cons (NULL, c, ctx->local_reduction_clauses);
	    }
	  /* FALLTHRU */

	case OMP_CLAUSE_IN_REDUCTION:
	  decl = OMP_CLAUSE_DECL (c);
	  if (ctx->allocate_map
	      && ((OMP_CLAUSE_CODE (c) == OMP_CLAUSE_REDUCTION
		   && (OMP_CLAUSE_REDUCTION_INSCAN (c)
		       || OMP_CLAUSE_REDUCTION_TASK (c)))
		  || is_task_ctx (ctx)))
	    {
	      /* For now.  */
	      if (ctx->allocate_map->get (decl))
		ctx->allocate_map->remove (decl);
	    }
	  if (TREE_CODE (decl) == MEM_REF)
	    {
	      tree t = TREE_OPERAND (decl, 0);
	      if (TREE_CODE (t) == POINTER_PLUS_EXPR)
		t = TREE_OPERAND (t, 0);
	      if (TREE_CODE (t) == INDIRECT_REF
		  || TREE_CODE (t) == ADDR_EXPR)
		t = TREE_OPERAND (t, 0);
	      install_var_local (t, ctx);
	      if (is_taskreg_ctx (ctx)
		  && (!is_global_var (maybe_lookup_decl_in_outer_ctx (t, ctx))
		      || (is_task_ctx (ctx)
			  && (TREE_CODE (TREE_TYPE (t)) == POINTER_TYPE
			      || (TREE_CODE (TREE_TYPE (t)) == REFERENCE_TYPE
				  && (TREE_CODE (TREE_TYPE (TREE_TYPE (t)))
				      == POINTER_TYPE)))))
		  && !is_variable_sized (t)
		  && (OMP_CLAUSE_CODE (c) != OMP_CLAUSE_REDUCTION
		      || (!OMP_CLAUSE_REDUCTION_TASK (c)
			  && !is_task_ctx (ctx))))
		{
		  by_ref = use_pointer_for_field (t, NULL);
		  if (is_task_ctx (ctx)
		      && TREE_CODE (TREE_TYPE (t)) == REFERENCE_TYPE
		      && TREE_CODE (TREE_TYPE (TREE_TYPE (t))) == POINTER_TYPE)
		    {
		      install_var_field (t, false, 1, ctx);
		      install_var_field (t, by_ref, 2, ctx);
		    }
		  else
		    install_var_field (t, by_ref, 3, ctx);
		}
	      break;
	    }
	  if (is_task_ctx (ctx)
	      || (OMP_CLAUSE_CODE (c) == OMP_CLAUSE_REDUCTION
		  && OMP_CLAUSE_REDUCTION_TASK (c)
		  && is_parallel_ctx (ctx)))
	    {
	      /* Global variables don't need to be copied,
		 the receiver side will use them directly.  */
	      if (!is_global_var (maybe_lookup_decl_in_outer_ctx (decl, ctx)))
		{
		  by_ref = use_pointer_for_field (decl, ctx);
		  if (OMP_CLAUSE_CODE (c) == OMP_CLAUSE_IN_REDUCTION)
		    install_var_field (decl, by_ref, 3, ctx);
		}
	      install_var_local (decl, ctx);
	      break;
	    }
	  if (OMP_CLAUSE_CODE (c) == OMP_CLAUSE_REDUCTION
	      && OMP_CLAUSE_REDUCTION_TASK (c))
	    {
	      install_var_local (decl, ctx);
	      break;
	    }
	  goto do_private;

	case OMP_CLAUSE_LASTPRIVATE:
	  /* Let the corresponding firstprivate clause create
	     the variable.  */
	  if (OMP_CLAUSE_LASTPRIVATE_FIRSTPRIVATE (c))
	    break;
	  /* FALLTHRU */

	case OMP_CLAUSE_FIRSTPRIVATE:
	case OMP_CLAUSE_LINEAR:
	  decl = OMP_CLAUSE_DECL (c);
	do_private:
	  if ((OMP_CLAUSE_CODE (c) == OMP_CLAUSE_FIRSTPRIVATE
	       || OMP_CLAUSE_CODE (c) == OMP_CLAUSE_IS_DEVICE_PTR)
	      && is_gimple_omp_offloaded (ctx->stmt))
	    {
	      if (OMP_CLAUSE_CODE (c) == OMP_CLAUSE_FIRSTPRIVATE)
		{
		  /* OpenACC firstprivate clauses are later processed with same
		     code path as map clauses in lower_omp_target, so follow
		     the same convention of using the whole clause expression
		     as splay-tree key.  */
		  tree k = (is_oacc_parallel_or_serial (ctx) ? c : NULL_TREE);
		  install_var_field (decl, !omp_is_reference (decl), 3, ctx, k);
		}
	      else if (TREE_CODE (TREE_TYPE (decl)) == ARRAY_TYPE)
		install_var_field (decl, true, 3, ctx);
	      else
		install_var_field (decl, false, 3, ctx);
	    }
	  if (is_variable_sized (decl))
	    {
	      if (is_task_ctx (ctx))
		{
		  if (ctx->allocate_map
		      && OMP_CLAUSE_CODE (c) == OMP_CLAUSE_FIRSTPRIVATE)
		    {
		      /* For now.  */
		      if (ctx->allocate_map->get (decl))
			ctx->allocate_map->remove (decl);
		    }
		  install_var_field (decl, false, 1, ctx);
		}
	      break;
	    }
	  else if (is_taskreg_ctx (ctx))
	    {
	      bool global
		= is_global_var (maybe_lookup_decl_in_outer_ctx (decl, ctx));
	      by_ref = use_pointer_for_field (decl, NULL);

	      if (is_task_ctx (ctx)
		  && (global || by_ref || omp_is_reference (decl)))
		{
		  if (ctx->allocate_map
		      && ctx->allocate_map->get (decl))
		    install_var_field (decl, by_ref, 32 | 1, ctx);
		  else
		    install_var_field (decl, false, 1, ctx);
		  if (!global)
		    install_var_field (decl, by_ref, 2, ctx);
		}
	      else if (!global)
		install_var_field (decl, by_ref, 3, ctx);
	    }
	  install_var_local (decl, ctx);
	  break;

	case OMP_CLAUSE_USE_DEVICE_PTR:
	case OMP_CLAUSE_USE_DEVICE_ADDR:
	  decl = OMP_CLAUSE_DECL (c);

	  /* Fortran array descriptors.  */
	  if (lang_hooks.decls.omp_array_data (decl, true))
	    install_var_field (decl, false, 19, ctx);
	  else if ((OMP_CLAUSE_CODE (c) == OMP_CLAUSE_USE_DEVICE_ADDR
		    && !omp_is_reference (decl)
		    && !omp_is_allocatable_or_ptr (decl))
		   || TREE_CODE (TREE_TYPE (decl)) == ARRAY_TYPE)
	    install_var_field (decl, true, 11, ctx);
	  else
	    install_var_field (decl, false, 11, ctx);
	  if (DECL_SIZE (decl)
	      && TREE_CODE (DECL_SIZE (decl)) != INTEGER_CST)
	    {
	      tree decl2 = DECL_VALUE_EXPR (decl);
	      gcc_assert (TREE_CODE (decl2) == INDIRECT_REF);
	      decl2 = TREE_OPERAND (decl2, 0);
	      gcc_assert (DECL_P (decl2));
	      install_var_local (decl2, ctx);
	    }
	  install_var_local (decl, ctx);
	  break;

	case OMP_CLAUSE_IS_DEVICE_PTR:
	  decl = OMP_CLAUSE_DECL (c);
	  goto do_private;

	case OMP_CLAUSE__LOOPTEMP_:
	case OMP_CLAUSE__REDUCTEMP_:
	  gcc_assert (is_taskreg_ctx (ctx));
	  decl = OMP_CLAUSE_DECL (c);
	  install_var_field (decl, false, 3, ctx);
	  install_var_local (decl, ctx);
	  break;

	case OMP_CLAUSE_COPYPRIVATE:
	case OMP_CLAUSE_COPYIN:
	  decl = OMP_CLAUSE_DECL (c);
	  by_ref = use_pointer_for_field (decl, NULL);
	  install_var_field (decl, by_ref, 3, ctx);
	  break;

	case OMP_CLAUSE_FINAL:
	case OMP_CLAUSE_IF:
	case OMP_CLAUSE_NUM_THREADS:
	case OMP_CLAUSE_NUM_TEAMS:
	case OMP_CLAUSE_THREAD_LIMIT:
	case OMP_CLAUSE_DEVICE:
	case OMP_CLAUSE_SCHEDULE:
	case OMP_CLAUSE_DIST_SCHEDULE:
	case OMP_CLAUSE_DEPEND:
	case OMP_CLAUSE_PRIORITY:
	case OMP_CLAUSE_GRAINSIZE:
	case OMP_CLAUSE_NUM_TASKS:
	case OMP_CLAUSE_NUM_GANGS:
	case OMP_CLAUSE_NUM_WORKERS:
	case OMP_CLAUSE_VECTOR_LENGTH:
	case OMP_CLAUSE_DETACH:
	  if (ctx->outer)
	    scan_omp_op (&OMP_CLAUSE_OPERAND (c, 0), ctx->outer);
	  break;

	case OMP_CLAUSE_TO:
	case OMP_CLAUSE_FROM:
	case OMP_CLAUSE_MAP:
	  if (ctx->outer)
	    scan_omp_op (&OMP_CLAUSE_SIZE (c), ctx->outer);
	  decl = OMP_CLAUSE_DECL (c);
	  /* Global variables with "omp declare target" attribute
	     don't need to be copied, the receiver side will use them
	     directly.  However, global variables with "omp declare target link"
	     attribute need to be copied.  Or when ALWAYS modifier is used.  */
	  if (OMP_CLAUSE_CODE (c) == OMP_CLAUSE_MAP
	      && DECL_P (decl)
	      && ((OMP_CLAUSE_MAP_KIND (c) != GOMP_MAP_FIRSTPRIVATE_POINTER
		   && (OMP_CLAUSE_MAP_KIND (c)
		       != GOMP_MAP_FIRSTPRIVATE_REFERENCE)
		   && OMP_CLAUSE_MAP_KIND (c) != GOMP_MAP_ATTACH
		   && OMP_CLAUSE_MAP_KIND (c) != GOMP_MAP_DETACH)
		  || TREE_CODE (TREE_TYPE (decl)) == ARRAY_TYPE)
	      && OMP_CLAUSE_MAP_KIND (c) != GOMP_MAP_ALWAYS_TO
	      && OMP_CLAUSE_MAP_KIND (c) != GOMP_MAP_ALWAYS_FROM
	      && OMP_CLAUSE_MAP_KIND (c) != GOMP_MAP_ALWAYS_TOFROM
	      && OMP_CLAUSE_MAP_KIND (c) != GOMP_MAP_TO_PSET
	      && is_global_var (maybe_lookup_decl_in_outer_ctx (decl, ctx))
	      && varpool_node::get_create (decl)->offloadable
	      && !lookup_attribute ("omp declare target link",
				    DECL_ATTRIBUTES (decl))
	      && !is_gimple_omp_oacc (ctx->stmt))
	    break;
	  if (OMP_CLAUSE_CODE (c) == OMP_CLAUSE_MAP
	      && OMP_CLAUSE_MAP_KIND (c) == GOMP_MAP_POINTER)
	    {
	      /* Ignore GOMP_MAP_POINTER kind for arrays in regions that are
		 not offloaded; there is nothing to map for those.  */
	      if (!is_gimple_omp_offloaded (ctx->stmt)
		  && !POINTER_TYPE_P (TREE_TYPE (decl))
		  && !OMP_CLAUSE_MAP_ZERO_BIAS_ARRAY_SECTION (c))
		break;
	    }
	  if (OMP_CLAUSE_CODE (c) == OMP_CLAUSE_MAP
	      && DECL_P (decl)
	      && (OMP_CLAUSE_MAP_KIND (c) == GOMP_MAP_ATTACH
		  || OMP_CLAUSE_MAP_KIND (c) == GOMP_MAP_DETACH)
	      && is_omp_target (ctx->stmt))
	    {
	      /* If this is an offloaded region, an attach operation should
		 only exist when the pointer variable is mapped in a prior
		 clause.  */
	      if (is_gimple_omp_offloaded (ctx->stmt))
		gcc_assert
		  (maybe_lookup_decl (decl, ctx)
		   || (is_global_var (maybe_lookup_decl_in_outer_ctx (decl, ctx))
		       && lookup_attribute ("omp declare target",
					    DECL_ATTRIBUTES (decl))));

	      /* By itself, attach/detach is generated as part of pointer
		 variable mapping and should not create new variables in the
		 offloaded region, however sender refs for it must be created
		 for its address to be passed to the runtime.  */
	      tree field
		= build_decl (OMP_CLAUSE_LOCATION (c),
			      FIELD_DECL, NULL_TREE, ptr_type_node);
	      SET_DECL_ALIGN (field, TYPE_ALIGN (ptr_type_node));
	      insert_field_into_struct (ctx->record_type, field);
	      /* To not clash with a map of the pointer variable itself,
		 attach/detach maps have their field looked up by the *clause*
		 tree expression, not the decl.  */
	      gcc_assert (!splay_tree_lookup (ctx->field_map,
					      (splay_tree_key) c));
	      splay_tree_insert (ctx->field_map, (splay_tree_key) c,
				 (splay_tree_value) field);
	      break;
	    }
	  if (OMP_CLAUSE_CODE (c) == OMP_CLAUSE_MAP
	      && (OMP_CLAUSE_MAP_KIND (c) == GOMP_MAP_FIRSTPRIVATE_POINTER
		  || (OMP_CLAUSE_MAP_KIND (c)
		      == GOMP_MAP_FIRSTPRIVATE_REFERENCE)))
	    {
	      if (TREE_CODE (decl) == COMPONENT_REF
		  || (TREE_CODE (decl) == INDIRECT_REF
		      && TREE_CODE (TREE_OPERAND (decl, 0)) == COMPONENT_REF
		      && (((TREE_CODE (TREE_TYPE (TREE_OPERAND (decl, 0)))
			    == REFERENCE_TYPE)
			   || (TREE_CODE (TREE_TYPE (TREE_OPERAND (decl, 0)))
			       == POINTER_TYPE)))))
		break;
	      if (DECL_SIZE (decl)
		  && TREE_CODE (DECL_SIZE (decl)) != INTEGER_CST)
		{
		  tree decl2 = DECL_VALUE_EXPR (decl);
		  gcc_assert (TREE_CODE (decl2) == INDIRECT_REF);
		  decl2 = TREE_OPERAND (decl2, 0);
		  gcc_assert (DECL_P (decl2));
		  install_var_local (decl2, ctx);
		}
	      install_var_local (decl, ctx);
	      break;
	    }

	  if (OMP_CLAUSE_CODE (c) == OMP_CLAUSE_MAP
	      && GOMP_MAP_NONCONTIG_ARRAY_P (OMP_CLAUSE_MAP_KIND (c)))
	    {
	      tree array_decl = OMP_CLAUSE_DECL (c);
	      tree array_type = TREE_TYPE (array_decl);
	      bool by_ref = (TREE_CODE (array_type) == ARRAY_TYPE
			     ? true : false);

	      /* Checking code to ensure we only have arrays at top dimension.
		 This limitation might be lifted in the future. See PR76639.  */
	      if (TREE_CODE (array_type) == REFERENCE_TYPE)
		array_type = TREE_TYPE (array_type);
	      tree t = array_type, prev_t = NULL_TREE;
	      while (t)
		{
		  if (TREE_CODE (t) == ARRAY_TYPE && prev_t)
		    {
		      error_at (gimple_location (ctx->stmt), "array types are"
				" only allowed at outermost dimension of"
				" non-contiguous array");
		      break;
		    }
		  prev_t = t;
		  t = TREE_TYPE (t);
		}

	      install_var_field (array_decl, by_ref, 3, ctx, c);
	      install_var_local (array_decl, ctx);
	      break;
	    }

	  if (DECL_P (decl))
	    {
	      if (DECL_SIZE (decl)
		  && TREE_CODE (DECL_SIZE (decl)) != INTEGER_CST)
		{
		  tree decl2 = DECL_VALUE_EXPR (decl);
		  gcc_assert (TREE_CODE (decl2) == INDIRECT_REF);
		  decl2 = TREE_OPERAND (decl2, 0);
		  gcc_assert (DECL_P (decl2));
		  install_var_field (decl2, true, 3, ctx, c);
		  install_var_local (decl2, ctx);
		  install_var_local (decl, ctx);
		}
	      else
		{
		  if (OMP_CLAUSE_CODE (c) == OMP_CLAUSE_MAP
		      && OMP_CLAUSE_MAP_KIND (c) == GOMP_MAP_POINTER
		      && !OMP_CLAUSE_MAP_ZERO_BIAS_ARRAY_SECTION (c)
		      && TREE_CODE (TREE_TYPE (decl)) == ARRAY_TYPE)
		    install_var_field (decl, true, 7, ctx, c);
		  else
		    install_var_field (decl, true, 3, ctx, c,
				       base_pointers_restrict);
		  if (is_gimple_omp_offloaded (ctx->stmt)
		      && !OMP_CLAUSE_MAP_IN_REDUCTION (c))
		    install_var_local (decl, ctx);
		}
	    }
	  else
	    {
	      tree base = get_base_address (decl);
	      tree nc = OMP_CLAUSE_CHAIN (c);
	      if (DECL_P (base)
		  && nc != NULL_TREE
		  && OMP_CLAUSE_CODE (nc) == OMP_CLAUSE_MAP
		  && OMP_CLAUSE_DECL (nc) == base
		  && OMP_CLAUSE_MAP_KIND (nc) == GOMP_MAP_POINTER
		  && integer_zerop (OMP_CLAUSE_SIZE (nc)))
		{
		  OMP_CLAUSE_MAP_ZERO_BIAS_ARRAY_SECTION (c) = 1;
		  OMP_CLAUSE_MAP_ZERO_BIAS_ARRAY_SECTION (nc) = 1;
		}
	      else
		{
		  if (ctx->outer)
		    {
		      scan_omp_op (&OMP_CLAUSE_DECL (c), ctx->outer);
		      decl = OMP_CLAUSE_DECL (c);
		    }
		  gcc_assert (!splay_tree_lookup (ctx->field_map,
						  (splay_tree_key) decl));
		  tree field
		    = build_decl (OMP_CLAUSE_LOCATION (c),
				  FIELD_DECL, NULL_TREE, ptr_type_node);
		  SET_DECL_ALIGN (field, TYPE_ALIGN (ptr_type_node));
		  insert_field_into_struct (ctx->record_type, field);
		  splay_tree_insert (ctx->field_map, (splay_tree_key) c,
				     (splay_tree_value) field);
		}
	    }
	  break;

	case OMP_CLAUSE_ORDER:
	  ctx->order_concurrent = true;
	  break;

	case OMP_CLAUSE_BIND:
	  ctx->loop_p = true;
	  break;

	case OMP_CLAUSE_NOWAIT:
	case OMP_CLAUSE_ORDERED:
	case OMP_CLAUSE_COLLAPSE:
	case OMP_CLAUSE_UNTIED:
	case OMP_CLAUSE_MERGEABLE:
	case OMP_CLAUSE_PROC_BIND:
	case OMP_CLAUSE_SAFELEN:
	case OMP_CLAUSE_SIMDLEN:
	case OMP_CLAUSE_THREADS:
	case OMP_CLAUSE_SIMD:
	case OMP_CLAUSE_NOGROUP:
	case OMP_CLAUSE_DEFAULTMAP:
	case OMP_CLAUSE_ASYNC:
	case OMP_CLAUSE_WAIT:
	case OMP_CLAUSE_GANG:
	case OMP_CLAUSE_WORKER:
	case OMP_CLAUSE_VECTOR:
	case OMP_CLAUSE_INDEPENDENT:
	case OMP_CLAUSE_AUTO:
	case OMP_CLAUSE_SEQ:
	case OMP_CLAUSE_TILE:
	case OMP_CLAUSE__SIMT_:
	case OMP_CLAUSE_DEFAULT:
	case OMP_CLAUSE_NONTEMPORAL:
	case OMP_CLAUSE_IF_PRESENT:
	case OMP_CLAUSE_FINALIZE:
	case OMP_CLAUSE_TASK_REDUCTION:
	case OMP_CLAUSE_ALLOCATE:
	  break;

	case OMP_CLAUSE_ALIGNED:
	  decl = OMP_CLAUSE_DECL (c);
	  if (is_global_var (decl)
	      && TREE_CODE (TREE_TYPE (decl)) == ARRAY_TYPE)
	    install_var_local (decl, ctx);
	  break;

	case OMP_CLAUSE__CONDTEMP_:
	  decl = OMP_CLAUSE_DECL (c);
	  if (is_parallel_ctx (ctx))
	    {
	      install_var_field (decl, false, 3, ctx);
	      install_var_local (decl, ctx);
	    }
	  else if (gimple_code (ctx->stmt) == GIMPLE_OMP_FOR
		   && gimple_omp_for_kind (ctx->stmt) == GF_OMP_FOR_KIND_SIMD
		   && !OMP_CLAUSE__CONDTEMP__ITER (c))
	    install_var_local (decl, ctx);
	  break;

	case OMP_CLAUSE_NOHOST:
	case OMP_CLAUSE__CACHE_:
	default:
	  gcc_unreachable ();
	}
    }

  for (c = clauses; c; c = OMP_CLAUSE_CHAIN (c))
    {
      switch (OMP_CLAUSE_CODE (c))
	{
	case OMP_CLAUSE_LASTPRIVATE:
	  /* Let the corresponding firstprivate clause create
	     the variable.  */
	  if (OMP_CLAUSE_LASTPRIVATE_GIMPLE_SEQ (c))
	    scan_array_reductions = true;
	  if (OMP_CLAUSE_LASTPRIVATE_FIRSTPRIVATE (c))
	    break;
	  /* FALLTHRU */

	case OMP_CLAUSE_FIRSTPRIVATE:
	case OMP_CLAUSE_PRIVATE:
	case OMP_CLAUSE_LINEAR:
	case OMP_CLAUSE_IS_DEVICE_PTR:
	  decl = OMP_CLAUSE_DECL (c);
	  if (is_variable_sized (decl))
	    {
	      if ((OMP_CLAUSE_CODE (c) == OMP_CLAUSE_FIRSTPRIVATE
		   || OMP_CLAUSE_CODE (c) == OMP_CLAUSE_IS_DEVICE_PTR)
		  && is_gimple_omp_offloaded (ctx->stmt))
		{
		  tree decl2 = DECL_VALUE_EXPR (decl);
		  gcc_assert (TREE_CODE (decl2) == INDIRECT_REF);
		  decl2 = TREE_OPERAND (decl2, 0);
		  gcc_assert (DECL_P (decl2));
		  install_var_local (decl2, ctx);
		  fixup_remapped_decl (decl2, ctx, false);
		}
	      install_var_local (decl, ctx);
	    }
	  fixup_remapped_decl (decl, ctx,
			       OMP_CLAUSE_CODE (c) == OMP_CLAUSE_PRIVATE
			       && OMP_CLAUSE_PRIVATE_DEBUG (c));
	  if (OMP_CLAUSE_CODE (c) == OMP_CLAUSE_LINEAR
	      && OMP_CLAUSE_LINEAR_GIMPLE_SEQ (c))
	    scan_array_reductions = true;
	  break;

	case OMP_CLAUSE_REDUCTION:
	case OMP_CLAUSE_IN_REDUCTION:
	  decl = OMP_CLAUSE_DECL (c);
	  if (TREE_CODE (decl) != MEM_REF)
	    {
	      if (is_variable_sized (decl))
		install_var_local (decl, ctx);
	      fixup_remapped_decl (decl, ctx, false);
	    }
	  if (OMP_CLAUSE_REDUCTION_PLACEHOLDER (c))
	    scan_array_reductions = true;
	  break;

	case OMP_CLAUSE_TASK_REDUCTION:
	  if (OMP_CLAUSE_REDUCTION_PLACEHOLDER (c))
	    scan_array_reductions = true;
	  break;

	case OMP_CLAUSE_SHARED:
	  /* Ignore shared directives in teams construct inside of
	     target construct.  */
	  if (gimple_code (ctx->stmt) == GIMPLE_OMP_TEAMS
	      && !is_host_teams_ctx (ctx))
	    break;
	  decl = OMP_CLAUSE_DECL (c);
	  if (is_global_var (maybe_lookup_decl_in_outer_ctx (decl, ctx)))
	    break;
	  if (OMP_CLAUSE_SHARED_FIRSTPRIVATE (c))
	    {
	      if (is_global_var (maybe_lookup_decl_in_outer_ctx (decl,
								 ctx->outer)))
		break;
	      bool by_ref = use_pointer_for_field (decl, ctx);
	      install_var_field (decl, by_ref, 11, ctx);
	      break;
	    }
	  fixup_remapped_decl (decl, ctx, false);
	  break;

	case OMP_CLAUSE_MAP:
	  if (!is_gimple_omp_offloaded (ctx->stmt))
	    break;
	  decl = OMP_CLAUSE_DECL (c);
	  if (DECL_P (decl)
	      && ((OMP_CLAUSE_MAP_KIND (c) != GOMP_MAP_FIRSTPRIVATE_POINTER
		   && (OMP_CLAUSE_MAP_KIND (c)
		       != GOMP_MAP_FIRSTPRIVATE_REFERENCE))
		  || TREE_CODE (TREE_TYPE (decl)) == ARRAY_TYPE)
	      && is_global_var (maybe_lookup_decl_in_outer_ctx (decl, ctx))
	      && varpool_node::get_create (decl)->offloadable)
	    break;
	  if ((OMP_CLAUSE_MAP_KIND (c) == GOMP_MAP_ATTACH
	       || OMP_CLAUSE_MAP_KIND (c) == GOMP_MAP_DETACH)
	      && is_omp_target (ctx->stmt)
	      && !is_gimple_omp_offloaded (ctx->stmt))
	    break;
	  if (DECL_P (decl))
	    {
	      if ((OMP_CLAUSE_MAP_KIND (c) == GOMP_MAP_POINTER
		   || OMP_CLAUSE_MAP_KIND (c) == GOMP_MAP_FIRSTPRIVATE_POINTER)
		  && TREE_CODE (TREE_TYPE (decl)) == ARRAY_TYPE
		  && !COMPLETE_TYPE_P (TREE_TYPE (decl)))
		{
		  tree new_decl = lookup_decl (decl, ctx);
		  TREE_TYPE (new_decl)
		    = remap_type (TREE_TYPE (decl), &ctx->cb);
		}
	      else if (DECL_SIZE (decl)
		       && TREE_CODE (DECL_SIZE (decl)) != INTEGER_CST)
		{
		  tree decl2 = DECL_VALUE_EXPR (decl);
		  gcc_assert (TREE_CODE (decl2) == INDIRECT_REF);
		  decl2 = TREE_OPERAND (decl2, 0);
		  gcc_assert (DECL_P (decl2));
		  fixup_remapped_decl (decl2, ctx, false);
		  fixup_remapped_decl (decl, ctx, true);
		}
	      else
		fixup_remapped_decl (decl, ctx, false);
	    }
	  break;

	case OMP_CLAUSE_COPYPRIVATE:
	case OMP_CLAUSE_COPYIN:
	case OMP_CLAUSE_DEFAULT:
	case OMP_CLAUSE_IF:
	case OMP_CLAUSE_NUM_THREADS:
	case OMP_CLAUSE_NUM_TEAMS:
	case OMP_CLAUSE_THREAD_LIMIT:
	case OMP_CLAUSE_DEVICE:
	case OMP_CLAUSE_SCHEDULE:
	case OMP_CLAUSE_DIST_SCHEDULE:
	case OMP_CLAUSE_NOWAIT:
	case OMP_CLAUSE_ORDERED:
	case OMP_CLAUSE_COLLAPSE:
	case OMP_CLAUSE_UNTIED:
	case OMP_CLAUSE_FINAL:
	case OMP_CLAUSE_MERGEABLE:
	case OMP_CLAUSE_PROC_BIND:
	case OMP_CLAUSE_SAFELEN:
	case OMP_CLAUSE_SIMDLEN:
	case OMP_CLAUSE_ALIGNED:
	case OMP_CLAUSE_DEPEND:
	case OMP_CLAUSE_DETACH:
	case OMP_CLAUSE_ALLOCATE:
	case OMP_CLAUSE__LOOPTEMP_:
	case OMP_CLAUSE__REDUCTEMP_:
	case OMP_CLAUSE_TO:
	case OMP_CLAUSE_FROM:
	case OMP_CLAUSE_PRIORITY:
	case OMP_CLAUSE_GRAINSIZE:
	case OMP_CLAUSE_NUM_TASKS:
	case OMP_CLAUSE_THREADS:
	case OMP_CLAUSE_SIMD:
	case OMP_CLAUSE_NOGROUP:
	case OMP_CLAUSE_DEFAULTMAP:
	case OMP_CLAUSE_ORDER:
	case OMP_CLAUSE_BIND:
	case OMP_CLAUSE_USE_DEVICE_PTR:
	case OMP_CLAUSE_USE_DEVICE_ADDR:
	case OMP_CLAUSE_NONTEMPORAL:
	case OMP_CLAUSE_ASYNC:
	case OMP_CLAUSE_WAIT:
	case OMP_CLAUSE_NUM_GANGS:
	case OMP_CLAUSE_NUM_WORKERS:
	case OMP_CLAUSE_VECTOR_LENGTH:
	case OMP_CLAUSE_GANG:
	case OMP_CLAUSE_WORKER:
	case OMP_CLAUSE_VECTOR:
	case OMP_CLAUSE_INDEPENDENT:
	case OMP_CLAUSE_AUTO:
	case OMP_CLAUSE_SEQ:
	case OMP_CLAUSE_TILE:
	case OMP_CLAUSE__SIMT_:
	case OMP_CLAUSE_IF_PRESENT:
	case OMP_CLAUSE_FINALIZE:
	case OMP_CLAUSE__CONDTEMP_:
	  break;

	case OMP_CLAUSE_NOHOST:
	case OMP_CLAUSE__CACHE_:
	default:
	  gcc_unreachable ();
	}
    }

  gcc_checking_assert (!scan_array_reductions
		       || !is_gimple_omp_oacc (ctx->stmt));
  if (scan_array_reductions)
    {
      for (c = clauses; c; c = OMP_CLAUSE_CHAIN (c))
	if ((OMP_CLAUSE_CODE (c) == OMP_CLAUSE_REDUCTION
	     || OMP_CLAUSE_CODE (c) == OMP_CLAUSE_IN_REDUCTION
	     || OMP_CLAUSE_CODE (c) == OMP_CLAUSE_TASK_REDUCTION)
	    && OMP_CLAUSE_REDUCTION_PLACEHOLDER (c))
	  {
	    scan_omp (&OMP_CLAUSE_REDUCTION_GIMPLE_INIT (c), ctx);
	    scan_omp (&OMP_CLAUSE_REDUCTION_GIMPLE_MERGE (c), ctx);
	  }
	else if (OMP_CLAUSE_CODE (c) == OMP_CLAUSE_LASTPRIVATE
		 && OMP_CLAUSE_LASTPRIVATE_GIMPLE_SEQ (c))
	  scan_omp (&OMP_CLAUSE_LASTPRIVATE_GIMPLE_SEQ (c), ctx);
	else if (OMP_CLAUSE_CODE (c) == OMP_CLAUSE_LINEAR
		 && OMP_CLAUSE_LINEAR_GIMPLE_SEQ (c))
	  scan_omp (&OMP_CLAUSE_LINEAR_GIMPLE_SEQ (c), ctx);
    }
}

/* Create a new name for omp child function.  Returns an identifier. */

static tree
create_omp_child_function_name (bool task_copy)
{
  return clone_function_name_numbered (current_function_decl,
				       task_copy ? "_omp_cpyfn" : "_omp_fn");
}

/* Return true if CTX may belong to offloaded code: either if current function
   is offloaded, or any enclosing context corresponds to a target region.  */

static bool
omp_maybe_offloaded_ctx (omp_context *ctx)
{
  if (cgraph_node::get (current_function_decl)->offloadable)
    return true;
  for (; ctx; ctx = ctx->outer)
    if (is_gimple_omp_offloaded (ctx->stmt))
      return true;
  return false;
}

/* Build a decl for the omp child function.  It'll not contain a body
   yet, just the bare decl.  */

static void
create_omp_child_function (omp_context *ctx, bool task_copy)
{
  tree decl, type, name, t;

  name = create_omp_child_function_name (task_copy);
  if (task_copy)
    type = build_function_type_list (void_type_node, ptr_type_node,
				     ptr_type_node, NULL_TREE);
  else
    type = build_function_type_list (void_type_node, ptr_type_node, NULL_TREE);

  decl = build_decl (gimple_location (ctx->stmt), FUNCTION_DECL, name, type);

  gcc_checking_assert (!is_gimple_omp_oacc (ctx->stmt)
		       || !task_copy);
  if (!task_copy)
    ctx->cb.dst_fn = decl;
  else
    gimple_omp_task_set_copy_fn (ctx->stmt, decl);

  TREE_STATIC (decl) = 1;
  TREE_USED (decl) = 1;
  DECL_ARTIFICIAL (decl) = 1;
  DECL_IGNORED_P (decl) = 0;
  TREE_PUBLIC (decl) = 0;
  DECL_UNINLINABLE (decl) = 1;
  DECL_EXTERNAL (decl) = 0;
  DECL_CONTEXT (decl) = NULL_TREE;
  DECL_INITIAL (decl) = make_node (BLOCK);
  BLOCK_SUPERCONTEXT (DECL_INITIAL (decl)) = decl;
  DECL_ATTRIBUTES (decl) = DECL_ATTRIBUTES (current_function_decl);
  /* Remove omp declare simd attribute from the new attributes.  */
  if (tree a = lookup_attribute ("omp declare simd", DECL_ATTRIBUTES (decl)))
    {
      while (tree a2 = lookup_attribute ("omp declare simd", TREE_CHAIN (a)))
	a = a2;
      a = TREE_CHAIN (a);
      for (tree *p = &DECL_ATTRIBUTES (decl); *p != a;)
	if (is_attribute_p ("omp declare simd", get_attribute_name (*p)))
	  *p = TREE_CHAIN (*p);
	else
	  {
	    tree chain = TREE_CHAIN (*p);
	    *p = copy_node (*p);
	    p = &TREE_CHAIN (*p);
	    *p = chain;
	  }
    }
  DECL_FUNCTION_SPECIFIC_OPTIMIZATION (decl)
    = DECL_FUNCTION_SPECIFIC_OPTIMIZATION (current_function_decl);
  DECL_FUNCTION_SPECIFIC_TARGET (decl)
    = DECL_FUNCTION_SPECIFIC_TARGET (current_function_decl);
  DECL_FUNCTION_VERSIONED (decl)
    = DECL_FUNCTION_VERSIONED (current_function_decl);

  if (omp_maybe_offloaded_ctx (ctx))
    {
      cgraph_node::get_create (decl)->offloadable = 1;
      if (ENABLE_OFFLOADING)
	g->have_offload = true;
    }

  if (cgraph_node::get_create (decl)->offloadable)
    {
      const char *target_attr = (is_gimple_omp_offloaded (ctx->stmt)
				 ? "omp target entrypoint"
				 : "omp declare target");
      if (lookup_attribute ("omp declare target",
			    DECL_ATTRIBUTES (current_function_decl)))
	{
	  if (is_gimple_omp_offloaded (ctx->stmt))
	    DECL_ATTRIBUTES (decl)
	      = remove_attribute ("omp declare target",
				  copy_list (DECL_ATTRIBUTES (decl)));
	  else
	    target_attr = NULL;
	}
      if (target_attr)
	DECL_ATTRIBUTES (decl)
	  = tree_cons (get_identifier (target_attr),
		       NULL_TREE, DECL_ATTRIBUTES (decl));
    }

  t = build_decl (DECL_SOURCE_LOCATION (decl),
		  RESULT_DECL, NULL_TREE, void_type_node);
  DECL_ARTIFICIAL (t) = 1;
  DECL_IGNORED_P (t) = 1;
  DECL_CONTEXT (t) = decl;
  DECL_RESULT (decl) = t;

  tree data_name = get_identifier (".omp_data_i");
  t = build_decl (DECL_SOURCE_LOCATION (decl), PARM_DECL, data_name,
		  ptr_type_node);
  DECL_ARTIFICIAL (t) = 1;
  DECL_NAMELESS (t) = 1;
  DECL_ARG_TYPE (t) = ptr_type_node;
  DECL_CONTEXT (t) = current_function_decl;
  TREE_USED (t) = 1;
  TREE_READONLY (t) = 1;
  DECL_ARGUMENTS (decl) = t;
  if (!task_copy)
    ctx->receiver_decl = t;
  else
    {
      t = build_decl (DECL_SOURCE_LOCATION (decl),
		      PARM_DECL, get_identifier (".omp_data_o"),
		      ptr_type_node);
      DECL_ARTIFICIAL (t) = 1;
      DECL_NAMELESS (t) = 1;
      DECL_ARG_TYPE (t) = ptr_type_node;
      DECL_CONTEXT (t) = current_function_decl;
      TREE_USED (t) = 1;
      TREE_ADDRESSABLE (t) = 1;
      DECL_CHAIN (t) = DECL_ARGUMENTS (decl);
      DECL_ARGUMENTS (decl) = t;
    }

  /* Allocate memory for the function structure.  The call to
     allocate_struct_function clobbers CFUN, so we need to restore
     it afterward.  */
  push_struct_function (decl);
  cfun->function_end_locus = gimple_location (ctx->stmt);
  init_tree_ssa (cfun);
  pop_cfun ();
}

/* Callback for walk_gimple_seq.  Check if combined parallel
   contains gimple_omp_for_combined_into_p OMP_FOR.  */

tree
omp_find_combined_for (gimple_stmt_iterator *gsi_p,
		       bool *handled_ops_p,
		       struct walk_stmt_info *wi)
{
  gimple *stmt = gsi_stmt (*gsi_p);

  *handled_ops_p = true;
  switch (gimple_code (stmt))
    {
    WALK_SUBSTMTS;

    case GIMPLE_OMP_FOR:
      if (gimple_omp_for_combined_into_p (stmt)
	  && gimple_omp_for_kind (stmt)
	     == *(const enum gf_mask *) (wi->info))
	{
	  wi->info = stmt;
	  return integer_zero_node;
	}
      break;
    default:
      break;
    }
  return NULL;
}

/* Add _LOOPTEMP_/_REDUCTEMP_ clauses on OpenMP parallel or task.  */

static void
add_taskreg_looptemp_clauses (enum gf_mask msk, gimple *stmt,
			      omp_context *outer_ctx)
{
  struct walk_stmt_info wi;

  memset (&wi, 0, sizeof (wi));
  wi.val_only = true;
  wi.info = (void *) &msk;
  walk_gimple_seq (gimple_omp_body (stmt), omp_find_combined_for, NULL, &wi);
  if (wi.info != (void *) &msk)
    {
      gomp_for *for_stmt = as_a <gomp_for *> ((gimple *) wi.info);
      struct omp_for_data fd;
      omp_extract_for_data (for_stmt, &fd, NULL);
      /* We need two temporaries with fd.loop.v type (istart/iend)
	 and then (fd.collapse - 1) temporaries with the same
	 type for count2 ... countN-1 vars if not constant.  */
      size_t count = 2, i;
      tree type = fd.iter_type;
      if (fd.collapse > 1
	  && TREE_CODE (fd.loop.n2) != INTEGER_CST)
	{
	  count += fd.collapse - 1;
	  /* If there are lastprivate clauses on the inner
	     GIMPLE_OMP_FOR, add one more temporaries for the total number
	     of iterations (product of count1 ... countN-1).  */
	  if (omp_find_clause (gimple_omp_for_clauses (for_stmt),
			       OMP_CLAUSE_LASTPRIVATE)
	      || (msk == GF_OMP_FOR_KIND_FOR
		  && omp_find_clause (gimple_omp_parallel_clauses (stmt),
				      OMP_CLAUSE_LASTPRIVATE)))
	    {
	      tree temp = create_tmp_var (type);
	      tree c = build_omp_clause (UNKNOWN_LOCATION,
					 OMP_CLAUSE__LOOPTEMP_);
	      insert_decl_map (&outer_ctx->cb, temp, temp);
	      OMP_CLAUSE_DECL (c) = temp;
	      OMP_CLAUSE_CHAIN (c) = gimple_omp_taskreg_clauses (stmt);
	      gimple_omp_taskreg_set_clauses (stmt, c);
	    }
	  if (fd.non_rect
	      && fd.last_nonrect == fd.first_nonrect + 1)
	    if (tree v = gimple_omp_for_index (for_stmt, fd.last_nonrect))
	      if (!TYPE_UNSIGNED (TREE_TYPE (v)))
		{
		  v = gimple_omp_for_index (for_stmt, fd.first_nonrect);
		  tree type2 = TREE_TYPE (v);
		  count++;
		  for (i = 0; i < 3; i++)
		    {
		      tree temp = create_tmp_var (type2);
		      tree c = build_omp_clause (UNKNOWN_LOCATION,
						 OMP_CLAUSE__LOOPTEMP_);
		      insert_decl_map (&outer_ctx->cb, temp, temp);
		      OMP_CLAUSE_DECL (c) = temp;
		      OMP_CLAUSE_CHAIN (c) = gimple_omp_taskreg_clauses (stmt);
		      gimple_omp_taskreg_set_clauses (stmt, c);
		    }
		}
	}
      for (i = 0; i < count; i++)
	{
	  tree temp = create_tmp_var (type);
	  tree c = build_omp_clause (UNKNOWN_LOCATION, OMP_CLAUSE__LOOPTEMP_);
	  insert_decl_map (&outer_ctx->cb, temp, temp);
	  OMP_CLAUSE_DECL (c) = temp;
	  OMP_CLAUSE_CHAIN (c) = gimple_omp_taskreg_clauses (stmt);
	  gimple_omp_taskreg_set_clauses (stmt, c);
	}
    }
  if (msk == GF_OMP_FOR_KIND_TASKLOOP
      && omp_find_clause (gimple_omp_task_clauses (stmt),
			  OMP_CLAUSE_REDUCTION))
    {
      tree type = build_pointer_type (pointer_sized_int_node);
      tree temp = create_tmp_var (type);
      tree c = build_omp_clause (UNKNOWN_LOCATION, OMP_CLAUSE__REDUCTEMP_);
      insert_decl_map (&outer_ctx->cb, temp, temp);
      OMP_CLAUSE_DECL (c) = temp;
      OMP_CLAUSE_CHAIN (c) = gimple_omp_task_clauses (stmt);
      gimple_omp_task_set_clauses (stmt, c);
    }
}

/* Scan an OpenMP parallel directive.  */

static void
scan_omp_parallel (gimple_stmt_iterator *gsi, omp_context *outer_ctx)
{
  omp_context *ctx;
  tree name;
  gomp_parallel *stmt = as_a <gomp_parallel *> (gsi_stmt (*gsi));

  /* Ignore parallel directives with empty bodies, unless there
     are copyin clauses.  */
  if (optimize > 0
      && empty_body_p (gimple_omp_body (stmt))
      && omp_find_clause (gimple_omp_parallel_clauses (stmt),
			  OMP_CLAUSE_COPYIN) == NULL)
    {
      gsi_replace (gsi, gimple_build_nop (), false);
      return;
    }

  if (gimple_omp_parallel_combined_p (stmt))
    add_taskreg_looptemp_clauses (GF_OMP_FOR_KIND_FOR, stmt, outer_ctx);
  for (tree c = omp_find_clause (gimple_omp_parallel_clauses (stmt),
				 OMP_CLAUSE_REDUCTION);
       c; c = omp_find_clause (OMP_CLAUSE_CHAIN (c), OMP_CLAUSE_REDUCTION))
    if (OMP_CLAUSE_REDUCTION_TASK (c))
      {
	tree type = build_pointer_type (pointer_sized_int_node);
	tree temp = create_tmp_var (type);
	tree c = build_omp_clause (UNKNOWN_LOCATION, OMP_CLAUSE__REDUCTEMP_);
	if (outer_ctx)
	  insert_decl_map (&outer_ctx->cb, temp, temp);
	OMP_CLAUSE_DECL (c) = temp;
	OMP_CLAUSE_CHAIN (c) = gimple_omp_parallel_clauses (stmt);
	gimple_omp_parallel_set_clauses (stmt, c);
	break;
      }
    else if (OMP_CLAUSE_CHAIN (c) == NULL_TREE)
      break;

  ctx = new_omp_context (stmt, outer_ctx);
  taskreg_contexts.safe_push (ctx);
  if (taskreg_nesting_level > 1)
    ctx->is_nested = true;
  ctx->field_map = splay_tree_new (splay_tree_compare_pointers, 0, 0);
  ctx->record_type = lang_hooks.types.make_type (RECORD_TYPE);
  name = create_tmp_var_name (".omp_data_s");
  name = build_decl (gimple_location (stmt),
		     TYPE_DECL, name, ctx->record_type);
  DECL_ARTIFICIAL (name) = 1;
  DECL_NAMELESS (name) = 1;
  TYPE_NAME (ctx->record_type) = name;
  TYPE_ARTIFICIAL (ctx->record_type) = 1;
  create_omp_child_function (ctx, false);
  gimple_omp_parallel_set_child_fn (stmt, ctx->cb.dst_fn);

  scan_sharing_clauses (gimple_omp_parallel_clauses (stmt), ctx);
  scan_omp (gimple_omp_body_ptr (stmt), ctx);

  if (TYPE_FIELDS (ctx->record_type) == NULL)
    ctx->record_type = ctx->receiver_decl = NULL;
}

/* Scan an OpenMP task directive.  */

static void
scan_omp_task (gimple_stmt_iterator *gsi, omp_context *outer_ctx)
{
  omp_context *ctx;
  tree name, t;
  gomp_task *stmt = as_a <gomp_task *> (gsi_stmt (*gsi));

  /* Ignore task directives with empty bodies, unless they have depend
     clause.  */
  if (optimize > 0
      && gimple_omp_body (stmt)
      && empty_body_p (gimple_omp_body (stmt))
      && !omp_find_clause (gimple_omp_task_clauses (stmt), OMP_CLAUSE_DEPEND))
    {
      gsi_replace (gsi, gimple_build_nop (), false);
      return;
    }

  if (gimple_omp_task_taskloop_p (stmt))
    add_taskreg_looptemp_clauses (GF_OMP_FOR_KIND_TASKLOOP, stmt, outer_ctx);

  ctx = new_omp_context (stmt, outer_ctx);

  if (gimple_omp_task_taskwait_p (stmt))
    {
      scan_sharing_clauses (gimple_omp_task_clauses (stmt), ctx);
      return;
    }

  taskreg_contexts.safe_push (ctx);
  if (taskreg_nesting_level > 1)
    ctx->is_nested = true;
  ctx->field_map = splay_tree_new (splay_tree_compare_pointers, 0, 0);
  ctx->record_type = lang_hooks.types.make_type (RECORD_TYPE);
  name = create_tmp_var_name (".omp_data_s");
  name = build_decl (gimple_location (stmt),
		     TYPE_DECL, name, ctx->record_type);
  DECL_ARTIFICIAL (name) = 1;
  DECL_NAMELESS (name) = 1;
  TYPE_NAME (ctx->record_type) = name;
  TYPE_ARTIFICIAL (ctx->record_type) = 1;
  create_omp_child_function (ctx, false);
  gimple_omp_task_set_child_fn (stmt, ctx->cb.dst_fn);

  scan_sharing_clauses (gimple_omp_task_clauses (stmt), ctx);

  if (ctx->srecord_type)
    {
      name = create_tmp_var_name (".omp_data_a");
      name = build_decl (gimple_location (stmt),
			 TYPE_DECL, name, ctx->srecord_type);
      DECL_ARTIFICIAL (name) = 1;
      DECL_NAMELESS (name) = 1;
      TYPE_NAME (ctx->srecord_type) = name;
      TYPE_ARTIFICIAL (ctx->srecord_type) = 1;
      create_omp_child_function (ctx, true);
    }

  scan_omp (gimple_omp_body_ptr (stmt), ctx);

  if (TYPE_FIELDS (ctx->record_type) == NULL)
    {
      ctx->record_type = ctx->receiver_decl = NULL;
      t = build_int_cst (long_integer_type_node, 0);
      gimple_omp_task_set_arg_size (stmt, t);
      t = build_int_cst (long_integer_type_node, 1);
      gimple_omp_task_set_arg_align (stmt, t);
    }
}

/* Helper function for finish_taskreg_scan, called through walk_tree.
   If maybe_lookup_decl_in_outer_context returns non-NULL for some
   tree, replace it in the expression.  */

static tree
finish_taskreg_remap (tree *tp, int *walk_subtrees, void *data)
{
  if (VAR_P (*tp))
    {
      omp_context *ctx = (omp_context *) data;
      tree t = maybe_lookup_decl_in_outer_ctx (*tp, ctx);
      if (t != *tp)
	{
	  if (DECL_HAS_VALUE_EXPR_P (t))
	    t = unshare_expr (DECL_VALUE_EXPR (t));
	  *tp = t;
	}
      *walk_subtrees = 0;
    }
  else if (IS_TYPE_OR_DECL_P (*tp))
    *walk_subtrees = 0;
  return NULL_TREE;
}

/* If any decls have been made addressable during scan_omp,
   adjust their fields if needed, and layout record types
   of parallel/task constructs.  */

static void
finish_taskreg_scan (omp_context *ctx)
{
  if (ctx->record_type == NULL_TREE)
    return;

  /* If any task_shared_vars were needed, verify all
     OMP_CLAUSE_SHARED clauses on GIMPLE_OMP_{PARALLEL,TASK,TEAMS}
     statements if use_pointer_for_field hasn't changed
     because of that.  If it did, update field types now.  */
  if (task_shared_vars)
    {
      tree c;

      for (c = gimple_omp_taskreg_clauses (ctx->stmt);
	   c; c = OMP_CLAUSE_CHAIN (c))
	if (OMP_CLAUSE_CODE (c) == OMP_CLAUSE_SHARED
	    && !OMP_CLAUSE_SHARED_FIRSTPRIVATE (c))
	  {
	    tree decl = OMP_CLAUSE_DECL (c);

	    /* Global variables don't need to be copied,
	       the receiver side will use them directly.  */
	    if (is_global_var (maybe_lookup_decl_in_outer_ctx (decl, ctx)))
	      continue;
	    if (!bitmap_bit_p (task_shared_vars, DECL_UID (decl))
		|| !use_pointer_for_field (decl, ctx))
	      continue;
	    tree field = lookup_field (decl, ctx);
	    if (TREE_CODE (TREE_TYPE (field)) == POINTER_TYPE
		&& TREE_TYPE (TREE_TYPE (field)) == TREE_TYPE (decl))
	      continue;
	    TREE_TYPE (field) = build_pointer_type (TREE_TYPE (decl));
	    TREE_THIS_VOLATILE (field) = 0;
	    DECL_USER_ALIGN (field) = 0;
	    SET_DECL_ALIGN (field, TYPE_ALIGN (TREE_TYPE (field)));
	    if (TYPE_ALIGN (ctx->record_type) < DECL_ALIGN (field))
	      SET_TYPE_ALIGN (ctx->record_type, DECL_ALIGN (field));
	    if (ctx->srecord_type)
	      {
		tree sfield = lookup_sfield (decl, ctx);
		TREE_TYPE (sfield) = TREE_TYPE (field);
		TREE_THIS_VOLATILE (sfield) = 0;
		DECL_USER_ALIGN (sfield) = 0;
		SET_DECL_ALIGN (sfield, DECL_ALIGN (field));
		if (TYPE_ALIGN (ctx->srecord_type) < DECL_ALIGN (sfield))
		  SET_TYPE_ALIGN (ctx->srecord_type, DECL_ALIGN (sfield));
	      }
	  }
    }

  if (gimple_code (ctx->stmt) == GIMPLE_OMP_PARALLEL)
    {
      tree clauses = gimple_omp_parallel_clauses (ctx->stmt);
      tree c = omp_find_clause (clauses, OMP_CLAUSE__REDUCTEMP_);
      if (c)
	{
	  /* Move the _reductemp_ clause first.  GOMP_parallel_reductions
	     expects to find it at the start of data.  */
	  tree f = lookup_field (OMP_CLAUSE_DECL (c), ctx);
	  tree *p = &TYPE_FIELDS (ctx->record_type);
	  while (*p)
	    if (*p == f)
	      {
		*p = DECL_CHAIN (*p);
		break;
	      }
	    else
	      p = &DECL_CHAIN (*p);
	  DECL_CHAIN (f) = TYPE_FIELDS (ctx->record_type);
	  TYPE_FIELDS (ctx->record_type) = f;
	}
      layout_type (ctx->record_type);
      fixup_child_record_type (ctx);
    }
  else if (gimple_code (ctx->stmt) == GIMPLE_OMP_TEAMS)
    {
      layout_type (ctx->record_type);
      fixup_child_record_type (ctx);
    }
  else
    {
      location_t loc = gimple_location (ctx->stmt);
      tree *p, vla_fields = NULL_TREE, *q = &vla_fields;
      tree detach_clause
	= omp_find_clause (gimple_omp_task_clauses (ctx->stmt),
			   OMP_CLAUSE_DETACH);
      /* Move VLA fields to the end.  */
      p = &TYPE_FIELDS (ctx->record_type);
      while (*p)
	if (!TYPE_SIZE_UNIT (TREE_TYPE (*p))
	    || ! TREE_CONSTANT (TYPE_SIZE_UNIT (TREE_TYPE (*p))))
	  {
	    *q = *p;
	    *p = TREE_CHAIN (*p);
	    TREE_CHAIN (*q) = NULL_TREE;
	    q = &TREE_CHAIN (*q);
	  }
	else
	  p = &DECL_CHAIN (*p);
      *p = vla_fields;
      if (gimple_omp_task_taskloop_p (ctx->stmt))
	{
	  /* Move fields corresponding to first and second _looptemp_
	     clause first.  There are filled by GOMP_taskloop
	     and thus need to be in specific positions.  */
	  tree clauses = gimple_omp_task_clauses (ctx->stmt);
	  tree c1 = omp_find_clause (clauses, OMP_CLAUSE__LOOPTEMP_);
	  tree c2 = omp_find_clause (OMP_CLAUSE_CHAIN (c1),
				     OMP_CLAUSE__LOOPTEMP_);
	  tree c3 = omp_find_clause (clauses, OMP_CLAUSE__REDUCTEMP_);
	  tree f1 = lookup_field (OMP_CLAUSE_DECL (c1), ctx);
	  tree f2 = lookup_field (OMP_CLAUSE_DECL (c2), ctx);
	  tree f3 = c3 ? lookup_field (OMP_CLAUSE_DECL (c3), ctx) : NULL_TREE;
	  p = &TYPE_FIELDS (ctx->record_type);
	  while (*p)
	    if (*p == f1 || *p == f2 || *p == f3)
	      *p = DECL_CHAIN (*p);
	    else
	      p = &DECL_CHAIN (*p);
	  DECL_CHAIN (f1) = f2;
	  if (c3)
	    {
	      DECL_CHAIN (f2) = f3;
	      DECL_CHAIN (f3) = TYPE_FIELDS (ctx->record_type);
	    }
	  else
	    DECL_CHAIN (f2) = TYPE_FIELDS (ctx->record_type);
	  TYPE_FIELDS (ctx->record_type) = f1;
	  if (ctx->srecord_type)
	    {
	      f1 = lookup_sfield (OMP_CLAUSE_DECL (c1), ctx);
	      f2 = lookup_sfield (OMP_CLAUSE_DECL (c2), ctx);
	      if (c3)
		f3 = lookup_sfield (OMP_CLAUSE_DECL (c3), ctx);
	      p = &TYPE_FIELDS (ctx->srecord_type);
	      while (*p)
		if (*p == f1 || *p == f2 || *p == f3)
		  *p = DECL_CHAIN (*p);
		else
		  p = &DECL_CHAIN (*p);
	      DECL_CHAIN (f1) = f2;
	      DECL_CHAIN (f2) = TYPE_FIELDS (ctx->srecord_type);
	      if (c3)
		{
		  DECL_CHAIN (f2) = f3;
		  DECL_CHAIN (f3) = TYPE_FIELDS (ctx->srecord_type);
		}
	      else
		DECL_CHAIN (f2) = TYPE_FIELDS (ctx->srecord_type);
	      TYPE_FIELDS (ctx->srecord_type) = f1;
	    }
	}
      if (detach_clause)
	{
	  tree c, field;

	  /* Look for a firstprivate clause with the detach event handle.  */
	  for (c = gimple_omp_taskreg_clauses (ctx->stmt);
	       c; c = OMP_CLAUSE_CHAIN (c))
	    {
	      if (OMP_CLAUSE_CODE (c) != OMP_CLAUSE_FIRSTPRIVATE)
		continue;
	      if (maybe_lookup_decl_in_outer_ctx (OMP_CLAUSE_DECL (c), ctx)
		  == OMP_CLAUSE_DECL (detach_clause))
		break;
	    }

	  gcc_assert (c);
	  field = lookup_field (OMP_CLAUSE_DECL (c), ctx);

	  /* Move field corresponding to the detach clause first.
	     This is filled by GOMP_task and needs to be in a
	     specific position.  */
	  p = &TYPE_FIELDS (ctx->record_type);
	  while (*p)
	    if (*p == field)
	      *p = DECL_CHAIN (*p);
	    else
	      p = &DECL_CHAIN (*p);
	  DECL_CHAIN (field) = TYPE_FIELDS (ctx->record_type);
	  TYPE_FIELDS (ctx->record_type) = field;
	  if (ctx->srecord_type)
	    {
	      field = lookup_sfield (OMP_CLAUSE_DECL (c), ctx);
	      p = &TYPE_FIELDS (ctx->srecord_type);
	      while (*p)
		if (*p == field)
		  *p = DECL_CHAIN (*p);
		else
		  p = &DECL_CHAIN (*p);
	      DECL_CHAIN (field) = TYPE_FIELDS (ctx->srecord_type);
	      TYPE_FIELDS (ctx->srecord_type) = field;
	    }
	}
      layout_type (ctx->record_type);
      fixup_child_record_type (ctx);
      if (ctx->srecord_type)
	layout_type (ctx->srecord_type);
      tree t = fold_convert_loc (loc, long_integer_type_node,
				 TYPE_SIZE_UNIT (ctx->record_type));
      if (TREE_CODE (t) != INTEGER_CST)
	{
	  t = unshare_expr (t);
	  walk_tree (&t, finish_taskreg_remap, ctx, NULL);
	}
      gimple_omp_task_set_arg_size (ctx->stmt, t);
      t = build_int_cst (long_integer_type_node,
			 TYPE_ALIGN_UNIT (ctx->record_type));
      gimple_omp_task_set_arg_align (ctx->stmt, t);
    }
}

/* Find the enclosing offload context.  */

static omp_context *
enclosing_target_ctx (omp_context *ctx)
{
  for (; ctx; ctx = ctx->outer)
    if (gimple_code (ctx->stmt) == GIMPLE_OMP_TARGET)
      break;

  return ctx;
}

/* Return whether CTX's parent compute construct is an OpenACC 'kernels'
   construct.
   (This doesn't include OpenACC 'kernels' decomposed parts.)  */

static bool
ctx_in_oacc_kernels_region (omp_context *ctx)
{
  for (;ctx != NULL; ctx = ctx->outer)
    {
      gimple *stmt = ctx->stmt;
      if (gimple_code (stmt) == GIMPLE_OMP_TARGET
	  && gimple_omp_target_kind (stmt) == GF_OMP_TARGET_KIND_OACC_KERNELS)
	return true;
    }

  return false;
}

/* Check the parallelism clauses inside a OpenACC 'kernels' region.
   (This doesn't include OpenACC 'kernels' decomposed parts.)
   Until kernels handling moves to use the same loop indirection
   scheme as parallel, we need to do this checking early.  */

static unsigned
check_oacc_kernel_gwv (gomp_for *stmt, omp_context *ctx)
{
  bool checking = true;
  unsigned outer_mask = 0;
  unsigned this_mask = 0;
  bool has_seq = false, has_auto = false;

  if (ctx->outer)
    outer_mask = check_oacc_kernel_gwv (NULL,  ctx->outer);
  if (!stmt)
    {
      checking = false;
      if (gimple_code (ctx->stmt) != GIMPLE_OMP_FOR)
	return outer_mask;
      stmt = as_a <gomp_for *> (ctx->stmt);
    }

  for (tree c = gimple_omp_for_clauses (stmt); c; c = OMP_CLAUSE_CHAIN (c))
    {
      switch (OMP_CLAUSE_CODE (c))
	{
	case OMP_CLAUSE_GANG:
	  this_mask |= GOMP_DIM_MASK (GOMP_DIM_GANG);
	  break;
	case OMP_CLAUSE_WORKER:
	  this_mask |= GOMP_DIM_MASK (GOMP_DIM_WORKER);
	  break;
	case OMP_CLAUSE_VECTOR:
	  this_mask |= GOMP_DIM_MASK (GOMP_DIM_VECTOR);
	  break;
	case OMP_CLAUSE_SEQ:
	  has_seq = true;
	  break;
	case OMP_CLAUSE_AUTO:
	  has_auto = true;
	  break;
	default:
	  break;
	}
    }

  if (checking)
    {
      if (has_seq && (this_mask || has_auto))
	error_at (gimple_location (stmt), "%<seq%> overrides other"
		  " OpenACC loop specifiers");
      else if (has_auto && this_mask)
	error_at (gimple_location (stmt), "%<auto%> conflicts with other"
		  " OpenACC loop specifiers");

      if (this_mask & outer_mask)
	error_at (gimple_location (stmt), "inner loop uses same"
		  " OpenACC parallelism as containing loop");
    }

  return outer_mask | this_mask;
}

/* Scan a GIMPLE_OMP_FOR.  */

static omp_context *
scan_omp_for (gomp_for *stmt, omp_context *outer_ctx)
{
  omp_context *ctx;
  size_t i;
  tree clauses = gimple_omp_for_clauses (stmt);

  ctx = new_omp_context (stmt, outer_ctx);

  if (is_gimple_omp_oacc (stmt))
    {
      omp_context *tgt = enclosing_target_ctx (outer_ctx);

      if (!(tgt && is_oacc_kernels (tgt)))
	for (tree c = clauses; c; c = OMP_CLAUSE_CHAIN (c))
	  {
	    tree c_op0;
	    switch (OMP_CLAUSE_CODE (c))
	      {
	      case OMP_CLAUSE_GANG:
		c_op0 = OMP_CLAUSE_GANG_EXPR (c);
		break;

	      case OMP_CLAUSE_WORKER:
		c_op0 = OMP_CLAUSE_WORKER_EXPR (c);
		break;

	      case OMP_CLAUSE_VECTOR:
		c_op0 = OMP_CLAUSE_VECTOR_EXPR (c);
		break;

	      default:
		continue;
	      }

	    if (c_op0)
	      {
		/* By construction, this is impossible for OpenACC 'kernels'
		   decomposed parts.  */
		gcc_assert (!(tgt && is_oacc_kernels_decomposed_part (tgt)));

		error_at (OMP_CLAUSE_LOCATION (c),
			  "argument not permitted on %qs clause",
			  omp_clause_code_name[OMP_CLAUSE_CODE (c)]);
		if (tgt)
		  inform (gimple_location (tgt->stmt),
			  "enclosing parent compute construct");
		else if (oacc_get_fn_attrib (current_function_decl))
		  inform (DECL_SOURCE_LOCATION (current_function_decl),
			  "enclosing routine");
		else
		  gcc_unreachable ();
	      }
	  }

      if (tgt && is_oacc_kernels (tgt))
	check_oacc_kernel_gwv (stmt, ctx);

      /* Collect all variables named in reductions on this loop.  Ensure
	 that, if this loop has a reduction on some variable v, and there is
	 a reduction on v somewhere in an outer context, then there is a
	 reduction on v on all intervening loops as well.  */
      tree local_reduction_clauses = NULL;
      for (tree c = gimple_omp_for_clauses (stmt); c; c = OMP_CLAUSE_CHAIN (c))
	{
	  if (OMP_CLAUSE_CODE (c) == OMP_CLAUSE_REDUCTION)
	    local_reduction_clauses
	      = tree_cons (NULL, c, local_reduction_clauses);
	}
      if (ctx->outer_reduction_clauses == NULL && ctx->outer != NULL)
	ctx->outer_reduction_clauses
	  = chainon (unshare_expr (ctx->outer->local_reduction_clauses),
		     ctx->outer->outer_reduction_clauses);
      tree outer_reduction_clauses = ctx->outer_reduction_clauses;
      tree local_iter = local_reduction_clauses;
      for (; local_iter; local_iter = TREE_CHAIN (local_iter))
	{
	  tree local_clause = TREE_VALUE (local_iter);
	  tree local_var = OMP_CLAUSE_DECL (local_clause);
	  tree_code local_op = OMP_CLAUSE_REDUCTION_CODE (local_clause);
	  bool have_outer_reduction = false;
	  tree ctx_iter = outer_reduction_clauses;
	  for (; ctx_iter; ctx_iter = TREE_CHAIN (ctx_iter))
	    {
	      tree outer_clause = TREE_VALUE (ctx_iter);
	      tree outer_var = OMP_CLAUSE_DECL (outer_clause);
	      tree_code outer_op = OMP_CLAUSE_REDUCTION_CODE (outer_clause);
	      if (outer_var == local_var && outer_op != local_op)
		{
		  warning_at (OMP_CLAUSE_LOCATION (local_clause), 0,
			      "conflicting reduction operations for %qE",
			      local_var);
		  inform (OMP_CLAUSE_LOCATION (outer_clause),
			  "location of the previous reduction for %qE",
			  outer_var);
		}
	      if (outer_var == local_var)
		{
		  have_outer_reduction = true;
		  break;
		}
	    }
	  if (have_outer_reduction)
	    {
	      /* There is a reduction on outer_var both on this loop and on
		 some enclosing loop.  Walk up the context tree until such a
		 loop with a reduction on outer_var is found, and complain
		 about all intervening loops that do not have such a
		 reduction.  */
	      struct omp_context *curr_loop = ctx->outer;
	      bool found = false;
	      while (curr_loop != NULL)
		{
		  tree curr_iter = curr_loop->local_reduction_clauses;
		  for (; curr_iter; curr_iter = TREE_CHAIN (curr_iter))
		    {
		      tree curr_clause = TREE_VALUE (curr_iter);
		      tree curr_var = OMP_CLAUSE_DECL (curr_clause);
		      if (curr_var == local_var)
			{
			  found = true;
			  break;
			}
		    }
		  if (!found)
		    warning_at (gimple_location (curr_loop->stmt), 0,
				"nested loop in reduction needs "
				"reduction clause for %qE",
				local_var);
		  else
		    break;
		  curr_loop = curr_loop->outer;
		}
	    }
	}
      ctx->local_reduction_clauses = local_reduction_clauses;
      ctx->outer_reduction_clauses
	= chainon (unshare_expr (ctx->local_reduction_clauses),
		   ctx->outer_reduction_clauses);

      if (tgt && is_oacc_kernels (tgt))
	{
	  /* Strip out reductions, as they are not handled yet.  */
	  tree *prev_ptr = &clauses;

	  while (tree probe = *prev_ptr)
	    {
	      tree *next_ptr = &OMP_CLAUSE_CHAIN (probe);

	      if (OMP_CLAUSE_CODE (probe) == OMP_CLAUSE_REDUCTION)
		*prev_ptr = *next_ptr;
	      else
		prev_ptr = next_ptr;
	    }

	  gimple_omp_for_set_clauses (stmt, clauses);
	}
    }

  scan_sharing_clauses (clauses, ctx);

  scan_omp (gimple_omp_for_pre_body_ptr (stmt), ctx);
  for (i = 0; i < gimple_omp_for_collapse (stmt); i++)
    {
      scan_omp_op (gimple_omp_for_index_ptr (stmt, i), ctx);
      scan_omp_op (gimple_omp_for_initial_ptr (stmt, i), ctx);
      scan_omp_op (gimple_omp_for_final_ptr (stmt, i), ctx);
      scan_omp_op (gimple_omp_for_incr_ptr (stmt, i), ctx);
    }
  scan_omp (gimple_omp_body_ptr (stmt), ctx);
  return ctx;
}

/* Duplicate #pragma omp simd, one for SIMT, another one for SIMD.  */

static void
scan_omp_simd (gimple_stmt_iterator *gsi, gomp_for *stmt,
	       omp_context *outer_ctx)
{
  gbind *bind = gimple_build_bind (NULL, NULL, NULL);
  gsi_replace (gsi, bind, false);
  gimple_seq seq = NULL;
  gimple *g = gimple_build_call_internal (IFN_GOMP_USE_SIMT, 0);
  tree cond = create_tmp_var_raw (integer_type_node);
  DECL_CONTEXT (cond) = current_function_decl;
  DECL_SEEN_IN_BIND_EXPR_P (cond) = 1;
  gimple_bind_set_vars (bind, cond);
  gimple_call_set_lhs (g, cond);
  gimple_seq_add_stmt (&seq, g);
  tree lab1 = create_artificial_label (UNKNOWN_LOCATION);
  tree lab2 = create_artificial_label (UNKNOWN_LOCATION);
  tree lab3 = create_artificial_label (UNKNOWN_LOCATION);
  g = gimple_build_cond (NE_EXPR, cond, integer_zero_node, lab1, lab2);
  gimple_seq_add_stmt (&seq, g);
  g = gimple_build_label (lab1);
  gimple_seq_add_stmt (&seq, g);
  gimple_seq new_seq = copy_gimple_seq_and_replace_locals (stmt);
  gomp_for *new_stmt = as_a <gomp_for *> (new_seq);
  tree clause = build_omp_clause (gimple_location (stmt), OMP_CLAUSE__SIMT_);
  OMP_CLAUSE_CHAIN (clause) = gimple_omp_for_clauses (new_stmt);
  gimple_omp_for_set_clauses (new_stmt, clause);
  gimple_seq_add_stmt (&seq, new_stmt);
  g = gimple_build_goto (lab3);
  gimple_seq_add_stmt (&seq, g);
  g = gimple_build_label (lab2);
  gimple_seq_add_stmt (&seq, g);
  gimple_seq_add_stmt (&seq, stmt);
  g = gimple_build_label (lab3);
  gimple_seq_add_stmt (&seq, g);
  gimple_bind_set_body (bind, seq);
  update_stmt (bind);
  scan_omp_for (new_stmt, outer_ctx);
  scan_omp_for (stmt, outer_ctx)->simt_stmt = new_stmt;
}

static tree omp_find_scan (gimple_stmt_iterator *, bool *,
			   struct walk_stmt_info *);
static omp_context *maybe_lookup_ctx (gimple *);

/* Duplicate #pragma omp simd, one for the scan input phase loop and one
   for scan phase loop.  */

static void
scan_omp_simd_scan (gimple_stmt_iterator *gsi, gomp_for *stmt,
		    omp_context *outer_ctx)
{
  /* The only change between inclusive and exclusive scan will be
     within the first simd loop, so just use inclusive in the
     worksharing loop.  */
  outer_ctx->scan_inclusive = true;
  tree c = build_omp_clause (UNKNOWN_LOCATION, OMP_CLAUSE_INCLUSIVE);
  OMP_CLAUSE_DECL (c) = integer_zero_node;

  gomp_scan *input_stmt = gimple_build_omp_scan (NULL, NULL_TREE);
  gomp_scan *scan_stmt = gimple_build_omp_scan (NULL, c);
  gsi_replace (gsi, input_stmt, false);
  gimple_seq input_body = NULL;
  gimple_seq_add_stmt (&input_body, stmt);
  gsi_insert_after (gsi, scan_stmt, GSI_NEW_STMT);

  gimple_stmt_iterator input1_gsi = gsi_none ();
  struct walk_stmt_info wi;
  memset (&wi, 0, sizeof (wi));
  wi.val_only = true;
  wi.info = (void *) &input1_gsi;
  walk_gimple_seq_mod (gimple_omp_body_ptr (stmt), omp_find_scan, NULL, &wi);
  gcc_assert (!gsi_end_p (input1_gsi));

  gimple *input_stmt1 = gsi_stmt (input1_gsi);
  gsi_next (&input1_gsi);
  gimple *scan_stmt1 = gsi_stmt (input1_gsi);
  gcc_assert (scan_stmt1 && gimple_code (scan_stmt1) == GIMPLE_OMP_SCAN);
  c = gimple_omp_scan_clauses (as_a <gomp_scan *> (scan_stmt1));
  if (c && OMP_CLAUSE_CODE (c) == OMP_CLAUSE_EXCLUSIVE)
    std::swap (input_stmt1, scan_stmt1);

  gimple_seq input_body1 = gimple_omp_body (input_stmt1);
  gimple_omp_set_body (input_stmt1, NULL);

  gimple_seq scan_body = copy_gimple_seq_and_replace_locals (stmt);
  gomp_for *new_stmt = as_a <gomp_for *> (scan_body);

  gimple_omp_set_body (input_stmt1, input_body1);
  gimple_omp_set_body (scan_stmt1, NULL);

  gimple_stmt_iterator input2_gsi = gsi_none ();
  memset (&wi, 0, sizeof (wi));
  wi.val_only = true;
  wi.info = (void *) &input2_gsi;
  walk_gimple_seq_mod (gimple_omp_body_ptr (new_stmt), omp_find_scan,
		       NULL, &wi);
  gcc_assert (!gsi_end_p (input2_gsi));

  gimple *input_stmt2 = gsi_stmt (input2_gsi);
  gsi_next (&input2_gsi);
  gimple *scan_stmt2 = gsi_stmt (input2_gsi);
  gcc_assert (scan_stmt2 && gimple_code (scan_stmt2) == GIMPLE_OMP_SCAN);
  if (c && OMP_CLAUSE_CODE (c) == OMP_CLAUSE_EXCLUSIVE)
    std::swap (input_stmt2, scan_stmt2);

  gimple_omp_set_body (input_stmt2, NULL);

  gimple_omp_set_body (input_stmt, input_body);
  gimple_omp_set_body (scan_stmt, scan_body);

  omp_context *ctx = new_omp_context (input_stmt, outer_ctx);
  scan_omp (gimple_omp_body_ptr (input_stmt), ctx);

  ctx = new_omp_context (scan_stmt, outer_ctx);
  scan_omp (gimple_omp_body_ptr (scan_stmt), ctx);

  maybe_lookup_ctx (new_stmt)->for_simd_scan_phase = true;
}

/* Scan an OpenMP sections directive.  */

static void
scan_omp_sections (gomp_sections *stmt, omp_context *outer_ctx)
{
  omp_context *ctx;

  ctx = new_omp_context (stmt, outer_ctx);
  scan_sharing_clauses (gimple_omp_sections_clauses (stmt), ctx);
  scan_omp (gimple_omp_body_ptr (stmt), ctx);
}

/* Scan an OpenMP single directive.  */

static void
scan_omp_single (gomp_single *stmt, omp_context *outer_ctx)
{
  omp_context *ctx;
  tree name;

  ctx = new_omp_context (stmt, outer_ctx);
  ctx->field_map = splay_tree_new (splay_tree_compare_pointers, 0, 0);
  ctx->record_type = lang_hooks.types.make_type (RECORD_TYPE);
  name = create_tmp_var_name (".omp_copy_s");
  name = build_decl (gimple_location (stmt),
		     TYPE_DECL, name, ctx->record_type);
  TYPE_NAME (ctx->record_type) = name;

  scan_sharing_clauses (gimple_omp_single_clauses (stmt), ctx);
  scan_omp (gimple_omp_body_ptr (stmt), ctx);

  if (TYPE_FIELDS (ctx->record_type) == NULL)
    ctx->record_type = NULL;
  else
    layout_type (ctx->record_type);
}

/* Return true if the CLAUSES of an omp target guarantee that the base pointers
   used in the corresponding offloaded function are restrict.  */

static bool
omp_target_base_pointers_restrict_p (tree clauses)
{
  /* The analysis relies on the GOMP_MAP_FORCE_* mapping kinds, which are only
     used by OpenACC.  */
  if (flag_openacc == 0)
    return false;

  /* I.  Basic example:

       void foo (void)
       {
	 unsigned int a[2], b[2];

	 #pragma acc kernels \
	   copyout (a) \
	   copyout (b)
	 {
	   a[0] = 0;
	   b[0] = 1;
	 }
       }

     After gimplification, we have:

       #pragma omp target oacc_kernels \
	 map(force_from:a [len: 8]) \
	 map(force_from:b [len: 8])
       {
	 a[0] = 0;
	 b[0] = 1;
       }

     Because both mappings have the force prefix, we know that they will be
     allocated when calling the corresponding offloaded function, which means we
     can mark the base pointers for a and b in the offloaded function as
     restrict.  */

  tree c;
  for (c = clauses; c; c = OMP_CLAUSE_CHAIN (c))
    {
      if (OMP_CLAUSE_CODE (c) != OMP_CLAUSE_MAP)
	return false;

      switch (OMP_CLAUSE_MAP_KIND (c))
	{
	case GOMP_MAP_FORCE_ALLOC:
	case GOMP_MAP_FORCE_TO:
	case GOMP_MAP_FORCE_FROM:
	case GOMP_MAP_FORCE_TOFROM:
	  break;
	default:
	  return false;
	}
    }

  return true;
}

/* Reorder clauses so that non-contiguous array map clauses are placed at the very
   front of the chain.  */

static void
reorder_noncontig_array_clauses (tree *clauses_ptr)
{
  tree c, clauses = *clauses_ptr;
  tree prev_clause = NULL_TREE, next_clause;
  tree array_clauses = NULL_TREE, array_clauses_tail = NULL_TREE;

  for (c = clauses; c; c = next_clause)
    {
      next_clause = OMP_CLAUSE_CHAIN (c);

      if (OMP_CLAUSE_CODE (c) == OMP_CLAUSE_MAP
	  && GOMP_MAP_NONCONTIG_ARRAY_P (OMP_CLAUSE_MAP_KIND (c)))
	{
	  /* Unchain c from clauses.  */
	  if (c == clauses)
	    clauses = next_clause;

	  /* Link on to array_clauses.  */
	  if (array_clauses_tail)
	    OMP_CLAUSE_CHAIN (array_clauses_tail) = c;
	  else
	    array_clauses = c;
	  array_clauses_tail = c;

	  if (prev_clause)
	    OMP_CLAUSE_CHAIN (prev_clause) = next_clause;
	  continue;
	}

      prev_clause = c;
    }

  /* Place non-contiguous array clauses at the start of the clause list.  */
  if (array_clauses)
    {
      OMP_CLAUSE_CHAIN (array_clauses_tail) = clauses;
      *clauses_ptr = array_clauses;
    }
}

/* Scan a GIMPLE_OMP_TARGET.  */

static void
scan_omp_target (gomp_target *stmt, omp_context *outer_ctx)
{
  omp_context *ctx;
  tree name;
  bool offloaded = is_gimple_omp_offloaded (stmt);

  ctx = new_omp_context (stmt, outer_ctx);
  ctx->field_map = splay_tree_new (splay_tree_compare_pointers, 0, 0);
  ctx->record_type = lang_hooks.types.make_type (RECORD_TYPE);
  name = create_tmp_var_name (".omp_data_t");
  name = build_decl (gimple_location (stmt),
		     TYPE_DECL, name, ctx->record_type);
  DECL_ARTIFICIAL (name) = 1;
  DECL_NAMELESS (name) = 1;
  TYPE_NAME (ctx->record_type) = name;
  TYPE_ARTIFICIAL (ctx->record_type) = 1;

  /* If is OpenACC construct, put non-contiguous array clauses (if any)
     in front of clause chain. The runtime can then test the first to see
     if the additional map processing for them is required.  */
  if (is_gimple_omp_oacc (stmt))
    reorder_noncontig_array_clauses (gimple_omp_target_clauses_ptr (stmt));

  tree clauses = gimple_omp_target_clauses (stmt);

  bool base_pointers_restrict = false;
  if (offloaded)
    {
      create_omp_child_function (ctx, false);
      gimple_omp_target_set_child_fn (stmt, ctx->cb.dst_fn);

      base_pointers_restrict = omp_target_base_pointers_restrict_p (clauses);
      if (base_pointers_restrict && dump_file && (dump_flags & TDF_DETAILS))
	fprintf (dump_file,
		 "Base pointers in offloaded function are restrict\n");
    }

  scan_sharing_clauses (clauses, ctx, base_pointers_restrict);
  scan_omp (gimple_omp_body_ptr (stmt), ctx);

  if (TYPE_FIELDS (ctx->record_type) == NULL)
    ctx->record_type = ctx->receiver_decl = NULL;
  else
    {
      TYPE_FIELDS (ctx->record_type)
	= nreverse (TYPE_FIELDS (ctx->record_type));
      if (flag_checking)
	{
	  unsigned int align = DECL_ALIGN (TYPE_FIELDS (ctx->record_type));
	  for (tree field = TYPE_FIELDS (ctx->record_type);
	       field;
	       field = DECL_CHAIN (field))
	    gcc_assert (DECL_ALIGN (field) == align);
	}
      layout_type (ctx->record_type);
      if (offloaded)
	fixup_child_record_type (ctx);
    }

  if (ctx->teams_nested_p && ctx->nonteams_nested_p)
    {
      error_at (gimple_location (stmt),
		"%<target%> construct with nested %<teams%> construct "
		"contains directives outside of the %<teams%> construct");
      gimple_omp_set_body (stmt, gimple_build_bind (NULL, NULL, NULL));
    }
}

/* Scan an OpenMP teams directive.  */

static void
scan_omp_teams (gomp_teams *stmt, omp_context *outer_ctx)
{
  omp_context *ctx = new_omp_context (stmt, outer_ctx);

  if (!gimple_omp_teams_host (stmt))
    {
      scan_sharing_clauses (gimple_omp_teams_clauses (stmt), ctx);
      scan_omp (gimple_omp_body_ptr (stmt), ctx);
      return;
    }
  taskreg_contexts.safe_push (ctx);
  gcc_assert (taskreg_nesting_level == 1);
  ctx->field_map = splay_tree_new (splay_tree_compare_pointers, 0, 0);
  ctx->record_type = lang_hooks.types.make_type (RECORD_TYPE);
  tree name = create_tmp_var_name (".omp_data_s");
  name = build_decl (gimple_location (stmt),
		     TYPE_DECL, name, ctx->record_type);
  DECL_ARTIFICIAL (name) = 1;
  DECL_NAMELESS (name) = 1;
  TYPE_NAME (ctx->record_type) = name;
  TYPE_ARTIFICIAL (ctx->record_type) = 1;
  create_omp_child_function (ctx, false);
  gimple_omp_teams_set_child_fn (stmt, ctx->cb.dst_fn);

  scan_sharing_clauses (gimple_omp_teams_clauses (stmt), ctx);
  scan_omp (gimple_omp_body_ptr (stmt), ctx);

  if (TYPE_FIELDS (ctx->record_type) == NULL)
    ctx->record_type = ctx->receiver_decl = NULL;
}

/* Check nesting restrictions.  */
static bool
check_omp_nesting_restrictions (gimple *stmt, omp_context *ctx)
{
  tree c;

  /* No nesting of non-OpenACC STMT (that is, an OpenMP one, or a GOMP builtin)
     inside an OpenACC CTX.  */
  if (!(is_gimple_omp (stmt)
	&& is_gimple_omp_oacc (stmt))
      /* Except for atomic codes that we share with OpenMP.  */
      && !(gimple_code (stmt) == GIMPLE_OMP_ATOMIC_LOAD
	   || gimple_code (stmt) == GIMPLE_OMP_ATOMIC_STORE))
    {
      if (oacc_get_fn_attrib (cfun->decl) != NULL)
	{
	  error_at (gimple_location (stmt),
		    "non-OpenACC construct inside of OpenACC routine");
	  return false;
	}
      else
	for (omp_context *octx = ctx; octx != NULL; octx = octx->outer)
	  if (is_gimple_omp (octx->stmt)
	      && is_gimple_omp_oacc (octx->stmt))
	    {
	      error_at (gimple_location (stmt),
			"non-OpenACC construct inside of OpenACC region");
	      return false;
	    }
    }

  if (ctx != NULL)
    {
      if (gimple_code (ctx->stmt) == GIMPLE_OMP_TARGET
	  && gimple_omp_target_kind (ctx->stmt) == GF_OMP_TARGET_KIND_REGION)
	{
	  if (gimple_code (stmt) == GIMPLE_OMP_TEAMS && !ctx->teams_nested_p)
	    ctx->teams_nested_p = true;
	  else
	    ctx->nonteams_nested_p = true;
	}
      if (gimple_code (ctx->stmt) == GIMPLE_OMP_SCAN
	  && ctx->outer
	  && gimple_code (ctx->outer->stmt) == GIMPLE_OMP_FOR)
	ctx = ctx->outer;
      if (gimple_code (ctx->stmt) == GIMPLE_OMP_FOR
	  && gimple_omp_for_kind (ctx->stmt) == GF_OMP_FOR_KIND_SIMD
	  && !ctx->loop_p)
	{
	  c = NULL_TREE;
	  if (ctx->order_concurrent
	      && (gimple_code (stmt) == GIMPLE_OMP_ORDERED
		  || gimple_code (stmt) == GIMPLE_OMP_ATOMIC_LOAD
		  || gimple_code (stmt) == GIMPLE_OMP_ATOMIC_STORE))
	    {
	      error_at (gimple_location (stmt),
			"OpenMP constructs other than %<parallel%>, %<loop%>"
			" or %<simd%> may not be nested inside a region with"
			" the %<order(concurrent)%> clause");
	      return false;
	    }
	  if (gimple_code (stmt) == GIMPLE_OMP_ORDERED)
	    {
	      c = gimple_omp_ordered_clauses (as_a <gomp_ordered *> (stmt));
	      if (omp_find_clause (c, OMP_CLAUSE_SIMD))
		{
		  if (omp_find_clause (c, OMP_CLAUSE_THREADS)
		      && (ctx->outer == NULL
			  || !gimple_omp_for_combined_into_p (ctx->stmt)
			  || gimple_code (ctx->outer->stmt) != GIMPLE_OMP_FOR
			  || (gimple_omp_for_kind (ctx->outer->stmt)
			      != GF_OMP_FOR_KIND_FOR)
			  || !gimple_omp_for_combined_p (ctx->outer->stmt)))
		    {
		      error_at (gimple_location (stmt),
				"%<ordered simd threads%> must be closely "
				"nested inside of %<%s simd%> region",
				lang_GNU_Fortran () ? "do" : "for");
		      return false;
		    }
		  return true;
		}
	    }
	  else if (gimple_code (stmt) == GIMPLE_OMP_ATOMIC_LOAD
		   || gimple_code (stmt) == GIMPLE_OMP_ATOMIC_STORE
		   || gimple_code (stmt) == GIMPLE_OMP_SCAN)
	    return true;
	  else if (gimple_code (stmt) == GIMPLE_OMP_FOR
		   && gimple_omp_for_kind (ctx->stmt) == GF_OMP_FOR_KIND_SIMD)
	    return true;
	  error_at (gimple_location (stmt),
		    "OpenMP constructs other than "
		    "%<ordered simd%>, %<simd%>, %<loop%> or %<atomic%> may "
		    "not be nested inside %<simd%> region");
	  return false;
	}
      else if (gimple_code (ctx->stmt) == GIMPLE_OMP_TEAMS)
	{
	  if ((gimple_code (stmt) != GIMPLE_OMP_FOR
	       || (gimple_omp_for_kind (stmt) != GF_OMP_FOR_KIND_DISTRIBUTE
		   && omp_find_clause (gimple_omp_for_clauses (stmt),
				       OMP_CLAUSE_BIND) == NULL_TREE))
	      && gimple_code (stmt) != GIMPLE_OMP_PARALLEL)
	    {
	      error_at (gimple_location (stmt),
			"only %<distribute%>, %<parallel%> or %<loop%> "
			"regions are allowed to be strictly nested inside "
			"%<teams%> region");
	      return false;
	    }
	}
      else if (ctx->order_concurrent
	       && gimple_code (stmt) != GIMPLE_OMP_PARALLEL
	       && (gimple_code (stmt) != GIMPLE_OMP_FOR
		   || gimple_omp_for_kind (stmt) != GF_OMP_FOR_KIND_SIMD)
	       && gimple_code (stmt) != GIMPLE_OMP_SCAN)
	{
	  if (ctx->loop_p)
	    error_at (gimple_location (stmt),
		      "OpenMP constructs other than %<parallel%>, %<loop%> or "
		      "%<simd%> may not be nested inside a %<loop%> region");
	  else
	    error_at (gimple_location (stmt),
		      "OpenMP constructs other than %<parallel%>, %<loop%> or "
		      "%<simd%> may not be nested inside a region with "
		      "the %<order(concurrent)%> clause");
	  return false;
	}
    }
  switch (gimple_code (stmt))
    {
    case GIMPLE_OMP_FOR:
      if (gimple_omp_for_kind (stmt) == GF_OMP_FOR_KIND_SIMD)
	return true;
      if (gimple_omp_for_kind (stmt) == GF_OMP_FOR_KIND_DISTRIBUTE)
	{
	  if (ctx != NULL && gimple_code (ctx->stmt) != GIMPLE_OMP_TEAMS)
	    {
	      error_at (gimple_location (stmt),
			"%<distribute%> region must be strictly nested "
			"inside %<teams%> construct");
	      return false;
	    }
	  return true;
	}
      /* We split taskloop into task and nested taskloop in it.  */
      if (gimple_omp_for_kind (stmt) == GF_OMP_FOR_KIND_TASKLOOP)
	return true;
      /* For now, hope this will change and loop bind(parallel) will not
	 be allowed in lots of contexts.  */
      if (gimple_omp_for_kind (stmt) == GF_OMP_FOR_KIND_FOR
	  && omp_find_clause (gimple_omp_for_clauses (stmt), OMP_CLAUSE_BIND))
	return true;
      if (gimple_omp_for_kind (stmt) == GF_OMP_FOR_KIND_OACC_LOOP)
	{
	  bool ok = false;

	  if (ctx)
	    switch (gimple_code (ctx->stmt))
	      {
	      case GIMPLE_OMP_FOR:
		ok = (gimple_omp_for_kind (ctx->stmt)
		      == GF_OMP_FOR_KIND_OACC_LOOP);
		break;

	      case GIMPLE_OMP_TARGET:
		switch (gimple_omp_target_kind (ctx->stmt))
		  {
		  case GF_OMP_TARGET_KIND_OACC_PARALLEL:
		  case GF_OMP_TARGET_KIND_OACC_KERNELS:
		  case GF_OMP_TARGET_KIND_OACC_SERIAL:
		  case GF_OMP_TARGET_KIND_OACC_PARALLEL_KERNELS_PARALLELIZED:
		  case GF_OMP_TARGET_KIND_OACC_PARALLEL_KERNELS_GANG_SINGLE:
		    ok = true;
		    break;

		  default:
		    break;
		  }

	      default:
		break;
	      }
	  else if (oacc_get_fn_attrib (current_function_decl))
	    ok = true;
	  if (!ok)
	    {
	      error_at (gimple_location (stmt),
			"OpenACC loop directive must be associated with"
			" an OpenACC compute region");
	      return false;
	    }
	}
      /* FALLTHRU */
    case GIMPLE_CALL:
      if (is_gimple_call (stmt)
	  && (DECL_FUNCTION_CODE (gimple_call_fndecl (stmt))
	      == BUILT_IN_GOMP_CANCEL
	      || DECL_FUNCTION_CODE (gimple_call_fndecl (stmt))
		 == BUILT_IN_GOMP_CANCELLATION_POINT))
	{
	  const char *bad = NULL;
	  const char *kind = NULL;
	  const char *construct
	    = (DECL_FUNCTION_CODE (gimple_call_fndecl (stmt))
	       == BUILT_IN_GOMP_CANCEL)
	      ? "cancel"
	      : "cancellation point";
	  if (ctx == NULL)
	    {
	      error_at (gimple_location (stmt), "orphaned %qs construct",
			construct);
	      return false;
	    }
	  switch (tree_fits_shwi_p (gimple_call_arg (stmt, 0))
		  ? tree_to_shwi (gimple_call_arg (stmt, 0))
		  : 0)
	    {
	    case 1:
	      if (gimple_code (ctx->stmt) != GIMPLE_OMP_PARALLEL)
		bad = "parallel";
	      else if (DECL_FUNCTION_CODE (gimple_call_fndecl (stmt))
		       == BUILT_IN_GOMP_CANCEL
		       && !integer_zerop (gimple_call_arg (stmt, 1)))
		ctx->cancellable = true;
	      kind = "parallel";
	      break;
	    case 2:
	      if (gimple_code (ctx->stmt) != GIMPLE_OMP_FOR
		  || gimple_omp_for_kind (ctx->stmt) != GF_OMP_FOR_KIND_FOR)
		bad = "for";
	      else if (DECL_FUNCTION_CODE (gimple_call_fndecl (stmt))
		       == BUILT_IN_GOMP_CANCEL
		       && !integer_zerop (gimple_call_arg (stmt, 1)))
		{
		  ctx->cancellable = true;
		  if (omp_find_clause (gimple_omp_for_clauses (ctx->stmt),
				       OMP_CLAUSE_NOWAIT))
		    warning_at (gimple_location (stmt), 0,
				"%<cancel for%> inside "
				"%<nowait%> for construct");
		  if (omp_find_clause (gimple_omp_for_clauses (ctx->stmt),
				       OMP_CLAUSE_ORDERED))
		    warning_at (gimple_location (stmt), 0,
				"%<cancel for%> inside "
				"%<ordered%> for construct");
		}
	      kind = "for";
	      break;
	    case 4:
	      if (gimple_code (ctx->stmt) != GIMPLE_OMP_SECTIONS
		  && gimple_code (ctx->stmt) != GIMPLE_OMP_SECTION)
		bad = "sections";
	      else if (DECL_FUNCTION_CODE (gimple_call_fndecl (stmt))
		       == BUILT_IN_GOMP_CANCEL
		       && !integer_zerop (gimple_call_arg (stmt, 1)))
		{
		  if (gimple_code (ctx->stmt) == GIMPLE_OMP_SECTIONS)
		    {
		      ctx->cancellable = true;
		      if (omp_find_clause (gimple_omp_sections_clauses
								(ctx->stmt),
					   OMP_CLAUSE_NOWAIT))
			warning_at (gimple_location (stmt), 0,
				    "%<cancel sections%> inside "
				    "%<nowait%> sections construct");
		    }
		  else
		    {
		      gcc_assert (ctx->outer
				  && gimple_code (ctx->outer->stmt)
				     == GIMPLE_OMP_SECTIONS);
		      ctx->outer->cancellable = true;
		      if (omp_find_clause (gimple_omp_sections_clauses
							(ctx->outer->stmt),
					   OMP_CLAUSE_NOWAIT))
			warning_at (gimple_location (stmt), 0,
				    "%<cancel sections%> inside "
				    "%<nowait%> sections construct");
		    }
		}
	      kind = "sections";
	      break;
	    case 8:
	      if (!is_task_ctx (ctx)
		  && (!is_taskloop_ctx (ctx)
		      || ctx->outer == NULL
		      || !is_task_ctx (ctx->outer)))
		bad = "task";
	      else
		{
		  for (omp_context *octx = ctx->outer;
		       octx; octx = octx->outer)
		    {
		      switch (gimple_code (octx->stmt))
			{
			case GIMPLE_OMP_TASKGROUP:
			  break;
			case GIMPLE_OMP_TARGET:
			  if (gimple_omp_target_kind (octx->stmt)
			      != GF_OMP_TARGET_KIND_REGION)
			    continue;
			  /* FALLTHRU */
			case GIMPLE_OMP_PARALLEL:
			case GIMPLE_OMP_TEAMS:
			  error_at (gimple_location (stmt),
				    "%<%s taskgroup%> construct not closely "
				    "nested inside of %<taskgroup%> region",
				    construct);
			  return false;
			case GIMPLE_OMP_TASK:
			  if (gimple_omp_task_taskloop_p (octx->stmt)
			      && octx->outer
			      && is_taskloop_ctx (octx->outer))
			    {
			      tree clauses
				= gimple_omp_for_clauses (octx->outer->stmt);
			      if (!omp_find_clause (clauses, OMP_CLAUSE_NOGROUP))
				break;
			    }
			  continue;
			default:
			  continue;
			}
		      break;
		    }
		  ctx->cancellable = true;
		}
	      kind = "taskgroup";
	      break;
	    default:
	      error_at (gimple_location (stmt), "invalid arguments");
	      return false;
	    }
	  if (bad)
	    {
	      error_at (gimple_location (stmt),
			"%<%s %s%> construct not closely nested inside of %qs",
			construct, kind, bad);
	      return false;
	    }
	}
      /* FALLTHRU */
    case GIMPLE_OMP_SECTIONS:
    case GIMPLE_OMP_SINGLE:
      for (; ctx != NULL; ctx = ctx->outer)
	switch (gimple_code (ctx->stmt))
	  {
	  case GIMPLE_OMP_FOR:
	    if (gimple_omp_for_kind (ctx->stmt) != GF_OMP_FOR_KIND_FOR
		&& gimple_omp_for_kind (ctx->stmt) != GF_OMP_FOR_KIND_TASKLOOP)
	      break;
	    /* FALLTHRU */
	  case GIMPLE_OMP_SECTIONS:
	  case GIMPLE_OMP_SINGLE:
	  case GIMPLE_OMP_ORDERED:
	  case GIMPLE_OMP_MASTER:
	  case GIMPLE_OMP_TASK:
	  case GIMPLE_OMP_CRITICAL:
	    if (is_gimple_call (stmt))
	      {
		if (DECL_FUNCTION_CODE (gimple_call_fndecl (stmt))
		    != BUILT_IN_GOMP_BARRIER)
		  return true;
		error_at (gimple_location (stmt),
			  "barrier region may not be closely nested inside "
			  "of work-sharing, %<loop%>, %<critical%>, "
			  "%<ordered%>, %<master%>, explicit %<task%> or "
			  "%<taskloop%> region");
		return false;
	      }
	    error_at (gimple_location (stmt),
		      "work-sharing region may not be closely nested inside "
		      "of work-sharing, %<loop%>, %<critical%>, %<ordered%>, "
		      "%<master%>, explicit %<task%> or %<taskloop%> region");
	    return false;
	  case GIMPLE_OMP_PARALLEL:
	  case GIMPLE_OMP_TEAMS:
	    return true;
	  case GIMPLE_OMP_TARGET:
	    if (gimple_omp_target_kind (ctx->stmt)
		== GF_OMP_TARGET_KIND_REGION)
	      return true;
	    break;
	  default:
	    break;
	  }
      break;
    case GIMPLE_OMP_MASTER:
      for (; ctx != NULL; ctx = ctx->outer)
	switch (gimple_code (ctx->stmt))
	  {
	  case GIMPLE_OMP_FOR:
	    if (gimple_omp_for_kind (ctx->stmt) != GF_OMP_FOR_KIND_FOR
		&& gimple_omp_for_kind (ctx->stmt) != GF_OMP_FOR_KIND_TASKLOOP)
	      break;
	    /* FALLTHRU */
	  case GIMPLE_OMP_SECTIONS:
	  case GIMPLE_OMP_SINGLE:
	  case GIMPLE_OMP_TASK:
	    error_at (gimple_location (stmt),
		      "%<master%> region may not be closely nested inside "
		      "of work-sharing, %<loop%>, explicit %<task%> or "
		      "%<taskloop%> region");
	    return false;
	  case GIMPLE_OMP_PARALLEL:
	  case GIMPLE_OMP_TEAMS:
	    return true;
	  case GIMPLE_OMP_TARGET:
	    if (gimple_omp_target_kind (ctx->stmt)
		== GF_OMP_TARGET_KIND_REGION)
	      return true;
	    break;
	  default:
	    break;
	  }
      break;
    case GIMPLE_OMP_TASK:
      for (c = gimple_omp_task_clauses (stmt); c; c = OMP_CLAUSE_CHAIN (c))
	if (OMP_CLAUSE_CODE (c) == OMP_CLAUSE_DEPEND
	    && (OMP_CLAUSE_DEPEND_KIND (c) == OMP_CLAUSE_DEPEND_SOURCE
		|| OMP_CLAUSE_DEPEND_KIND (c) == OMP_CLAUSE_DEPEND_SINK))
	  {
	    enum omp_clause_depend_kind kind = OMP_CLAUSE_DEPEND_KIND (c);
	    error_at (OMP_CLAUSE_LOCATION (c),
		      "%<depend(%s)%> is only allowed in %<omp ordered%>",
		      kind == OMP_CLAUSE_DEPEND_SOURCE ? "source" : "sink");
	    return false;
	  }
      break;
    case GIMPLE_OMP_ORDERED:
      for (c = gimple_omp_ordered_clauses (as_a <gomp_ordered *> (stmt));
	   c; c = OMP_CLAUSE_CHAIN (c))
	{
	  if (OMP_CLAUSE_CODE (c) != OMP_CLAUSE_DEPEND)
	    {
	      gcc_assert (OMP_CLAUSE_CODE (c) == OMP_CLAUSE_THREADS
			  || OMP_CLAUSE_CODE (c) == OMP_CLAUSE_SIMD);
	      continue;
	    }
	  enum omp_clause_depend_kind kind = OMP_CLAUSE_DEPEND_KIND (c);
	  if (kind == OMP_CLAUSE_DEPEND_SOURCE
	      || kind == OMP_CLAUSE_DEPEND_SINK)
	    {
	      tree oclause;
	      /* Look for containing ordered(N) loop.  */
	      if (ctx == NULL
		  || gimple_code (ctx->stmt) != GIMPLE_OMP_FOR
		  || (oclause
			= omp_find_clause (gimple_omp_for_clauses (ctx->stmt),
					   OMP_CLAUSE_ORDERED)) == NULL_TREE)
		{
		  error_at (OMP_CLAUSE_LOCATION (c),
			    "%<ordered%> construct with %<depend%> clause "
			    "must be closely nested inside an %<ordered%> "
			    "loop");
		  return false;
		}
	      else if (OMP_CLAUSE_ORDERED_EXPR (oclause) == NULL_TREE)
		{
		  error_at (OMP_CLAUSE_LOCATION (c),
			    "%<ordered%> construct with %<depend%> clause "
			    "must be closely nested inside a loop with "
			    "%<ordered%> clause with a parameter");
		  return false;
		}
	    }
	  else
	    {
	      error_at (OMP_CLAUSE_LOCATION (c),
			"invalid depend kind in omp %<ordered%> %<depend%>");
	      return false;
	    }
	}
      c = gimple_omp_ordered_clauses (as_a <gomp_ordered *> (stmt));
      if (omp_find_clause (c, OMP_CLAUSE_SIMD))
	{
	  /* ordered simd must be closely nested inside of simd region,
	     and simd region must not encounter constructs other than
	     ordered simd, therefore ordered simd may be either orphaned,
	     or ctx->stmt must be simd.  The latter case is handled already
	     earlier.  */
	  if (ctx != NULL)
	    {
	      error_at (gimple_location (stmt),
			"%<ordered%> %<simd%> must be closely nested inside "
			"%<simd%> region");
	      return false;
	    }
	}
      for (; ctx != NULL; ctx = ctx->outer)
	switch (gimple_code (ctx->stmt))
	  {
	  case GIMPLE_OMP_CRITICAL:
	  case GIMPLE_OMP_TASK:
	  case GIMPLE_OMP_ORDERED:
	  ordered_in_taskloop:
	    error_at (gimple_location (stmt),
		      "%<ordered%> region may not be closely nested inside "
		      "of %<critical%>, %<ordered%>, explicit %<task%> or "
		      "%<taskloop%> region");
	    return false;
	  case GIMPLE_OMP_FOR:
	    if (gimple_omp_for_kind (ctx->stmt) == GF_OMP_FOR_KIND_TASKLOOP)
	      goto ordered_in_taskloop;
	    tree o;
	    o = omp_find_clause (gimple_omp_for_clauses (ctx->stmt),
				 OMP_CLAUSE_ORDERED);
	    if (o == NULL)
	      {
		error_at (gimple_location (stmt),
			  "%<ordered%> region must be closely nested inside "
			  "a loop region with an %<ordered%> clause");
		return false;
	      }
	    if (OMP_CLAUSE_ORDERED_EXPR (o) != NULL_TREE
		&& omp_find_clause (c, OMP_CLAUSE_DEPEND) == NULL_TREE)
	      {
		error_at (gimple_location (stmt),
			  "%<ordered%> region without %<depend%> clause may "
			  "not be closely nested inside a loop region with "
			  "an %<ordered%> clause with a parameter");
		return false;
	      }
	    return true;
	  case GIMPLE_OMP_TARGET:
	    if (gimple_omp_target_kind (ctx->stmt)
		!= GF_OMP_TARGET_KIND_REGION)
	      break;
	    /* FALLTHRU */
	  case GIMPLE_OMP_PARALLEL:
	  case GIMPLE_OMP_TEAMS:
	    error_at (gimple_location (stmt),
		      "%<ordered%> region must be closely nested inside "
		      "a loop region with an %<ordered%> clause");
	    return false;
	  default:
	    break;
	  }
      break;
    case GIMPLE_OMP_CRITICAL:
      {
	tree this_stmt_name
	  = gimple_omp_critical_name (as_a <gomp_critical *> (stmt));
	for (; ctx != NULL; ctx = ctx->outer)
	  if (gomp_critical *other_crit
	        = dyn_cast <gomp_critical *> (ctx->stmt))
	    if (this_stmt_name == gimple_omp_critical_name (other_crit))
	      {
		error_at (gimple_location (stmt),
			  "%<critical%> region may not be nested inside "
			   "a %<critical%> region with the same name");
		return false;
	      }
      }
      break;
    case GIMPLE_OMP_TEAMS:
      if (ctx == NULL)
	break;
      else if (gimple_code (ctx->stmt) != GIMPLE_OMP_TARGET
	       || (gimple_omp_target_kind (ctx->stmt)
		   != GF_OMP_TARGET_KIND_REGION))
	{
	  /* Teams construct can appear either strictly nested inside of
	     target construct with no intervening stmts, or can be encountered
	     only by initial task (so must not appear inside any OpenMP
	     construct.  */
	  error_at (gimple_location (stmt),
		    "%<teams%> construct must be closely nested inside of "
		    "%<target%> construct or not nested in any OpenMP "
		    "construct");
	  return false;
	}
      break;
    case GIMPLE_OMP_TARGET:
      for (c = gimple_omp_target_clauses (stmt); c; c = OMP_CLAUSE_CHAIN (c))
	if (OMP_CLAUSE_CODE (c) == OMP_CLAUSE_DEPEND
	    && (OMP_CLAUSE_DEPEND_KIND (c) == OMP_CLAUSE_DEPEND_SOURCE
		|| OMP_CLAUSE_DEPEND_KIND (c) == OMP_CLAUSE_DEPEND_SINK))
	  {
	    enum omp_clause_depend_kind kind = OMP_CLAUSE_DEPEND_KIND (c);
	    error_at (OMP_CLAUSE_LOCATION (c),
		      "%<depend(%s)%> is only allowed in %<omp ordered%>",
		      kind == OMP_CLAUSE_DEPEND_SOURCE ? "source" : "sink");
	    return false;
	  }
      if (is_gimple_omp_offloaded (stmt)
	  && oacc_get_fn_attrib (cfun->decl) != NULL)
	{
	  error_at (gimple_location (stmt),
		    "OpenACC region inside of OpenACC routine, nested "
		    "parallelism not supported yet");
	  return false;
	}
      for (; ctx != NULL; ctx = ctx->outer)
	{
	  if (gimple_code (ctx->stmt) != GIMPLE_OMP_TARGET)
	    {
	      if (is_gimple_omp (stmt)
		  && is_gimple_omp_oacc (stmt)
		  && is_gimple_omp (ctx->stmt))
		{
		  error_at (gimple_location (stmt),
			    "OpenACC construct inside of non-OpenACC region");
		  return false;
		}
	      continue;
	    }

	  const char *stmt_name, *ctx_stmt_name;
	  switch (gimple_omp_target_kind (stmt))
	    {
	    case GF_OMP_TARGET_KIND_REGION: stmt_name = "target"; break;
	    case GF_OMP_TARGET_KIND_DATA: stmt_name = "target data"; break;
	    case GF_OMP_TARGET_KIND_UPDATE: stmt_name = "target update"; break;
	    case GF_OMP_TARGET_KIND_ENTER_DATA:
	      stmt_name = "target enter data"; break;
	    case GF_OMP_TARGET_KIND_EXIT_DATA:
	      stmt_name = "target exit data"; break;
	    case GF_OMP_TARGET_KIND_OACC_PARALLEL: stmt_name = "parallel"; break;
	    case GF_OMP_TARGET_KIND_OACC_KERNELS: stmt_name = "kernels"; break;
	    case GF_OMP_TARGET_KIND_OACC_SERIAL: stmt_name = "serial"; break;
	    case GF_OMP_TARGET_KIND_OACC_DATA: stmt_name = "data"; break;
	    case GF_OMP_TARGET_KIND_OACC_UPDATE: stmt_name = "update"; break;
	    case GF_OMP_TARGET_KIND_OACC_ENTER_EXIT_DATA:
	      stmt_name = "enter/exit data"; break;
	    case GF_OMP_TARGET_KIND_OACC_DECLARE: stmt_name = "declare"; break;
	    case GF_OMP_TARGET_KIND_OACC_HOST_DATA: stmt_name = "host_data";
	      break;
	    case GF_OMP_TARGET_KIND_OACC_PARALLEL_KERNELS_PARALLELIZED:
	    case GF_OMP_TARGET_KIND_OACC_PARALLEL_KERNELS_GANG_SINGLE:
	    case GF_OMP_TARGET_KIND_OACC_DATA_KERNELS:
	      /* OpenACC 'kernels' decomposed parts.  */
	      stmt_name = "kernels"; break;
	    default: gcc_unreachable ();
	    }
	  switch (gimple_omp_target_kind (ctx->stmt))
	    {
	    case GF_OMP_TARGET_KIND_REGION: ctx_stmt_name = "target"; break;
	    case GF_OMP_TARGET_KIND_DATA: ctx_stmt_name = "target data"; break;
	    case GF_OMP_TARGET_KIND_OACC_PARALLEL:
	      ctx_stmt_name = "parallel"; break;
	    case GF_OMP_TARGET_KIND_OACC_KERNELS:
	      ctx_stmt_name = "kernels"; break;
	    case GF_OMP_TARGET_KIND_OACC_SERIAL:
	      ctx_stmt_name = "serial"; break;
	    case GF_OMP_TARGET_KIND_OACC_DATA: ctx_stmt_name = "data"; break;
	    case GF_OMP_TARGET_KIND_OACC_HOST_DATA:
	      ctx_stmt_name = "host_data"; break;
	    case GF_OMP_TARGET_KIND_OACC_PARALLEL_KERNELS_PARALLELIZED:
	    case GF_OMP_TARGET_KIND_OACC_PARALLEL_KERNELS_GANG_SINGLE:
	    case GF_OMP_TARGET_KIND_OACC_DATA_KERNELS:
	      /* OpenACC 'kernels' decomposed parts.  */
	      ctx_stmt_name = "kernels"; break;
	    default: gcc_unreachable ();
	    }

	  /* OpenACC/OpenMP mismatch?  */
	  if (is_gimple_omp_oacc (stmt)
	      != is_gimple_omp_oacc (ctx->stmt))
	    {
	      error_at (gimple_location (stmt),
			"%s %qs construct inside of %s %qs region",
			(is_gimple_omp_oacc (stmt)
			 ? "OpenACC" : "OpenMP"), stmt_name,
			(is_gimple_omp_oacc (ctx->stmt)
			 ? "OpenACC" : "OpenMP"), ctx_stmt_name);
	      return false;
	    }
	  if (is_gimple_omp_offloaded (ctx->stmt))
	    {
	      /* No GIMPLE_OMP_TARGET inside offloaded OpenACC CTX.  */
	      if (is_gimple_omp_oacc (ctx->stmt))
		{
		  error_at (gimple_location (stmt),
			    "%qs construct inside of %qs region",
			    stmt_name, ctx_stmt_name);
		  return false;
		}
	      else
		{
		  warning_at (gimple_location (stmt), 0,
			      "%qs construct inside of %qs region",
			      stmt_name, ctx_stmt_name);
		}
	    }
	}
      break;
    default:
      break;
    }
  return true;
}


/* Helper function scan_omp.

   Callback for walk_tree or operators in walk_gimple_stmt used to
   scan for OMP directives in TP.  */

static tree
scan_omp_1_op (tree *tp, int *walk_subtrees, void *data)
{
  struct walk_stmt_info *wi = (struct walk_stmt_info *) data;
  omp_context *ctx = (omp_context *) wi->info;
  tree t = *tp;

  switch (TREE_CODE (t))
    {
    case VAR_DECL:
    case PARM_DECL:
    case LABEL_DECL:
    case RESULT_DECL:
      if (ctx)
	{
	  tree repl = remap_decl (t, &ctx->cb);
	  gcc_checking_assert (TREE_CODE (repl) != ERROR_MARK);
	  *tp = repl;
	}
      break;

    default:
      if (ctx && TYPE_P (t))
	*tp = remap_type (t, &ctx->cb);
      else if (!DECL_P (t))
	{
	  *walk_subtrees = 1;
	  if (ctx)
	    {
	      tree tem = remap_type (TREE_TYPE (t), &ctx->cb);
	      if (tem != TREE_TYPE (t))
		{
		  if (TREE_CODE (t) == INTEGER_CST)
		    *tp = wide_int_to_tree (tem, wi::to_wide (t));
		  else
		    TREE_TYPE (t) = tem;
		}
	    }
	}
      break;
    }

  return NULL_TREE;
}

/* Return true if FNDECL is a setjmp or a longjmp.  */

static bool
setjmp_or_longjmp_p (const_tree fndecl)
{
  if (fndecl_built_in_p (fndecl, BUILT_IN_SETJMP)
      || fndecl_built_in_p (fndecl, BUILT_IN_LONGJMP))
    return true;

  tree declname = DECL_NAME (fndecl);
  if (!declname
      || (DECL_CONTEXT (fndecl) != NULL_TREE
          && TREE_CODE (DECL_CONTEXT (fndecl)) != TRANSLATION_UNIT_DECL)
      || !TREE_PUBLIC (fndecl))
    return false;

  const char *name = IDENTIFIER_POINTER (declname);
  return !strcmp (name, "setjmp") || !strcmp (name, "longjmp");
}

/* Return true if FNDECL is an omp_* runtime API call.  */

static bool
omp_runtime_api_call (const_tree fndecl)
{
  tree declname = DECL_NAME (fndecl);
  if (!declname
      || (DECL_CONTEXT (fndecl) != NULL_TREE
          && TREE_CODE (DECL_CONTEXT (fndecl)) != TRANSLATION_UNIT_DECL)
      || !TREE_PUBLIC (fndecl))
    return false;

  const char *name = IDENTIFIER_POINTER (declname);
  if (strncmp (name, "omp_", 4) != 0)
    return false;

  static const char *omp_runtime_apis[] =
    {
      /* This array has 3 sections.  First omp_* calls that don't
	 have any suffixes.  */
      "target_alloc",
      "target_associate_ptr",
      "target_disassociate_ptr",
      "target_free",
      "target_is_present",
      "target_memcpy",
      "target_memcpy_rect",
      NULL,
      /* Now omp_* calls that are available as omp_* and omp_*_.  */
      "capture_affinity",
      "destroy_lock",
      "destroy_nest_lock",
      "display_affinity",
      "get_active_level",
      "get_affinity_format",
      "get_cancellation",
      "get_default_device",
      "get_dynamic",
      "get_initial_device",
      "get_level",
      "get_max_active_levels",
      "get_max_task_priority",
      "get_max_threads",
      "get_nested",
      "get_num_devices",
      "get_num_places",
      "get_num_procs",
      "get_num_teams",
      "get_num_threads",
      "get_partition_num_places",
      "get_place_num",
      "get_proc_bind",
      "get_team_num",
      "get_thread_limit",
      "get_thread_num",
      "get_wtick",
      "get_wtime",
      "in_final",
      "in_parallel",
      "init_lock",
      "init_nest_lock",
      "is_initial_device",
      "pause_resource",
      "pause_resource_all",
      "set_affinity_format",
      "set_lock",
      "set_nest_lock",
      "test_lock",
      "test_nest_lock",
      "unset_lock",
      "unset_nest_lock",
      NULL,
      /* And finally calls available as omp_*, omp_*_ and omp_*_8_.  */
      "get_ancestor_thread_num",
      "get_partition_place_nums",
      "get_place_num_procs",
      "get_place_proc_ids",
      "get_schedule",
      "get_team_size",
      "set_default_device",
      "set_dynamic",
      "set_max_active_levels",
      "set_nested",
      "set_num_threads",
      "set_schedule"
    };

  int mode = 0;
  for (unsigned i = 0; i < ARRAY_SIZE (omp_runtime_apis); i++)
    {
      if (omp_runtime_apis[i] == NULL)
	{
	  mode++;
	  continue;
	}
      size_t len = strlen (omp_runtime_apis[i]);
      if (strncmp (name + 4, omp_runtime_apis[i], len) == 0
	  && (name[4 + len] == '\0'
	      || (mode > 0
		  && name[4 + len] == '_'
		  && (name[4 + len + 1] == '\0'
		      || (mode > 1
			  && strcmp (name + 4 + len + 1, "8_") == 0)))))
	return true;
    }
  return false;
}

/* Helper function for scan_omp.

   Callback for walk_gimple_stmt used to scan for OMP directives in
   the current statement in GSI.  */

static tree
scan_omp_1_stmt (gimple_stmt_iterator *gsi, bool *handled_ops_p,
		 struct walk_stmt_info *wi)
{
  gimple *stmt = gsi_stmt (*gsi);
  omp_context *ctx = (omp_context *) wi->info;

  if (gimple_has_location (stmt))
    input_location = gimple_location (stmt);

  /* Check the nesting restrictions.  */
  bool remove = false;
  if (is_gimple_omp (stmt))
    remove = !check_omp_nesting_restrictions (stmt, ctx);
  else if (is_gimple_call (stmt))
    {
      tree fndecl = gimple_call_fndecl (stmt);
      if (fndecl)
	{
	  if (ctx
	      && gimple_code (ctx->stmt) == GIMPLE_OMP_FOR
	      && gimple_omp_for_kind (ctx->stmt) == GF_OMP_FOR_KIND_SIMD
	      && setjmp_or_longjmp_p (fndecl)
	      && !ctx->loop_p)
	    {
	      remove = true;
	      error_at (gimple_location (stmt),
			"setjmp/longjmp inside %<simd%> construct");
	    }
	  else if (DECL_BUILT_IN_CLASS (fndecl) == BUILT_IN_NORMAL)
	    switch (DECL_FUNCTION_CODE (fndecl))
	      {
	      case BUILT_IN_GOMP_BARRIER:
	      case BUILT_IN_GOMP_CANCEL:
	      case BUILT_IN_GOMP_CANCELLATION_POINT:
	      case BUILT_IN_GOMP_TASKYIELD:
	      case BUILT_IN_GOMP_TASKWAIT:
	      case BUILT_IN_GOMP_TASKGROUP_START:
	      case BUILT_IN_GOMP_TASKGROUP_END:
		remove = !check_omp_nesting_restrictions (stmt, ctx);
		break;
	      default:
		break;
	      }
	  else if (ctx)
	    {
	      omp_context *octx = ctx;
	      if (gimple_code (ctx->stmt) == GIMPLE_OMP_SCAN && ctx->outer)
		octx = ctx->outer;
	      if (octx->order_concurrent && omp_runtime_api_call (fndecl))
		{
		  remove = true;
		  error_at (gimple_location (stmt),
			    "OpenMP runtime API call %qD in a region with "
			    "%<order(concurrent)%> clause", fndecl);
		}
	    }
	}
    }
  if (remove)
    {
      stmt = gimple_build_nop ();
      gsi_replace (gsi, stmt, false);
    }

  *handled_ops_p = true;

  switch (gimple_code (stmt))
    {
    case GIMPLE_OMP_PARALLEL:
      taskreg_nesting_level++;
      scan_omp_parallel (gsi, ctx);
      taskreg_nesting_level--;
      break;

    case GIMPLE_OMP_TASK:
      taskreg_nesting_level++;
      scan_omp_task (gsi, ctx);
      taskreg_nesting_level--;
      break;

    case GIMPLE_OMP_FOR:
      if ((gimple_omp_for_kind (as_a <gomp_for *> (stmt))
	   == GF_OMP_FOR_KIND_SIMD)
	  && gimple_omp_for_combined_into_p (stmt)
	  && gimple_code (ctx->stmt) != GIMPLE_OMP_SCAN)
	{
	  tree clauses = gimple_omp_for_clauses (as_a <gomp_for *> (stmt));
	  tree c = omp_find_clause (clauses, OMP_CLAUSE_REDUCTION);
	  if (c && OMP_CLAUSE_REDUCTION_INSCAN (c) && !seen_error ())
	    {
	      scan_omp_simd_scan (gsi, as_a <gomp_for *> (stmt), ctx);
	      break;
	    }
	}
      if ((gimple_omp_for_kind (as_a <gomp_for *> (stmt))
	   == GF_OMP_FOR_KIND_SIMD)
	  && omp_maybe_offloaded_ctx (ctx)
	  && omp_max_simt_vf ()
	  && gimple_omp_for_collapse (stmt) == 1)
	scan_omp_simd (gsi, as_a <gomp_for *> (stmt), ctx);
      else
	scan_omp_for (as_a <gomp_for *> (stmt), ctx);
      break;

    case GIMPLE_OMP_SECTIONS:
      scan_omp_sections (as_a <gomp_sections *> (stmt), ctx);
      break;

    case GIMPLE_OMP_SINGLE:
      scan_omp_single (as_a <gomp_single *> (stmt), ctx);
      break;

    case GIMPLE_OMP_SCAN:
      if (tree clauses = gimple_omp_scan_clauses (as_a <gomp_scan *> (stmt)))
	{
	  if (OMP_CLAUSE_CODE (clauses) == OMP_CLAUSE_INCLUSIVE)
	    ctx->scan_inclusive = true;
	  else if (OMP_CLAUSE_CODE (clauses) == OMP_CLAUSE_EXCLUSIVE)
	    ctx->scan_exclusive = true;
	}
      /* FALLTHRU */
    case GIMPLE_OMP_SECTION:
    case GIMPLE_OMP_MASTER:
    case GIMPLE_OMP_ORDERED:
    case GIMPLE_OMP_CRITICAL:
      ctx = new_omp_context (stmt, ctx);
      scan_omp (gimple_omp_body_ptr (stmt), ctx);
      break;

    case GIMPLE_OMP_TASKGROUP:
      ctx = new_omp_context (stmt, ctx);
      scan_sharing_clauses (gimple_omp_taskgroup_clauses (stmt), ctx);
      scan_omp (gimple_omp_body_ptr (stmt), ctx);
      break;

    case GIMPLE_OMP_TARGET:
      if (is_gimple_omp_offloaded (stmt))
	{
	  taskreg_nesting_level++;
	  scan_omp_target (as_a <gomp_target *> (stmt), ctx);
	  taskreg_nesting_level--;
	}
      else
	scan_omp_target (as_a <gomp_target *> (stmt), ctx);
      break;

    case GIMPLE_OMP_TEAMS:
      if (gimple_omp_teams_host (as_a <gomp_teams *> (stmt)))
	{
	  taskreg_nesting_level++;
	  scan_omp_teams (as_a <gomp_teams *> (stmt), ctx);
	  taskreg_nesting_level--;
	}
      else
	scan_omp_teams (as_a <gomp_teams *> (stmt), ctx);
      break;

    case GIMPLE_BIND:
      {
	tree var;

	*handled_ops_p = false;
	if (ctx)
	  for (var = gimple_bind_vars (as_a <gbind *> (stmt));
	       var ;
	       var = DECL_CHAIN (var))
	    insert_decl_map (&ctx->cb, var, var);
      }
      break;
    default:
      *handled_ops_p = false;
      break;
    }

  return NULL_TREE;
}


/* Scan all the statements starting at the current statement.  CTX
   contains context information about the OMP directives and
   clauses found during the scan.  */

static void
scan_omp (gimple_seq *body_p, omp_context *ctx)
{
  location_t saved_location;
  struct walk_stmt_info wi;

  memset (&wi, 0, sizeof (wi));
  wi.info = ctx;
  wi.want_locations = true;

  saved_location = input_location;
  walk_gimple_seq_mod (body_p, scan_omp_1_stmt, scan_omp_1_op, &wi);
  input_location = saved_location;
}

/* Re-gimplification and code generation routines.  */

/* Remove omp_member_access_dummy_var variables from gimple_bind_vars
   of BIND if in a method.  */

static void
maybe_remove_omp_member_access_dummy_vars (gbind *bind)
{
  if (DECL_ARGUMENTS (current_function_decl)
      && DECL_ARTIFICIAL (DECL_ARGUMENTS (current_function_decl))
      && (TREE_CODE (TREE_TYPE (DECL_ARGUMENTS (current_function_decl)))
	  == POINTER_TYPE))
    {
      tree vars = gimple_bind_vars (bind);
      for (tree *pvar = &vars; *pvar; )
	if (omp_member_access_dummy_var (*pvar))
	  *pvar = DECL_CHAIN (*pvar);
	else
	  pvar = &DECL_CHAIN (*pvar);
      gimple_bind_set_vars (bind, vars);
    }
}

/* Remove omp_member_access_dummy_var variables from BLOCK_VARS of
   block and its subblocks.  */

static void
remove_member_access_dummy_vars (tree block)
{
  for (tree *pvar = &BLOCK_VARS (block); *pvar; )
    if (omp_member_access_dummy_var (*pvar))
      *pvar = DECL_CHAIN (*pvar);
    else
      pvar = &DECL_CHAIN (*pvar);

  for (block = BLOCK_SUBBLOCKS (block); block; block = BLOCK_CHAIN (block))
    remove_member_access_dummy_vars (block);
}

/* If a context was created for STMT when it was scanned, return it.  */

static omp_context *
maybe_lookup_ctx (gimple *stmt)
{
  splay_tree_node n;
  n = splay_tree_lookup (all_contexts, (splay_tree_key) stmt);
  return n ? (omp_context *) n->value : NULL;
}


/* Find the mapping for DECL in CTX or the immediately enclosing
   context that has a mapping for DECL.

   If CTX is a nested parallel directive, we may have to use the decl
   mappings created in CTX's parent context.  Suppose that we have the
   following parallel nesting (variable UIDs showed for clarity):

	iD.1562 = 0;
     	#omp parallel shared(iD.1562)		-> outer parallel
	  iD.1562 = iD.1562 + 1;

	  #omp parallel shared (iD.1562)	-> inner parallel
	     iD.1562 = iD.1562 - 1;

   Each parallel structure will create a distinct .omp_data_s structure
   for copying iD.1562 in/out of the directive:

  	outer parallel		.omp_data_s.1.i -> iD.1562
	inner parallel		.omp_data_s.2.i -> iD.1562

   A shared variable mapping will produce a copy-out operation before
   the parallel directive and a copy-in operation after it.  So, in
   this case we would have:

  	iD.1562 = 0;
	.omp_data_o.1.i = iD.1562;
	#omp parallel shared(iD.1562)		-> outer parallel
	  .omp_data_i.1 = &.omp_data_o.1
	  .omp_data_i.1->i = .omp_data_i.1->i + 1;

	  .omp_data_o.2.i = iD.1562;		-> **
	  #omp parallel shared(iD.1562)		-> inner parallel
	    .omp_data_i.2 = &.omp_data_o.2
	    .omp_data_i.2->i = .omp_data_i.2->i - 1;


    ** This is a problem.  The symbol iD.1562 cannot be referenced
       inside the body of the outer parallel region.  But since we are
       emitting this copy operation while expanding the inner parallel
       directive, we need to access the CTX structure of the outer
       parallel directive to get the correct mapping:

	  .omp_data_o.2.i = .omp_data_i.1->i

    Since there may be other workshare or parallel directives enclosing
    the parallel directive, it may be necessary to walk up the context
    parent chain.  This is not a problem in general because nested
    parallelism happens only rarely.  */

static tree
lookup_decl_in_outer_ctx (tree decl, omp_context *ctx)
{
  tree t;
  omp_context *up;

  for (up = ctx->outer, t = NULL; up && t == NULL; up = up->outer)
    t = maybe_lookup_decl (decl, up);

  gcc_assert (!ctx->is_nested || t || is_global_var (decl));

  return t ? t : decl;
}


/* Similar to lookup_decl_in_outer_ctx, but return DECL if not found
   in outer contexts.  */

static tree
maybe_lookup_decl_in_outer_ctx (tree decl, omp_context *ctx)
{
  tree t = NULL;
  omp_context *up;

  for (up = ctx->outer, t = NULL; up && t == NULL; up = up->outer)
    t = maybe_lookup_decl (decl, up);

  return t ? t : decl;
}

/* Returns true if DECL is present inside a field that encloses CTX.  */

static bool
maybe_lookup_field_in_outer_ctx (tree decl, omp_context *ctx)
{
  omp_context *up;

  for (up = ctx->outer; up; up = up->outer)
    {
      for (tree c = gimple_omp_target_clauses (up->stmt);
	   c != NULL_TREE; c = OMP_CLAUSE_CHAIN (c))
	if ((OMP_CLAUSE_CODE (c) == OMP_CLAUSE_MAP
	     || OMP_CLAUSE_CODE (c) == OMP_CLAUSE_TO
	     || OMP_CLAUSE_CODE (c) == OMP_CLAUSE_FROM
	     || (is_oacc_parallel_or_serial (up)
		 && OMP_CLAUSE_CODE (c) == OMP_CLAUSE_FIRSTPRIVATE))
	    && OMP_CLAUSE_DECL (c) == decl)
	  return true;
      if (maybe_lookup_field (decl, up))
	return true;
    }

  return false;
}

/* Construct the initialization value for reduction operation OP.  */

tree
omp_reduction_init_op (location_t loc, enum tree_code op, tree type)
{
  switch (op)
    {
    case PLUS_EXPR:
    case MINUS_EXPR:
    case BIT_IOR_EXPR:
    case BIT_XOR_EXPR:
    case TRUTH_OR_EXPR:
    case TRUTH_ORIF_EXPR:
    case TRUTH_XOR_EXPR:
    case NE_EXPR:
      return build_zero_cst (type);

    case MULT_EXPR:
    case TRUTH_AND_EXPR:
    case TRUTH_ANDIF_EXPR:
    case EQ_EXPR:
      return fold_convert_loc (loc, type, integer_one_node);

    case BIT_AND_EXPR:
      return fold_convert_loc (loc, type, integer_minus_one_node);

    case MAX_EXPR:
      if (SCALAR_FLOAT_TYPE_P (type))
	{
	  REAL_VALUE_TYPE max, min;
	  if (HONOR_INFINITIES (type))
	    {
	      real_inf (&max);
	      real_arithmetic (&min, NEGATE_EXPR, &max, NULL);
	    }
	  else
	    real_maxval (&min, 1, TYPE_MODE (type));
	  return build_real (type, min);
	}
      else if (POINTER_TYPE_P (type))
	{
	  wide_int min
	    = wi::min_value (TYPE_PRECISION (type), TYPE_SIGN (type));
	  return wide_int_to_tree (type, min);
	}
      else
	{
	  gcc_assert (INTEGRAL_TYPE_P (type));
	  return TYPE_MIN_VALUE (type);
	}

    case MIN_EXPR:
      if (SCALAR_FLOAT_TYPE_P (type))
	{
	  REAL_VALUE_TYPE max;
	  if (HONOR_INFINITIES (type))
	    real_inf (&max);
	  else
	    real_maxval (&max, 0, TYPE_MODE (type));
	  return build_real (type, max);
	}
      else if (POINTER_TYPE_P (type))
	{
	  wide_int max
	    = wi::max_value (TYPE_PRECISION (type), TYPE_SIGN (type));
	  return wide_int_to_tree (type, max);
	}
      else
	{
	  gcc_assert (INTEGRAL_TYPE_P (type));
	  return TYPE_MAX_VALUE (type);
	}

    default:
      gcc_unreachable ();
    }
}

/* Construct the initialization value for reduction CLAUSE.  */

tree
omp_reduction_init (tree clause, tree type)
{
  return omp_reduction_init_op (OMP_CLAUSE_LOCATION (clause),
				OMP_CLAUSE_REDUCTION_CODE (clause), type);
}

/* Return alignment to be assumed for var in CLAUSE, which should be
   OMP_CLAUSE_ALIGNED.  */

static tree
omp_clause_aligned_alignment (tree clause)
{
  if (OMP_CLAUSE_ALIGNED_ALIGNMENT (clause))
    return OMP_CLAUSE_ALIGNED_ALIGNMENT (clause);

  /* Otherwise return implementation defined alignment.  */
  unsigned int al = 1;
  opt_scalar_mode mode_iter;
  auto_vector_modes modes;
  targetm.vectorize.autovectorize_vector_modes (&modes, true);
  static enum mode_class classes[]
    = { MODE_INT, MODE_VECTOR_INT, MODE_FLOAT, MODE_VECTOR_FLOAT };
  for (int i = 0; i < 4; i += 2)
    /* The for loop above dictates that we only walk through scalar classes.  */
    FOR_EACH_MODE_IN_CLASS (mode_iter, classes[i])
      {
	scalar_mode mode = mode_iter.require ();
	machine_mode vmode = targetm.vectorize.preferred_simd_mode (mode);
	if (GET_MODE_CLASS (vmode) != classes[i + 1])
	  continue;
	machine_mode alt_vmode;
	for (unsigned int j = 0; j < modes.length (); ++j)
	  if (related_vector_mode (modes[j], mode).exists (&alt_vmode)
	      && known_ge (GET_MODE_SIZE (alt_vmode), GET_MODE_SIZE (vmode)))
	    vmode = alt_vmode;

	tree type = lang_hooks.types.type_for_mode (mode, 1);
	if (type == NULL_TREE || TYPE_MODE (type) != mode)
	  continue;
	type = build_vector_type_for_mode (type, vmode);
	if (TYPE_MODE (type) != vmode)
	  continue;
	if (TYPE_ALIGN_UNIT (type) > al)
	  al = TYPE_ALIGN_UNIT (type);
      }
  return build_int_cst (integer_type_node, al);
}


/* This structure is part of the interface between lower_rec_simd_input_clauses
   and lower_rec_input_clauses.  */

class omplow_simd_context {
public:
  omplow_simd_context () { memset (this, 0, sizeof (*this)); }
  tree idx;
  tree lane;
  tree lastlane;
  vec<tree, va_heap> simt_eargs;
  gimple_seq simt_dlist;
  poly_uint64_pod max_vf;
  bool is_simt;
};

/* Helper function of lower_rec_input_clauses, used for #pragma omp simd
   privatization.  */

static bool
lower_rec_simd_input_clauses (tree new_var, omp_context *ctx,
			      omplow_simd_context *sctx, tree &ivar,
			      tree &lvar, tree *rvar = NULL,
			      tree *rvar2 = NULL)
{
  if (known_eq (sctx->max_vf, 0U))
    {
      sctx->max_vf = sctx->is_simt ? omp_max_simt_vf () : omp_max_vf ();
      if (maybe_gt (sctx->max_vf, 1U))
	{
	  tree c = omp_find_clause (gimple_omp_for_clauses (ctx->stmt),
				    OMP_CLAUSE_SAFELEN);
	  if (c)
	    {
	      poly_uint64 safe_len;
	      if (!poly_int_tree_p (OMP_CLAUSE_SAFELEN_EXPR (c), &safe_len)
		  || maybe_lt (safe_len, 1U))
		sctx->max_vf = 1;
	      else
		sctx->max_vf = lower_bound (sctx->max_vf, safe_len);
	    }
	}
      if (sctx->is_simt && !known_eq (sctx->max_vf, 1U))
	{
	  for (tree c = gimple_omp_for_clauses (ctx->stmt); c;
	       c = OMP_CLAUSE_CHAIN (c))
	    {
	      if (OMP_CLAUSE_CODE (c) != OMP_CLAUSE_REDUCTION)
		continue;

	      if (OMP_CLAUSE_REDUCTION_PLACEHOLDER (c))
		{
		  /* UDR reductions are not supported yet for SIMT, disable
		     SIMT.  */
		  sctx->max_vf = 1;
		  break;
		}

	      if (truth_value_p (OMP_CLAUSE_REDUCTION_CODE (c))
		  && !INTEGRAL_TYPE_P (TREE_TYPE (new_var)))
		{
		  /* Doing boolean operations on non-integral types is
		     for conformance only, it's not worth supporting this
		     for SIMT.  */
		  sctx->max_vf = 1;
		  break;
	      }
	    }
	}
      if (maybe_gt (sctx->max_vf, 1U))
	{
	  sctx->idx = create_tmp_var (unsigned_type_node);
	  sctx->lane = create_tmp_var (unsigned_type_node);
	}
    }
  if (known_eq (sctx->max_vf, 1U))
    return false;

  if (sctx->is_simt)
    {
      if (is_gimple_reg (new_var))
	{
	  ivar = lvar = new_var;
	  return true;
	}
      tree type = TREE_TYPE (new_var), ptype = build_pointer_type (type);
      ivar = lvar = create_tmp_var (type);
      TREE_ADDRESSABLE (ivar) = 1;
      DECL_ATTRIBUTES (ivar) = tree_cons (get_identifier ("omp simt private"),
					  NULL, DECL_ATTRIBUTES (ivar));
      sctx->simt_eargs.safe_push (build1 (ADDR_EXPR, ptype, ivar));
      tree clobber = build_clobber (type);
      gimple *g = gimple_build_assign (ivar, clobber);
      gimple_seq_add_stmt (&sctx->simt_dlist, g);
    }
  else
    {
      tree atype = build_array_type_nelts (TREE_TYPE (new_var), sctx->max_vf);
      tree avar = create_tmp_var_raw (atype);
      if (TREE_ADDRESSABLE (new_var))
	TREE_ADDRESSABLE (avar) = 1;
      DECL_ATTRIBUTES (avar)
	= tree_cons (get_identifier ("omp simd array"), NULL,
		     DECL_ATTRIBUTES (avar));
      gimple_add_tmp_var (avar);
      tree iavar = avar;
      if (rvar && !ctx->for_simd_scan_phase)
	{
	  /* For inscan reductions, create another array temporary,
	     which will hold the reduced value.  */
	  iavar = create_tmp_var_raw (atype);
	  if (TREE_ADDRESSABLE (new_var))
	    TREE_ADDRESSABLE (iavar) = 1;
	  DECL_ATTRIBUTES (iavar)
	    = tree_cons (get_identifier ("omp simd array"), NULL,
			 tree_cons (get_identifier ("omp simd inscan"), NULL,
				    DECL_ATTRIBUTES (iavar)));
	  gimple_add_tmp_var (iavar);
	  ctx->cb.decl_map->put (avar, iavar);
	  if (sctx->lastlane == NULL_TREE)
	    sctx->lastlane = create_tmp_var (unsigned_type_node);
	  *rvar = build4 (ARRAY_REF, TREE_TYPE (new_var), iavar,
			  sctx->lastlane, NULL_TREE, NULL_TREE);
	  TREE_THIS_NOTRAP (*rvar) = 1;

	  if (ctx->scan_exclusive)
	    {
	      /* And for exclusive scan yet another one, which will
		 hold the value during the scan phase.  */
	      tree savar = create_tmp_var_raw (atype);
	      if (TREE_ADDRESSABLE (new_var))
		TREE_ADDRESSABLE (savar) = 1;
	      DECL_ATTRIBUTES (savar)
		= tree_cons (get_identifier ("omp simd array"), NULL,
			     tree_cons (get_identifier ("omp simd inscan "
							"exclusive"), NULL,
					DECL_ATTRIBUTES (savar)));
	      gimple_add_tmp_var (savar);
	      ctx->cb.decl_map->put (iavar, savar);
	      *rvar2 = build4 (ARRAY_REF, TREE_TYPE (new_var), savar,
			       sctx->idx, NULL_TREE, NULL_TREE);
	      TREE_THIS_NOTRAP (*rvar2) = 1;
	    }
	}
      ivar = build4 (ARRAY_REF, TREE_TYPE (new_var), iavar, sctx->idx,
		     NULL_TREE, NULL_TREE);
      lvar = build4 (ARRAY_REF, TREE_TYPE (new_var), avar, sctx->lane,
		     NULL_TREE, NULL_TREE);
      TREE_THIS_NOTRAP (ivar) = 1;
      TREE_THIS_NOTRAP (lvar) = 1;
    }
  if (DECL_P (new_var))
    {
      SET_DECL_VALUE_EXPR (new_var, lvar);
      DECL_HAS_VALUE_EXPR_P (new_var) = 1;
    }
  return true;
}

/* Helper function of lower_rec_input_clauses.  For a reference
   in simd reduction, add an underlying variable it will reference.  */

static void
handle_simd_reference (location_t loc, tree new_vard, gimple_seq *ilist)
{
  tree z = TYPE_SIZE_UNIT (TREE_TYPE (TREE_TYPE (new_vard)));
  if (TREE_CONSTANT (z))
    {
      z = create_tmp_var_raw (TREE_TYPE (TREE_TYPE (new_vard)),
			      get_name (new_vard));
      gimple_add_tmp_var (z);
      TREE_ADDRESSABLE (z) = 1;
      z = build_fold_addr_expr_loc (loc, z);
      gimplify_assign (new_vard, z, ilist);
    }
}

/* Helper function for lower_rec_input_clauses.  Emit into ilist sequence
   code to emit (type) (tskred_temp[idx]).  */

static tree
task_reduction_read (gimple_seq *ilist, tree tskred_temp, tree type,
		     unsigned idx)
{
  unsigned HOST_WIDE_INT sz
    = tree_to_uhwi (TYPE_SIZE_UNIT (pointer_sized_int_node));
  tree r = build2 (MEM_REF, pointer_sized_int_node,
		   tskred_temp, build_int_cst (TREE_TYPE (tskred_temp),
					       idx * sz));
  tree v = create_tmp_var (pointer_sized_int_node);
  gimple *g = gimple_build_assign (v, r);
  gimple_seq_add_stmt (ilist, g);
  if (!useless_type_conversion_p (type, pointer_sized_int_node))
    {
      v = create_tmp_var (type);
      g = gimple_build_assign (v, NOP_EXPR, gimple_assign_lhs (g));
      gimple_seq_add_stmt (ilist, g);
    }
  return v;
}

/* Lower early initialization of privatized variable NEW_VAR
   if it needs an allocator (has allocate clause).  */

static bool
lower_private_allocate (tree var, tree new_var, tree &allocator,
			tree &allocate_ptr, gimple_seq *ilist,
			omp_context *ctx, bool is_ref, tree size)
{
  if (allocator)
    return false;
  gcc_assert (allocate_ptr == NULL_TREE);
  if (ctx->allocate_map
      && (DECL_P (new_var) || (TYPE_P (new_var) && size)))
    if (tree *allocatorp = ctx->allocate_map->get (var))
      allocator = *allocatorp;
  if (allocator == NULL_TREE)
    return false;
  if (!is_ref && omp_is_reference (var))
    {
      allocator = NULL_TREE;
      return false;
    }

  if (TREE_CODE (allocator) != INTEGER_CST)
    allocator = build_outer_var_ref (allocator, ctx);
  allocator = fold_convert (pointer_sized_int_node, allocator);
  if (TREE_CODE (allocator) != INTEGER_CST)
    {
      tree var = create_tmp_var (TREE_TYPE (allocator));
      gimplify_assign (var, allocator, ilist);
      allocator = var;
    }

  tree ptr_type, align, sz = size;
  if (TYPE_P (new_var))
    {
      ptr_type = build_pointer_type (new_var);
      align = build_int_cst (size_type_node, TYPE_ALIGN_UNIT (new_var));
    }
  else if (is_ref)
    {
      ptr_type = build_pointer_type (TREE_TYPE (TREE_TYPE (new_var)));
      align = build_int_cst (size_type_node,
			     TYPE_ALIGN_UNIT (TREE_TYPE (ptr_type)));
    }
  else
    {
      ptr_type = build_pointer_type (TREE_TYPE (new_var));
      align = build_int_cst (size_type_node, DECL_ALIGN_UNIT (new_var));
      if (sz == NULL_TREE)
	sz = fold_convert (size_type_node, DECL_SIZE_UNIT (new_var));
    }
  if (TREE_CODE (sz) != INTEGER_CST)
    {
      tree szvar = create_tmp_var (size_type_node);
      gimplify_assign (szvar, sz, ilist);
      sz = szvar;
    }
  allocate_ptr = create_tmp_var (ptr_type);
  tree a = builtin_decl_explicit (BUILT_IN_GOMP_ALLOC);
  gimple *g = gimple_build_call (a, 3, align, sz, allocator);
  gimple_call_set_lhs (g, allocate_ptr);
  gimple_seq_add_stmt (ilist, g);
  if (!is_ref)
    {
      tree x = build_simple_mem_ref (allocate_ptr);
      TREE_THIS_NOTRAP (x) = 1;
      SET_DECL_VALUE_EXPR (new_var, x);
      DECL_HAS_VALUE_EXPR_P (new_var) = 1;
    }
  return true;
}

/* Generate code to implement the input clauses, FIRSTPRIVATE and COPYIN,
   from the receiver (aka child) side and initializers for REFERENCE_TYPE
   private variables.  Initialization statements go in ILIST, while calls
   to destructors go in DLIST.  */

static void
lower_rec_input_clauses (tree clauses, gimple_seq *ilist, gimple_seq *dlist,
			 omp_context *ctx, struct omp_for_data *fd)
{
  tree c, copyin_seq, x, ptr;
  bool copyin_by_ref = false;
  bool lastprivate_firstprivate = false;
  bool reduction_omp_orig_ref = false;
  int pass;
  bool is_simd = (gimple_code (ctx->stmt) == GIMPLE_OMP_FOR
		  && gimple_omp_for_kind (ctx->stmt) == GF_OMP_FOR_KIND_SIMD);
  omplow_simd_context sctx = omplow_simd_context ();
  tree simt_lane = NULL_TREE, simtrec = NULL_TREE;
  tree ivar = NULL_TREE, lvar = NULL_TREE, uid = NULL_TREE;
  gimple_seq llist[4] = { };
  tree nonconst_simd_if = NULL_TREE;

  copyin_seq = NULL;
  sctx.is_simt = is_simd && omp_find_clause (clauses, OMP_CLAUSE__SIMT_);

  /* Set max_vf=1 (which will later enforce safelen=1) in simd loops
     with data sharing clauses referencing variable sized vars.  That
     is unnecessarily hard to support and very unlikely to result in
     vectorized code anyway.  */
  if (is_simd)
    for (c = clauses; c ; c = OMP_CLAUSE_CHAIN (c))
      switch (OMP_CLAUSE_CODE (c))
	{
	case OMP_CLAUSE_LINEAR:
	  if (OMP_CLAUSE_LINEAR_ARRAY (c))
	    sctx.max_vf = 1;
	  /* FALLTHRU */
	case OMP_CLAUSE_PRIVATE:
	case OMP_CLAUSE_FIRSTPRIVATE:
	case OMP_CLAUSE_LASTPRIVATE:
	  if (is_variable_sized (OMP_CLAUSE_DECL (c)))
	    sctx.max_vf = 1;
	  else if (omp_is_reference (OMP_CLAUSE_DECL (c)))
	    {
	      tree rtype = TREE_TYPE (TREE_TYPE (OMP_CLAUSE_DECL (c)));
	      if (!TREE_CONSTANT (TYPE_SIZE_UNIT (rtype)))
		sctx.max_vf = 1;
	    }
	  break;
	case OMP_CLAUSE_REDUCTION:
	case OMP_CLAUSE_IN_REDUCTION:
	  if (TREE_CODE (OMP_CLAUSE_DECL (c)) == MEM_REF
	      || is_variable_sized (OMP_CLAUSE_DECL (c)))
	    sctx.max_vf = 1;
	  else if (omp_is_reference (OMP_CLAUSE_DECL (c)))
	    {
	      tree rtype = TREE_TYPE (TREE_TYPE (OMP_CLAUSE_DECL (c)));
	      if (!TREE_CONSTANT (TYPE_SIZE_UNIT (rtype)))
		sctx.max_vf = 1;
	    }
	  break;
	case OMP_CLAUSE_IF:
	  if (integer_zerop (OMP_CLAUSE_IF_EXPR (c)))
	    sctx.max_vf = 1;
	  else if (TREE_CODE (OMP_CLAUSE_IF_EXPR (c)) != INTEGER_CST)
	    nonconst_simd_if = OMP_CLAUSE_IF_EXPR (c);
	  break;
        case OMP_CLAUSE_SIMDLEN:
	  if (integer_onep (OMP_CLAUSE_SIMDLEN_EXPR (c)))
	    sctx.max_vf = 1;
	  break;
	case OMP_CLAUSE__CONDTEMP_:
	  /* FIXME: lastprivate(conditional:) not handled for SIMT yet.  */
	  if (sctx.is_simt)
	    sctx.max_vf = 1;
	  break;
	default:
	  continue;
	}

  /* Add a placeholder for simduid.  */
  if (sctx.is_simt && maybe_ne (sctx.max_vf, 1U))
    sctx.simt_eargs.safe_push (NULL_TREE);

  unsigned task_reduction_cnt = 0;
  unsigned task_reduction_cntorig = 0;
  unsigned task_reduction_cnt_full = 0;
  unsigned task_reduction_cntorig_full = 0;
  unsigned task_reduction_other_cnt = 0;
  tree tskred_atype = NULL_TREE, tskred_avar = NULL_TREE;
  tree tskred_base = NULL_TREE, tskred_temp = NULL_TREE;
  /* Do all the fixed sized types in the first pass, and the variable sized
     types in the second pass.  This makes sure that the scalar arguments to
     the variable sized types are processed before we use them in the
     variable sized operations.  For task reductions we use 4 passes, in the
     first two we ignore them, in the third one gather arguments for
     GOMP_task_reduction_remap call and in the last pass actually handle
     the task reductions.  */
  for (pass = 0; pass < ((task_reduction_cnt || task_reduction_other_cnt)
			 ? 4 : 2); ++pass)
    {
      if (pass == 2 && task_reduction_cnt)
	{
	  tskred_atype
	    = build_array_type_nelts (ptr_type_node, task_reduction_cnt
						     + task_reduction_cntorig);
	  tskred_avar = create_tmp_var_raw (tskred_atype);
	  gimple_add_tmp_var (tskred_avar);
	  TREE_ADDRESSABLE (tskred_avar) = 1;
	  task_reduction_cnt_full = task_reduction_cnt;
	  task_reduction_cntorig_full = task_reduction_cntorig;
	}
      else if (pass == 3 && task_reduction_cnt)
	{
	  x = builtin_decl_explicit (BUILT_IN_GOMP_TASK_REDUCTION_REMAP);
	  gimple *g
	    = gimple_build_call (x, 3, size_int (task_reduction_cnt),
				 size_int (task_reduction_cntorig),
				 build_fold_addr_expr (tskred_avar));
	  gimple_seq_add_stmt (ilist, g);
	}
      if (pass == 3 && task_reduction_other_cnt)
	{
	  /* For reduction clauses, build
	     tskred_base = (void *) tskred_temp[2]
			   + omp_get_thread_num () * tskred_temp[1]
	     or if tskred_temp[1] is known to be constant, that constant
	     directly.  This is the start of the private reduction copy block
	     for the current thread.  */
	  tree v = create_tmp_var (integer_type_node);
	  x = builtin_decl_explicit (BUILT_IN_OMP_GET_THREAD_NUM);
	  gimple *g = gimple_build_call (x, 0);
	  gimple_call_set_lhs (g, v);
	  gimple_seq_add_stmt (ilist, g);
	  c = omp_find_clause (clauses, OMP_CLAUSE__REDUCTEMP_);
	  tskred_temp = OMP_CLAUSE_DECL (c);
	  if (is_taskreg_ctx (ctx))
	    tskred_temp = lookup_decl (tskred_temp, ctx);
	  tree v2 = create_tmp_var (sizetype);
	  g = gimple_build_assign (v2, NOP_EXPR, v);
	  gimple_seq_add_stmt (ilist, g);
	  if (ctx->task_reductions[0])
	    v = fold_convert (sizetype, ctx->task_reductions[0]);
	  else
	    v = task_reduction_read (ilist, tskred_temp, sizetype, 1);
	  tree v3 = create_tmp_var (sizetype);
	  g = gimple_build_assign (v3, MULT_EXPR, v2, v);
	  gimple_seq_add_stmt (ilist, g);
	  v = task_reduction_read (ilist, tskred_temp, ptr_type_node, 2);
	  tskred_base = create_tmp_var (ptr_type_node);
	  g = gimple_build_assign (tskred_base, POINTER_PLUS_EXPR, v, v3);
	  gimple_seq_add_stmt (ilist, g);
	}
      task_reduction_cnt = 0;
      task_reduction_cntorig = 0;
      task_reduction_other_cnt = 0;
      for (c = clauses; c ; c = OMP_CLAUSE_CHAIN (c))
	{
	  enum omp_clause_code c_kind = OMP_CLAUSE_CODE (c);
	  tree var, new_var;
	  bool by_ref;
	  location_t clause_loc = OMP_CLAUSE_LOCATION (c);
	  bool task_reduction_p = false;
	  bool task_reduction_needs_orig_p = false;
	  tree cond = NULL_TREE;
	  tree allocator, allocate_ptr;

	  switch (c_kind)
	    {
	    case OMP_CLAUSE_PRIVATE:
	      if (OMP_CLAUSE_PRIVATE_DEBUG (c))
		continue;
	      break;
	    case OMP_CLAUSE_SHARED:
	      /* Ignore shared directives in teams construct inside
		 of target construct.  */
	      if (gimple_code (ctx->stmt) == GIMPLE_OMP_TEAMS
		  && !is_host_teams_ctx (ctx))
		continue;
	      if (maybe_lookup_decl (OMP_CLAUSE_DECL (c), ctx) == NULL)
		{
		  gcc_assert (OMP_CLAUSE_SHARED_FIRSTPRIVATE (c)
			      || is_global_var (OMP_CLAUSE_DECL (c)));
		  continue;
		}
	    case OMP_CLAUSE_FIRSTPRIVATE:
	    case OMP_CLAUSE_COPYIN:
	      break;
	    case OMP_CLAUSE_LINEAR:
	      if (!OMP_CLAUSE_LINEAR_NO_COPYIN (c)
		  && !OMP_CLAUSE_LINEAR_NO_COPYOUT (c))
		lastprivate_firstprivate = true;
	      break;
	    case OMP_CLAUSE_REDUCTION:
	    case OMP_CLAUSE_IN_REDUCTION:
	      if (is_task_ctx (ctx) || OMP_CLAUSE_REDUCTION_TASK (c))
		{
		  task_reduction_p = true;
		  if (OMP_CLAUSE_CODE (c) == OMP_CLAUSE_REDUCTION)
		    {
		      task_reduction_other_cnt++;
		      if (pass == 2)
			continue;
		    }
		  else
		    task_reduction_cnt++;
		  if (OMP_CLAUSE_REDUCTION_OMP_ORIG_REF (c))
		    {
		      var = OMP_CLAUSE_DECL (c);
		      /* If var is a global variable that isn't privatized
			 in outer contexts, we don't need to look up the
			 original address, it is always the address of the
			 global variable itself.  */
		      if (!DECL_P (var)
			  || omp_is_reference (var)
			  || !is_global_var
				(maybe_lookup_decl_in_outer_ctx (var, ctx)))
			{
			  task_reduction_needs_orig_p = true;
			  if (OMP_CLAUSE_CODE (c) != OMP_CLAUSE_REDUCTION)
			    task_reduction_cntorig++;
			}
		    }
		}
	      else if (OMP_CLAUSE_REDUCTION_OMP_ORIG_REF (c))
		reduction_omp_orig_ref = true;
	      break;
	    case OMP_CLAUSE__REDUCTEMP_:
	      if (!is_taskreg_ctx (ctx))
		continue;
	      /* FALLTHRU */
	    case OMP_CLAUSE__LOOPTEMP_:
	      /* Handle _looptemp_/_reductemp_ clauses only on
		 parallel/task.  */
	      if (fd)
		continue;
	      break;
	    case OMP_CLAUSE_LASTPRIVATE:
	      if (OMP_CLAUSE_LASTPRIVATE_FIRSTPRIVATE (c))
		{
		  lastprivate_firstprivate = true;
		  if (pass != 0 || is_taskloop_ctx (ctx))
		    continue;
		}
	      /* Even without corresponding firstprivate, if
		 decl is Fortran allocatable, it needs outer var
		 reference.  */
	      else if (pass == 0
		       && lang_hooks.decls.omp_private_outer_ref
							(OMP_CLAUSE_DECL (c)))
		lastprivate_firstprivate = true;
	      break;
	    case OMP_CLAUSE_ALIGNED:
	      if (pass != 1)
		continue;
	      var = OMP_CLAUSE_DECL (c);
	      if (TREE_CODE (TREE_TYPE (var)) == POINTER_TYPE
		  && !is_global_var (var))
		{
		  new_var = maybe_lookup_decl (var, ctx);
		  if (new_var == NULL_TREE)
		    new_var = maybe_lookup_decl_in_outer_ctx (var, ctx);
		  x = builtin_decl_explicit (BUILT_IN_ASSUME_ALIGNED);
		  tree alarg = omp_clause_aligned_alignment (c);
		  alarg = fold_convert_loc (clause_loc, size_type_node, alarg);
		  x = build_call_expr_loc (clause_loc, x, 2, new_var, alarg);
		  x = fold_convert_loc (clause_loc, TREE_TYPE (new_var), x);
		  x = build2 (MODIFY_EXPR, TREE_TYPE (new_var), new_var, x);
		  gimplify_and_add (x, ilist);
		}
	      else if (TREE_CODE (TREE_TYPE (var)) == ARRAY_TYPE
		       && is_global_var (var))
		{
		  tree ptype = build_pointer_type (TREE_TYPE (var)), t, t2;
		  new_var = lookup_decl (var, ctx);
		  t = maybe_lookup_decl_in_outer_ctx (var, ctx);
		  t = build_fold_addr_expr_loc (clause_loc, t);
		  t2 = builtin_decl_explicit (BUILT_IN_ASSUME_ALIGNED);
		  tree alarg = omp_clause_aligned_alignment (c);
		  alarg = fold_convert_loc (clause_loc, size_type_node, alarg);
		  t = build_call_expr_loc (clause_loc, t2, 2, t, alarg);
		  t = fold_convert_loc (clause_loc, ptype, t);
		  x = create_tmp_var (ptype);
		  t = build2 (MODIFY_EXPR, ptype, x, t);
		  gimplify_and_add (t, ilist);
		  t = build_simple_mem_ref_loc (clause_loc, x);
		  SET_DECL_VALUE_EXPR (new_var, t);
		  DECL_HAS_VALUE_EXPR_P (new_var) = 1;
		}
	      continue;
	    case OMP_CLAUSE__CONDTEMP_:
	      if (is_parallel_ctx (ctx)
		  || (is_simd && !OMP_CLAUSE__CONDTEMP__ITER (c)))
		break;
	      continue;
	    default:
	      continue;
	    }

	  if (task_reduction_p != (pass >= 2))
	    continue;

	  allocator = NULL_TREE;
	  allocate_ptr = NULL_TREE;
	  new_var = var = OMP_CLAUSE_DECL (c);
	  if ((c_kind == OMP_CLAUSE_REDUCTION
	       || c_kind == OMP_CLAUSE_IN_REDUCTION)
	      && TREE_CODE (var) == MEM_REF)
	    {
	      var = TREE_OPERAND (var, 0);
	      if (TREE_CODE (var) == POINTER_PLUS_EXPR)
		var = TREE_OPERAND (var, 0);
	      if (TREE_CODE (var) == INDIRECT_REF
		  || TREE_CODE (var) == ADDR_EXPR)
		var = TREE_OPERAND (var, 0);
	      if (is_variable_sized (var))
		{
		  gcc_assert (DECL_HAS_VALUE_EXPR_P (var));
		  var = DECL_VALUE_EXPR (var);
		  gcc_assert (TREE_CODE (var) == INDIRECT_REF);
		  var = TREE_OPERAND (var, 0);
		  gcc_assert (DECL_P (var));
		}
	      new_var = var;
	    }
	  if (c_kind != OMP_CLAUSE_COPYIN)
	    new_var = lookup_decl (var, ctx);

	  if (c_kind == OMP_CLAUSE_SHARED || c_kind == OMP_CLAUSE_COPYIN)
	    {
	      if (pass != 0)
		continue;
	    }
	  /* C/C++ array section reductions.  */
	  else if ((c_kind == OMP_CLAUSE_REDUCTION
		    || c_kind == OMP_CLAUSE_IN_REDUCTION)
		   && var != OMP_CLAUSE_DECL (c))
	    {
	      if (pass == 0)
		continue;

	      tree bias = TREE_OPERAND (OMP_CLAUSE_DECL (c), 1);
	      tree orig_var = TREE_OPERAND (OMP_CLAUSE_DECL (c), 0);

	      if (TREE_CODE (orig_var) == POINTER_PLUS_EXPR)
		{
		  tree b = TREE_OPERAND (orig_var, 1);
		  b = maybe_lookup_decl (b, ctx);
		  if (b == NULL)
		    {
		      b = TREE_OPERAND (orig_var, 1);
		      b = maybe_lookup_decl_in_outer_ctx (b, ctx);
		    }
		  if (integer_zerop (bias))
		    bias = b;
		  else
		    {
		      bias = fold_convert_loc (clause_loc,
					       TREE_TYPE (b), bias);
		      bias = fold_build2_loc (clause_loc, PLUS_EXPR,
					      TREE_TYPE (b), b, bias);
		    }
		  orig_var = TREE_OPERAND (orig_var, 0);
		}
	      if (pass == 2)
		{
		  tree out = maybe_lookup_decl_in_outer_ctx (var, ctx);
		  if (is_global_var (out)
		      && TREE_CODE (TREE_TYPE (out)) != POINTER_TYPE
		      && (TREE_CODE (TREE_TYPE (out)) != REFERENCE_TYPE
			  || (TREE_CODE (TREE_TYPE (TREE_TYPE (out)))
			      != POINTER_TYPE)))
		    x = var;
		  else
		    {
		      bool by_ref = use_pointer_for_field (var, NULL);
		      x = build_receiver_ref (var, by_ref, ctx);
		      if (TREE_CODE (TREE_TYPE (var)) == REFERENCE_TYPE
			  && (TREE_CODE (TREE_TYPE (TREE_TYPE (var)))
			      == POINTER_TYPE))
			x = build_fold_addr_expr (x);
		    }
		  if (TREE_CODE (orig_var) == INDIRECT_REF)
		    x = build_simple_mem_ref (x);
		  else if (TREE_CODE (orig_var) == ADDR_EXPR)
		    {
		      if (var == TREE_OPERAND (orig_var, 0))
			x = build_fold_addr_expr (x);
		    }
		  bias = fold_convert (sizetype, bias);
		  x = fold_convert (ptr_type_node, x);
		  x = fold_build2_loc (clause_loc, POINTER_PLUS_EXPR,
				       TREE_TYPE (x), x, bias);
		  unsigned cnt = task_reduction_cnt - 1;
		  if (!task_reduction_needs_orig_p)
		    cnt += (task_reduction_cntorig_full
			    - task_reduction_cntorig);
		  else
		    cnt = task_reduction_cntorig - 1;
		  tree r = build4 (ARRAY_REF, ptr_type_node, tskred_avar,
				   size_int (cnt), NULL_TREE, NULL_TREE);
		  gimplify_assign (r, x, ilist);
		  continue;
		}

	      if (TREE_CODE (orig_var) == INDIRECT_REF
		  || TREE_CODE (orig_var) == ADDR_EXPR)
		orig_var = TREE_OPERAND (orig_var, 0);
	      tree d = OMP_CLAUSE_DECL (c);
	      tree type = TREE_TYPE (d);
	      gcc_assert (TREE_CODE (type) == ARRAY_TYPE);
	      tree v = TYPE_MAX_VALUE (TYPE_DOMAIN (type));
	      tree sz = v;
	      const char *name = get_name (orig_var);
	      if (pass != 3 && !TREE_CONSTANT (v))
		{
		  tree t = maybe_lookup_decl (v, ctx);
		  if (t)
		    v = t;
		  else
		    v = maybe_lookup_decl_in_outer_ctx (v, ctx);
		  gimplify_expr (&v, ilist, NULL, is_gimple_val, fb_rvalue);
		  t = fold_build2_loc (clause_loc, PLUS_EXPR,
				       TREE_TYPE (v), v,
				       build_int_cst (TREE_TYPE (v), 1));
		  sz = fold_build2_loc (clause_loc, MULT_EXPR,
					TREE_TYPE (v), t,
					TYPE_SIZE_UNIT (TREE_TYPE (type)));
		}
	      if (pass == 3)
		{
		  tree xv = create_tmp_var (ptr_type_node);
		  if (OMP_CLAUSE_CODE (c) != OMP_CLAUSE_REDUCTION)
		    {
		      unsigned cnt = task_reduction_cnt - 1;
		      if (!task_reduction_needs_orig_p)
			cnt += (task_reduction_cntorig_full
				- task_reduction_cntorig);
		      else
			cnt = task_reduction_cntorig - 1;
		      x = build4 (ARRAY_REF, ptr_type_node, tskred_avar,
				  size_int (cnt), NULL_TREE, NULL_TREE);

		      gimple *g = gimple_build_assign (xv, x);
		      gimple_seq_add_stmt (ilist, g);
		    }
		  else
		    {
		      unsigned int idx = *ctx->task_reduction_map->get (c);
		      tree off;
		      if (ctx->task_reductions[1 + idx])
			off = fold_convert (sizetype,
					    ctx->task_reductions[1 + idx]);
		      else
			off = task_reduction_read (ilist, tskred_temp, sizetype,
						   7 + 3 * idx + 1);
		      gimple *g = gimple_build_assign (xv, POINTER_PLUS_EXPR,
						       tskred_base, off);
		      gimple_seq_add_stmt (ilist, g);
		    }
		  x = fold_convert (build_pointer_type (boolean_type_node),
				    xv);
		  if (TREE_CONSTANT (v))
		    x = fold_build2 (POINTER_PLUS_EXPR, TREE_TYPE (x), x,
				     TYPE_SIZE_UNIT (type));
		  else
		    {
		      tree t = maybe_lookup_decl (v, ctx);
		      if (t)
			v = t;
		      else
			v = maybe_lookup_decl_in_outer_ctx (v, ctx);
		      gimplify_expr (&v, ilist, NULL, is_gimple_val,
				     fb_rvalue);
		      t = fold_build2_loc (clause_loc, PLUS_EXPR,
					   TREE_TYPE (v), v,
					   build_int_cst (TREE_TYPE (v), 1));
		      t = fold_build2_loc (clause_loc, MULT_EXPR,
					   TREE_TYPE (v), t,
					   TYPE_SIZE_UNIT (TREE_TYPE (type)));
		      x = fold_build2 (POINTER_PLUS_EXPR, TREE_TYPE (x), x, t);
		    }
		  cond = create_tmp_var (TREE_TYPE (x));
		  gimplify_assign (cond, x, ilist);
		  x = xv;
		}
	      else if (lower_private_allocate (var, type, allocator,
					       allocate_ptr, ilist, ctx,
					       true,
					       TREE_CONSTANT (v)
					       ? TYPE_SIZE_UNIT (type)
					       : sz))
		x = allocate_ptr;
	      else if (TREE_CONSTANT (v))
		{
		  x = create_tmp_var_raw (type, name);
		  gimple_add_tmp_var (x);
		  TREE_ADDRESSABLE (x) = 1;
		  x = build_fold_addr_expr_loc (clause_loc, x);
		}
	      else
		{
		  tree atmp
		    = builtin_decl_explicit (BUILT_IN_ALLOCA_WITH_ALIGN);
		  tree al = size_int (TYPE_ALIGN (TREE_TYPE (type)));
		  x = build_call_expr_loc (clause_loc, atmp, 2, sz, al);
		}

	      tree ptype = build_pointer_type (TREE_TYPE (type));
	      x = fold_convert_loc (clause_loc, ptype, x);
	      tree y = create_tmp_var (ptype, name);
	      gimplify_assign (y, x, ilist);
	      x = y;
	      tree yb = y;

	      if (!integer_zerop (bias))
		{
		  bias = fold_convert_loc (clause_loc, pointer_sized_int_node,
					   bias);
		  yb = fold_convert_loc (clause_loc, pointer_sized_int_node,
					 x);
		  yb = fold_build2_loc (clause_loc, MINUS_EXPR,
					pointer_sized_int_node, yb, bias);
		  x = fold_convert_loc (clause_loc, TREE_TYPE (x), yb);
		  yb = create_tmp_var (ptype, name);
		  gimplify_assign (yb, x, ilist);
		  x = yb;
		}

	      d = TREE_OPERAND (d, 0);
	      if (TREE_CODE (d) == POINTER_PLUS_EXPR)
		d = TREE_OPERAND (d, 0);
	      if (TREE_CODE (d) == ADDR_EXPR)
		{
		  if (orig_var != var)
		    {
		      gcc_assert (is_variable_sized (orig_var));
		      x = fold_convert_loc (clause_loc, TREE_TYPE (new_var),
					    x);
		      gimplify_assign (new_var, x, ilist);
		      tree new_orig_var = lookup_decl (orig_var, ctx);
		      tree t = build_fold_indirect_ref (new_var);
		      DECL_IGNORED_P (new_var) = 0;
		      TREE_THIS_NOTRAP (t) = 1;
		      SET_DECL_VALUE_EXPR (new_orig_var, t);
		      DECL_HAS_VALUE_EXPR_P (new_orig_var) = 1;
		    }
		  else
		    {
		      x = build2 (MEM_REF, TREE_TYPE (new_var), x,
				  build_int_cst (ptype, 0));
		      SET_DECL_VALUE_EXPR (new_var, x);
		      DECL_HAS_VALUE_EXPR_P (new_var) = 1;
		    }
		}
	      else
		{
		  gcc_assert (orig_var == var);
		  if (TREE_CODE (d) == INDIRECT_REF)
		    {
		      x = create_tmp_var (ptype, name);
		      TREE_ADDRESSABLE (x) = 1;
		      gimplify_assign (x, yb, ilist);
		      x = build_fold_addr_expr_loc (clause_loc, x);
		    }
		  x = fold_convert_loc (clause_loc, TREE_TYPE (new_var), x);
		  gimplify_assign (new_var, x, ilist);
		}
	      /* GOMP_taskgroup_reduction_register memsets the whole
		 array to zero.  If the initializer is zero, we don't
		 need to initialize it again, just mark it as ever
		 used unconditionally, i.e. cond = true.  */
	      if (cond
		  && OMP_CLAUSE_REDUCTION_PLACEHOLDER (c) == NULL_TREE
		  && initializer_zerop (omp_reduction_init (c,
							    TREE_TYPE (type))))
		{
		  gimple *g = gimple_build_assign (build_simple_mem_ref (cond),
						   boolean_true_node);
		  gimple_seq_add_stmt (ilist, g);
		  continue;
		}
	      tree end = create_artificial_label (UNKNOWN_LOCATION);
	      if (cond)
		{
		  gimple *g;
		  if (!is_parallel_ctx (ctx))
		    {
		      tree condv = create_tmp_var (boolean_type_node);
		      g = gimple_build_assign (condv,
					       build_simple_mem_ref (cond));
		      gimple_seq_add_stmt (ilist, g);
		      tree lab1 = create_artificial_label (UNKNOWN_LOCATION);
		      g = gimple_build_cond (NE_EXPR, condv,
					     boolean_false_node, end, lab1);
		      gimple_seq_add_stmt (ilist, g);
		      gimple_seq_add_stmt (ilist, gimple_build_label (lab1));
		    }
		  g = gimple_build_assign (build_simple_mem_ref (cond),
					   boolean_true_node);
		  gimple_seq_add_stmt (ilist, g);
		}

	      tree y1 = create_tmp_var (ptype);
	      gimplify_assign (y1, y, ilist);
	      tree i2 = NULL_TREE, y2 = NULL_TREE;
	      tree body2 = NULL_TREE, end2 = NULL_TREE;
	      tree y3 = NULL_TREE, y4 = NULL_TREE;
	      if (task_reduction_needs_orig_p)
		{
		  y3 = create_tmp_var (ptype);
		  tree ref;
		  if (OMP_CLAUSE_CODE (c) != OMP_CLAUSE_REDUCTION)
		    ref = build4 (ARRAY_REF, ptr_type_node, tskred_avar,
				  size_int (task_reduction_cnt_full
					    + task_reduction_cntorig - 1),
				  NULL_TREE, NULL_TREE);
		  else
		    {
		      unsigned int idx = *ctx->task_reduction_map->get (c);
		      ref = task_reduction_read (ilist, tskred_temp, ptype,
						 7 + 3 * idx);
		    }
		  gimplify_assign (y3, ref, ilist);
		}
	      else if (OMP_CLAUSE_REDUCTION_PLACEHOLDER (c) || is_simd)
		{
		  if (pass != 3)
		    {
		      y2 = create_tmp_var (ptype);
		      gimplify_assign (y2, y, ilist);
		    }
		  if (is_simd || OMP_CLAUSE_REDUCTION_OMP_ORIG_REF (c))
		    {
		      tree ref = build_outer_var_ref (var, ctx);
		      /* For ref build_outer_var_ref already performs this.  */
		      if (TREE_CODE (d) == INDIRECT_REF)
			gcc_assert (omp_is_reference (var));
		      else if (TREE_CODE (d) == ADDR_EXPR)
			ref = build_fold_addr_expr (ref);
		      else if (omp_is_reference (var))
			ref = build_fold_addr_expr (ref);
		      ref = fold_convert_loc (clause_loc, ptype, ref);
		      if (OMP_CLAUSE_REDUCTION_PLACEHOLDER (c)
			  && OMP_CLAUSE_REDUCTION_OMP_ORIG_REF (c))
			{
			  y3 = create_tmp_var (ptype);
			  gimplify_assign (y3, unshare_expr (ref), ilist);
			}
		      if (is_simd)
			{
			  y4 = create_tmp_var (ptype);
			  gimplify_assign (y4, ref, dlist);
			}
		    }
		}
	      tree i = create_tmp_var (TREE_TYPE (v));
	      gimplify_assign (i, build_int_cst (TREE_TYPE (v), 0), ilist);
	      tree body = create_artificial_label (UNKNOWN_LOCATION);
	      gimple_seq_add_stmt (ilist, gimple_build_label (body));
	      if (y2)
		{
		  i2 = create_tmp_var (TREE_TYPE (v));
		  gimplify_assign (i2, build_int_cst (TREE_TYPE (v), 0), dlist);
		  body2 = create_artificial_label (UNKNOWN_LOCATION);
		  end2 = create_artificial_label (UNKNOWN_LOCATION);
		  gimple_seq_add_stmt (dlist, gimple_build_label (body2));
		}
	      if (OMP_CLAUSE_REDUCTION_PLACEHOLDER (c))
		{
		  tree placeholder = OMP_CLAUSE_REDUCTION_PLACEHOLDER (c);
		  tree decl_placeholder
		    = OMP_CLAUSE_REDUCTION_DECL_PLACEHOLDER (c);
		  SET_DECL_VALUE_EXPR (decl_placeholder,
				       build_simple_mem_ref (y1));
		  DECL_HAS_VALUE_EXPR_P (decl_placeholder) = 1;
		  SET_DECL_VALUE_EXPR (placeholder,
				       y3 ? build_simple_mem_ref (y3)
				       : error_mark_node);
		  DECL_HAS_VALUE_EXPR_P (placeholder) = 1;
		  x = lang_hooks.decls.omp_clause_default_ctor
				(c, build_simple_mem_ref (y1),
				 y3 ? build_simple_mem_ref (y3) : NULL_TREE);
		  if (x)
		    gimplify_and_add (x, ilist);
		  if (OMP_CLAUSE_REDUCTION_GIMPLE_INIT (c))
		    {
		      gimple_seq tseq = OMP_CLAUSE_REDUCTION_GIMPLE_INIT (c);
		      lower_omp (&tseq, ctx);
		      gimple_seq_add_seq (ilist, tseq);
		    }
		  OMP_CLAUSE_REDUCTION_GIMPLE_INIT (c) = NULL;
		  if (is_simd)
		    {
		      SET_DECL_VALUE_EXPR (decl_placeholder,
					   build_simple_mem_ref (y2));
		      SET_DECL_VALUE_EXPR (placeholder,
					   build_simple_mem_ref (y4));
		      gimple_seq tseq = OMP_CLAUSE_REDUCTION_GIMPLE_MERGE (c);
		      lower_omp (&tseq, ctx);
		      gimple_seq_add_seq (dlist, tseq);
		      OMP_CLAUSE_REDUCTION_GIMPLE_MERGE (c) = NULL;
		    }
		  DECL_HAS_VALUE_EXPR_P (placeholder) = 0;
		  DECL_HAS_VALUE_EXPR_P (decl_placeholder) = 0;
		  if (y2)
		    {
		      x = lang_hooks.decls.omp_clause_dtor
						(c, build_simple_mem_ref (y2));
		      if (x)
			gimplify_and_add (x, dlist);
		    }
		}
	      else
		{
		  x = omp_reduction_init (c, TREE_TYPE (type));
		  enum tree_code code = OMP_CLAUSE_REDUCTION_CODE (c);

		  /* reduction(-:var) sums up the partial results, so it
		     acts identically to reduction(+:var).  */
		  if (code == MINUS_EXPR)
		    code = PLUS_EXPR;

		  gimplify_assign (build_simple_mem_ref (y1), x, ilist);
		  if (is_simd)
		    {
		      x = build2 (code, TREE_TYPE (type),
				  build_simple_mem_ref (y4),
				  build_simple_mem_ref (y2));
		      gimplify_assign (build_simple_mem_ref (y4), x, dlist);
		    }
		}
	      gimple *g
		= gimple_build_assign (y1, POINTER_PLUS_EXPR, y1,
				       TYPE_SIZE_UNIT (TREE_TYPE (type)));
	      gimple_seq_add_stmt (ilist, g);
	      if (y3)
		{
		  g = gimple_build_assign (y3, POINTER_PLUS_EXPR, y3,
					   TYPE_SIZE_UNIT (TREE_TYPE (type)));
		  gimple_seq_add_stmt (ilist, g);
		}
	      g = gimple_build_assign (i, PLUS_EXPR, i,
				       build_int_cst (TREE_TYPE (i), 1));
	      gimple_seq_add_stmt (ilist, g);
	      g = gimple_build_cond (LE_EXPR, i, v, body, end);
	      gimple_seq_add_stmt (ilist, g);
	      gimple_seq_add_stmt (ilist, gimple_build_label (end));
	      if (y2)
		{
		  g = gimple_build_assign (y2, POINTER_PLUS_EXPR, y2,
					   TYPE_SIZE_UNIT (TREE_TYPE (type)));
		  gimple_seq_add_stmt (dlist, g);
		  if (y4)
		    {
		      g = gimple_build_assign
					(y4, POINTER_PLUS_EXPR, y4,
					 TYPE_SIZE_UNIT (TREE_TYPE (type)));
		      gimple_seq_add_stmt (dlist, g);
		    }
		  g = gimple_build_assign (i2, PLUS_EXPR, i2,
					   build_int_cst (TREE_TYPE (i2), 1));
		  gimple_seq_add_stmt (dlist, g);
		  g = gimple_build_cond (LE_EXPR, i2, v, body2, end2);
		  gimple_seq_add_stmt (dlist, g);
		  gimple_seq_add_stmt (dlist, gimple_build_label (end2));
		}
	      if (allocator)
		{
		  tree f = builtin_decl_explicit (BUILT_IN_GOMP_FREE);
		  g = gimple_build_call (f, 2, allocate_ptr, allocator);
		  gimple_seq_add_stmt (dlist, g);
		}
	      continue;
	    }
	  else if (pass == 2)
	    {
	      if (is_global_var (maybe_lookup_decl_in_outer_ctx (var, ctx)))
		x = var;
	      else
		{
		  bool by_ref = use_pointer_for_field (var, ctx);
		  x = build_receiver_ref (var, by_ref, ctx);
		}
	      if (!omp_is_reference (var))
		x = build_fold_addr_expr (x);
	      x = fold_convert (ptr_type_node, x);
	      unsigned cnt = task_reduction_cnt - 1;
	      if (!task_reduction_needs_orig_p)
		cnt += task_reduction_cntorig_full - task_reduction_cntorig;
	      else
		cnt = task_reduction_cntorig - 1;
	      tree r = build4 (ARRAY_REF, ptr_type_node, tskred_avar,
			       size_int (cnt), NULL_TREE, NULL_TREE);
	      gimplify_assign (r, x, ilist);
	      continue;
	    }
	  else if (pass == 3)
	    {
	      tree type = TREE_TYPE (new_var);
	      if (!omp_is_reference (var))
		type = build_pointer_type (type);
	      if (OMP_CLAUSE_CODE (c) != OMP_CLAUSE_REDUCTION)
		{
		  unsigned cnt = task_reduction_cnt - 1;
		  if (!task_reduction_needs_orig_p)
		    cnt += (task_reduction_cntorig_full
			    - task_reduction_cntorig);
		  else
		    cnt = task_reduction_cntorig - 1;
		  x = build4 (ARRAY_REF, ptr_type_node, tskred_avar,
			      size_int (cnt), NULL_TREE, NULL_TREE);
		}
	      else
		{
		  unsigned int idx = *ctx->task_reduction_map->get (c);
		  tree off;
		  if (ctx->task_reductions[1 + idx])
		    off = fold_convert (sizetype,
					ctx->task_reductions[1 + idx]);
		  else
		    off = task_reduction_read (ilist, tskred_temp, sizetype,
					       7 + 3 * idx + 1);
		  x = fold_build2 (POINTER_PLUS_EXPR, ptr_type_node,
				   tskred_base, off);
		}
	      x = fold_convert (type, x);
	      tree t;
	      if (omp_is_reference (var))
		{
		  gimplify_assign (new_var, x, ilist);
		  t = new_var;
		  new_var = build_simple_mem_ref (new_var);
		}
	      else
		{
		  t = create_tmp_var (type);
		  gimplify_assign (t, x, ilist);
		  SET_DECL_VALUE_EXPR (new_var, build_simple_mem_ref (t));
		  DECL_HAS_VALUE_EXPR_P (new_var) = 1;
		}
	      t = fold_convert (build_pointer_type (boolean_type_node), t);
	      t = fold_build2 (POINTER_PLUS_EXPR, TREE_TYPE (t), t,
			       TYPE_SIZE_UNIT (TREE_TYPE (type)));
	      cond = create_tmp_var (TREE_TYPE (t));
	      gimplify_assign (cond, t, ilist);
	    }
	  else if (is_variable_sized (var))
	    {
	      /* For variable sized types, we need to allocate the
		 actual storage here.  Call alloca and store the
		 result in the pointer decl that we created elsewhere.  */
	      if (pass == 0)
		continue;

	      if (c_kind != OMP_CLAUSE_FIRSTPRIVATE || !is_task_ctx (ctx))
		{
		  tree tmp;

		  ptr = DECL_VALUE_EXPR (new_var);
		  gcc_assert (TREE_CODE (ptr) == INDIRECT_REF);
		  ptr = TREE_OPERAND (ptr, 0);
		  gcc_assert (DECL_P (ptr));
		  x = TYPE_SIZE_UNIT (TREE_TYPE (new_var));

		  if (lower_private_allocate (var, new_var, allocator,
					      allocate_ptr, ilist, ctx,
					      false, x))
		    tmp = allocate_ptr;
		  else
		    {
		      /* void *tmp = __builtin_alloca */
		      tree atmp
			= builtin_decl_explicit (BUILT_IN_ALLOCA_WITH_ALIGN);
		      gcall *stmt
			= gimple_build_call (atmp, 2, x,
					     size_int (DECL_ALIGN (var)));
		      cfun->calls_alloca = 1;
		      tmp = create_tmp_var_raw (ptr_type_node);
		      gimple_add_tmp_var (tmp);
		      gimple_call_set_lhs (stmt, tmp);

		      gimple_seq_add_stmt (ilist, stmt);
		    }

		  x = fold_convert_loc (clause_loc, TREE_TYPE (ptr), tmp);
		  gimplify_assign (ptr, x, ilist);
		}
	    }
	  else if (omp_is_reference (var)
		   && (c_kind != OMP_CLAUSE_FIRSTPRIVATE
		       || !OMP_CLAUSE_FIRSTPRIVATE_NO_REFERENCE (c)))
	    {
	      /* For references that are being privatized for Fortran,
		 allocate new backing storage for the new pointer
		 variable.  This allows us to avoid changing all the
		 code that expects a pointer to something that expects
		 a direct variable.  */
	      if (pass == 0)
		continue;

	      x = TYPE_SIZE_UNIT (TREE_TYPE (TREE_TYPE (new_var)));
	      if (c_kind == OMP_CLAUSE_FIRSTPRIVATE && is_task_ctx (ctx))
		{
		  x = build_receiver_ref (var, false, ctx);
		  if (ctx->allocate_map)
		    if (tree *allocatep = ctx->allocate_map->get (var))
		      {
			allocator = *allocatep;
			if (TREE_CODE (allocator) != INTEGER_CST)
			  allocator = build_outer_var_ref (allocator, ctx);
			allocator = fold_convert (pointer_sized_int_node,
						  allocator);
			allocate_ptr = unshare_expr (x);
		      }
		  if (allocator == NULL_TREE)
		    x = build_fold_addr_expr_loc (clause_loc, x);
		}
	      else if (lower_private_allocate (var, new_var, allocator,
					       allocate_ptr,
					       ilist, ctx, true, x))
		x = allocate_ptr;
	      else if (TREE_CONSTANT (x))
		{
		  /* For reduction in SIMD loop, defer adding the
		     initialization of the reference, because if we decide
		     to use SIMD array for it, the initilization could cause
		     expansion ICE.  Ditto for other privatization clauses.  */
		  if (is_simd)
		    x = NULL_TREE;
		  else
		    {
		      x = create_tmp_var_raw (TREE_TYPE (TREE_TYPE (new_var)),
					      get_name (var));
		      gimple_add_tmp_var (x);
		      TREE_ADDRESSABLE (x) = 1;
		      x = build_fold_addr_expr_loc (clause_loc, x);
		    }
		}
	      else
		{
		  tree atmp
		    = builtin_decl_explicit (BUILT_IN_ALLOCA_WITH_ALIGN);
		  tree rtype = TREE_TYPE (TREE_TYPE (new_var));
		  tree al = size_int (TYPE_ALIGN (rtype));
		  x = build_call_expr_loc (clause_loc, atmp, 2, x, al);
		}

	      if (x)
		{
		  x = fold_convert_loc (clause_loc, TREE_TYPE (new_var), x);
		  gimplify_assign (new_var, x, ilist);
		}

	      new_var = build_simple_mem_ref_loc (clause_loc, new_var);
	    }
	  else if ((c_kind == OMP_CLAUSE_REDUCTION
		    || c_kind == OMP_CLAUSE_IN_REDUCTION)
		   && OMP_CLAUSE_REDUCTION_PLACEHOLDER (c))
	    {
	      if (pass == 0)
		continue;
	    }
	  else if (pass != 0)
	    continue;

	  switch (OMP_CLAUSE_CODE (c))
	    {
	    case OMP_CLAUSE_SHARED:
	      /* Ignore shared directives in teams construct inside
		 target construct.  */
	      if (gimple_code (ctx->stmt) == GIMPLE_OMP_TEAMS
		  && !is_host_teams_ctx (ctx))
		continue;
	      /* Shared global vars are just accessed directly.  */
	      if (is_global_var (new_var))
		break;
	      /* For taskloop firstprivate/lastprivate, represented
		 as firstprivate and shared clause on the task, new_var
		 is the firstprivate var.  */
	      if (OMP_CLAUSE_SHARED_FIRSTPRIVATE (c))
		break;
	      /* Set up the DECL_VALUE_EXPR for shared variables now.  This
		 needs to be delayed until after fixup_child_record_type so
		 that we get the correct type during the dereference.  */
	      by_ref = use_pointer_for_field (var, ctx);
	      x = build_receiver_ref (var, by_ref, ctx);
	      SET_DECL_VALUE_EXPR (new_var, x);
	      DECL_HAS_VALUE_EXPR_P (new_var) = 1;

	      /* ??? If VAR is not passed by reference, and the variable
		 hasn't been initialized yet, then we'll get a warning for
		 the store into the omp_data_s structure.  Ideally, we'd be
		 able to notice this and not store anything at all, but
		 we're generating code too early.  Suppress the warning.  */
	      if (!by_ref)
		TREE_NO_WARNING (var) = 1;
	      break;

	    case OMP_CLAUSE__CONDTEMP_:
	      if (is_parallel_ctx (ctx))
		{
		  x = build_receiver_ref (var, false, ctx);
		  SET_DECL_VALUE_EXPR (new_var, x);
		  DECL_HAS_VALUE_EXPR_P (new_var) = 1;
		}
	      else if (is_simd && !OMP_CLAUSE__CONDTEMP__ITER (c))
		{
		  x = build_zero_cst (TREE_TYPE (var));
		  goto do_private;
		}
	      break;

	    case OMP_CLAUSE_LASTPRIVATE:
	      if (OMP_CLAUSE_LASTPRIVATE_FIRSTPRIVATE (c))
		break;
	      /* FALLTHRU */

	    case OMP_CLAUSE_PRIVATE:
	      if (OMP_CLAUSE_CODE (c) != OMP_CLAUSE_PRIVATE)
		x = build_outer_var_ref (var, ctx);
	      else if (OMP_CLAUSE_PRIVATE_OUTER_REF (c))
		{
		  if (is_task_ctx (ctx))
		    x = build_receiver_ref (var, false, ctx);
		  else
		    x = build_outer_var_ref (var, ctx, OMP_CLAUSE_PRIVATE);
		}
	      else
		x = NULL;
	    do_private:
	      tree nx;
	      bool copy_ctor;
	      copy_ctor = false;
	      lower_private_allocate (var, new_var, allocator, allocate_ptr,
				      ilist, ctx, false, NULL_TREE);
	      nx = unshare_expr (new_var);
	      if (is_simd
		  && OMP_CLAUSE_CODE (c) == OMP_CLAUSE_LASTPRIVATE
		  && OMP_CLAUSE_LASTPRIVATE_LOOP_IV (c))
		copy_ctor = true;
	      if (copy_ctor)
		nx = lang_hooks.decls.omp_clause_copy_ctor (c, nx, x);
	      else
		nx = lang_hooks.decls.omp_clause_default_ctor (c, nx, x);
	      if (is_simd)
		{
		  tree y = lang_hooks.decls.omp_clause_dtor (c, new_var);
		  if ((TREE_ADDRESSABLE (new_var) || nx || y
		       || (OMP_CLAUSE_CODE (c) == OMP_CLAUSE_LASTPRIVATE
			   && (gimple_omp_for_collapse (ctx->stmt) != 1
			       || (gimple_omp_for_index (ctx->stmt, 0)
				   != new_var)))
		       || OMP_CLAUSE_CODE (c) == OMP_CLAUSE__CONDTEMP_
		       || omp_is_reference (var))
		      && lower_rec_simd_input_clauses (new_var, ctx, &sctx,
						       ivar, lvar))
		    {
		      if (omp_is_reference (var))
			{
			  gcc_assert (TREE_CODE (new_var) == MEM_REF);
			  tree new_vard = TREE_OPERAND (new_var, 0);
			  gcc_assert (DECL_P (new_vard));
			  SET_DECL_VALUE_EXPR (new_vard,
					       build_fold_addr_expr (lvar));
			  DECL_HAS_VALUE_EXPR_P (new_vard) = 1;
			}

		      if (nx)
			{
			  tree iv = unshare_expr (ivar);
			  if (copy_ctor)
			    x = lang_hooks.decls.omp_clause_copy_ctor (c, iv,
								       x);
			  else
			    x = lang_hooks.decls.omp_clause_default_ctor (c,
									  iv,
									  x);
			}
		      else if (OMP_CLAUSE_CODE (c) == OMP_CLAUSE__CONDTEMP_)
			{
			  x = build2 (MODIFY_EXPR, TREE_TYPE (ivar),
				      unshare_expr (ivar), x);
			  nx = x;
			}
		      if (nx && x)
			gimplify_and_add (x, &llist[0]);
		      if (OMP_CLAUSE_CODE (c) == OMP_CLAUSE_LASTPRIVATE
			  && OMP_CLAUSE_LASTPRIVATE_CONDITIONAL (c))
			{
			  tree v = new_var;
			  if (!DECL_P (v))
			    {
			      gcc_assert (TREE_CODE (v) == MEM_REF);
			      v = TREE_OPERAND (v, 0);
			      gcc_assert (DECL_P (v));
			    }
			  v = *ctx->lastprivate_conditional_map->get (v);
			  tree t = create_tmp_var (TREE_TYPE (v));
			  tree z = build_zero_cst (TREE_TYPE (v));
			  tree orig_v
			    = build_outer_var_ref (var, ctx,
						   OMP_CLAUSE_LASTPRIVATE);
			  gimple_seq_add_stmt (dlist,
					       gimple_build_assign (t, z));
			  gcc_assert (DECL_HAS_VALUE_EXPR_P (v));
			  tree civar = DECL_VALUE_EXPR (v);
			  gcc_assert (TREE_CODE (civar) == ARRAY_REF);
			  civar = unshare_expr (civar);
			  TREE_OPERAND (civar, 1) = sctx.idx;
			  x = build2 (MODIFY_EXPR, TREE_TYPE (t), t,
				      unshare_expr (civar));
			  x = build2 (COMPOUND_EXPR, TREE_TYPE (orig_v), x,
				      build2 (MODIFY_EXPR, TREE_TYPE (orig_v),
					      orig_v, unshare_expr (ivar)));
			  tree cond = build2 (LT_EXPR, boolean_type_node, t,
					      civar);
			  x = build3 (COND_EXPR, void_type_node, cond, x,
				      void_node);
			  gimple_seq tseq = NULL;
			  gimplify_and_add (x, &tseq);
			  if (ctx->outer)
			    lower_omp (&tseq, ctx->outer);
			  gimple_seq_add_seq (&llist[1], tseq);
			}
		      if (OMP_CLAUSE_CODE (c) == OMP_CLAUSE_LASTPRIVATE
			  && ctx->for_simd_scan_phase)
			{
			  x = unshare_expr (ivar);
			  tree orig_v
			    = build_outer_var_ref (var, ctx,
						   OMP_CLAUSE_LASTPRIVATE);
			  x = lang_hooks.decls.omp_clause_assign_op (c, x,
								     orig_v);
			  gimplify_and_add (x, &llist[0]);
			}
		      if (y)
			{
			  y = lang_hooks.decls.omp_clause_dtor (c, ivar);
			  if (y)
			    gimplify_and_add (y, &llist[1]);
			}
		      break;
		    }
		  if (omp_is_reference (var))
		    {
		      gcc_assert (TREE_CODE (new_var) == MEM_REF);
		      tree new_vard = TREE_OPERAND (new_var, 0);
		      gcc_assert (DECL_P (new_vard));
		      tree type = TREE_TYPE (TREE_TYPE (new_vard));
		      x = TYPE_SIZE_UNIT (type);
		      if (TREE_CONSTANT (x))
			{
			  x = create_tmp_var_raw (type, get_name (var));
			  gimple_add_tmp_var (x);
			  TREE_ADDRESSABLE (x) = 1;
			  x = build_fold_addr_expr_loc (clause_loc, x);
			  x = fold_convert_loc (clause_loc,
						TREE_TYPE (new_vard), x);
			  gimplify_assign (new_vard, x, ilist);
			}
		    }
		}
	      if (nx)
		gimplify_and_add (nx, ilist);
	      if (OMP_CLAUSE_CODE (c) == OMP_CLAUSE_LASTPRIVATE
		  && is_simd
		  && ctx->for_simd_scan_phase)
		{
		  tree orig_v = build_outer_var_ref (var, ctx,
						     OMP_CLAUSE_LASTPRIVATE);
		  x = lang_hooks.decls.omp_clause_assign_op (c, new_var,
							     orig_v);
		  gimplify_and_add (x, ilist);
		}
	      /* FALLTHRU */

	    do_dtor:
	      x = lang_hooks.decls.omp_clause_dtor (c, new_var);
	      if (x)
		gimplify_and_add (x, dlist);
	      if (allocator)
		{
		  if (!is_gimple_val (allocator))
		    {
		      tree avar = create_tmp_var (TREE_TYPE (allocator));
		      gimplify_assign (avar, allocator, dlist);
		      allocator = avar;
		    }
		  if (!is_gimple_val (allocate_ptr))
		    {
		      tree apvar = create_tmp_var (TREE_TYPE (allocate_ptr));
		      gimplify_assign (apvar, allocate_ptr, dlist);
		      allocate_ptr = apvar;
		    }
		  tree f = builtin_decl_explicit (BUILT_IN_GOMP_FREE);
		  gimple *g
		    = gimple_build_call (f, 2, allocate_ptr, allocator);
		  gimple_seq_add_stmt (dlist, g);
		}
	      break;

	    case OMP_CLAUSE_LINEAR:
	      if (!OMP_CLAUSE_LINEAR_NO_COPYIN (c))
		goto do_firstprivate;
	      if (OMP_CLAUSE_LINEAR_NO_COPYOUT (c))
		x = NULL;
	      else
		x = build_outer_var_ref (var, ctx);
	      goto do_private;

	    case OMP_CLAUSE_FIRSTPRIVATE:
	      if (is_task_ctx (ctx))
		{
		  if ((omp_is_reference (var)
		       && !OMP_CLAUSE_FIRSTPRIVATE_NO_REFERENCE (c))
		      || is_variable_sized (var))
		    goto do_dtor;
		  else if (is_global_var (maybe_lookup_decl_in_outer_ctx (var,
									  ctx))
			   || use_pointer_for_field (var, NULL))
		    {
		      x = build_receiver_ref (var, false, ctx);
		      if (ctx->allocate_map)
			if (tree *allocatep = ctx->allocate_map->get (var))
			  {
			    allocator = *allocatep;
			    if (TREE_CODE (allocator) != INTEGER_CST)
			      allocator = build_outer_var_ref (allocator, ctx);
			    allocator = fold_convert (pointer_sized_int_node,
						      allocator);
			    allocate_ptr = unshare_expr (x);
			    x = build_simple_mem_ref (x);
			    TREE_THIS_NOTRAP (x) = 1;
			  }
		      SET_DECL_VALUE_EXPR (new_var, x);
		      DECL_HAS_VALUE_EXPR_P (new_var) = 1;
		      goto do_dtor;
		    }
		}
	      if (OMP_CLAUSE_FIRSTPRIVATE_NO_REFERENCE (c)
		  && omp_is_reference (var))
		{
		  x = build_outer_var_ref (var, ctx);
		  gcc_assert (TREE_CODE (x) == MEM_REF
			      && integer_zerop (TREE_OPERAND (x, 1)));
		  x = TREE_OPERAND (x, 0);
		  x = lang_hooks.decls.omp_clause_copy_ctor
						(c, unshare_expr (new_var), x);
		  gimplify_and_add (x, ilist);
		  goto do_dtor;
		}
	    do_firstprivate:
	      lower_private_allocate (var, new_var, allocator, allocate_ptr,
				      ilist, ctx, false, NULL_TREE);
	      x = build_outer_var_ref (var, ctx);
	      if (is_simd)
		{
		  if (OMP_CLAUSE_CODE (c) == OMP_CLAUSE_LINEAR
		      && gimple_omp_for_combined_into_p (ctx->stmt))
		    {
		      tree t = OMP_CLAUSE_LINEAR_STEP (c);
		      tree stept = TREE_TYPE (t);
		      tree ct = omp_find_clause (clauses,
						 OMP_CLAUSE__LOOPTEMP_);
		      gcc_assert (ct);
		      tree l = OMP_CLAUSE_DECL (ct);
		      tree n1 = fd->loop.n1;
		      tree step = fd->loop.step;
		      tree itype = TREE_TYPE (l);
		      if (POINTER_TYPE_P (itype))
			itype = signed_type_for (itype);
		      l = fold_build2 (MINUS_EXPR, itype, l, n1);
		      if (TYPE_UNSIGNED (itype)
			  && fd->loop.cond_code == GT_EXPR)
			l = fold_build2 (TRUNC_DIV_EXPR, itype,
					 fold_build1 (NEGATE_EXPR, itype, l),
					 fold_build1 (NEGATE_EXPR,
						      itype, step));
		      else
			l = fold_build2 (TRUNC_DIV_EXPR, itype, l, step);
		      t = fold_build2 (MULT_EXPR, stept,
				       fold_convert (stept, l), t);

		      if (OMP_CLAUSE_LINEAR_ARRAY (c))
			{
			  if (omp_is_reference (var))
			    {
			      gcc_assert (TREE_CODE (new_var) == MEM_REF);
			      tree new_vard = TREE_OPERAND (new_var, 0);
			      gcc_assert (DECL_P (new_vard));
			      tree type = TREE_TYPE (TREE_TYPE (new_vard));
			      nx = TYPE_SIZE_UNIT (type);
			      if (TREE_CONSTANT (nx))
				{
				  nx = create_tmp_var_raw (type,
							   get_name (var));
				  gimple_add_tmp_var (nx);
				  TREE_ADDRESSABLE (nx) = 1;
				  nx = build_fold_addr_expr_loc (clause_loc,
								 nx);
				  nx = fold_convert_loc (clause_loc,
							 TREE_TYPE (new_vard),
							 nx);
				  gimplify_assign (new_vard, nx, ilist);
				}
			    }

			  x = lang_hooks.decls.omp_clause_linear_ctor
							(c, new_var, x, t);
			  gimplify_and_add (x, ilist);
			  goto do_dtor;
			}

		      if (POINTER_TYPE_P (TREE_TYPE (x)))
			x = fold_build2 (POINTER_PLUS_EXPR,
					 TREE_TYPE (x), x, t);
		      else
			x = fold_build2 (PLUS_EXPR, TREE_TYPE (x), x, t);
		    }

		  if ((OMP_CLAUSE_CODE (c) != OMP_CLAUSE_LINEAR
		       || TREE_ADDRESSABLE (new_var)
		       || omp_is_reference (var))
		      && lower_rec_simd_input_clauses (new_var, ctx, &sctx,
						       ivar, lvar))
		    {
		      if (omp_is_reference (var))
			{
			  gcc_assert (TREE_CODE (new_var) == MEM_REF);
			  tree new_vard = TREE_OPERAND (new_var, 0);
			  gcc_assert (DECL_P (new_vard));
			  SET_DECL_VALUE_EXPR (new_vard,
					       build_fold_addr_expr (lvar));
			  DECL_HAS_VALUE_EXPR_P (new_vard) = 1;
			}
		      if (OMP_CLAUSE_CODE (c) == OMP_CLAUSE_LINEAR)
			{
			  tree iv = create_tmp_var (TREE_TYPE (new_var));
			  x = lang_hooks.decls.omp_clause_copy_ctor (c, iv, x);
			  gimplify_and_add (x, ilist);
			  gimple_stmt_iterator gsi
			    = gsi_start_1 (gimple_omp_body_ptr (ctx->stmt));
			  gassign *g
			    = gimple_build_assign (unshare_expr (lvar), iv);
			  gsi_insert_before_without_update (&gsi, g,
							    GSI_SAME_STMT);
			  tree t = OMP_CLAUSE_LINEAR_STEP (c);
			  enum tree_code code = PLUS_EXPR;
			  if (POINTER_TYPE_P (TREE_TYPE (new_var)))
			    code = POINTER_PLUS_EXPR;
			  g = gimple_build_assign (iv, code, iv, t);
			  gsi_insert_before_without_update (&gsi, g,
							    GSI_SAME_STMT);
			  break;
			}
		      x = lang_hooks.decls.omp_clause_copy_ctor
						(c, unshare_expr (ivar), x);
		      gimplify_and_add (x, &llist[0]);
		      x = lang_hooks.decls.omp_clause_dtor (c, ivar);
		      if (x)
			gimplify_and_add (x, &llist[1]);
		      break;
		    }
		  if (omp_is_reference (var))
		    {
		      gcc_assert (TREE_CODE (new_var) == MEM_REF);
		      tree new_vard = TREE_OPERAND (new_var, 0);
		      gcc_assert (DECL_P (new_vard));
		      tree type = TREE_TYPE (TREE_TYPE (new_vard));
		      nx = TYPE_SIZE_UNIT (type);
		      if (TREE_CONSTANT (nx))
			{
			  nx = create_tmp_var_raw (type, get_name (var));
			  gimple_add_tmp_var (nx);
			  TREE_ADDRESSABLE (nx) = 1;
			  nx = build_fold_addr_expr_loc (clause_loc, nx);
			  nx = fold_convert_loc (clause_loc,
						 TREE_TYPE (new_vard), nx);
			  gimplify_assign (new_vard, nx, ilist);
			}
		    }
		}
	      x = lang_hooks.decls.omp_clause_copy_ctor
						(c, unshare_expr (new_var), x);
	      gimplify_and_add (x, ilist);
	      goto do_dtor;

	    case OMP_CLAUSE__LOOPTEMP_:
	    case OMP_CLAUSE__REDUCTEMP_:
	      gcc_assert (is_taskreg_ctx (ctx));
	      x = build_outer_var_ref (var, ctx);
	      x = build2 (MODIFY_EXPR, TREE_TYPE (new_var), new_var, x);
	      gimplify_and_add (x, ilist);
	      break;

	    case OMP_CLAUSE_COPYIN:
	      by_ref = use_pointer_for_field (var, NULL);
	      x = build_receiver_ref (var, by_ref, ctx);
	      x = lang_hooks.decls.omp_clause_assign_op (c, new_var, x);
	      append_to_statement_list (x, &copyin_seq);
	      copyin_by_ref |= by_ref;
	      break;

	    case OMP_CLAUSE_REDUCTION:
	    case OMP_CLAUSE_IN_REDUCTION:
	      /* OpenACC reductions are initialized using the
		 GOACC_REDUCTION internal function.  */
	      if (is_gimple_omp_oacc (ctx->stmt))
		break;
	      if (OMP_CLAUSE_REDUCTION_PLACEHOLDER (c))
		{
		  tree placeholder = OMP_CLAUSE_REDUCTION_PLACEHOLDER (c);
		  gimple *tseq;
		  tree ptype = TREE_TYPE (placeholder);
		  if (cond)
		    {
		      x = error_mark_node;
		      if (OMP_CLAUSE_REDUCTION_OMP_ORIG_REF (c)
			  && !task_reduction_needs_orig_p)
			x = var;
		      else if (OMP_CLAUSE_REDUCTION_OMP_ORIG_REF (c))
			{
			  tree pptype = build_pointer_type (ptype);
			  if (OMP_CLAUSE_CODE (c) != OMP_CLAUSE_REDUCTION)
			    x = build4 (ARRAY_REF, ptr_type_node, tskred_avar,
					size_int (task_reduction_cnt_full
						  + task_reduction_cntorig - 1),
					NULL_TREE, NULL_TREE);
			  else
			    {
			      unsigned int idx
				= *ctx->task_reduction_map->get (c);
			      x = task_reduction_read (ilist, tskred_temp,
						       pptype, 7 + 3 * idx);
			    }
			  x = fold_convert (pptype, x);
			  x = build_simple_mem_ref (x);
			}
		    }
		  else
		    {
		      lower_private_allocate (var, new_var, allocator,
					      allocate_ptr, ilist, ctx, false,
					      NULL_TREE);
		      x = build_outer_var_ref (var, ctx);

		      if (omp_is_reference (var)
			  && !useless_type_conversion_p (ptype, TREE_TYPE (x)))
			x = build_fold_addr_expr_loc (clause_loc, x);
		    }
		  SET_DECL_VALUE_EXPR (placeholder, x);
		  DECL_HAS_VALUE_EXPR_P (placeholder) = 1;
		  tree new_vard = new_var;
		  if (omp_is_reference (var))
		    {
		      gcc_assert (TREE_CODE (new_var) == MEM_REF);
		      new_vard = TREE_OPERAND (new_var, 0);
		      gcc_assert (DECL_P (new_vard));
		    }
		  tree rvar = NULL_TREE, *rvarp = NULL, rvar2 = NULL_TREE;
		  if (is_simd
		      && OMP_CLAUSE_CODE (c) == OMP_CLAUSE_REDUCTION
		      && OMP_CLAUSE_REDUCTION_INSCAN (c))
		    rvarp = &rvar;
		  if (is_simd
		      && lower_rec_simd_input_clauses (new_var, ctx, &sctx,
						       ivar, lvar, rvarp,
						       &rvar2))
		    {
		      if (new_vard == new_var)
			{
			  gcc_assert (DECL_VALUE_EXPR (new_var) == lvar);
			  SET_DECL_VALUE_EXPR (new_var, ivar);
			}
		      else
			{
			  SET_DECL_VALUE_EXPR (new_vard,
					       build_fold_addr_expr (ivar));
			  DECL_HAS_VALUE_EXPR_P (new_vard) = 1;
			}
		      x = lang_hooks.decls.omp_clause_default_ctor
				(c, unshare_expr (ivar),
				 build_outer_var_ref (var, ctx));
		      if (rvarp && ctx->for_simd_scan_phase)
			{
			  if (x)
			    gimplify_and_add (x, &llist[0]);
			  x = lang_hooks.decls.omp_clause_dtor (c, ivar);
			  if (x)
			    gimplify_and_add (x, &llist[1]);
			  break;
			}
		      else if (rvarp)
			{
			  if (x)
			    {
			      gimplify_and_add (x, &llist[0]);

			      tree ivar2 = unshare_expr (lvar);
			      TREE_OPERAND (ivar2, 1) = sctx.idx;
			      x = lang_hooks.decls.omp_clause_default_ctor
				    (c, ivar2, build_outer_var_ref (var, ctx));
			      gimplify_and_add (x, &llist[0]);

			      if (rvar2)
				{
				  x = lang_hooks.decls.omp_clause_default_ctor
					(c, unshare_expr (rvar2),
					 build_outer_var_ref (var, ctx));
				  gimplify_and_add (x, &llist[0]);
				}

			      /* For types that need construction, add another
				 private var which will be default constructed
				 and optionally initialized with
				 OMP_CLAUSE_REDUCTION_GIMPLE_INIT, as in the
				 loop we want to assign this value instead of
				 constructing and destructing it in each
				 iteration.  */
			      tree nv = create_tmp_var_raw (TREE_TYPE (ivar));
			      gimple_add_tmp_var (nv);
			      ctx->cb.decl_map->put (TREE_OPERAND (rvar2
								   ? rvar2
								   : ivar, 0),
						     nv);
			      x = lang_hooks.decls.omp_clause_default_ctor
				    (c, nv, build_outer_var_ref (var, ctx));
			      gimplify_and_add (x, ilist);

			      if (OMP_CLAUSE_REDUCTION_GIMPLE_INIT (c))
				{
				  tseq = OMP_CLAUSE_REDUCTION_GIMPLE_INIT (c);
				  x = DECL_VALUE_EXPR (new_vard);
				  tree vexpr = nv;
				  if (new_vard != new_var)
				    vexpr = build_fold_addr_expr (nv);
				  SET_DECL_VALUE_EXPR (new_vard, vexpr);
				  lower_omp (&tseq, ctx);
				  SET_DECL_VALUE_EXPR (new_vard, x);
				  gimple_seq_add_seq (ilist, tseq);
				  OMP_CLAUSE_REDUCTION_GIMPLE_INIT (c) = NULL;
				}

			      x = lang_hooks.decls.omp_clause_dtor (c, nv);
			      if (x)
				gimplify_and_add (x, dlist);
			    }

			  tree ref = build_outer_var_ref (var, ctx);
			  x = unshare_expr (ivar);
			  x = lang_hooks.decls.omp_clause_assign_op (c, x,
								     ref);
			  gimplify_and_add (x, &llist[0]);

			  ref = build_outer_var_ref (var, ctx);
			  x = lang_hooks.decls.omp_clause_assign_op (c, ref,
								     rvar);
			  gimplify_and_add (x, &llist[3]);

			  DECL_HAS_VALUE_EXPR_P (placeholder) = 0;
			  if (new_vard == new_var)
			    SET_DECL_VALUE_EXPR (new_var, lvar);
			  else
			    SET_DECL_VALUE_EXPR (new_vard,
						 build_fold_addr_expr (lvar));

			  x = lang_hooks.decls.omp_clause_dtor (c, ivar);
			  if (x)
			    gimplify_and_add (x, &llist[1]);

			  tree ivar2 = unshare_expr (lvar);
			  TREE_OPERAND (ivar2, 1) = sctx.idx;
			  x = lang_hooks.decls.omp_clause_dtor (c, ivar2);
			  if (x)
			    gimplify_and_add (x, &llist[1]);

			  if (rvar2)
			    {
			      x = lang_hooks.decls.omp_clause_dtor (c, rvar2);
			      if (x)
				gimplify_and_add (x, &llist[1]);
			    }
			  break;
			}
		      if (x)
			gimplify_and_add (x, &llist[0]);
		      if (OMP_CLAUSE_REDUCTION_GIMPLE_INIT (c))
			{
			  tseq = OMP_CLAUSE_REDUCTION_GIMPLE_INIT (c);
			  lower_omp (&tseq, ctx);
			  gimple_seq_add_seq (&llist[0], tseq);
			}
		      OMP_CLAUSE_REDUCTION_GIMPLE_INIT (c) = NULL;
		      tseq = OMP_CLAUSE_REDUCTION_GIMPLE_MERGE (c);
		      lower_omp (&tseq, ctx);
		      gimple_seq_add_seq (&llist[1], tseq);
		      OMP_CLAUSE_REDUCTION_GIMPLE_MERGE (c) = NULL;
		      DECL_HAS_VALUE_EXPR_P (placeholder) = 0;
		      if (new_vard == new_var)
			SET_DECL_VALUE_EXPR (new_var, lvar);
		      else
			SET_DECL_VALUE_EXPR (new_vard,
					     build_fold_addr_expr (lvar));
		      x = lang_hooks.decls.omp_clause_dtor (c, ivar);
		      if (x)
			gimplify_and_add (x, &llist[1]);
		      break;
		    }
		  /* If this is a reference to constant size reduction var
		     with placeholder, we haven't emitted the initializer
		     for it because it is undesirable if SIMD arrays are used.
		     But if they aren't used, we need to emit the deferred
		     initialization now.  */
		  else if (omp_is_reference (var) && is_simd)
		    handle_simd_reference (clause_loc, new_vard, ilist);

		  tree lab2 = NULL_TREE;
		  if (cond)
		    {
		      gimple *g;
		      if (!is_parallel_ctx (ctx))
			{
			  tree condv = create_tmp_var (boolean_type_node);
			  tree m = build_simple_mem_ref (cond);
			  g = gimple_build_assign (condv, m);
			  gimple_seq_add_stmt (ilist, g);
			  tree lab1
			    = create_artificial_label (UNKNOWN_LOCATION);
			  lab2 = create_artificial_label (UNKNOWN_LOCATION);
			  g = gimple_build_cond (NE_EXPR, condv,
						 boolean_false_node,
						 lab2, lab1);
			  gimple_seq_add_stmt (ilist, g);
			  gimple_seq_add_stmt (ilist,
					       gimple_build_label (lab1));
			}
		      g = gimple_build_assign (build_simple_mem_ref (cond),
					       boolean_true_node);
		      gimple_seq_add_stmt (ilist, g);
		    }
		  x = lang_hooks.decls.omp_clause_default_ctor
				(c, unshare_expr (new_var),
				 cond ? NULL_TREE
				 : build_outer_var_ref (var, ctx));
		  if (x)
		    gimplify_and_add (x, ilist);

		  if (OMP_CLAUSE_CODE (c) == OMP_CLAUSE_REDUCTION
		      && OMP_CLAUSE_REDUCTION_INSCAN (c))
		    {
		      if (ctx->for_simd_scan_phase)
			goto do_dtor;
		      if (x || (!is_simd
				&& OMP_CLAUSE_REDUCTION_OMP_ORIG_REF (c)))
			{
			  tree nv = create_tmp_var_raw (TREE_TYPE (new_var));
			  gimple_add_tmp_var (nv);
			  ctx->cb.decl_map->put (new_vard, nv);
			  x = lang_hooks.decls.omp_clause_default_ctor
				(c, nv, build_outer_var_ref (var, ctx));
			  if (x)
			    gimplify_and_add (x, ilist);
			  if (OMP_CLAUSE_REDUCTION_GIMPLE_INIT (c))
			    {
			      tseq = OMP_CLAUSE_REDUCTION_GIMPLE_INIT (c);
			      tree vexpr = nv;
			      if (new_vard != new_var)
				vexpr = build_fold_addr_expr (nv);
			      SET_DECL_VALUE_EXPR (new_vard, vexpr);
			      DECL_HAS_VALUE_EXPR_P (new_vard) = 1;
			      lower_omp (&tseq, ctx);
			      SET_DECL_VALUE_EXPR (new_vard, NULL_TREE);
			      DECL_HAS_VALUE_EXPR_P (new_vard) = 0;
			      gimple_seq_add_seq (ilist, tseq);
			    }
			  OMP_CLAUSE_REDUCTION_GIMPLE_INIT (c) = NULL;
			  if (is_simd && ctx->scan_exclusive)
			    {
			      tree nv2
				= create_tmp_var_raw (TREE_TYPE (new_var));
			      gimple_add_tmp_var (nv2);
			      ctx->cb.decl_map->put (nv, nv2);
			      x = lang_hooks.decls.omp_clause_default_ctor
				    (c, nv2, build_outer_var_ref (var, ctx));
			      gimplify_and_add (x, ilist);
			      x = lang_hooks.decls.omp_clause_dtor (c, nv2);
			      if (x)
				gimplify_and_add (x, dlist);
			    }
			  x = lang_hooks.decls.omp_clause_dtor (c, nv);
			  if (x)
			    gimplify_and_add (x, dlist);
			}
		      else if (is_simd
			       && ctx->scan_exclusive
			       && TREE_ADDRESSABLE (TREE_TYPE (new_var)))
			{
			  tree nv2 = create_tmp_var_raw (TREE_TYPE (new_var));
			  gimple_add_tmp_var (nv2);
			  ctx->cb.decl_map->put (new_vard, nv2);
			  x = lang_hooks.decls.omp_clause_dtor (c, nv2);
			  if (x)
			    gimplify_and_add (x, dlist);
			}
		      DECL_HAS_VALUE_EXPR_P (placeholder) = 0;
		      goto do_dtor;
		    }

		  if (OMP_CLAUSE_REDUCTION_GIMPLE_INIT (c))
		    {
		      tseq = OMP_CLAUSE_REDUCTION_GIMPLE_INIT (c);
		      lower_omp (&tseq, ctx);
		      gimple_seq_add_seq (ilist, tseq);
		    }
		  OMP_CLAUSE_REDUCTION_GIMPLE_INIT (c) = NULL;
		  if (is_simd)
		    {
		      tseq = OMP_CLAUSE_REDUCTION_GIMPLE_MERGE (c);
		      lower_omp (&tseq, ctx);
		      gimple_seq_add_seq (dlist, tseq);
		      OMP_CLAUSE_REDUCTION_GIMPLE_MERGE (c) = NULL;
		    }
		  DECL_HAS_VALUE_EXPR_P (placeholder) = 0;
		  if (cond)
		    {
		      if (lab2)
			gimple_seq_add_stmt (ilist, gimple_build_label (lab2));
		      break;
		    }
		  goto do_dtor;
		}
	      else
		{
		  x = omp_reduction_init (c, TREE_TYPE (new_var));
		  gcc_assert (TREE_CODE (TREE_TYPE (new_var)) != ARRAY_TYPE);
		  enum tree_code code = OMP_CLAUSE_REDUCTION_CODE (c);

		  if (cond)
		    {
		      gimple *g;
		      tree lab2 = NULL_TREE;
		      /* GOMP_taskgroup_reduction_register memsets the whole
			 array to zero.  If the initializer is zero, we don't
			 need to initialize it again, just mark it as ever
			 used unconditionally, i.e. cond = true.  */
		      if (initializer_zerop (x))
			{
			  g = gimple_build_assign (build_simple_mem_ref (cond),
						   boolean_true_node);
			  gimple_seq_add_stmt (ilist, g);
			  break;
			}

		      /* Otherwise, emit
			 if (!cond) { cond = true; new_var = x; }  */
		      if (!is_parallel_ctx (ctx))
			{
			  tree condv = create_tmp_var (boolean_type_node);
			  tree m = build_simple_mem_ref (cond);
			  g = gimple_build_assign (condv, m);
			  gimple_seq_add_stmt (ilist, g);
			  tree lab1
			    = create_artificial_label (UNKNOWN_LOCATION);
			  lab2 = create_artificial_label (UNKNOWN_LOCATION);
			  g = gimple_build_cond (NE_EXPR, condv,
						 boolean_false_node,
						 lab2, lab1);
			  gimple_seq_add_stmt (ilist, g);
			  gimple_seq_add_stmt (ilist,
					       gimple_build_label (lab1));
			}
		      g = gimple_build_assign (build_simple_mem_ref (cond),
					       boolean_true_node);
		      gimple_seq_add_stmt (ilist, g);
		      gimplify_assign (new_var, x, ilist);
		      if (lab2)
			gimple_seq_add_stmt (ilist, gimple_build_label (lab2));
		      break;
		    }

		  /* reduction(-:var) sums up the partial results, so it
		     acts identically to reduction(+:var).  */
		  if (code == MINUS_EXPR)
		    code = PLUS_EXPR;

<<<<<<< HEAD
		  /* C/C++ permits FP/complex with || and &&.  */
		  bool is_fp_and_or
		    = ((code == TRUTH_ANDIF_EXPR || code == TRUTH_ORIF_EXPR)
		       && (FLOAT_TYPE_P (TREE_TYPE (new_var))
			   || TREE_CODE (TREE_TYPE (new_var)) == COMPLEX_TYPE));
=======
		  bool is_truth_op
		    = (code == TRUTH_ANDIF_EXPR || code == TRUTH_ORIF_EXPR);
>>>>>>> 5dd3fe90
		  tree new_vard = new_var;
		  if (is_simd && omp_is_reference (var))
		    {
		      gcc_assert (TREE_CODE (new_var) == MEM_REF);
		      new_vard = TREE_OPERAND (new_var, 0);
		      gcc_assert (DECL_P (new_vard));
		    }
		  tree rvar = NULL_TREE, *rvarp = NULL, rvar2 = NULL_TREE;
		  if (is_simd
		      && OMP_CLAUSE_CODE (c) == OMP_CLAUSE_REDUCTION
		      && OMP_CLAUSE_REDUCTION_INSCAN (c))
		    rvarp = &rvar;
		  if (is_simd
		      && lower_rec_simd_input_clauses (new_var, ctx, &sctx,
						       ivar, lvar, rvarp,
						       &rvar2))
		    {
		      if (new_vard != new_var)
			{
			  SET_DECL_VALUE_EXPR (new_vard,
					       build_fold_addr_expr (lvar));
			  DECL_HAS_VALUE_EXPR_P (new_vard) = 1;
			}

		      tree ref = build_outer_var_ref (var, ctx);

		      if (rvarp)
			{
			  if (ctx->for_simd_scan_phase)
			    break;
			  gimplify_assign (ivar, ref, &llist[0]);
			  ref = build_outer_var_ref (var, ctx);
			  gimplify_assign (ref, rvar, &llist[3]);
			  break;
			}

		      gimplify_assign (unshare_expr (ivar), x, &llist[0]);

		      if (sctx.is_simt)
			{
			  if (!simt_lane)
			    simt_lane = create_tmp_var (unsigned_type_node);
			  x = build_call_expr_internal_loc
			    (UNKNOWN_LOCATION, IFN_GOMP_SIMT_XCHG_BFLY,
			     TREE_TYPE (ivar), 2, ivar, simt_lane);
			  x = build2 (code, TREE_TYPE (ivar), ivar, x);
			  gimplify_assign (ivar, x, &llist[2]);
			}
		      tree ivar2 = ivar;
		      tree ref2 = ref;
<<<<<<< HEAD
		      if (is_fp_and_or)
			{
			  tree zero = build_zero_cst (TREE_TYPE (ivar));
			  ivar2 = fold_build2_loc (clause_loc, NE_EXPR,
						   integer_type_node, ivar,
						   zero);
			  ref2 = fold_build2_loc (clause_loc, NE_EXPR,
						  integer_type_node, ref, zero);
			}
		      x = build2 (code, TREE_TYPE (ref), ref2, ivar2);
		      if (is_fp_and_or)
=======
		      if (is_truth_op)
			{
			  tree zero = build_zero_cst (TREE_TYPE (ivar));
			  ivar2 = fold_build2_loc (clause_loc, NE_EXPR,
						   boolean_type_node, ivar,
						   zero);
			  ref2 = fold_build2_loc (clause_loc, NE_EXPR,
						  boolean_type_node, ref,
						  zero);
			}
		      x = build2 (code, TREE_TYPE (ref), ref2, ivar2);
		      if (is_truth_op)
>>>>>>> 5dd3fe90
			x = fold_convert (TREE_TYPE (ref), x);
		      ref = build_outer_var_ref (var, ctx);
		      gimplify_assign (ref, x, &llist[1]);

		    }
		  else
		    {
		      lower_private_allocate (var, new_var, allocator,
					      allocate_ptr, ilist, ctx,
					      false, NULL_TREE);
		      if (omp_is_reference (var) && is_simd)
			handle_simd_reference (clause_loc, new_vard, ilist);
		      if (OMP_CLAUSE_CODE (c) == OMP_CLAUSE_REDUCTION
			  && OMP_CLAUSE_REDUCTION_INSCAN (c))
			break;
		      gimplify_assign (new_var, x, ilist);
		      if (is_simd)
			{
			  tree ref = build_outer_var_ref (var, ctx);
			  tree new_var2 = new_var;
			  tree ref2 = ref;
<<<<<<< HEAD
			  if (is_fp_and_or)
=======
			  if (is_truth_op)
>>>>>>> 5dd3fe90
			    {
			      tree zero = build_zero_cst (TREE_TYPE (new_var));
			      new_var2
				= fold_build2_loc (clause_loc, NE_EXPR,
<<<<<<< HEAD
						   integer_type_node, new_var,
						   zero);
			      ref2 = fold_build2_loc (clause_loc, NE_EXPR,
						      integer_type_node, ref,
						      zero);
			    }
			  x = build2 (code, TREE_TYPE (ref2), ref2, new_var2);
			  if (is_fp_and_or)
=======
						   boolean_type_node, new_var,
						   zero);
			      ref2 = fold_build2_loc (clause_loc, NE_EXPR,
						      boolean_type_node, ref,
						      zero);
			    }
			  x = build2 (code, TREE_TYPE (ref2), ref2, new_var2);
			  if (is_truth_op)
>>>>>>> 5dd3fe90
			    x = fold_convert (TREE_TYPE (new_var), x);
			  ref = build_outer_var_ref (var, ctx);
			  gimplify_assign (ref, x, dlist);
			}
		      if (allocator)
			goto do_dtor;
		    }
		}
	      break;

	    default:
	      gcc_unreachable ();
	    }
	}
    }
  if (tskred_avar)
    {
      tree clobber = build_clobber (TREE_TYPE (tskred_avar));
      gimple_seq_add_stmt (ilist, gimple_build_assign (tskred_avar, clobber));
    }

  if (known_eq (sctx.max_vf, 1U))
    {
      sctx.is_simt = false;
      if (ctx->lastprivate_conditional_map)
	{
	  if (gimple_omp_for_combined_into_p (ctx->stmt))
	    {
	      /* Signal to lower_omp_1 that it should use parent context.  */
	      ctx->combined_into_simd_safelen1 = true;
	      for (c = clauses; c ; c = OMP_CLAUSE_CHAIN (c))
		if (OMP_CLAUSE_CODE (c) == OMP_CLAUSE_LASTPRIVATE
		    && OMP_CLAUSE_LASTPRIVATE_CONDITIONAL (c))
		  {
		    tree o = lookup_decl (OMP_CLAUSE_DECL (c), ctx);
		    omp_context *outer = ctx->outer;
		    if (gimple_code (outer->stmt) == GIMPLE_OMP_SCAN)
		      outer = outer->outer;
		    tree *v = ctx->lastprivate_conditional_map->get (o);
		    tree po = lookup_decl (OMP_CLAUSE_DECL (c), outer);
		    tree *pv = outer->lastprivate_conditional_map->get (po);
		    *v = *pv;
		  }
	    }
	  else
	    {
	      /* When not vectorized, treat lastprivate(conditional:) like
		 normal lastprivate, as there will be just one simd lane
		 writing the privatized variable.  */
	      delete ctx->lastprivate_conditional_map;
	      ctx->lastprivate_conditional_map = NULL;
	    }
	}
    }

  if (nonconst_simd_if)
    {
      if (sctx.lane == NULL_TREE)
	{
	  sctx.idx = create_tmp_var (unsigned_type_node);
	  sctx.lane = create_tmp_var (unsigned_type_node);
	}
      /* FIXME: For now.  */
      sctx.is_simt = false;
    }

  if (sctx.lane || sctx.is_simt)
    {
      uid = create_tmp_var (ptr_type_node, "simduid");
      /* Don't want uninit warnings on simduid, it is always uninitialized,
	 but we use it not for the value, but for the DECL_UID only.  */
      TREE_NO_WARNING (uid) = 1;
      c = build_omp_clause (UNKNOWN_LOCATION, OMP_CLAUSE__SIMDUID_);
      OMP_CLAUSE__SIMDUID__DECL (c) = uid;
      OMP_CLAUSE_CHAIN (c) = gimple_omp_for_clauses (ctx->stmt);
      gimple_omp_for_set_clauses (ctx->stmt, c);
    }
  /* Emit calls denoting privatized variables and initializing a pointer to
     structure that holds private variables as fields after ompdevlow pass.  */
  if (sctx.is_simt)
    {
      sctx.simt_eargs[0] = uid;
      gimple *g
	= gimple_build_call_internal_vec (IFN_GOMP_SIMT_ENTER, sctx.simt_eargs);
      gimple_call_set_lhs (g, uid);
      gimple_seq_add_stmt (ilist, g);
      sctx.simt_eargs.release ();

      simtrec = create_tmp_var (ptr_type_node, ".omp_simt");
      g = gimple_build_call_internal (IFN_GOMP_SIMT_ENTER_ALLOC, 1, uid);
      gimple_call_set_lhs (g, simtrec);
      gimple_seq_add_stmt (ilist, g);
    }
  if (sctx.lane)
    {
      gimple *g = gimple_build_call_internal (IFN_GOMP_SIMD_LANE,
					      2 + (nonconst_simd_if != NULL),
					      uid, integer_zero_node,
					      nonconst_simd_if);
      gimple_call_set_lhs (g, sctx.lane);
      gimple_stmt_iterator gsi = gsi_start_1 (gimple_omp_body_ptr (ctx->stmt));
      gsi_insert_before_without_update (&gsi, g, GSI_SAME_STMT);
      g = gimple_build_assign (sctx.lane, INTEGER_CST,
			       build_int_cst (unsigned_type_node, 0));
      gimple_seq_add_stmt (ilist, g);
      if (sctx.lastlane)
	{
	  g = gimple_build_call_internal (IFN_GOMP_SIMD_LAST_LANE,
					  2, uid, sctx.lane);
	  gimple_call_set_lhs (g, sctx.lastlane);
	  gimple_seq_add_stmt (dlist, g);
	  gimple_seq_add_seq (dlist, llist[3]);
	}
      /* Emit reductions across SIMT lanes in log_2(simt_vf) steps.  */
      if (llist[2])
	{
	  tree simt_vf = create_tmp_var (unsigned_type_node);
	  g = gimple_build_call_internal (IFN_GOMP_SIMT_VF, 0);
	  gimple_call_set_lhs (g, simt_vf);
	  gimple_seq_add_stmt (dlist, g);

	  tree t = build_int_cst (unsigned_type_node, 1);
	  g = gimple_build_assign (simt_lane, INTEGER_CST, t);
	  gimple_seq_add_stmt (dlist, g);

	  t = build_int_cst (unsigned_type_node, 0);
	  g = gimple_build_assign (sctx.idx, INTEGER_CST, t);
	  gimple_seq_add_stmt (dlist, g);

	  tree body = create_artificial_label (UNKNOWN_LOCATION);
	  tree header = create_artificial_label (UNKNOWN_LOCATION);
	  tree end = create_artificial_label (UNKNOWN_LOCATION);
	  gimple_seq_add_stmt (dlist, gimple_build_goto (header));
	  gimple_seq_add_stmt (dlist, gimple_build_label (body));

	  gimple_seq_add_seq (dlist, llist[2]);

	  g = gimple_build_assign (simt_lane, LSHIFT_EXPR, simt_lane, integer_one_node);
	  gimple_seq_add_stmt (dlist, g);

	  gimple_seq_add_stmt (dlist, gimple_build_label (header));
	  g = gimple_build_cond (LT_EXPR, simt_lane, simt_vf, body, end);
	  gimple_seq_add_stmt (dlist, g);

	  gimple_seq_add_stmt (dlist, gimple_build_label (end));
	}
      for (int i = 0; i < 2; i++)
	if (llist[i])
	  {
	    tree vf = create_tmp_var (unsigned_type_node);
	    g = gimple_build_call_internal (IFN_GOMP_SIMD_VF, 1, uid);
	    gimple_call_set_lhs (g, vf);
	    gimple_seq *seq = i == 0 ? ilist : dlist;
	    gimple_seq_add_stmt (seq, g);
	    tree t = build_int_cst (unsigned_type_node, 0);
	    g = gimple_build_assign (sctx.idx, INTEGER_CST, t);
	    gimple_seq_add_stmt (seq, g);
	    tree body = create_artificial_label (UNKNOWN_LOCATION);
	    tree header = create_artificial_label (UNKNOWN_LOCATION);
	    tree end = create_artificial_label (UNKNOWN_LOCATION);
	    gimple_seq_add_stmt (seq, gimple_build_goto (header));
	    gimple_seq_add_stmt (seq, gimple_build_label (body));
	    gimple_seq_add_seq (seq, llist[i]);
	    t = build_int_cst (unsigned_type_node, 1);
	    g = gimple_build_assign (sctx.idx, PLUS_EXPR, sctx.idx, t);
	    gimple_seq_add_stmt (seq, g);
	    gimple_seq_add_stmt (seq, gimple_build_label (header));
	    g = gimple_build_cond (LT_EXPR, sctx.idx, vf, body, end);
	    gimple_seq_add_stmt (seq, g);
	    gimple_seq_add_stmt (seq, gimple_build_label (end));
	  }
    }
  if (sctx.is_simt)
    {
      gimple_seq_add_seq (dlist, sctx.simt_dlist);
      gimple *g
	= gimple_build_call_internal (IFN_GOMP_SIMT_EXIT, 1, simtrec);
      gimple_seq_add_stmt (dlist, g);
    }

  /* The copyin sequence is not to be executed by the main thread, since
     that would result in self-copies.  Perhaps not visible to scalars,
     but it certainly is to C++ operator=.  */
  if (copyin_seq)
    {
      x = build_call_expr (builtin_decl_explicit (BUILT_IN_OMP_GET_THREAD_NUM),
			   0);
      x = build2 (NE_EXPR, boolean_type_node, x,
		  build_int_cst (TREE_TYPE (x), 0));
      x = build3 (COND_EXPR, void_type_node, x, copyin_seq, NULL);
      gimplify_and_add (x, ilist);
    }

  /* If any copyin variable is passed by reference, we must ensure the
     master thread doesn't modify it before it is copied over in all
     threads.  Similarly for variables in both firstprivate and
     lastprivate clauses we need to ensure the lastprivate copying
     happens after firstprivate copying in all threads.  And similarly
     for UDRs if initializer expression refers to omp_orig.  */
  if (copyin_by_ref || lastprivate_firstprivate
      || (reduction_omp_orig_ref
	  && !ctx->scan_inclusive
	  && !ctx->scan_exclusive))
    {
      /* Don't add any barrier for #pragma omp simd or
	 #pragma omp distribute.  */
      if (!is_task_ctx (ctx)
	  && (gimple_code (ctx->stmt) != GIMPLE_OMP_FOR
	      || gimple_omp_for_kind (ctx->stmt) == GF_OMP_FOR_KIND_FOR))
	gimple_seq_add_stmt (ilist, omp_build_barrier (NULL_TREE));
    }

  /* If max_vf is non-zero, then we can use only a vectorization factor
     up to the max_vf we chose.  So stick it into the safelen clause.  */
  if (maybe_ne (sctx.max_vf, 0U))
    {
      tree c = omp_find_clause (gimple_omp_for_clauses (ctx->stmt),
				OMP_CLAUSE_SAFELEN);
      poly_uint64 safe_len;
      if (c == NULL_TREE
	  || (poly_int_tree_p (OMP_CLAUSE_SAFELEN_EXPR (c), &safe_len)
	      && maybe_gt (safe_len, sctx.max_vf)))
	{
	  c = build_omp_clause (UNKNOWN_LOCATION, OMP_CLAUSE_SAFELEN);
	  OMP_CLAUSE_SAFELEN_EXPR (c) = build_int_cst (integer_type_node,
						       sctx.max_vf);
	  OMP_CLAUSE_CHAIN (c) = gimple_omp_for_clauses (ctx->stmt);
	  gimple_omp_for_set_clauses (ctx->stmt, c);
	}
    }
}

/* Create temporary variables for lastprivate(conditional:) implementation
   in context CTX with CLAUSES.  */

static void
lower_lastprivate_conditional_clauses (tree *clauses, omp_context *ctx)
{
  tree iter_type = NULL_TREE;
  tree cond_ptr = NULL_TREE;
  tree iter_var = NULL_TREE;
  bool is_simd = (gimple_code (ctx->stmt) == GIMPLE_OMP_FOR
		  && gimple_omp_for_kind (ctx->stmt) == GF_OMP_FOR_KIND_SIMD);
  tree next = *clauses;
  for (tree c = *clauses; c; c = OMP_CLAUSE_CHAIN (c))
    if (OMP_CLAUSE_CODE (c) == OMP_CLAUSE_LASTPRIVATE
	&& OMP_CLAUSE_LASTPRIVATE_CONDITIONAL (c))
      {
	if (is_simd)
	  {
	    tree cc = omp_find_clause (next, OMP_CLAUSE__CONDTEMP_);
	    gcc_assert (cc);
	    if (iter_type == NULL_TREE)
	      {
		iter_type = TREE_TYPE (OMP_CLAUSE_DECL (cc));
		iter_var = create_tmp_var_raw (iter_type);
		DECL_CONTEXT (iter_var) = current_function_decl;
		DECL_SEEN_IN_BIND_EXPR_P (iter_var) = 1;
		DECL_CHAIN (iter_var) = ctx->block_vars;
		ctx->block_vars = iter_var;
		tree c3
		  = build_omp_clause (UNKNOWN_LOCATION, OMP_CLAUSE__CONDTEMP_);
		OMP_CLAUSE__CONDTEMP__ITER (c3) = 1;
		OMP_CLAUSE_DECL (c3) = iter_var;
		OMP_CLAUSE_CHAIN (c3) = *clauses;
		*clauses = c3;
		ctx->lastprivate_conditional_map = new hash_map<tree, tree>;
	      }
	    next = OMP_CLAUSE_CHAIN (cc);
	    tree o = lookup_decl (OMP_CLAUSE_DECL (c), ctx);
	    tree v = lookup_decl (OMP_CLAUSE_DECL (cc), ctx);
	    ctx->lastprivate_conditional_map->put (o, v);
	    continue;
	  }
	if (iter_type == NULL)
	  {
	    if (gimple_code (ctx->stmt) == GIMPLE_OMP_FOR)
	      {
		struct omp_for_data fd;
		omp_extract_for_data (as_a <gomp_for *> (ctx->stmt), &fd,
				      NULL);
		iter_type = unsigned_type_for (fd.iter_type);
	      }
	    else if (gimple_code (ctx->stmt) == GIMPLE_OMP_SECTIONS)
	      iter_type = unsigned_type_node;
	    tree c2 = omp_find_clause (*clauses, OMP_CLAUSE__CONDTEMP_);
	    if (c2)
	      {
		cond_ptr
		  = lookup_decl_in_outer_ctx (OMP_CLAUSE_DECL (c2), ctx);
		OMP_CLAUSE_DECL (c2) = cond_ptr;
	      }
	    else
	      {
		cond_ptr = create_tmp_var_raw (build_pointer_type (iter_type));
		DECL_CONTEXT (cond_ptr) = current_function_decl;
		DECL_SEEN_IN_BIND_EXPR_P (cond_ptr) = 1;
		DECL_CHAIN (cond_ptr) = ctx->block_vars;
		ctx->block_vars = cond_ptr;
		c2 = build_omp_clause (UNKNOWN_LOCATION,
				       OMP_CLAUSE__CONDTEMP_);
		OMP_CLAUSE_DECL (c2) = cond_ptr;
		OMP_CLAUSE_CHAIN (c2) = *clauses;
		*clauses = c2;
	      }
	    iter_var = create_tmp_var_raw (iter_type);
	    DECL_CONTEXT (iter_var) = current_function_decl;
	    DECL_SEEN_IN_BIND_EXPR_P (iter_var) = 1;
	    DECL_CHAIN (iter_var) = ctx->block_vars;
	    ctx->block_vars = iter_var;
	    tree c3
	      = build_omp_clause (UNKNOWN_LOCATION, OMP_CLAUSE__CONDTEMP_);
	    OMP_CLAUSE__CONDTEMP__ITER (c3) = 1;
	    OMP_CLAUSE_DECL (c3) = iter_var;
	    OMP_CLAUSE_CHAIN (c3) = OMP_CLAUSE_CHAIN (c2);
	    OMP_CLAUSE_CHAIN (c2) = c3;
	    ctx->lastprivate_conditional_map = new hash_map<tree, tree>;
	  }
	tree v = create_tmp_var_raw (iter_type);
	DECL_CONTEXT (v) = current_function_decl;
	DECL_SEEN_IN_BIND_EXPR_P (v) = 1;
	DECL_CHAIN (v) = ctx->block_vars;
	ctx->block_vars = v;
	tree o = lookup_decl (OMP_CLAUSE_DECL (c), ctx);
	ctx->lastprivate_conditional_map->put (o, v);
      }
}


/* Generate code to implement the LASTPRIVATE clauses.  This is used for
   both parallel and workshare constructs.  PREDICATE may be NULL if it's
   always true.  BODY_P is the sequence to insert early initialization
   if needed, STMT_LIST is where the non-conditional lastprivate handling
   goes into and CSTMT_LIST is a sequence that needs to be run in a critical
   section.  */

static void
lower_lastprivate_clauses (tree clauses, tree predicate, gimple_seq *body_p,
			   gimple_seq *stmt_list, gimple_seq *cstmt_list,
			   omp_context *ctx)
{
  tree x, c, label = NULL, orig_clauses = clauses;
  bool par_clauses = false;
  tree simduid = NULL, lastlane = NULL, simtcond = NULL, simtlast = NULL;
  unsigned HOST_WIDE_INT conditional_off = 0;
  gimple_seq post_stmt_list = NULL;

  /* Early exit if there are no lastprivate or linear clauses.  */
  for (; clauses ; clauses = OMP_CLAUSE_CHAIN (clauses))
    if (OMP_CLAUSE_CODE (clauses) == OMP_CLAUSE_LASTPRIVATE
	|| (OMP_CLAUSE_CODE (clauses) == OMP_CLAUSE_LINEAR
	    && !OMP_CLAUSE_LINEAR_NO_COPYOUT (clauses)))
      break;
  if (clauses == NULL)
    {
      /* If this was a workshare clause, see if it had been combined
	 with its parallel.  In that case, look for the clauses on the
	 parallel statement itself.  */
      if (is_parallel_ctx (ctx))
	return;

      ctx = ctx->outer;
      if (ctx == NULL || !is_parallel_ctx (ctx))
	return;

      clauses = omp_find_clause (gimple_omp_parallel_clauses (ctx->stmt),
				 OMP_CLAUSE_LASTPRIVATE);
      if (clauses == NULL)
	return;
      par_clauses = true;
    }

  bool maybe_simt = false;
  if (gimple_code (ctx->stmt) == GIMPLE_OMP_FOR
      && gimple_omp_for_kind (ctx->stmt) == GF_OMP_FOR_KIND_SIMD)
    {
      maybe_simt = omp_find_clause (orig_clauses, OMP_CLAUSE__SIMT_);
      simduid = omp_find_clause (orig_clauses, OMP_CLAUSE__SIMDUID_);
      if (simduid)
	simduid = OMP_CLAUSE__SIMDUID__DECL (simduid);
    }

  if (predicate)
    {
      gcond *stmt;
      tree label_true, arm1, arm2;
      enum tree_code pred_code = TREE_CODE (predicate);

      label = create_artificial_label (UNKNOWN_LOCATION);
      label_true = create_artificial_label (UNKNOWN_LOCATION);
      if (TREE_CODE_CLASS (pred_code) == tcc_comparison)
	{
	  arm1 = TREE_OPERAND (predicate, 0);
	  arm2 = TREE_OPERAND (predicate, 1);
	  gimplify_expr (&arm1, stmt_list, NULL, is_gimple_val, fb_rvalue);
	  gimplify_expr (&arm2, stmt_list, NULL, is_gimple_val, fb_rvalue);
	}
      else
	{
	  arm1 = predicate;
	  gimplify_expr (&arm1, stmt_list, NULL, is_gimple_val, fb_rvalue);
	  arm2 = boolean_false_node;
	  pred_code = NE_EXPR;
	}
      if (maybe_simt)
	{
	  c = build2 (pred_code, boolean_type_node, arm1, arm2);
	  c = fold_convert (integer_type_node, c);
	  simtcond = create_tmp_var (integer_type_node);
	  gimplify_assign (simtcond, c, stmt_list);
	  gcall *g = gimple_build_call_internal (IFN_GOMP_SIMT_VOTE_ANY,
						 1, simtcond);
	  c = create_tmp_var (integer_type_node);
	  gimple_call_set_lhs (g, c);
	  gimple_seq_add_stmt (stmt_list, g);
	  stmt = gimple_build_cond (NE_EXPR, c, integer_zero_node,
				    label_true, label);
	}
      else
	stmt = gimple_build_cond (pred_code, arm1, arm2, label_true, label);
      gimple_seq_add_stmt (stmt_list, stmt);
      gimple_seq_add_stmt (stmt_list, gimple_build_label (label_true));
    }

  tree cond_ptr = NULL_TREE;
  for (c = clauses; c ;)
    {
      tree var, new_var;
      location_t clause_loc = OMP_CLAUSE_LOCATION (c);
      gimple_seq *this_stmt_list = stmt_list;
      tree lab2 = NULL_TREE;

      if (OMP_CLAUSE_CODE (c) == OMP_CLAUSE_LASTPRIVATE
	  && OMP_CLAUSE_LASTPRIVATE_CONDITIONAL (c)
	  && ctx->lastprivate_conditional_map
	  && !ctx->combined_into_simd_safelen1)
	{
	  gcc_assert (body_p);
	  if (simduid)
	    goto next;
	  if (cond_ptr == NULL_TREE)
	    {
	      cond_ptr = omp_find_clause (orig_clauses, OMP_CLAUSE__CONDTEMP_);
	      cond_ptr = OMP_CLAUSE_DECL (cond_ptr);
	    }
	  tree type = TREE_TYPE (TREE_TYPE (cond_ptr));
	  tree o = lookup_decl (OMP_CLAUSE_DECL (c), ctx);
	  tree v = *ctx->lastprivate_conditional_map->get (o);
	  gimplify_assign (v, build_zero_cst (type), body_p);
	  this_stmt_list = cstmt_list;
	  tree mem;
	  if (POINTER_TYPE_P (TREE_TYPE (cond_ptr)))
	    {
	      mem = build2 (MEM_REF, type, cond_ptr,
			    build_int_cst (TREE_TYPE (cond_ptr),
					   conditional_off));
	      conditional_off += tree_to_uhwi (TYPE_SIZE_UNIT (type));
	    }
	  else
	    mem = build4 (ARRAY_REF, type, cond_ptr,
			  size_int (conditional_off++), NULL_TREE, NULL_TREE);
	  tree mem2 = copy_node (mem);
	  gimple_seq seq = NULL;
	  mem = force_gimple_operand (mem, &seq, true, NULL_TREE);
	  gimple_seq_add_seq (this_stmt_list, seq);
	  tree lab1 = create_artificial_label (UNKNOWN_LOCATION);
	  lab2 = create_artificial_label (UNKNOWN_LOCATION);
	  gimple *g = gimple_build_cond (GT_EXPR, v, mem, lab1, lab2);
	  gimple_seq_add_stmt (this_stmt_list, g);
	  gimple_seq_add_stmt (this_stmt_list, gimple_build_label (lab1));
	  gimplify_assign (mem2, v, this_stmt_list);
	}
      else if (predicate
	       && ctx->combined_into_simd_safelen1
	       && OMP_CLAUSE_CODE (c) == OMP_CLAUSE_LASTPRIVATE
	       && OMP_CLAUSE_LASTPRIVATE_CONDITIONAL (c)
	       && ctx->lastprivate_conditional_map)
	this_stmt_list = &post_stmt_list;

      if (OMP_CLAUSE_CODE (c) == OMP_CLAUSE_LASTPRIVATE
	  || (OMP_CLAUSE_CODE (c) == OMP_CLAUSE_LINEAR
	      && !OMP_CLAUSE_LINEAR_NO_COPYOUT (c)))
	{
	  var = OMP_CLAUSE_DECL (c);
	  if (OMP_CLAUSE_CODE (c) == OMP_CLAUSE_LASTPRIVATE
	      && OMP_CLAUSE_LASTPRIVATE_FIRSTPRIVATE (c)
	      && is_taskloop_ctx (ctx))
	    {
	      gcc_checking_assert (ctx->outer && is_task_ctx (ctx->outer));
	      new_var = lookup_decl (var, ctx->outer);
	    }
	  else
	    {
	      new_var = lookup_decl (var, ctx);
	      /* Avoid uninitialized warnings for lastprivate and
		 for linear iterators.  */
	      if (predicate
		  && (OMP_CLAUSE_CODE (c) == OMP_CLAUSE_LASTPRIVATE
		      || OMP_CLAUSE_LINEAR_NO_COPYIN (c)))
		TREE_NO_WARNING (new_var) = 1;
	    }

	  if (!maybe_simt && simduid && DECL_HAS_VALUE_EXPR_P (new_var))
	    {
	      tree val = DECL_VALUE_EXPR (new_var);
	      if (TREE_CODE (val) == ARRAY_REF
		  && VAR_P (TREE_OPERAND (val, 0))
		  && lookup_attribute ("omp simd array",
				       DECL_ATTRIBUTES (TREE_OPERAND (val,
								      0))))
		{
		  if (lastlane == NULL)
		    {
		      lastlane = create_tmp_var (unsigned_type_node);
		      gcall *g
			= gimple_build_call_internal (IFN_GOMP_SIMD_LAST_LANE,
						      2, simduid,
						      TREE_OPERAND (val, 1));
		      gimple_call_set_lhs (g, lastlane);
		      gimple_seq_add_stmt (this_stmt_list, g);
		    }
		  new_var = build4 (ARRAY_REF, TREE_TYPE (val),
				    TREE_OPERAND (val, 0), lastlane,
				    NULL_TREE, NULL_TREE);
		  TREE_THIS_NOTRAP (new_var) = 1;
		}
	    }
	  else if (maybe_simt)
	    {
	      tree val = (DECL_HAS_VALUE_EXPR_P (new_var)
			  ? DECL_VALUE_EXPR (new_var)
			  : new_var);
	      if (simtlast == NULL)
		{
		  simtlast = create_tmp_var (unsigned_type_node);
		  gcall *g = gimple_build_call_internal
		    (IFN_GOMP_SIMT_LAST_LANE, 1, simtcond);
		  gimple_call_set_lhs (g, simtlast);
		  gimple_seq_add_stmt (this_stmt_list, g);
		}
	      x = build_call_expr_internal_loc
		(UNKNOWN_LOCATION, IFN_GOMP_SIMT_XCHG_IDX,
		 TREE_TYPE (val), 2, val, simtlast);
	      new_var = unshare_expr (new_var);
	      gimplify_assign (new_var, x, this_stmt_list);
	      new_var = unshare_expr (new_var);
	    }

	  if (OMP_CLAUSE_CODE (c) == OMP_CLAUSE_LASTPRIVATE
	      && OMP_CLAUSE_LASTPRIVATE_GIMPLE_SEQ (c))
	    {
	      lower_omp (&OMP_CLAUSE_LASTPRIVATE_GIMPLE_SEQ (c), ctx);
	      gimple_seq_add_seq (this_stmt_list,
				  OMP_CLAUSE_LASTPRIVATE_GIMPLE_SEQ (c));
	      OMP_CLAUSE_LASTPRIVATE_GIMPLE_SEQ (c) = NULL;
	    }
	  else if (OMP_CLAUSE_CODE (c) == OMP_CLAUSE_LINEAR
		   && OMP_CLAUSE_LINEAR_GIMPLE_SEQ (c))
	    {
	      lower_omp (&OMP_CLAUSE_LINEAR_GIMPLE_SEQ (c), ctx);
	      gimple_seq_add_seq (this_stmt_list,
				  OMP_CLAUSE_LINEAR_GIMPLE_SEQ (c));
	      OMP_CLAUSE_LINEAR_GIMPLE_SEQ (c) = NULL;
	    }

	  x = NULL_TREE;
	  if (OMP_CLAUSE_CODE (c) == OMP_CLAUSE_LASTPRIVATE
	      && OMP_CLAUSE_LASTPRIVATE_LOOP_IV (c)
	      && is_taskloop_ctx (ctx))
	    {
	      tree ovar = maybe_lookup_decl_in_outer_ctx (var,
							  ctx->outer->outer);
	      if (is_global_var (ovar))
		x = ovar;
	    }
	  if (!x)
	    x = build_outer_var_ref (var, ctx, OMP_CLAUSE_LASTPRIVATE);
	  if (omp_is_reference (var))
	    new_var = build_simple_mem_ref_loc (clause_loc, new_var);
	  x = lang_hooks.decls.omp_clause_assign_op (c, x, new_var);
	  gimplify_and_add (x, this_stmt_list);

	  if (lab2)
	    gimple_seq_add_stmt (this_stmt_list, gimple_build_label (lab2));
	}

     next:
      c = OMP_CLAUSE_CHAIN (c);
      if (c == NULL && !par_clauses)
	{
	  /* If this was a workshare clause, see if it had been combined
	     with its parallel.  In that case, continue looking for the
	     clauses also on the parallel statement itself.  */
	  if (is_parallel_ctx (ctx))
	    break;

	  ctx = ctx->outer;
	  if (ctx == NULL || !is_parallel_ctx (ctx))
	    break;

	  c = omp_find_clause (gimple_omp_parallel_clauses (ctx->stmt),
			       OMP_CLAUSE_LASTPRIVATE);
	  par_clauses = true;
	}
    }

  if (label)
    gimple_seq_add_stmt (stmt_list, gimple_build_label (label));
  gimple_seq_add_seq (stmt_list, post_stmt_list);
}

/* Lower the OpenACC reductions of CLAUSES for compute axis LEVEL
   (which might be a placeholder).  INNER is true if this is an inner
   axis of a multi-axis loop.  FORK and JOIN are (optional) fork and
   join markers.  Generate the before-loop forking sequence in
   FORK_SEQ and the after-loop joining sequence to JOIN_SEQ.  The
   general form of these sequences is

     GOACC_REDUCTION_SETUP
     GOACC_FORK
     GOACC_REDUCTION_INIT
     ...
     GOACC_REDUCTION_FINI
     GOACC_JOIN
     GOACC_REDUCTION_TEARDOWN.  */

static void
lower_oacc_reductions (location_t loc, tree clauses, tree level, bool inner,
		       gcall *fork, gcall *private_marker, gcall *join,
		       gimple_seq *fork_seq, gimple_seq *join_seq,
		       omp_context *ctx)
{
  gimple_seq before_fork = NULL;
  gimple_seq after_fork = NULL;
  gimple_seq before_join = NULL;
  gimple_seq after_join = NULL;
  tree init_code = NULL_TREE, fini_code = NULL_TREE,
    setup_code = NULL_TREE, teardown_code = NULL_TREE;
  unsigned offset = 0;

  for (tree c = clauses; c; c = OMP_CLAUSE_CHAIN (c))
    if (OMP_CLAUSE_CODE (c) == OMP_CLAUSE_REDUCTION)
      {
	/* No 'reduction' clauses on OpenACC 'kernels'.  */
	gcc_checking_assert (!is_oacc_kernels (ctx));
	/* Likewise, on OpenACC 'kernels' decomposed parts.  */
	gcc_checking_assert (!is_oacc_kernels_decomposed_part (ctx));

	tree orig = OMP_CLAUSE_DECL (c);
	tree orig_clause;
	tree var;
	tree ref_to_res = NULL_TREE;
	tree incoming, outgoing;
	bool is_private = false;
	bool is_fpp = false;

	enum tree_code rcode = OMP_CLAUSE_REDUCTION_CODE (c);
	if (rcode == MINUS_EXPR)
	  rcode = PLUS_EXPR;
	else if (rcode == TRUTH_ANDIF_EXPR)
	  rcode = BIT_AND_EXPR;
	else if (rcode == TRUTH_ORIF_EXPR)
	  rcode = BIT_IOR_EXPR;
	tree op = build_int_cst (unsigned_type_node, rcode);

	var = OMP_CLAUSE_REDUCTION_PRIVATE_DECL (c);
	if (!var)
	  var = maybe_lookup_decl (orig, ctx);
	if (!var)
	  var = orig;

	incoming = outgoing = var;

	if (!inner)
	  {
	    /* See if an outer construct also reduces this variable.  */
	    omp_context *outer = ctx;

	    while (omp_context *probe = outer->outer)
	      {
		enum gimple_code type = gimple_code (probe->stmt);
		tree cls;

		switch (type)
		  {
		  case GIMPLE_OMP_FOR:
		    cls = gimple_omp_for_clauses (probe->stmt);
		    break;

		  case GIMPLE_OMP_TARGET:
		    /* No 'reduction' clauses inside OpenACC 'kernels'
		       regions.  */
		    gcc_checking_assert (!is_oacc_kernels (probe));

		    if (!is_gimple_omp_offloaded (probe->stmt))
		      goto do_lookup;

		    cls = gimple_omp_target_clauses (probe->stmt);
		    break;

		  default:
		    goto do_lookup;
		  }

		outer = probe;
		for (; cls;  cls = OMP_CLAUSE_CHAIN (cls))
		  if (OMP_CLAUSE_CODE (cls) == OMP_CLAUSE_REDUCTION
		      && orig == OMP_CLAUSE_DECL (cls))
		    {
		      incoming = outgoing = lookup_decl (orig, probe);
		      goto has_outer_reduction;
		    }
		  else if ((OMP_CLAUSE_CODE (cls) == OMP_CLAUSE_FIRSTPRIVATE
			    || OMP_CLAUSE_CODE (cls) == OMP_CLAUSE_PRIVATE)
			   && orig == OMP_CLAUSE_DECL (cls))
		    {
		      is_private = true;
		      goto do_lookup;
		    }
		  else if (OMP_CLAUSE_CODE (cls) == OMP_CLAUSE_MAP
			   && (OMP_CLAUSE_MAP_KIND (cls)
			       == GOMP_MAP_FIRSTPRIVATE_POINTER)
			   && orig == OMP_CLAUSE_DECL (cls))
		    {
		      is_fpp = true;
		      goto do_lookup;
		    }
	      }

	  do_lookup:
	    /* This is the outermost construct with this reduction,
	       see if there's a mapping for it.  */
	    orig_clause = NULL_TREE;
	    if (gimple_code (outer->stmt) == GIMPLE_OMP_TARGET)
	      for (tree cls = gimple_omp_target_clauses (outer->stmt);
		   cls; cls = OMP_CLAUSE_CHAIN (cls))
		if (OMP_CLAUSE_CODE (cls) == OMP_CLAUSE_MAP
		    && orig == OMP_CLAUSE_DECL (cls)
		    && maybe_lookup_field (cls, outer))
		  {
		    orig_clause = cls;
		    break;
		  }
	    if ((orig_clause != NULL_TREE || is_fpp) && !is_private)
	      {
		tree type = TREE_TYPE (var);

		if (is_fpp)
		  {
		    tree x = create_tmp_var (type);
		    gimplify_assign (x, lookup_decl (orig, outer), fork_seq);
		    ref_to_res = x;
		  }
		else
		  {
		    ref_to_res = build_receiver_ref (orig_clause, false, outer);
		    if (omp_is_reference (orig))
		      ref_to_res = build_simple_mem_ref (ref_to_res);
		  }

		if (POINTER_TYPE_P (type))
		  type = TREE_TYPE (type);

		outgoing = var;
		incoming = omp_reduction_init_op (loc, rcode, type);
	      }
	    else
	      {
		/* Try to look at enclosing contexts for reduction var,
		   use original if no mapping found.  */
		tree t = NULL_TREE;
		omp_context *c = ctx->outer;
		while (c && !t)
		  {
		    t = maybe_lookup_decl (orig, c);
		    c = c->outer;
		  }
		incoming = outgoing = (t ? t : orig);
	      }

	  has_outer_reduction:;
	  }

	if (!ref_to_res)
	  ref_to_res = integer_zero_node;

	if (omp_is_reference (outgoing))
	  {
	    outgoing = build_simple_mem_ref (outgoing);

	    if (!TREE_CONSTANT (incoming))
	      incoming = build_simple_mem_ref (incoming);
	  }

	/* Determine position in reduction buffer, which may be used
	   by target.  The parser has ensured that this is not a
	   variable-sized type.  */
	fixed_size_mode mode
	  = as_a <fixed_size_mode> (TYPE_MODE (TREE_TYPE (var)));
	unsigned align = GET_MODE_ALIGNMENT (mode) /  BITS_PER_UNIT;
	offset = (offset + align - 1) & ~(align - 1);
	tree off = build_int_cst (sizetype, offset);
	offset += GET_MODE_SIZE (mode);

	if (!init_code)
	  {
	    init_code = build_int_cst (integer_type_node,
				       IFN_GOACC_REDUCTION_INIT);
	    fini_code = build_int_cst (integer_type_node,
				       IFN_GOACC_REDUCTION_FINI);
	    setup_code = build_int_cst (integer_type_node,
					IFN_GOACC_REDUCTION_SETUP);
	    teardown_code = build_int_cst (integer_type_node,
					   IFN_GOACC_REDUCTION_TEARDOWN);
	  }

	tree setup_call
	  = build_call_expr_internal_loc (loc, IFN_GOACC_REDUCTION,
					  TREE_TYPE (var), 6, setup_code,
					  unshare_expr (ref_to_res),
					  incoming, level, op, off);
	tree init_call
	  = build_call_expr_internal_loc (loc, IFN_GOACC_REDUCTION,
					  TREE_TYPE (var), 6, init_code,
					  unshare_expr (ref_to_res),
					  var, level, op, off);
	tree fini_call
	  = build_call_expr_internal_loc (loc, IFN_GOACC_REDUCTION,
					  TREE_TYPE (var), 6, fini_code,
					  unshare_expr (ref_to_res),
					  var, level, op, off);
	tree teardown_call
	  = build_call_expr_internal_loc (loc, IFN_GOACC_REDUCTION,
					  TREE_TYPE (var), 6,
					  teardown_code, ref_to_res, var,
					  level, op, off);

	gimplify_assign (var, setup_call, &before_fork);
	gimplify_assign (var, init_call, &after_fork);
	gimplify_assign (var, fini_call, &before_join);
	gimplify_assign (outgoing, teardown_call, &after_join);
      }

  /* Now stitch things together.  */
  gimple_seq_add_seq (fork_seq, before_fork);
  if (private_marker)
    gimple_seq_add_stmt (fork_seq, private_marker);
  if (fork)
    gimple_seq_add_stmt (fork_seq, fork);
  gimple_seq_add_seq (fork_seq, after_fork);

  gimple_seq_add_seq (join_seq, before_join);
  if (join)
    gimple_seq_add_stmt (join_seq, join);
  gimple_seq_add_seq (join_seq, after_join);
}

/* Generate code to implement the REDUCTION clauses, append it
   to STMT_SEQP.  CLIST if non-NULL is a pointer to a sequence
   that should be emitted also inside of the critical section,
   in that case clear *CLIST afterwards, otherwise leave it as is
   and let the caller emit it itself.  */

static void
lower_reduction_clauses (tree clauses, gimple_seq *stmt_seqp,
			 gimple_seq *clist, omp_context *ctx)
{
  gimple_seq sub_seq = NULL;
  gimple *stmt;
  tree x, c;
  int count = 0;

  /* OpenACC loop reductions are handled elsewhere.  */
  if (is_gimple_omp_oacc (ctx->stmt))
    return;

  /* SIMD reductions are handled in lower_rec_input_clauses.  */
  if (gimple_code (ctx->stmt) == GIMPLE_OMP_FOR
      && gimple_omp_for_kind (ctx->stmt) == GF_OMP_FOR_KIND_SIMD)
    return;

  /* inscan reductions are handled elsewhere.  */
  if (ctx->scan_inclusive || ctx->scan_exclusive)
    return;

  /* First see if there is exactly one reduction clause.  Use OMP_ATOMIC
     update in that case, otherwise use a lock.  */
  for (c = clauses; c && count < 2; c = OMP_CLAUSE_CHAIN (c))
    if (OMP_CLAUSE_CODE (c) == OMP_CLAUSE_REDUCTION
	&& !OMP_CLAUSE_REDUCTION_TASK (c))
      {
	if (OMP_CLAUSE_REDUCTION_PLACEHOLDER (c)
	    || TREE_CODE (OMP_CLAUSE_DECL (c)) == MEM_REF)
	  {
	    /* Never use OMP_ATOMIC for array reductions or UDRs.  */
	    count = -1;
	    break;
	  }
	count++;
      }

  if (count == 0)
    return;

  for (c = clauses; c ; c = OMP_CLAUSE_CHAIN (c))
    {
      tree var, ref, new_var, orig_var;
      enum tree_code code;
      location_t clause_loc = OMP_CLAUSE_LOCATION (c);

      if (OMP_CLAUSE_CODE (c) != OMP_CLAUSE_REDUCTION
	  || OMP_CLAUSE_REDUCTION_TASK (c))
	continue;

      enum omp_clause_code ccode = OMP_CLAUSE_REDUCTION;
      orig_var = var = OMP_CLAUSE_DECL (c);
      if (TREE_CODE (var) == MEM_REF)
	{
	  var = TREE_OPERAND (var, 0);
	  if (TREE_CODE (var) == POINTER_PLUS_EXPR)
	    var = TREE_OPERAND (var, 0);
	  if (TREE_CODE (var) == ADDR_EXPR)
	    var = TREE_OPERAND (var, 0);
	  else
	    {
	      /* If this is a pointer or referenced based array
		 section, the var could be private in the outer
		 context e.g. on orphaned loop construct.  Pretend this
		 is private variable's outer reference.  */
	      ccode = OMP_CLAUSE_PRIVATE;
	      if (TREE_CODE (var) == INDIRECT_REF)
		var = TREE_OPERAND (var, 0);
	    }
	  orig_var = var;
	  if (is_variable_sized (var))
	    {
	      gcc_assert (DECL_HAS_VALUE_EXPR_P (var));
	      var = DECL_VALUE_EXPR (var);
	      gcc_assert (TREE_CODE (var) == INDIRECT_REF);
	      var = TREE_OPERAND (var, 0);
	      gcc_assert (DECL_P (var));
	    }
	}
      new_var = lookup_decl (var, ctx);
      if (var == OMP_CLAUSE_DECL (c) && omp_is_reference (var))
	new_var = build_simple_mem_ref_loc (clause_loc, new_var);
      ref = build_outer_var_ref (var, ctx, ccode);
      code = OMP_CLAUSE_REDUCTION_CODE (c);

      /* reduction(-:var) sums up the partial results, so it acts
	 identically to reduction(+:var).  */
      if (code == MINUS_EXPR)
        code = PLUS_EXPR;

<<<<<<< HEAD
      /* C/C++ permits FP/complex with || and &&.  */
      bool is_fp_and_or = ((code == TRUTH_ANDIF_EXPR
			    || code == TRUTH_ORIF_EXPR)
			   && (FLOAT_TYPE_P (TREE_TYPE (new_var))
			       || (TREE_CODE (TREE_TYPE (new_var))
				   == COMPLEX_TYPE)));
=======
      bool is_truth_op = (code == TRUTH_ANDIF_EXPR || code == TRUTH_ORIF_EXPR);
>>>>>>> 5dd3fe90
      if (count == 1)
	{
	  tree addr = build_fold_addr_expr_loc (clause_loc, ref);

	  addr = save_expr (addr);
	  ref = build1 (INDIRECT_REF, TREE_TYPE (TREE_TYPE (addr)), addr);
	  tree new_var2 = new_var;
	  tree ref2 = ref;
<<<<<<< HEAD
	  if (is_fp_and_or)
	    {
	      tree zero = build_zero_cst (TREE_TYPE (new_var));
	      new_var2 = fold_build2_loc (clause_loc, NE_EXPR,
					  integer_type_node, new_var, zero);
	      ref2 = fold_build2_loc (clause_loc, NE_EXPR, integer_type_node,
=======
	  if (is_truth_op)
	    {
	      tree zero = build_zero_cst (TREE_TYPE (new_var));
	      new_var2 = fold_build2_loc (clause_loc, NE_EXPR,
					  boolean_type_node, new_var, zero);
	      ref2 = fold_build2_loc (clause_loc, NE_EXPR, boolean_type_node,
>>>>>>> 5dd3fe90
				      ref, zero);
	    }
	  x = fold_build2_loc (clause_loc, code, TREE_TYPE (new_var2), ref2,
			       new_var2);
<<<<<<< HEAD
	  if (is_fp_and_or)
=======
	  if (is_truth_op)
>>>>>>> 5dd3fe90
	    x = fold_convert (TREE_TYPE (new_var), x);
	  x = build2 (OMP_ATOMIC, void_type_node, addr, x);
	  OMP_ATOMIC_MEMORY_ORDER (x) = OMP_MEMORY_ORDER_RELAXED;
	  gimplify_and_add (x, stmt_seqp);
	  return;
	}
      else if (TREE_CODE (OMP_CLAUSE_DECL (c)) == MEM_REF)
	{
	  tree d = OMP_CLAUSE_DECL (c);
	  tree type = TREE_TYPE (d);
	  tree v = TYPE_MAX_VALUE (TYPE_DOMAIN (type));
	  tree i = create_tmp_var (TREE_TYPE (v));
	  tree ptype = build_pointer_type (TREE_TYPE (type));
	  tree bias = TREE_OPERAND (d, 1);
	  d = TREE_OPERAND (d, 0);
	  if (TREE_CODE (d) == POINTER_PLUS_EXPR)
	    {
	      tree b = TREE_OPERAND (d, 1);
	      b = maybe_lookup_decl (b, ctx);
	      if (b == NULL)
		{
		  b = TREE_OPERAND (d, 1);
		  b = maybe_lookup_decl_in_outer_ctx (b, ctx);
		}
	      if (integer_zerop (bias))
		bias = b;
	      else
		{
		  bias = fold_convert_loc (clause_loc, TREE_TYPE (b), bias);
		  bias = fold_build2_loc (clause_loc, PLUS_EXPR,
					  TREE_TYPE (b), b, bias);
		}
	      d = TREE_OPERAND (d, 0);
	    }
	  /* For ref build_outer_var_ref already performs this, so
	     only new_var needs a dereference.  */
	  if (TREE_CODE (d) == INDIRECT_REF)
	    {
	      new_var = build_simple_mem_ref_loc (clause_loc, new_var);
	      gcc_assert (omp_is_reference (var) && var == orig_var);
	    }
	  else if (TREE_CODE (d) == ADDR_EXPR)
	    {
	      if (orig_var == var)
		{
		  new_var = build_fold_addr_expr (new_var);
		  ref = build_fold_addr_expr (ref);
		}
	    }
	  else
	    {
	      gcc_assert (orig_var == var);
	      if (omp_is_reference (var))
		ref = build_fold_addr_expr (ref);
	    }
	  if (DECL_P (v))
	    {
	      tree t = maybe_lookup_decl (v, ctx);
	      if (t)
		v = t;
	      else
		v = maybe_lookup_decl_in_outer_ctx (v, ctx);
	      gimplify_expr (&v, stmt_seqp, NULL, is_gimple_val, fb_rvalue);
	    }
	  if (!integer_zerop (bias))
	    {
	      bias = fold_convert_loc (clause_loc, sizetype, bias);
	      new_var = fold_build2_loc (clause_loc, POINTER_PLUS_EXPR,
					 TREE_TYPE (new_var), new_var,
					 unshare_expr (bias));
	      ref = fold_build2_loc (clause_loc, POINTER_PLUS_EXPR,
					 TREE_TYPE (ref), ref, bias);
	    }
	  new_var = fold_convert_loc (clause_loc, ptype, new_var);
	  ref = fold_convert_loc (clause_loc, ptype, ref);
	  tree m = create_tmp_var (ptype);
	  gimplify_assign (m, new_var, stmt_seqp);
	  new_var = m;
	  m = create_tmp_var (ptype);
	  gimplify_assign (m, ref, stmt_seqp);
	  ref = m;
	  gimplify_assign (i, build_int_cst (TREE_TYPE (v), 0), stmt_seqp);
	  tree body = create_artificial_label (UNKNOWN_LOCATION);
	  tree end = create_artificial_label (UNKNOWN_LOCATION);
	  gimple_seq_add_stmt (&sub_seq, gimple_build_label (body));
	  tree priv = build_simple_mem_ref_loc (clause_loc, new_var);
	  tree out = build_simple_mem_ref_loc (clause_loc, ref);
	  if (OMP_CLAUSE_REDUCTION_PLACEHOLDER (c))
	    {
	      tree placeholder = OMP_CLAUSE_REDUCTION_PLACEHOLDER (c);
	      tree decl_placeholder
		= OMP_CLAUSE_REDUCTION_DECL_PLACEHOLDER (c);
	      SET_DECL_VALUE_EXPR (placeholder, out);
	      DECL_HAS_VALUE_EXPR_P (placeholder) = 1;
	      SET_DECL_VALUE_EXPR (decl_placeholder, priv);
	      DECL_HAS_VALUE_EXPR_P (decl_placeholder) = 1;
	      lower_omp (&OMP_CLAUSE_REDUCTION_GIMPLE_MERGE (c), ctx);
	      gimple_seq_add_seq (&sub_seq,
				  OMP_CLAUSE_REDUCTION_GIMPLE_MERGE (c));
	      OMP_CLAUSE_REDUCTION_GIMPLE_MERGE (c) = NULL;
	      OMP_CLAUSE_REDUCTION_PLACEHOLDER (c) = NULL;
	      OMP_CLAUSE_REDUCTION_DECL_PLACEHOLDER (c) = NULL;
	    }
	  else
	    {
	      tree out2 = out;
	      tree priv2 = priv;
<<<<<<< HEAD
	      if (is_fp_and_or)
		{
		  tree zero = build_zero_cst (TREE_TYPE (out));
		  out2 = fold_build2_loc (clause_loc, NE_EXPR,
					  integer_type_node, out, zero);
		  priv2 = fold_build2_loc (clause_loc, NE_EXPR,
					   integer_type_node, priv, zero);
		}
	      x = build2 (code, TREE_TYPE (out2), out2, priv2);
	      if (is_fp_and_or)
=======
	      if (is_truth_op)
		{
		  tree zero = build_zero_cst (TREE_TYPE (out));
		  out2 = fold_build2_loc (clause_loc, NE_EXPR,
					  boolean_type_node, out, zero);
		  priv2 = fold_build2_loc (clause_loc, NE_EXPR,
					   boolean_type_node, priv, zero);
		}
	      x = build2 (code, TREE_TYPE (out2), out2, priv2);
	      if (is_truth_op)
>>>>>>> 5dd3fe90
		x = fold_convert (TREE_TYPE (out), x);
	      out = unshare_expr (out);
	      gimplify_assign (out, x, &sub_seq);
	    }
	  gimple *g = gimple_build_assign (new_var, POINTER_PLUS_EXPR, new_var,
					   TYPE_SIZE_UNIT (TREE_TYPE (type)));
	  gimple_seq_add_stmt (&sub_seq, g);
	  g = gimple_build_assign (ref, POINTER_PLUS_EXPR, ref,
				   TYPE_SIZE_UNIT (TREE_TYPE (type)));
	  gimple_seq_add_stmt (&sub_seq, g);
	  g = gimple_build_assign (i, PLUS_EXPR, i,
				   build_int_cst (TREE_TYPE (i), 1));
	  gimple_seq_add_stmt (&sub_seq, g);
	  g = gimple_build_cond (LE_EXPR, i, v, body, end);
	  gimple_seq_add_stmt (&sub_seq, g);
	  gimple_seq_add_stmt (&sub_seq, gimple_build_label (end));
	}
      else if (OMP_CLAUSE_REDUCTION_PLACEHOLDER (c))
	{
	  tree placeholder = OMP_CLAUSE_REDUCTION_PLACEHOLDER (c);

	  if (omp_is_reference (var)
	      && !useless_type_conversion_p (TREE_TYPE (placeholder),
					     TREE_TYPE (ref)))
	    ref = build_fold_addr_expr_loc (clause_loc, ref);
	  SET_DECL_VALUE_EXPR (placeholder, ref);
	  DECL_HAS_VALUE_EXPR_P (placeholder) = 1;
	  lower_omp (&OMP_CLAUSE_REDUCTION_GIMPLE_MERGE (c), ctx);
	  gimple_seq_add_seq (&sub_seq, OMP_CLAUSE_REDUCTION_GIMPLE_MERGE (c));
	  OMP_CLAUSE_REDUCTION_GIMPLE_MERGE (c) = NULL;
	  OMP_CLAUSE_REDUCTION_PLACEHOLDER (c) = NULL;
	}
      else
	{
	  tree new_var2 = new_var;
	  tree ref2 = ref;
<<<<<<< HEAD
	  if (is_fp_and_or)
	    {
	      tree zero = build_zero_cst (TREE_TYPE (new_var));
	      new_var2 = fold_build2_loc (clause_loc, NE_EXPR,
					  integer_type_node, new_var, zero);
	      ref2 = fold_build2_loc (clause_loc, NE_EXPR, integer_type_node,
				      ref, zero);
	    }
	  x = build2 (code, TREE_TYPE (ref), ref2, new_var2);
	  if (is_fp_and_or)
=======
	  if (is_truth_op)
	    {
	      tree zero = build_zero_cst (TREE_TYPE (new_var));
	      new_var2 = fold_build2_loc (clause_loc, NE_EXPR,
					  boolean_type_node, new_var, zero);
	      ref2 = fold_build2_loc (clause_loc, NE_EXPR, boolean_type_node,
				      ref, zero);
	    }
	  x = build2 (code, TREE_TYPE (ref), ref2, new_var2);
	  if (is_truth_op)
>>>>>>> 5dd3fe90
	    x = fold_convert (TREE_TYPE (new_var), x);
	  ref = build_outer_var_ref (var, ctx);
	  gimplify_assign (ref, x, &sub_seq);
	}
    }

  stmt = gimple_build_call (builtin_decl_explicit (BUILT_IN_GOMP_ATOMIC_START),
			    0);
  gimple_seq_add_stmt (stmt_seqp, stmt);

  gimple_seq_add_seq (stmt_seqp, sub_seq);

  if (clist)
    {
      gimple_seq_add_seq (stmt_seqp, *clist);
      *clist = NULL;
    }

  stmt = gimple_build_call (builtin_decl_explicit (BUILT_IN_GOMP_ATOMIC_END),
			    0);
  gimple_seq_add_stmt (stmt_seqp, stmt);
}


/* Generate code to implement the COPYPRIVATE clauses.  */

static void
lower_copyprivate_clauses (tree clauses, gimple_seq *slist, gimple_seq *rlist,
			    omp_context *ctx)
{
  tree c;

  for (c = clauses; c ; c = OMP_CLAUSE_CHAIN (c))
    {
      tree var, new_var, ref, x;
      bool by_ref;
      location_t clause_loc = OMP_CLAUSE_LOCATION (c);

      if (OMP_CLAUSE_CODE (c) != OMP_CLAUSE_COPYPRIVATE)
	continue;

      var = OMP_CLAUSE_DECL (c);
      by_ref = use_pointer_for_field (var, NULL);

      ref = build_sender_ref (var, ctx);
      x = new_var = lookup_decl_in_outer_ctx (var, ctx);
      if (by_ref)
	{
	  x = build_fold_addr_expr_loc (clause_loc, new_var);
	  x = fold_convert_loc (clause_loc, TREE_TYPE (ref), x);
	}
      gimplify_assign (ref, x, slist);

      ref = build_receiver_ref (var, false, ctx);
      if (by_ref)
	{
	  ref = fold_convert_loc (clause_loc,
				  build_pointer_type (TREE_TYPE (new_var)),
				  ref);
	  ref = build_fold_indirect_ref_loc (clause_loc, ref);
	}
      if (omp_is_reference (var))
	{
	  ref = fold_convert_loc (clause_loc, TREE_TYPE (new_var), ref);
	  ref = build_simple_mem_ref_loc (clause_loc, ref);
	  new_var = build_simple_mem_ref_loc (clause_loc, new_var);
	}
      x = lang_hooks.decls.omp_clause_assign_op (c, new_var, ref);
      gimplify_and_add (x, rlist);
    }
}


/* Generate code to implement the clauses, FIRSTPRIVATE, COPYIN, LASTPRIVATE,
   and REDUCTION from the sender (aka parent) side.  */

static void
lower_send_clauses (tree clauses, gimple_seq *ilist, gimple_seq *olist,
    		    omp_context *ctx)
{
  tree c, t;
  int ignored_looptemp = 0;
  bool is_taskloop = false;

  /* For taskloop, ignore first two _looptemp_ clauses, those are initialized
     by GOMP_taskloop.  */
  if (is_task_ctx (ctx) && gimple_omp_task_taskloop_p (ctx->stmt))
    {
      ignored_looptemp = 2;
      is_taskloop = true;
    }

  for (c = clauses; c ; c = OMP_CLAUSE_CHAIN (c))
    {
      tree val, ref, x, var;
      bool by_ref, do_in = false, do_out = false;
      location_t clause_loc = OMP_CLAUSE_LOCATION (c);

      switch (OMP_CLAUSE_CODE (c))
	{
	case OMP_CLAUSE_PRIVATE:
	  if (OMP_CLAUSE_PRIVATE_OUTER_REF (c))
	    break;
	  continue;
	case OMP_CLAUSE_FIRSTPRIVATE:
	case OMP_CLAUSE_COPYIN:
	case OMP_CLAUSE_LASTPRIVATE:
	case OMP_CLAUSE_IN_REDUCTION:
	case OMP_CLAUSE__REDUCTEMP_:
	  break;
	case OMP_CLAUSE_REDUCTION:
	  if (is_task_ctx (ctx) || OMP_CLAUSE_REDUCTION_TASK (c))
	    continue;
	  break;
	case OMP_CLAUSE_SHARED:
	  if (OMP_CLAUSE_SHARED_FIRSTPRIVATE (c))
	    break;
	  continue;
	case OMP_CLAUSE__LOOPTEMP_:
	  if (ignored_looptemp)
	    {
	      ignored_looptemp--;
	      continue;
	    }
	  break;
	default:
	  continue;
	}

      val = OMP_CLAUSE_DECL (c);
      if ((OMP_CLAUSE_CODE (c) == OMP_CLAUSE_REDUCTION
	   || OMP_CLAUSE_CODE (c) == OMP_CLAUSE_IN_REDUCTION)
	  && TREE_CODE (val) == MEM_REF)
	{
	  val = TREE_OPERAND (val, 0);
	  if (TREE_CODE (val) == POINTER_PLUS_EXPR)
	    val = TREE_OPERAND (val, 0);
	  if (TREE_CODE (val) == INDIRECT_REF
	      || TREE_CODE (val) == ADDR_EXPR)
	    val = TREE_OPERAND (val, 0);
	  if (is_variable_sized (val))
	    continue;
	}

      /* For OMP_CLAUSE_SHARED_FIRSTPRIVATE, look beyond the
	 outer taskloop region.  */
      omp_context *ctx_for_o = ctx;
      if (is_taskloop
	  && OMP_CLAUSE_CODE (c) == OMP_CLAUSE_SHARED
	  && OMP_CLAUSE_SHARED_FIRSTPRIVATE (c))
	ctx_for_o = ctx->outer;

      var = lookup_decl_in_outer_ctx (val, ctx_for_o);

      if (OMP_CLAUSE_CODE (c) != OMP_CLAUSE_COPYIN
	  && is_global_var (var)
	  && (val == OMP_CLAUSE_DECL (c)
	      || !is_task_ctx (ctx)
	      || (TREE_CODE (TREE_TYPE (val)) != POINTER_TYPE
		  && (TREE_CODE (TREE_TYPE (val)) != REFERENCE_TYPE
		      || (TREE_CODE (TREE_TYPE (TREE_TYPE (val)))
			  != POINTER_TYPE)))))
	continue;

      t = omp_member_access_dummy_var (var);
      if (t)
	{
	  var = DECL_VALUE_EXPR (var);
	  tree o = maybe_lookup_decl_in_outer_ctx (t, ctx_for_o);
	  if (o != t)
	    var = unshare_and_remap (var, t, o);
	  else
	    var = unshare_expr (var);
	}

      if (OMP_CLAUSE_CODE (c) == OMP_CLAUSE_SHARED)
	{
	  /* Handle taskloop firstprivate/lastprivate, where the
	     lastprivate on GIMPLE_OMP_TASK is represented as
	     OMP_CLAUSE_SHARED_FIRSTPRIVATE.  */
	  tree f = lookup_sfield ((splay_tree_key) &DECL_UID (val), ctx);
	  x = omp_build_component_ref (ctx->sender_decl, f);
	  if (use_pointer_for_field (val, ctx))
	    var = build_fold_addr_expr (var);
	  gimplify_assign (x, var, ilist);
	  DECL_ABSTRACT_ORIGIN (f) = NULL;
	  continue;
	}

      if (((OMP_CLAUSE_CODE (c) != OMP_CLAUSE_REDUCTION
	    && OMP_CLAUSE_CODE (c) != OMP_CLAUSE_IN_REDUCTION)
	   || val == OMP_CLAUSE_DECL (c))
	  && is_variable_sized (val))
	continue;
      by_ref = use_pointer_for_field (val, NULL);

      switch (OMP_CLAUSE_CODE (c))
	{
	case OMP_CLAUSE_FIRSTPRIVATE:
	  if (OMP_CLAUSE_FIRSTPRIVATE_IMPLICIT (c)
	      && !by_ref
	      && is_task_ctx (ctx))
	    TREE_NO_WARNING (var) = 1;
	  do_in = true;
	  break;

	case OMP_CLAUSE_PRIVATE:
	case OMP_CLAUSE_COPYIN:
	case OMP_CLAUSE__LOOPTEMP_:
	case OMP_CLAUSE__REDUCTEMP_:
	  do_in = true;
	  break;

	case OMP_CLAUSE_LASTPRIVATE:
	  if (by_ref || omp_is_reference (val))
	    {
	      if (OMP_CLAUSE_LASTPRIVATE_FIRSTPRIVATE (c))
		continue;
	      do_in = true;
	    }
	  else
	    {
	      do_out = true;
	      if (lang_hooks.decls.omp_private_outer_ref (val))
		do_in = true;
	    }
	  break;

	case OMP_CLAUSE_REDUCTION:
	case OMP_CLAUSE_IN_REDUCTION:
	  do_in = true;
	  if (val == OMP_CLAUSE_DECL (c))
	    {
	      if (is_task_ctx (ctx))
		by_ref = use_pointer_for_field (val, ctx);
	      else
		do_out = !(by_ref || omp_is_reference (val));
	    }
	  else
	    by_ref = TREE_CODE (TREE_TYPE (val)) == ARRAY_TYPE;
	  break;

	default:
	  gcc_unreachable ();
	}

      if (do_in)
	{
	  ref = build_sender_ref (val, ctx);
	  x = by_ref ? build_fold_addr_expr_loc (clause_loc, var) : var;
	  gimplify_assign (ref, x, ilist);
	  if (is_task_ctx (ctx))
	    DECL_ABSTRACT_ORIGIN (TREE_OPERAND (ref, 1)) = NULL;
	}

      if (do_out)
	{
	  ref = build_sender_ref (val, ctx);
	  gimplify_assign (var, ref, olist);
	}
    }
}

/* Generate code to implement SHARED from the sender (aka parent)
   side.  This is trickier, since GIMPLE_OMP_PARALLEL_CLAUSES doesn't
   list things that got automatically shared.  */

static void
lower_send_shared_vars (gimple_seq *ilist, gimple_seq *olist, omp_context *ctx)
{
  tree var, ovar, nvar, t, f, x, record_type;

  if (ctx->record_type == NULL)
    return;

  record_type = ctx->srecord_type ? ctx->srecord_type : ctx->record_type;
  for (f = TYPE_FIELDS (record_type); f ; f = DECL_CHAIN (f))
    {
      ovar = DECL_ABSTRACT_ORIGIN (f);
      if (!ovar || TREE_CODE (ovar) == FIELD_DECL)
	continue;

      nvar = maybe_lookup_decl (ovar, ctx);
      if (!nvar
	  || !DECL_HAS_VALUE_EXPR_P (nvar)
	  || (ctx->allocate_map
	      && ctx->allocate_map->get (ovar)))
	continue;

      /* If CTX is a nested parallel directive.  Find the immediately
	 enclosing parallel or workshare construct that contains a
	 mapping for OVAR.  */
      var = lookup_decl_in_outer_ctx (ovar, ctx);

      t = omp_member_access_dummy_var (var);
      if (t)
	{
	  var = DECL_VALUE_EXPR (var);
	  tree o = maybe_lookup_decl_in_outer_ctx (t, ctx);
	  if (o != t)
	    var = unshare_and_remap (var, t, o);
	  else
	    var = unshare_expr (var);
	}

      if (use_pointer_for_field (ovar, ctx))
	{
	  x = build_sender_ref (ovar, ctx);
	  if (TREE_CODE (TREE_TYPE (f)) == ARRAY_TYPE
	      && TREE_TYPE (f) == TREE_TYPE (ovar))
	    {
	      gcc_assert (is_parallel_ctx (ctx)
			  && DECL_ARTIFICIAL (ovar));
	      /* _condtemp_ clause.  */
	      var = build_constructor (TREE_TYPE (x), NULL);
	    }
	  else
	    var = build_fold_addr_expr (var);
	  gimplify_assign (x, var, ilist);
	}
      else
	{
	  x = build_sender_ref (ovar, ctx);
	  gimplify_assign (x, var, ilist);

	  if (!TREE_READONLY (var)
	      /* We don't need to receive a new reference to a result
	         or parm decl.  In fact we may not store to it as we will
		 invalidate any pending RSO and generate wrong gimple
		 during inlining.  */
	      && !((TREE_CODE (var) == RESULT_DECL
		    || TREE_CODE (var) == PARM_DECL)
		   && DECL_BY_REFERENCE (var)))
	    {
	      x = build_sender_ref (ovar, ctx);
	      gimplify_assign (var, x, olist);
	    }
	}
    }
}

/* Emit an OpenACC head marker call, encapulating the partitioning and
   other information that must be processed by the target compiler.
   Return the maximum number of dimensions the associated loop might
   be partitioned over.  */

static unsigned
lower_oacc_head_mark (location_t loc, tree ddvar, tree clauses,
		      gimple_seq *seq, omp_context *ctx)
{
  unsigned levels = 0;
  unsigned tag = 0;
  tree gang_static = NULL_TREE;
  auto_vec<tree, 5> args;

  args.quick_push (build_int_cst
		   (integer_type_node, IFN_UNIQUE_OACC_HEAD_MARK));
  args.quick_push (ddvar);
  for (tree c = clauses; c; c = OMP_CLAUSE_CHAIN (c))
    {
      switch (OMP_CLAUSE_CODE (c))
	{
	case OMP_CLAUSE_GANG:
	  tag |= OLF_DIM_GANG;
	  gang_static = OMP_CLAUSE_GANG_STATIC_EXPR (c);
	  /* static:* is represented by -1, and we can ignore it, as
	     scheduling is always static.  */
	  if (gang_static && integer_minus_onep (gang_static))
	    gang_static = NULL_TREE;
	  levels++;
	  break;

	case OMP_CLAUSE_WORKER:
	  tag |= OLF_DIM_WORKER;
	  levels++;
	  break;

	case OMP_CLAUSE_VECTOR:
	  tag |= OLF_DIM_VECTOR;
	  levels++;
	  break;

	case OMP_CLAUSE_SEQ:
	  tag |= OLF_SEQ;
	  break;

	case OMP_CLAUSE_AUTO:
	  tag |= OLF_AUTO;
	  break;

	case OMP_CLAUSE_INDEPENDENT:
	  tag |= OLF_INDEPENDENT;
	  break;

	case OMP_CLAUSE_TILE:
	  tag |= OLF_TILE;
	  break;

	case OMP_CLAUSE_REDUCTION:
	  tag |= OLF_REDUCTION;
	  break;

	default:
	  continue;
	}
    }

  if (gang_static)
    {
      if (DECL_P (gang_static))
	gang_static = build_outer_var_ref (gang_static, ctx);
      tag |= OLF_GANG_STATIC;
    }

  omp_context *tgt = enclosing_target_ctx (ctx);
  if (!tgt || is_oacc_parallel_or_serial (tgt))
    ;
  else if (is_oacc_kernels (tgt))
    /* Not using this loops handling inside OpenACC 'kernels' regions.  */
    gcc_unreachable ();
  else if (is_oacc_kernels_decomposed_part (tgt))
    ;
  else
    gcc_unreachable ();

  /* In a parallel region, loops without auto and seq clauses are
     implicitly INDEPENDENT.  */
  if ((!tgt || is_oacc_parallel_or_serial (tgt))
      && !(tag & (OLF_SEQ | OLF_AUTO)))
    tag |= OLF_INDEPENDENT;

  /* Loops inside OpenACC 'kernels' decomposed parts' regions are expected to
     have an explicit 'seq' or 'independent' clause, and no 'auto' clause.  */
  if (tgt && is_oacc_kernels_decomposed_part (tgt))
    {
      gcc_assert (tag & (OLF_SEQ | OLF_INDEPENDENT));
      gcc_assert (!(tag & OLF_AUTO));
    }

  if (tag & OLF_TILE)
    /* Tiling could use all 3 levels.  */ 
    levels = 3;
  else
    {
      /* A loop lacking SEQ, GANG, WORKER and/or VECTOR could be AUTO.
	 Ensure at least one level, or 2 for possible auto
	 partitioning */
      bool maybe_auto = !(tag & (((GOMP_DIM_MASK (GOMP_DIM_MAX) - 1)
				  << OLF_DIM_BASE) | OLF_SEQ));

      if (levels < 1u + maybe_auto)
	levels = 1u + maybe_auto;
    }

  args.quick_push (build_int_cst (integer_type_node, levels));
  args.quick_push (build_int_cst (integer_type_node, tag));
  if (gang_static)
    args.quick_push (gang_static);

  gcall *call = gimple_build_call_internal_vec (IFN_UNIQUE, args);
  gimple_set_location (call, loc);
  gimple_set_lhs (call, ddvar);
  gimple_seq_add_stmt (seq, call);

  return levels;
}

/* Emit an OpenACC lopp head or tail marker to SEQ.  LEVEL is the
   partitioning level of the enclosed region.  */ 

static void
lower_oacc_loop_marker (location_t loc, tree ddvar, bool head,
			tree tofollow, gimple_seq *seq)
{
  int marker_kind = (head ? IFN_UNIQUE_OACC_HEAD_MARK
		     : IFN_UNIQUE_OACC_TAIL_MARK);
  tree marker = build_int_cst (integer_type_node, marker_kind);
  int nargs = 2 + (tofollow != NULL_TREE);
  gcall *call = gimple_build_call_internal (IFN_UNIQUE, nargs,
					    marker, ddvar, tofollow);
  gimple_set_location (call, loc);
  gimple_set_lhs (call, ddvar);
  gimple_seq_add_stmt (seq, call);
}

/* Generate the before and after OpenACC loop sequences.  CLAUSES are
   the loop clauses, from which we extract reductions.  Initialize
   HEAD and TAIL.  */

static void
lower_oacc_head_tail (location_t loc, tree clauses, gcall *private_marker,
		      gimple_seq *head, gimple_seq *tail, omp_context *ctx)
{
  bool inner = false;
  tree ddvar = create_tmp_var (integer_type_node, ".data_dep");
  gimple_seq_add_stmt (head, gimple_build_assign (ddvar, integer_zero_node));

  unsigned count = lower_oacc_head_mark (loc, ddvar, clauses, head, ctx);

  if (private_marker)
    {
      gimple_set_location (private_marker, loc);
      gimple_call_set_lhs (private_marker, ddvar);
      gimple_call_set_arg (private_marker, 1, ddvar);
    }

  tree fork_kind = build_int_cst (unsigned_type_node, IFN_UNIQUE_OACC_FORK);
  tree join_kind = build_int_cst (unsigned_type_node, IFN_UNIQUE_OACC_JOIN);

  gcc_assert (count);

  for (unsigned done = 1; count; count--, done++)
    {
      gimple_seq fork_seq = NULL;
      gimple_seq join_seq = NULL;

      tree place = build_int_cst (integer_type_node, -1);
      gcall *fork = gimple_build_call_internal (IFN_UNIQUE, 3,
						fork_kind, ddvar, place);
      gimple_set_location (fork, loc);
      gimple_set_lhs (fork, ddvar);

      gcall *join = gimple_build_call_internal (IFN_UNIQUE, 3,
						join_kind, ddvar, place);
      gimple_set_location (join, loc);
      gimple_set_lhs (join, ddvar);

      /* Mark the beginning of this level sequence.  */
      if (inner)
	lower_oacc_loop_marker (loc, ddvar, true,
				build_int_cst (integer_type_node, count),
				&fork_seq);
      lower_oacc_loop_marker (loc, ddvar, false,
			      build_int_cst (integer_type_node, done),
			      &join_seq);

      lower_oacc_reductions (loc, clauses, place, inner,
			     fork, (count == 1) ? private_marker : NULL,
			     join, &fork_seq, &join_seq,  ctx);

      /* Append this level to head. */
      gimple_seq_add_seq (head, fork_seq);
      /* Prepend it to tail.  */
      gimple_seq_add_seq (&join_seq, *tail);
      *tail = join_seq;

      inner = true;
    }

  /* Mark the end of the sequence.  */
  lower_oacc_loop_marker (loc, ddvar, true, NULL_TREE, head);
  lower_oacc_loop_marker (loc, ddvar, false, NULL_TREE, tail);
}

/* If exceptions are enabled, wrap the statements in BODY in a MUST_NOT_THROW
   catch handler and return it.  This prevents programs from violating the
   structured block semantics with throws.  */

static gimple_seq
maybe_catch_exception (gimple_seq body)
{
  gimple *g;
  tree decl;

  if (!flag_exceptions)
    return body;

  if (lang_hooks.eh_protect_cleanup_actions != NULL)
    decl = lang_hooks.eh_protect_cleanup_actions ();
  else
    decl = builtin_decl_explicit (BUILT_IN_TRAP);

  g = gimple_build_eh_must_not_throw (decl);
  g = gimple_build_try (body, gimple_seq_alloc_with_stmt (g),
      			GIMPLE_TRY_CATCH);

 return gimple_seq_alloc_with_stmt (g);
}


/* Routines to lower OMP directives into OMP-GIMPLE.  */

/* If ctx is a worksharing context inside of a cancellable parallel
   region and it isn't nowait, add lhs to its GIMPLE_OMP_RETURN
   and conditional branch to parallel's cancel_label to handle
   cancellation in the implicit barrier.  */

static void
maybe_add_implicit_barrier_cancel (omp_context *ctx, gimple *omp_return,
				   gimple_seq *body)
{
  gcc_assert (gimple_code (omp_return) == GIMPLE_OMP_RETURN);
  if (gimple_omp_return_nowait_p (omp_return))
    return;
  for (omp_context *outer = ctx->outer; outer; outer = outer->outer)
    if (gimple_code (outer->stmt) == GIMPLE_OMP_PARALLEL
	&& outer->cancellable)
      {
	tree fndecl = builtin_decl_explicit (BUILT_IN_GOMP_CANCEL);
	tree c_bool_type = TREE_TYPE (TREE_TYPE (fndecl));
	tree lhs = create_tmp_var (c_bool_type);
	gimple_omp_return_set_lhs (omp_return, lhs);
	tree fallthru_label = create_artificial_label (UNKNOWN_LOCATION);
	gimple *g = gimple_build_cond (NE_EXPR, lhs,
				       fold_convert (c_bool_type,
						     boolean_false_node),
				       outer->cancel_label, fallthru_label);
	gimple_seq_add_stmt (body, g);
	gimple_seq_add_stmt (body, gimple_build_label (fallthru_label));
      }
    else if (gimple_code (outer->stmt) != GIMPLE_OMP_TASKGROUP)
      return;
}

/* Find the first task_reduction or reduction clause or return NULL
   if there are none.  */

static inline tree
omp_task_reductions_find_first (tree clauses, enum tree_code code,
				enum omp_clause_code ccode)
{
  while (1)
    {
      clauses = omp_find_clause (clauses, ccode);
      if (clauses == NULL_TREE)
	return NULL_TREE;
      if (ccode != OMP_CLAUSE_REDUCTION
	  || code == OMP_TASKLOOP
	  || OMP_CLAUSE_REDUCTION_TASK (clauses))
	return clauses;
      clauses = OMP_CLAUSE_CHAIN (clauses);
    }
}

static void lower_omp_task_reductions (omp_context *, enum tree_code, tree,
				       gimple_seq *, gimple_seq *);

/* Lower the OpenMP sections directive in the current statement in GSI_P.
   CTX is the enclosing OMP context for the current statement.  */

static void
lower_omp_sections (gimple_stmt_iterator *gsi_p, omp_context *ctx)
{
  tree block, control;
  gimple_stmt_iterator tgsi;
  gomp_sections *stmt;
  gimple *t;
  gbind *new_stmt, *bind;
  gimple_seq ilist, dlist, olist, tred_dlist = NULL, clist = NULL, new_body;

  stmt = as_a <gomp_sections *> (gsi_stmt (*gsi_p));

  push_gimplify_context ();

  dlist = NULL;
  ilist = NULL;

  tree rclauses
    = omp_task_reductions_find_first (gimple_omp_sections_clauses (stmt),
				      OMP_SECTIONS, OMP_CLAUSE_REDUCTION);
  tree rtmp = NULL_TREE;
  if (rclauses)
    {
      tree type = build_pointer_type (pointer_sized_int_node);
      tree temp = create_tmp_var (type);
      tree c = build_omp_clause (UNKNOWN_LOCATION, OMP_CLAUSE__REDUCTEMP_);
      OMP_CLAUSE_DECL (c) = temp;
      OMP_CLAUSE_CHAIN (c) = gimple_omp_sections_clauses (stmt);
      gimple_omp_sections_set_clauses (stmt, c);
      lower_omp_task_reductions (ctx, OMP_SECTIONS,
				 gimple_omp_sections_clauses (stmt),
				 &ilist, &tred_dlist);
      rclauses = c;
      rtmp = make_ssa_name (type);
      gimple_seq_add_stmt (&ilist, gimple_build_assign (rtmp, temp));
    }

  tree *clauses_ptr = gimple_omp_sections_clauses_ptr (stmt);
  lower_lastprivate_conditional_clauses (clauses_ptr, ctx);

  lower_rec_input_clauses (gimple_omp_sections_clauses (stmt),
      			   &ilist, &dlist, ctx, NULL);

  control = create_tmp_var (unsigned_type_node, ".section");
  gimple_omp_sections_set_control (stmt, control);

  new_body = gimple_omp_body (stmt);
  gimple_omp_set_body (stmt, NULL);
  tgsi = gsi_start (new_body);
  for (; !gsi_end_p (tgsi); gsi_next (&tgsi))
    {
      omp_context *sctx;
      gimple *sec_start;

      sec_start = gsi_stmt (tgsi);
      sctx = maybe_lookup_ctx (sec_start);
      gcc_assert (sctx);

      lower_omp (gimple_omp_body_ptr (sec_start), sctx);
      gsi_insert_seq_after (&tgsi, gimple_omp_body (sec_start),
			    GSI_CONTINUE_LINKING);
      gimple_omp_set_body (sec_start, NULL);

      if (gsi_one_before_end_p (tgsi))
	{
	  gimple_seq l = NULL;
	  lower_lastprivate_clauses (gimple_omp_sections_clauses (stmt), NULL,
				     &ilist, &l, &clist, ctx);
	  gsi_insert_seq_after (&tgsi, l, GSI_CONTINUE_LINKING);
	  gimple_omp_section_set_last (sec_start);
	}

      gsi_insert_after (&tgsi, gimple_build_omp_return (false),
			GSI_CONTINUE_LINKING);
    }

  block = make_node (BLOCK);
  bind = gimple_build_bind (NULL, new_body, block);

  olist = NULL;
  lower_reduction_clauses (gimple_omp_sections_clauses (stmt), &olist,
			   &clist, ctx);
  if (clist)
    {
      tree fndecl = builtin_decl_explicit (BUILT_IN_GOMP_ATOMIC_START);
      gcall *g = gimple_build_call (fndecl, 0);
      gimple_seq_add_stmt (&olist, g);
      gimple_seq_add_seq (&olist, clist);
      fndecl = builtin_decl_explicit (BUILT_IN_GOMP_ATOMIC_END);
      g = gimple_build_call (fndecl, 0);
      gimple_seq_add_stmt (&olist, g);
    }

  block = make_node (BLOCK);
  new_stmt = gimple_build_bind (NULL, NULL, block);
  gsi_replace (gsi_p, new_stmt, true);

  pop_gimplify_context (new_stmt);
  gimple_bind_append_vars (new_stmt, ctx->block_vars);
  BLOCK_VARS (block) = gimple_bind_vars (bind);
  if (BLOCK_VARS (block))
    TREE_USED (block) = 1;

  new_body = NULL;
  gimple_seq_add_seq (&new_body, ilist);
  gimple_seq_add_stmt (&new_body, stmt);
  gimple_seq_add_stmt (&new_body, gimple_build_omp_sections_switch ());
  gimple_seq_add_stmt (&new_body, bind);

  t = gimple_build_omp_continue (control, control);
  gimple_seq_add_stmt (&new_body, t);

  gimple_seq_add_seq (&new_body, olist);
  if (ctx->cancellable)
    gimple_seq_add_stmt (&new_body, gimple_build_label (ctx->cancel_label));
  gimple_seq_add_seq (&new_body, dlist);

  new_body = maybe_catch_exception (new_body);

  bool nowait = omp_find_clause (gimple_omp_sections_clauses (stmt),
				 OMP_CLAUSE_NOWAIT) != NULL_TREE;
  t = gimple_build_omp_return (nowait);
  gimple_seq_add_stmt (&new_body, t);
  gimple_seq_add_seq (&new_body, tred_dlist);
  maybe_add_implicit_barrier_cancel (ctx, t, &new_body);

  if (rclauses)
    OMP_CLAUSE_DECL (rclauses) = rtmp;

  gimple_bind_set_body (new_stmt, new_body);
}


/* A subroutine of lower_omp_single.  Expand the simple form of
   a GIMPLE_OMP_SINGLE, without a copyprivate clause:

     	if (GOMP_single_start ())
	  BODY;
	[ GOMP_barrier (); ]	-> unless 'nowait' is present.

  FIXME.  It may be better to delay expanding the logic of this until
  pass_expand_omp.  The expanded logic may make the job more difficult
  to a synchronization analysis pass.  */

static void
lower_omp_single_simple (gomp_single *single_stmt, gimple_seq *pre_p)
{
  location_t loc = gimple_location (single_stmt);
  tree tlabel = create_artificial_label (loc);
  tree flabel = create_artificial_label (loc);
  gimple *call, *cond;
  tree lhs, decl;

  decl = builtin_decl_explicit (BUILT_IN_GOMP_SINGLE_START);
  lhs = create_tmp_var (TREE_TYPE (TREE_TYPE (decl)));
  call = gimple_build_call (decl, 0);
  gimple_call_set_lhs (call, lhs);
  gimple_seq_add_stmt (pre_p, call);

  cond = gimple_build_cond (EQ_EXPR, lhs,
			    fold_convert_loc (loc, TREE_TYPE (lhs),
					      boolean_true_node),
			    tlabel, flabel);
  gimple_seq_add_stmt (pre_p, cond);
  gimple_seq_add_stmt (pre_p, gimple_build_label (tlabel));
  gimple_seq_add_seq (pre_p, gimple_omp_body (single_stmt));
  gimple_seq_add_stmt (pre_p, gimple_build_label (flabel));
}


/* A subroutine of lower_omp_single.  Expand the simple form of
   a GIMPLE_OMP_SINGLE, with a copyprivate clause:

	#pragma omp single copyprivate (a, b, c)

   Create a new structure to hold copies of 'a', 'b' and 'c' and emit:

      {
	if ((copyout_p = GOMP_single_copy_start ()) == NULL)
	  {
	    BODY;
	    copyout.a = a;
	    copyout.b = b;
	    copyout.c = c;
	    GOMP_single_copy_end (&copyout);
	  }
	else
	  {
	    a = copyout_p->a;
	    b = copyout_p->b;
	    c = copyout_p->c;
	  }
	GOMP_barrier ();
      }

  FIXME.  It may be better to delay expanding the logic of this until
  pass_expand_omp.  The expanded logic may make the job more difficult
  to a synchronization analysis pass.  */

static void
lower_omp_single_copy (gomp_single *single_stmt, gimple_seq *pre_p,
		       omp_context *ctx)
{
  tree ptr_type, t, l0, l1, l2, bfn_decl;
  gimple_seq copyin_seq;
  location_t loc = gimple_location (single_stmt);

  ctx->sender_decl = create_tmp_var (ctx->record_type, ".omp_copy_o");

  ptr_type = build_pointer_type (ctx->record_type);
  ctx->receiver_decl = create_tmp_var (ptr_type, ".omp_copy_i");

  l0 = create_artificial_label (loc);
  l1 = create_artificial_label (loc);
  l2 = create_artificial_label (loc);

  bfn_decl = builtin_decl_explicit (BUILT_IN_GOMP_SINGLE_COPY_START);
  t = build_call_expr_loc (loc, bfn_decl, 0);
  t = fold_convert_loc (loc, ptr_type, t);
  gimplify_assign (ctx->receiver_decl, t, pre_p);

  t = build2 (EQ_EXPR, boolean_type_node, ctx->receiver_decl,
	      build_int_cst (ptr_type, 0));
  t = build3 (COND_EXPR, void_type_node, t,
	      build_and_jump (&l0), build_and_jump (&l1));
  gimplify_and_add (t, pre_p);

  gimple_seq_add_stmt (pre_p, gimple_build_label (l0));

  gimple_seq_add_seq (pre_p, gimple_omp_body (single_stmt));

  copyin_seq = NULL;
  lower_copyprivate_clauses (gimple_omp_single_clauses (single_stmt), pre_p,
			      &copyin_seq, ctx);

  t = build_fold_addr_expr_loc (loc, ctx->sender_decl);
  bfn_decl = builtin_decl_explicit (BUILT_IN_GOMP_SINGLE_COPY_END);
  t = build_call_expr_loc (loc, bfn_decl, 1, t);
  gimplify_and_add (t, pre_p);

  t = build_and_jump (&l2);
  gimplify_and_add (t, pre_p);

  gimple_seq_add_stmt (pre_p, gimple_build_label (l1));

  gimple_seq_add_seq (pre_p, copyin_seq);

  gimple_seq_add_stmt (pre_p, gimple_build_label (l2));
}


/* Expand code for an OpenMP single directive.  */

static void
lower_omp_single (gimple_stmt_iterator *gsi_p, omp_context *ctx)
{
  tree block;
  gomp_single *single_stmt = as_a <gomp_single *> (gsi_stmt (*gsi_p));
  gbind *bind;
  gimple_seq bind_body, bind_body_tail = NULL, dlist;

  push_gimplify_context ();

  block = make_node (BLOCK);
  bind = gimple_build_bind (NULL, NULL, block);
  gsi_replace (gsi_p, bind, true);
  bind_body = NULL;
  dlist = NULL;
  lower_rec_input_clauses (gimple_omp_single_clauses (single_stmt),
			   &bind_body, &dlist, ctx, NULL);
  lower_omp (gimple_omp_body_ptr (single_stmt), ctx);

  gimple_seq_add_stmt (&bind_body, single_stmt);

  if (ctx->record_type)
    lower_omp_single_copy (single_stmt, &bind_body, ctx);
  else
    lower_omp_single_simple (single_stmt, &bind_body);

  gimple_omp_set_body (single_stmt, NULL);

  gimple_seq_add_seq (&bind_body, dlist);

  bind_body = maybe_catch_exception (bind_body);

  bool nowait = omp_find_clause (gimple_omp_single_clauses (single_stmt),
				 OMP_CLAUSE_NOWAIT) != NULL_TREE;
  gimple *g = gimple_build_omp_return (nowait);
  gimple_seq_add_stmt (&bind_body_tail, g);
  maybe_add_implicit_barrier_cancel (ctx, g, &bind_body_tail);
  if (ctx->record_type)
    {
      gimple_stmt_iterator gsi = gsi_start (bind_body_tail);
      tree clobber = build_clobber (ctx->record_type);
      gsi_insert_after (&gsi, gimple_build_assign (ctx->sender_decl,
						   clobber), GSI_SAME_STMT);
    }
  gimple_seq_add_seq (&bind_body, bind_body_tail);
  gimple_bind_set_body (bind, bind_body);

  pop_gimplify_context (bind);

  gimple_bind_append_vars (bind, ctx->block_vars);
  BLOCK_VARS (block) = ctx->block_vars;
  if (BLOCK_VARS (block))
    TREE_USED (block) = 1;
}


/* Expand code for an OpenMP master directive.  */

static void
lower_omp_master (gimple_stmt_iterator *gsi_p, omp_context *ctx)
{
  tree block, lab = NULL, x, bfn_decl;
  gimple *stmt = gsi_stmt (*gsi_p);
  gbind *bind;
  location_t loc = gimple_location (stmt);
  gimple_seq tseq;

  push_gimplify_context ();

  block = make_node (BLOCK);
  bind = gimple_build_bind (NULL, NULL, block);
  gsi_replace (gsi_p, bind, true);
  gimple_bind_add_stmt (bind, stmt);

  bfn_decl = builtin_decl_explicit (BUILT_IN_OMP_GET_THREAD_NUM);
  x = build_call_expr_loc (loc, bfn_decl, 0);
  x = build2 (EQ_EXPR, boolean_type_node, x, integer_zero_node);
  x = build3 (COND_EXPR, void_type_node, x, NULL, build_and_jump (&lab));
  tseq = NULL;
  gimplify_and_add (x, &tseq);
  gimple_bind_add_seq (bind, tseq);

  lower_omp (gimple_omp_body_ptr (stmt), ctx);
  gimple_omp_set_body (stmt, maybe_catch_exception (gimple_omp_body (stmt)));
  gimple_bind_add_seq (bind, gimple_omp_body (stmt));
  gimple_omp_set_body (stmt, NULL);

  gimple_bind_add_stmt (bind, gimple_build_label (lab));

  gimple_bind_add_stmt (bind, gimple_build_omp_return (true));

  pop_gimplify_context (bind);

  gimple_bind_append_vars (bind, ctx->block_vars);
  BLOCK_VARS (block) = ctx->block_vars;
}

/* Helper function for lower_omp_task_reductions.  For a specific PASS
   find out the current clause it should be processed, or return false
   if all have been processed already.  */

static inline bool
omp_task_reduction_iterate (int pass, enum tree_code code,
			    enum omp_clause_code ccode, tree *c, tree *decl,
			    tree *type, tree *next)
{
  for (; *c; *c = omp_find_clause (OMP_CLAUSE_CHAIN (*c), ccode))
    {
      if (ccode == OMP_CLAUSE_REDUCTION
	  && code != OMP_TASKLOOP
	  && !OMP_CLAUSE_REDUCTION_TASK (*c))
	continue;
      *decl = OMP_CLAUSE_DECL (*c);
      *type = TREE_TYPE (*decl);
      if (TREE_CODE (*decl) == MEM_REF)
	{
	  if (pass != 1)
	    continue;
	}
      else
	{
	  if (omp_is_reference (*decl))
	    *type = TREE_TYPE (*type);
	  if (pass != (!TREE_CONSTANT (TYPE_SIZE_UNIT (*type))))
	    continue;
	}
      *next = omp_find_clause (OMP_CLAUSE_CHAIN (*c), ccode);
      return true;
    }
  *decl = NULL_TREE;
  *type = NULL_TREE;
  *next = NULL_TREE;
  return false;
}

/* Lower task_reduction and reduction clauses (the latter unless CODE is
   OMP_TASKGROUP only with task modifier).  Register mapping of those in
   START sequence and reducing them and unregister them in the END sequence.  */

static void
lower_omp_task_reductions (omp_context *ctx, enum tree_code code, tree clauses,
			   gimple_seq *start, gimple_seq *end)
{
  enum omp_clause_code ccode
    = (code == OMP_TASKGROUP
       ? OMP_CLAUSE_TASK_REDUCTION : OMP_CLAUSE_REDUCTION);
  tree cancellable = NULL_TREE;
  clauses = omp_task_reductions_find_first (clauses, code, ccode);
  if (clauses == NULL_TREE)
    return;
  if (code == OMP_FOR || code == OMP_SECTIONS)
    {
      for (omp_context *outer = ctx->outer; outer; outer = outer->outer)
	if (gimple_code (outer->stmt) == GIMPLE_OMP_PARALLEL
	    && outer->cancellable)
	  {
	    cancellable = error_mark_node;
	    break;
	  }
	else if (gimple_code (outer->stmt) != GIMPLE_OMP_TASKGROUP)
	  break;
    }
  tree record_type = lang_hooks.types.make_type (RECORD_TYPE);
  tree *last = &TYPE_FIELDS (record_type);
  unsigned cnt = 0;
  if (cancellable)
    {
      tree field = build_decl (UNKNOWN_LOCATION, FIELD_DECL, NULL_TREE,
			       ptr_type_node);
      tree ifield = build_decl (UNKNOWN_LOCATION, FIELD_DECL, NULL_TREE,
				integer_type_node);
      *last = field;
      DECL_CHAIN (field) = ifield;
      last = &DECL_CHAIN (ifield);
      DECL_CONTEXT (field) = record_type;
      if (TYPE_ALIGN (record_type) < DECL_ALIGN (field))
	SET_TYPE_ALIGN (record_type, DECL_ALIGN (field));
      DECL_CONTEXT (ifield) = record_type;
      if (TYPE_ALIGN (record_type) < DECL_ALIGN (ifield))
	SET_TYPE_ALIGN (record_type, DECL_ALIGN (ifield));
    }
  for (int pass = 0; pass < 2; pass++)
    {
      tree decl, type, next;
      for (tree c = clauses;
	   omp_task_reduction_iterate (pass, code, ccode,
				       &c, &decl, &type, &next); c = next)
	{
	  ++cnt;
	  tree new_type = type;
	  if (ctx->outer)
	    new_type = remap_type (type, &ctx->outer->cb);
	  tree field
	    = build_decl (OMP_CLAUSE_LOCATION (c), FIELD_DECL,
			  DECL_P (decl) ? DECL_NAME (decl) : NULL_TREE,
			  new_type);
	  if (DECL_P (decl) && type == TREE_TYPE (decl))
	    {
	      SET_DECL_ALIGN (field, DECL_ALIGN (decl));
	      DECL_USER_ALIGN (field) = DECL_USER_ALIGN (decl);
	      TREE_THIS_VOLATILE (field) = TREE_THIS_VOLATILE (decl);
	    }
	  else
	    SET_DECL_ALIGN (field, TYPE_ALIGN (type));
	  DECL_CONTEXT (field) = record_type;
	  if (TYPE_ALIGN (record_type) < DECL_ALIGN (field))
	    SET_TYPE_ALIGN (record_type, DECL_ALIGN (field));
	  *last = field;
	  last = &DECL_CHAIN (field);
	  tree bfield
	    = build_decl (OMP_CLAUSE_LOCATION (c), FIELD_DECL, NULL_TREE,
			  boolean_type_node);
	  DECL_CONTEXT (bfield) = record_type;
	  if (TYPE_ALIGN (record_type) < DECL_ALIGN (bfield))
	    SET_TYPE_ALIGN (record_type, DECL_ALIGN (bfield));
	  *last = bfield;
	  last = &DECL_CHAIN (bfield);
	}
    }
  *last = NULL_TREE;
  layout_type (record_type);

  /* Build up an array which registers with the runtime all the reductions
     and deregisters them at the end.  Format documented in libgomp/task.c.  */
  tree atype = build_array_type_nelts (pointer_sized_int_node, 7 + cnt * 3);
  tree avar = create_tmp_var_raw (atype);
  gimple_add_tmp_var (avar);
  TREE_ADDRESSABLE (avar) = 1;
  tree r = build4 (ARRAY_REF, pointer_sized_int_node, avar, size_zero_node,
		   NULL_TREE, NULL_TREE);
  tree t = build_int_cst (pointer_sized_int_node, cnt);
  gimple_seq_add_stmt (start, gimple_build_assign (r, t));
  gimple_seq seq = NULL;
  tree sz = fold_convert (pointer_sized_int_node,
			  TYPE_SIZE_UNIT (record_type));
  int cachesz = 64;
  sz = fold_build2 (PLUS_EXPR, pointer_sized_int_node, sz,
		    build_int_cst (pointer_sized_int_node, cachesz - 1));
  sz = fold_build2 (BIT_AND_EXPR, pointer_sized_int_node, sz,
		    build_int_cst (pointer_sized_int_node, ~(cachesz - 1)));
  ctx->task_reductions.create (1 + cnt);
  ctx->task_reduction_map = new hash_map<tree, unsigned>;
  ctx->task_reductions.quick_push (TREE_CODE (sz) == INTEGER_CST
				   ? sz : NULL_TREE);
  sz = force_gimple_operand (sz, &seq, true, NULL_TREE);
  gimple_seq_add_seq (start, seq);
  r = build4 (ARRAY_REF, pointer_sized_int_node, avar, size_one_node,
	      NULL_TREE, NULL_TREE);
  gimple_seq_add_stmt (start, gimple_build_assign (r, sz));
  r = build4 (ARRAY_REF, pointer_sized_int_node, avar, size_int (2),
	      NULL_TREE, NULL_TREE);
  t = build_int_cst (pointer_sized_int_node,
		     MAX (TYPE_ALIGN_UNIT (record_type), (unsigned) cachesz));
  gimple_seq_add_stmt (start, gimple_build_assign (r, t));
  r = build4 (ARRAY_REF, pointer_sized_int_node, avar, size_int (3),
	      NULL_TREE, NULL_TREE);
  t = build_int_cst (pointer_sized_int_node, -1);
  gimple_seq_add_stmt (start, gimple_build_assign (r, t));
  r = build4 (ARRAY_REF, pointer_sized_int_node, avar, size_int (4),
	      NULL_TREE, NULL_TREE);
  t = build_int_cst (pointer_sized_int_node, 0);
  gimple_seq_add_stmt (start, gimple_build_assign (r, t));

  /* In end, build a loop that iterates from 0 to < omp_get_num_threads ()
     and for each task reduction checks a bool right after the private variable
     within that thread's chunk; if the bool is clear, it hasn't been
     initialized and thus isn't going to be reduced nor destructed, otherwise
     reduce and destruct it.  */
  tree idx = create_tmp_var (size_type_node);
  gimple_seq_add_stmt (end, gimple_build_assign (idx, size_zero_node));
  tree num_thr_sz = create_tmp_var (size_type_node);
  tree lab1 = create_artificial_label (UNKNOWN_LOCATION);
  tree lab2 = create_artificial_label (UNKNOWN_LOCATION);
  tree lab3 = NULL_TREE, lab7 = NULL_TREE;
  gimple *g;
  if (code == OMP_FOR || code == OMP_SECTIONS)
    {
      /* For worksharing constructs, only perform it in the master thread,
	 with the exception of cancelled implicit barriers - then only handle
	 the current thread.  */
      tree lab4 = create_artificial_label (UNKNOWN_LOCATION);
      t = builtin_decl_explicit (BUILT_IN_OMP_GET_THREAD_NUM);
      tree thr_num = create_tmp_var (integer_type_node);
      g = gimple_build_call (t, 0);
      gimple_call_set_lhs (g, thr_num);
      gimple_seq_add_stmt (end, g);
      if (cancellable)
	{
	  tree c;
	  tree lab5 = create_artificial_label (UNKNOWN_LOCATION);
	  tree lab6 = create_artificial_label (UNKNOWN_LOCATION);
	  lab3 = create_artificial_label (UNKNOWN_LOCATION);
	  if (code == OMP_FOR)
	    c = gimple_omp_for_clauses (ctx->stmt);
	  else /* if (code == OMP_SECTIONS) */
	    c = gimple_omp_sections_clauses (ctx->stmt);
	  c = OMP_CLAUSE_DECL (omp_find_clause (c, OMP_CLAUSE__REDUCTEMP_));
	  cancellable = c;
	  g = gimple_build_cond (NE_EXPR, c, build_zero_cst (TREE_TYPE (c)),
				 lab5, lab6);
	  gimple_seq_add_stmt (end, g);
	  gimple_seq_add_stmt (end, gimple_build_label (lab5));
	  g = gimple_build_assign (idx, NOP_EXPR, thr_num);
	  gimple_seq_add_stmt (end, g);
	  g = gimple_build_assign (num_thr_sz, PLUS_EXPR, idx,
				   build_one_cst (TREE_TYPE (idx)));
	  gimple_seq_add_stmt (end, g);
	  gimple_seq_add_stmt (end, gimple_build_goto (lab3));
	  gimple_seq_add_stmt (end, gimple_build_label (lab6));
	}
      g = gimple_build_cond (NE_EXPR, thr_num, integer_zero_node, lab2, lab4);
      gimple_seq_add_stmt (end, g);
      gimple_seq_add_stmt (end, gimple_build_label (lab4));
    }
  if (code != OMP_PARALLEL)
    {
      t = builtin_decl_explicit (BUILT_IN_OMP_GET_NUM_THREADS);
      tree num_thr = create_tmp_var (integer_type_node);
      g = gimple_build_call (t, 0);
      gimple_call_set_lhs (g, num_thr);
      gimple_seq_add_stmt (end, g);
      g = gimple_build_assign (num_thr_sz, NOP_EXPR, num_thr);
      gimple_seq_add_stmt (end, g);
      if (cancellable)
	gimple_seq_add_stmt (end, gimple_build_label (lab3));
    }
  else
    {
      tree c = omp_find_clause (gimple_omp_parallel_clauses (ctx->stmt),
				OMP_CLAUSE__REDUCTEMP_);
      t = fold_convert (pointer_sized_int_node, OMP_CLAUSE_DECL (c));
      t = fold_convert (size_type_node, t);
      gimplify_assign (num_thr_sz, t, end);
    }
  t = build4 (ARRAY_REF, pointer_sized_int_node, avar, size_int (2),
	      NULL_TREE, NULL_TREE);
  tree data = create_tmp_var (pointer_sized_int_node);
  gimple_seq_add_stmt (end, gimple_build_assign (data, t));
  if (code == OMP_TASKLOOP)
    {
      lab7 = create_artificial_label (UNKNOWN_LOCATION);
      g = gimple_build_cond (NE_EXPR, data,
			     build_zero_cst (pointer_sized_int_node),
			     lab1, lab7);
      gimple_seq_add_stmt (end, g);
    }
  gimple_seq_add_stmt (end, gimple_build_label (lab1));
  tree ptr;
  if (TREE_CODE (TYPE_SIZE_UNIT (record_type)) == INTEGER_CST)
    ptr = create_tmp_var (build_pointer_type (record_type));
  else
    ptr = create_tmp_var (ptr_type_node);
  gimple_seq_add_stmt (end, gimple_build_assign (ptr, NOP_EXPR, data));

  tree field = TYPE_FIELDS (record_type);
  cnt = 0;
  if (cancellable)
    field = DECL_CHAIN (DECL_CHAIN (field));
  for (int pass = 0; pass < 2; pass++)
    {
      tree decl, type, next;
      for (tree c = clauses;
	   omp_task_reduction_iterate (pass, code, ccode,
				       &c, &decl, &type, &next); c = next)
	{
	  tree var = decl, ref;
	  if (TREE_CODE (decl) == MEM_REF)
	    {
	      var = TREE_OPERAND (var, 0);
	      if (TREE_CODE (var) == POINTER_PLUS_EXPR)
		var = TREE_OPERAND (var, 0);
	      tree v = var;
	      if (TREE_CODE (var) == ADDR_EXPR)
		var = TREE_OPERAND (var, 0);
	      else if (TREE_CODE (var) == INDIRECT_REF)
		var = TREE_OPERAND (var, 0);
	      tree orig_var = var;
	      if (is_variable_sized (var))
		{
		  gcc_assert (DECL_HAS_VALUE_EXPR_P (var));
		  var = DECL_VALUE_EXPR (var);
		  gcc_assert (TREE_CODE (var) == INDIRECT_REF);
		  var = TREE_OPERAND (var, 0);
		  gcc_assert (DECL_P (var));
		}
	      t = ref = maybe_lookup_decl_in_outer_ctx (var, ctx);
	      if (orig_var != var)
		gcc_assert (TREE_CODE (v) == ADDR_EXPR);
	      else if (TREE_CODE (v) == ADDR_EXPR)
		t = build_fold_addr_expr (t);
	      else if (TREE_CODE (v) == INDIRECT_REF)
		t = build_fold_indirect_ref (t);
	      if (TREE_CODE (TREE_OPERAND (decl, 0)) == POINTER_PLUS_EXPR)
		{
		  tree b = TREE_OPERAND (TREE_OPERAND (decl, 0), 1);
		  b = maybe_lookup_decl_in_outer_ctx (b, ctx);
		  t = fold_build2 (POINTER_PLUS_EXPR, TREE_TYPE (t), t, b);
		}
	      if (!integer_zerop (TREE_OPERAND (decl, 1)))
		t = fold_build2 (POINTER_PLUS_EXPR, TREE_TYPE (t), t,
				 fold_convert (size_type_node,
					       TREE_OPERAND (decl, 1)));
	    }
	  else
	    {
	      t = ref = maybe_lookup_decl_in_outer_ctx (var, ctx);
	      if (!omp_is_reference (decl))
		t = build_fold_addr_expr (t);
	    }
	  t = fold_convert (pointer_sized_int_node, t);
	  seq = NULL;
	  t = force_gimple_operand (t, &seq, true, NULL_TREE);
	  gimple_seq_add_seq (start, seq);
	  r = build4 (ARRAY_REF, pointer_sized_int_node, avar,
		      size_int (7 + cnt * 3), NULL_TREE, NULL_TREE);
	  gimple_seq_add_stmt (start, gimple_build_assign (r, t));
	  t = unshare_expr (byte_position (field));
	  t = fold_convert (pointer_sized_int_node, t);
	  ctx->task_reduction_map->put (c, cnt);
	  ctx->task_reductions.quick_push (TREE_CODE (t) == INTEGER_CST
					   ? t : NULL_TREE);
	  seq = NULL;
	  t = force_gimple_operand (t, &seq, true, NULL_TREE);
	  gimple_seq_add_seq (start, seq);
	  r = build4 (ARRAY_REF, pointer_sized_int_node, avar,
		      size_int (7 + cnt * 3 + 1), NULL_TREE, NULL_TREE);
	  gimple_seq_add_stmt (start, gimple_build_assign (r, t));

	  tree bfield = DECL_CHAIN (field);
	  tree cond;
	  if (code == OMP_PARALLEL || code == OMP_FOR || code == OMP_SECTIONS)
	    /* In parallel or worksharing all threads unconditionally
	       initialize all their task reduction private variables.  */
	    cond = boolean_true_node;
	  else if (TREE_TYPE (ptr) == ptr_type_node)
	    {
	      cond = build2 (POINTER_PLUS_EXPR, ptr_type_node, ptr,
			     unshare_expr (byte_position (bfield)));
	      seq = NULL;
	      cond = force_gimple_operand (cond, &seq, true, NULL_TREE);
	      gimple_seq_add_seq (end, seq);
	      tree pbool = build_pointer_type (TREE_TYPE (bfield));
	      cond = build2 (MEM_REF, TREE_TYPE (bfield), cond,
			     build_int_cst (pbool, 0));
	    }
	  else
	    cond = build3 (COMPONENT_REF, TREE_TYPE (bfield),
			   build_simple_mem_ref (ptr), bfield, NULL_TREE);
	  tree lab3 = create_artificial_label (UNKNOWN_LOCATION);
	  tree lab4 = create_artificial_label (UNKNOWN_LOCATION);
	  tree condv = create_tmp_var (boolean_type_node);
	  gimple_seq_add_stmt (end, gimple_build_assign (condv, cond));
	  g = gimple_build_cond (NE_EXPR, condv, boolean_false_node,
				 lab3, lab4);
	  gimple_seq_add_stmt (end, g);
	  gimple_seq_add_stmt (end, gimple_build_label (lab3));
	  if (cancellable && OMP_CLAUSE_REDUCTION_PLACEHOLDER (c) == NULL_TREE)
	    {
	      /* If this reduction doesn't need destruction and parallel
		 has been cancelled, there is nothing to do for this
		 reduction, so jump around the merge operation.  */
	      tree lab5 = create_artificial_label (UNKNOWN_LOCATION);
	      g = gimple_build_cond (NE_EXPR, cancellable,
				     build_zero_cst (TREE_TYPE (cancellable)),
				     lab4, lab5);
	      gimple_seq_add_stmt (end, g);
	      gimple_seq_add_stmt (end, gimple_build_label (lab5));
	    }

	  tree new_var;
	  if (TREE_TYPE (ptr) == ptr_type_node)
	    {
	      new_var = build2 (POINTER_PLUS_EXPR, ptr_type_node, ptr,
				unshare_expr (byte_position (field)));
	      seq = NULL;
	      new_var = force_gimple_operand (new_var, &seq, true, NULL_TREE);
	      gimple_seq_add_seq (end, seq);
	      tree pbool = build_pointer_type (TREE_TYPE (field));
	      new_var = build2 (MEM_REF, TREE_TYPE (field), new_var,
				build_int_cst (pbool, 0));
	    }
	  else
	    new_var = build3 (COMPONENT_REF, TREE_TYPE (field),
			      build_simple_mem_ref (ptr), field, NULL_TREE);

	  enum tree_code rcode = OMP_CLAUSE_REDUCTION_CODE (c);
	  if (TREE_CODE (decl) != MEM_REF && omp_is_reference (decl))
	    ref = build_simple_mem_ref (ref);
	  /* reduction(-:var) sums up the partial results, so it acts
	     identically to reduction(+:var).  */
	  if (rcode == MINUS_EXPR)
	    rcode = PLUS_EXPR;
	  if (TREE_CODE (decl) == MEM_REF)
	    {
	      tree type = TREE_TYPE (new_var);
	      tree v = TYPE_MAX_VALUE (TYPE_DOMAIN (type));
	      tree i = create_tmp_var (TREE_TYPE (v));
	      tree ptype = build_pointer_type (TREE_TYPE (type));
	      if (DECL_P (v))
		{
		  v = maybe_lookup_decl_in_outer_ctx (v, ctx);
		  tree vv = create_tmp_var (TREE_TYPE (v));
		  gimplify_assign (vv, v, start);
		  v = vv;
		}
	      ref = build4 (ARRAY_REF, pointer_sized_int_node, avar,
			    size_int (7 + cnt * 3), NULL_TREE, NULL_TREE);
	      new_var = build_fold_addr_expr (new_var);
	      new_var = fold_convert (ptype, new_var);
	      ref = fold_convert (ptype, ref);
	      tree m = create_tmp_var (ptype);
	      gimplify_assign (m, new_var, end);
	      new_var = m;
	      m = create_tmp_var (ptype);
	      gimplify_assign (m, ref, end);
	      ref = m;
	      gimplify_assign (i, build_int_cst (TREE_TYPE (v), 0), end);
	      tree body = create_artificial_label (UNKNOWN_LOCATION);
	      tree endl = create_artificial_label (UNKNOWN_LOCATION);
	      gimple_seq_add_stmt (end, gimple_build_label (body));
	      tree priv = build_simple_mem_ref (new_var);
	      tree out = build_simple_mem_ref (ref);
	      if (OMP_CLAUSE_REDUCTION_PLACEHOLDER (c))
		{
		  tree placeholder = OMP_CLAUSE_REDUCTION_PLACEHOLDER (c);
		  tree decl_placeholder
		    = OMP_CLAUSE_REDUCTION_DECL_PLACEHOLDER (c);
		  tree lab6 = NULL_TREE;
		  if (cancellable)
		    {
		      /* If this reduction needs destruction and parallel
			 has been cancelled, jump around the merge operation
			 to the destruction.  */
		      tree lab5 = create_artificial_label (UNKNOWN_LOCATION);
		      lab6 = create_artificial_label (UNKNOWN_LOCATION);
		      tree zero = build_zero_cst (TREE_TYPE (cancellable));
		      g = gimple_build_cond (NE_EXPR, cancellable, zero,
					     lab6, lab5);
		      gimple_seq_add_stmt (end, g);
		      gimple_seq_add_stmt (end, gimple_build_label (lab5));
		    }
		  SET_DECL_VALUE_EXPR (placeholder, out);
		  DECL_HAS_VALUE_EXPR_P (placeholder) = 1;
		  SET_DECL_VALUE_EXPR (decl_placeholder, priv);
		  DECL_HAS_VALUE_EXPR_P (decl_placeholder) = 1;
		  lower_omp (&OMP_CLAUSE_REDUCTION_GIMPLE_MERGE (c), ctx);
		  gimple_seq_add_seq (end,
				      OMP_CLAUSE_REDUCTION_GIMPLE_MERGE (c));
		  OMP_CLAUSE_REDUCTION_GIMPLE_MERGE (c) = NULL;
		  if (OMP_CLAUSE_CODE (c) == OMP_CLAUSE_TASK_REDUCTION)
		    {
		      OMP_CLAUSE_REDUCTION_PLACEHOLDER (c) = NULL;
		      OMP_CLAUSE_REDUCTION_DECL_PLACEHOLDER (c) = NULL;
		    }
		  if (cancellable)
		    gimple_seq_add_stmt (end, gimple_build_label (lab6));
		  tree x = lang_hooks.decls.omp_clause_dtor (c, priv);
		  if (x)
		    {
		      gimple_seq tseq = NULL;
		      gimplify_stmt (&x, &tseq);
		      gimple_seq_add_seq (end, tseq);
		    }
		}
	      else
		{
		  tree x = build2 (rcode, TREE_TYPE (out), out, priv);
		  out = unshare_expr (out);
		  gimplify_assign (out, x, end);
		}
	      gimple *g
		= gimple_build_assign (new_var, POINTER_PLUS_EXPR, new_var,
				       TYPE_SIZE_UNIT (TREE_TYPE (type)));
	      gimple_seq_add_stmt (end, g);
	      g = gimple_build_assign (ref, POINTER_PLUS_EXPR, ref,
				       TYPE_SIZE_UNIT (TREE_TYPE (type)));
	      gimple_seq_add_stmt (end, g);
	      g = gimple_build_assign (i, PLUS_EXPR, i,
				       build_int_cst (TREE_TYPE (i), 1));
	      gimple_seq_add_stmt (end, g);
	      g = gimple_build_cond (LE_EXPR, i, v, body, endl);
	      gimple_seq_add_stmt (end, g);
	      gimple_seq_add_stmt (end, gimple_build_label (endl));
	    }
	  else if (OMP_CLAUSE_REDUCTION_PLACEHOLDER (c))
	    {
	      tree placeholder = OMP_CLAUSE_REDUCTION_PLACEHOLDER (c);
	      tree oldv = NULL_TREE;
	      tree lab6 = NULL_TREE;
	      if (cancellable)
		{
		  /* If this reduction needs destruction and parallel
		     has been cancelled, jump around the merge operation
		     to the destruction.  */
		  tree lab5 = create_artificial_label (UNKNOWN_LOCATION);
		  lab6 = create_artificial_label (UNKNOWN_LOCATION);
		  tree zero = build_zero_cst (TREE_TYPE (cancellable));
		  g = gimple_build_cond (NE_EXPR, cancellable, zero,
					 lab6, lab5);
		  gimple_seq_add_stmt (end, g);
		  gimple_seq_add_stmt (end, gimple_build_label (lab5));
		}
	      if (omp_is_reference (decl)
		  && !useless_type_conversion_p (TREE_TYPE (placeholder),
						 TREE_TYPE (ref)))
		ref = build_fold_addr_expr_loc (OMP_CLAUSE_LOCATION (c), ref);
	      ref = build_fold_addr_expr_loc (OMP_CLAUSE_LOCATION (c), ref);
	      tree refv = create_tmp_var (TREE_TYPE (ref));
	      gimplify_assign (refv, ref, end);
	      ref = build_simple_mem_ref_loc (OMP_CLAUSE_LOCATION (c), refv);
	      SET_DECL_VALUE_EXPR (placeholder, ref);
	      DECL_HAS_VALUE_EXPR_P (placeholder) = 1;
	      tree d = maybe_lookup_decl (decl, ctx);
	      gcc_assert (d);
	      if (DECL_HAS_VALUE_EXPR_P (d))
		oldv = DECL_VALUE_EXPR (d);
	      if (omp_is_reference (var))
		{
		  tree v = fold_convert (TREE_TYPE (d),
					 build_fold_addr_expr (new_var));
		  SET_DECL_VALUE_EXPR (d, v);
		}
	      else
		SET_DECL_VALUE_EXPR (d, new_var);
	      DECL_HAS_VALUE_EXPR_P (d) = 1;
	      lower_omp (&OMP_CLAUSE_REDUCTION_GIMPLE_MERGE (c), ctx);
	      if (oldv)
		SET_DECL_VALUE_EXPR (d, oldv);
	      else
		{
		  SET_DECL_VALUE_EXPR (d, NULL_TREE);
		  DECL_HAS_VALUE_EXPR_P (d) = 0;
		}
	      gimple_seq_add_seq (end, OMP_CLAUSE_REDUCTION_GIMPLE_MERGE (c));
	      OMP_CLAUSE_REDUCTION_GIMPLE_MERGE (c) = NULL;
	      if (OMP_CLAUSE_CODE (c) == OMP_CLAUSE_TASK_REDUCTION)
		OMP_CLAUSE_REDUCTION_PLACEHOLDER (c) = NULL;
	      if (cancellable)
		gimple_seq_add_stmt (end, gimple_build_label (lab6));
	      tree x = lang_hooks.decls.omp_clause_dtor (c, new_var);
	      if (x)
		{
		  gimple_seq tseq = NULL;
		  gimplify_stmt (&x, &tseq);
		  gimple_seq_add_seq (end, tseq);
		}
	    }
	  else
	    {
	      tree x = build2 (rcode, TREE_TYPE (ref), ref, new_var);
	      ref = unshare_expr (ref);
	      gimplify_assign (ref, x, end);
	    }
	  gimple_seq_add_stmt (end, gimple_build_label (lab4));
	  ++cnt;
	  field = DECL_CHAIN (bfield);
	}
    }

  if (code == OMP_TASKGROUP)
    {
      t = builtin_decl_explicit (BUILT_IN_GOMP_TASKGROUP_REDUCTION_REGISTER);
      g = gimple_build_call (t, 1, build_fold_addr_expr (avar));
      gimple_seq_add_stmt (start, g);
    }
  else
    {
      tree c;
      if (code == OMP_FOR)
	c = gimple_omp_for_clauses (ctx->stmt);
      else if (code == OMP_SECTIONS)
	c = gimple_omp_sections_clauses (ctx->stmt);
      else
	c = gimple_omp_taskreg_clauses (ctx->stmt);
      c = omp_find_clause (c, OMP_CLAUSE__REDUCTEMP_);
      t = fold_convert (TREE_TYPE (OMP_CLAUSE_DECL (c)),
			build_fold_addr_expr (avar));
      gimplify_assign (OMP_CLAUSE_DECL (c), t, start);
    }

  gimple_seq_add_stmt (end, gimple_build_assign (data, PLUS_EXPR, data, sz));
  gimple_seq_add_stmt (end, gimple_build_assign (idx, PLUS_EXPR, idx,
						 size_one_node));
  g = gimple_build_cond (NE_EXPR, idx, num_thr_sz, lab1, lab2);
  gimple_seq_add_stmt (end, g);
  gimple_seq_add_stmt (end, gimple_build_label (lab2));
  if (code == OMP_FOR || code == OMP_SECTIONS)
    {
      enum built_in_function bfn
	= BUILT_IN_GOMP_WORKSHARE_TASK_REDUCTION_UNREGISTER;
      t = builtin_decl_explicit (bfn);
      tree c_bool_type = TREE_VALUE (TYPE_ARG_TYPES (TREE_TYPE (t)));
      tree arg;
      if (cancellable)
	{
	  arg = create_tmp_var (c_bool_type);
	  gimple_seq_add_stmt (end, gimple_build_assign (arg, NOP_EXPR,
							 cancellable));
	}
      else
	arg = build_int_cst (c_bool_type, 0);
      g = gimple_build_call (t, 1, arg);
    }
  else
    {
      t = builtin_decl_explicit (BUILT_IN_GOMP_TASKGROUP_REDUCTION_UNREGISTER);
      g = gimple_build_call (t, 1, build_fold_addr_expr (avar));
    }
  gimple_seq_add_stmt (end, g);
  if (lab7)
    gimple_seq_add_stmt (end, gimple_build_label (lab7));
  t = build_constructor (atype, NULL);
  TREE_THIS_VOLATILE (t) = 1;
  gimple_seq_add_stmt (end, gimple_build_assign (avar, t));
}

/* Expand code for an OpenMP taskgroup directive.  */

static void
lower_omp_taskgroup (gimple_stmt_iterator *gsi_p, omp_context *ctx)
{
  gimple *stmt = gsi_stmt (*gsi_p);
  gcall *x;
  gbind *bind;
  gimple_seq dseq = NULL;
  tree block = make_node (BLOCK);

  bind = gimple_build_bind (NULL, NULL, block);
  gsi_replace (gsi_p, bind, true);
  gimple_bind_add_stmt (bind, stmt);

  push_gimplify_context ();

  x = gimple_build_call (builtin_decl_explicit (BUILT_IN_GOMP_TASKGROUP_START),
			 0);
  gimple_bind_add_stmt (bind, x);

  lower_omp_task_reductions (ctx, OMP_TASKGROUP,
			     gimple_omp_taskgroup_clauses (stmt),
			     gimple_bind_body_ptr (bind), &dseq);

  lower_omp (gimple_omp_body_ptr (stmt), ctx);
  gimple_bind_add_seq (bind, gimple_omp_body (stmt));
  gimple_omp_set_body (stmt, NULL);

  gimple_bind_add_stmt (bind, gimple_build_omp_return (true));
  gimple_bind_add_seq (bind, dseq);

  pop_gimplify_context (bind);

  gimple_bind_append_vars (bind, ctx->block_vars);
  BLOCK_VARS (block) = ctx->block_vars;
}


/* Fold the OMP_ORDERED_CLAUSES for the OMP_ORDERED in STMT if possible.  */

static void
lower_omp_ordered_clauses (gimple_stmt_iterator *gsi_p, gomp_ordered *ord_stmt,
			   omp_context *ctx)
{
  struct omp_for_data fd;
  if (!ctx->outer || gimple_code (ctx->outer->stmt) != GIMPLE_OMP_FOR)
    return;

  unsigned int len = gimple_omp_for_collapse (ctx->outer->stmt);
  struct omp_for_data_loop *loops = XALLOCAVEC (struct omp_for_data_loop, len);
  omp_extract_for_data (as_a <gomp_for *> (ctx->outer->stmt), &fd, loops);
  if (!fd.ordered)
    return;

  tree *list_p = gimple_omp_ordered_clauses_ptr (ord_stmt);
  tree c = gimple_omp_ordered_clauses (ord_stmt);
  if (OMP_CLAUSE_CODE (c) == OMP_CLAUSE_DEPEND
      && OMP_CLAUSE_DEPEND_KIND (c) == OMP_CLAUSE_DEPEND_SINK)
    {
      /* Merge depend clauses from multiple adjacent
	 #pragma omp ordered depend(sink:...) constructs
	 into one #pragma omp ordered depend(sink:...), so that
	 we can optimize them together.  */
      gimple_stmt_iterator gsi = *gsi_p;
      gsi_next (&gsi);
      while (!gsi_end_p (gsi))
	{
	  gimple *stmt = gsi_stmt (gsi);
	  if (is_gimple_debug (stmt)
	      || gimple_code (stmt) == GIMPLE_NOP)
	    {
	      gsi_next (&gsi);
	      continue;
	    }
	  if (gimple_code (stmt) != GIMPLE_OMP_ORDERED)
	    break;
	  gomp_ordered *ord_stmt2 = as_a <gomp_ordered *> (stmt);
	  c = gimple_omp_ordered_clauses (ord_stmt2);
	  if (c == NULL_TREE
	      || OMP_CLAUSE_CODE (c) != OMP_CLAUSE_DEPEND
	      || OMP_CLAUSE_DEPEND_KIND (c) != OMP_CLAUSE_DEPEND_SINK)
	    break;
	  while (*list_p)
	    list_p = &OMP_CLAUSE_CHAIN (*list_p);
	  *list_p = c;
	  gsi_remove (&gsi, true);
	}
    }

  /* Canonicalize sink dependence clauses into one folded clause if
     possible.

     The basic algorithm is to create a sink vector whose first
     element is the GCD of all the first elements, and whose remaining
     elements are the minimum of the subsequent columns.

     We ignore dependence vectors whose first element is zero because
     such dependencies are known to be executed by the same thread.

     We take into account the direction of the loop, so a minimum
     becomes a maximum if the loop is iterating forwards.  We also
     ignore sink clauses where the loop direction is unknown, or where
     the offsets are clearly invalid because they are not a multiple
     of the loop increment.

     For example:

	#pragma omp for ordered(2)
	for (i=0; i < N; ++i)
	  for (j=0; j < M; ++j)
	    {
	      #pragma omp ordered \
		depend(sink:i-8,j-2) \
		depend(sink:i,j-1) \	// Completely ignored because i+0.
		depend(sink:i-4,j-3) \
		depend(sink:i-6,j-4)
	      #pragma omp ordered depend(source)
	    }

     Folded clause is:

	depend(sink:-gcd(8,4,6),-min(2,3,4))
	  -or-
	depend(sink:-2,-2)
  */

  /* FIXME: Computing GCD's where the first element is zero is
     non-trivial in the presence of collapsed loops.  Do this later.  */
  if (fd.collapse > 1)
    return;

  wide_int *folded_deps = XALLOCAVEC (wide_int, 2 * len - 1);

  /* wide_int is not a POD so it must be default-constructed.  */
  for (unsigned i = 0; i != 2 * len - 1; ++i)
    new (static_cast<void*>(folded_deps + i)) wide_int ();

  tree folded_dep = NULL_TREE;
  /* TRUE if the first dimension's offset is negative.  */
  bool neg_offset_p = false;

  list_p = gimple_omp_ordered_clauses_ptr (ord_stmt);
  unsigned int i;
  while ((c = *list_p) != NULL)
    {
      bool remove = false;

      gcc_assert (OMP_CLAUSE_CODE (c) == OMP_CLAUSE_DEPEND);
      if (OMP_CLAUSE_DEPEND_KIND (c) != OMP_CLAUSE_DEPEND_SINK)
	goto next_ordered_clause;

      tree vec;
      for (vec = OMP_CLAUSE_DECL (c), i = 0;
	   vec && TREE_CODE (vec) == TREE_LIST;
	   vec = TREE_CHAIN (vec), ++i)
	{
	  gcc_assert (i < len);

	  /* omp_extract_for_data has canonicalized the condition.  */
	  gcc_assert (fd.loops[i].cond_code == LT_EXPR
		      || fd.loops[i].cond_code == GT_EXPR);
	  bool forward = fd.loops[i].cond_code == LT_EXPR;
	  bool maybe_lexically_later = true;

	  /* While the committee makes up its mind, bail if we have any
	     non-constant steps.  */
	  if (TREE_CODE (fd.loops[i].step) != INTEGER_CST)
	    goto lower_omp_ordered_ret;

	  tree itype = TREE_TYPE (TREE_VALUE (vec));
	  if (POINTER_TYPE_P (itype))
	    itype = sizetype;
	  wide_int offset = wide_int::from (wi::to_wide (TREE_PURPOSE (vec)),
					    TYPE_PRECISION (itype),
					    TYPE_SIGN (itype));

	  /* Ignore invalid offsets that are not multiples of the step.  */
	  if (!wi::multiple_of_p (wi::abs (offset),
				  wi::abs (wi::to_wide (fd.loops[i].step)),
				  UNSIGNED))
	    {
	      warning_at (OMP_CLAUSE_LOCATION (c), 0,
			  "ignoring sink clause with offset that is not "
			  "a multiple of the loop step");
	      remove = true;
	      goto next_ordered_clause;
	    }

	  /* Calculate the first dimension.  The first dimension of
	     the folded dependency vector is the GCD of the first
	     elements, while ignoring any first elements whose offset
	     is 0.  */
	  if (i == 0)
	    {
	      /* Ignore dependence vectors whose first dimension is 0.  */
	      if (offset == 0)
		{
		  remove = true;
		  goto next_ordered_clause;
		}
	      else
		{
		  if (!TYPE_UNSIGNED (itype) && (forward ^ wi::neg_p (offset)))
		    {
		      error_at (OMP_CLAUSE_LOCATION (c),
				"first offset must be in opposite direction "
				"of loop iterations");
		      goto lower_omp_ordered_ret;
		    }
		  if (forward)
		    offset = -offset;
		  neg_offset_p = forward;
		  /* Initialize the first time around.  */
		  if (folded_dep == NULL_TREE)
		    {
		      folded_dep = c;
		      folded_deps[0] = offset;
		    }
		  else
		    folded_deps[0] = wi::gcd (folded_deps[0],
					      offset, UNSIGNED);
		}
	    }
	  /* Calculate minimum for the remaining dimensions.  */
	  else
	    {
	      folded_deps[len + i - 1] = offset;
	      if (folded_dep == c)
		folded_deps[i] = offset;
	      else if (maybe_lexically_later
		       && !wi::eq_p (folded_deps[i], offset))
		{
		  if (forward ^ wi::gts_p (folded_deps[i], offset))
		    {
		      unsigned int j;
		      folded_dep = c;
		      for (j = 1; j <= i; j++)
			folded_deps[j] = folded_deps[len + j - 1];
		    }
		  else
		    maybe_lexically_later = false;
		}
	    }
	}
      gcc_assert (i == len);

      remove = true;

    next_ordered_clause:
      if (remove)
	*list_p = OMP_CLAUSE_CHAIN (c);
      else
	list_p = &OMP_CLAUSE_CHAIN (c);
    }

  if (folded_dep)
    {
      if (neg_offset_p)
	folded_deps[0] = -folded_deps[0];

      tree itype = TREE_TYPE (TREE_VALUE (OMP_CLAUSE_DECL (folded_dep)));
      if (POINTER_TYPE_P (itype))
	itype = sizetype;

      TREE_PURPOSE (OMP_CLAUSE_DECL (folded_dep))
	= wide_int_to_tree (itype, folded_deps[0]);
      OMP_CLAUSE_CHAIN (folded_dep) = gimple_omp_ordered_clauses (ord_stmt);
      *gimple_omp_ordered_clauses_ptr (ord_stmt) = folded_dep;
    }

 lower_omp_ordered_ret:

  /* Ordered without clauses is #pragma omp threads, while we want
     a nop instead if we remove all clauses.  */
  if (gimple_omp_ordered_clauses (ord_stmt) == NULL_TREE)
    gsi_replace (gsi_p, gimple_build_nop (), true);
}


/* Expand code for an OpenMP ordered directive.  */

static void
lower_omp_ordered (gimple_stmt_iterator *gsi_p, omp_context *ctx)
{
  tree block;
  gimple *stmt = gsi_stmt (*gsi_p), *g;
  gomp_ordered *ord_stmt = as_a <gomp_ordered *> (stmt);
  gcall *x;
  gbind *bind;
  bool simd = omp_find_clause (gimple_omp_ordered_clauses (ord_stmt),
			       OMP_CLAUSE_SIMD);
  /* FIXME: this should check presence of OMP_CLAUSE__SIMT_ on the enclosing
     loop.  */
  bool maybe_simt
    = simd && omp_maybe_offloaded_ctx (ctx) && omp_max_simt_vf () > 1;
  bool threads = omp_find_clause (gimple_omp_ordered_clauses (ord_stmt),
				  OMP_CLAUSE_THREADS);

  if (omp_find_clause (gimple_omp_ordered_clauses (ord_stmt),
		       OMP_CLAUSE_DEPEND))
    {
      /* FIXME: This is needs to be moved to the expansion to verify various
	 conditions only testable on cfg with dominators computed, and also
	 all the depend clauses to be merged still might need to be available
	 for the runtime checks.  */
      if (0)
	lower_omp_ordered_clauses (gsi_p, ord_stmt, ctx);
      return;
    }

  push_gimplify_context ();

  block = make_node (BLOCK);
  bind = gimple_build_bind (NULL, NULL, block);
  gsi_replace (gsi_p, bind, true);
  gimple_bind_add_stmt (bind, stmt);

  if (simd)
    {
      x = gimple_build_call_internal (IFN_GOMP_SIMD_ORDERED_START, 1,
				      build_int_cst (NULL_TREE, threads));
      cfun->has_simduid_loops = true;
    }
  else
    x = gimple_build_call (builtin_decl_explicit (BUILT_IN_GOMP_ORDERED_START),
			   0);
  gimple_bind_add_stmt (bind, x);

  tree counter = NULL_TREE, test = NULL_TREE, body = NULL_TREE;
  if (maybe_simt)
    {
      counter = create_tmp_var (integer_type_node);
      g = gimple_build_call_internal (IFN_GOMP_SIMT_LANE, 0);
      gimple_call_set_lhs (g, counter);
      gimple_bind_add_stmt (bind, g);

      body = create_artificial_label (UNKNOWN_LOCATION);
      test = create_artificial_label (UNKNOWN_LOCATION);
      gimple_bind_add_stmt (bind, gimple_build_label (body));

      tree simt_pred = create_tmp_var (integer_type_node);
      g = gimple_build_call_internal (IFN_GOMP_SIMT_ORDERED_PRED, 1, counter);
      gimple_call_set_lhs (g, simt_pred);
      gimple_bind_add_stmt (bind, g);

      tree t = create_artificial_label (UNKNOWN_LOCATION);
      g = gimple_build_cond (EQ_EXPR, simt_pred, integer_zero_node, t, test);
      gimple_bind_add_stmt (bind, g);

      gimple_bind_add_stmt (bind, gimple_build_label (t));
    }
  lower_omp (gimple_omp_body_ptr (stmt), ctx);
  gimple_omp_set_body (stmt, maybe_catch_exception (gimple_omp_body (stmt)));
  gimple_bind_add_seq (bind, gimple_omp_body (stmt));
  gimple_omp_set_body (stmt, NULL);

  if (maybe_simt)
    {
      gimple_bind_add_stmt (bind, gimple_build_label (test));
      g = gimple_build_assign (counter, MINUS_EXPR, counter, integer_one_node);
      gimple_bind_add_stmt (bind, g);

      tree c = build2 (GE_EXPR, boolean_type_node, counter, integer_zero_node);
      tree nonneg = create_tmp_var (integer_type_node);
      gimple_seq tseq = NULL;
      gimplify_assign (nonneg, fold_convert (integer_type_node, c), &tseq);
      gimple_bind_add_seq (bind, tseq);

      g = gimple_build_call_internal (IFN_GOMP_SIMT_VOTE_ANY, 1, nonneg);
      gimple_call_set_lhs (g, nonneg);
      gimple_bind_add_stmt (bind, g);

      tree end = create_artificial_label (UNKNOWN_LOCATION);
      g = gimple_build_cond (NE_EXPR, nonneg, integer_zero_node, body, end);
      gimple_bind_add_stmt (bind, g);

      gimple_bind_add_stmt (bind, gimple_build_label (end));
    }
  if (simd)
    x = gimple_build_call_internal (IFN_GOMP_SIMD_ORDERED_END, 1,
				    build_int_cst (NULL_TREE, threads));
  else
    x = gimple_build_call (builtin_decl_explicit (BUILT_IN_GOMP_ORDERED_END),
			   0);
  gimple_bind_add_stmt (bind, x);

  gimple_bind_add_stmt (bind, gimple_build_omp_return (true));

  pop_gimplify_context (bind);

  gimple_bind_append_vars (bind, ctx->block_vars);
  BLOCK_VARS (block) = gimple_bind_vars (bind);
}


/* Expand code for an OpenMP scan directive and the structured block
   before the scan directive.  */

static void
lower_omp_scan (gimple_stmt_iterator *gsi_p, omp_context *ctx)
{
  gimple *stmt = gsi_stmt (*gsi_p);
  bool has_clauses
    = gimple_omp_scan_clauses (as_a <gomp_scan *> (stmt)) != NULL;
  tree lane = NULL_TREE;
  gimple_seq before = NULL;
  omp_context *octx = ctx->outer;
  gcc_assert (octx);
  if (octx->scan_exclusive && !has_clauses)
    {
      gimple_stmt_iterator gsi2 = *gsi_p;
      gsi_next (&gsi2);
      gimple *stmt2 = gsi_stmt (gsi2);
      /* For exclusive scan, swap GIMPLE_OMP_SCAN without clauses
	 with following GIMPLE_OMP_SCAN with clauses, so that input_phase,
	 the one with exclusive clause(s), comes first.  */
      if (stmt2
	  && gimple_code (stmt2) == GIMPLE_OMP_SCAN
	  && gimple_omp_scan_clauses (as_a <gomp_scan *> (stmt2)) != NULL)
	{
	  gsi_remove (gsi_p, false);
	  gsi_insert_after (gsi_p, stmt, GSI_SAME_STMT);
	  ctx = maybe_lookup_ctx (stmt2);
	  gcc_assert (ctx);
	  lower_omp_scan (gsi_p, ctx);
	  return;
	}
    }

  bool input_phase = has_clauses ^ octx->scan_inclusive;
  bool is_simd = (gimple_code (octx->stmt) == GIMPLE_OMP_FOR
		  && gimple_omp_for_kind (octx->stmt) == GF_OMP_FOR_KIND_SIMD);
  bool is_for = (gimple_code (octx->stmt) == GIMPLE_OMP_FOR
		 && gimple_omp_for_kind (octx->stmt) == GF_OMP_FOR_KIND_FOR
		 && !gimple_omp_for_combined_p (octx->stmt));
  bool is_for_simd = is_simd && gimple_omp_for_combined_into_p (octx->stmt);
  if (is_for_simd && octx->for_simd_scan_phase)
    is_simd = false;
  if (is_simd)
    if (tree c = omp_find_clause (gimple_omp_for_clauses (octx->stmt),
				  OMP_CLAUSE__SIMDUID_))
      {
	tree uid = OMP_CLAUSE__SIMDUID__DECL (c);
	lane = create_tmp_var (unsigned_type_node);
	tree t = build_int_cst (integer_type_node,
				input_phase ? 1
				: octx->scan_inclusive ? 2 : 3);
	gimple *g
	  = gimple_build_call_internal (IFN_GOMP_SIMD_LANE, 2, uid, t);
	gimple_call_set_lhs (g, lane);
	gimple_seq_add_stmt (&before, g);
      }

  if (is_simd || is_for)
    {
      for (tree c = gimple_omp_for_clauses (octx->stmt);
	   c; c = OMP_CLAUSE_CHAIN (c))
	if (OMP_CLAUSE_CODE (c) == OMP_CLAUSE_REDUCTION
	    && OMP_CLAUSE_REDUCTION_INSCAN (c))
	  {
	    location_t clause_loc = OMP_CLAUSE_LOCATION (c);
	    tree var = OMP_CLAUSE_DECL (c);
	    tree new_var = lookup_decl (var, octx);
	    tree val = new_var;
	    tree var2 = NULL_TREE;
	    tree var3 = NULL_TREE;
	    tree var4 = NULL_TREE;
	    tree lane0 = NULL_TREE;
	    tree new_vard = new_var;
	    if (omp_is_reference (var))
	      {
		new_var = build_simple_mem_ref_loc (clause_loc, new_var);
		val = new_var;
	      }
	    if (DECL_HAS_VALUE_EXPR_P (new_vard))
	      {
		val = DECL_VALUE_EXPR (new_vard);
		if (new_vard != new_var)
		  {
		    gcc_assert (TREE_CODE (val) == ADDR_EXPR);
		    val = TREE_OPERAND (val, 0);
		  }
		if (TREE_CODE (val) == ARRAY_REF
		    && VAR_P (TREE_OPERAND (val, 0)))
		  {
		    tree v = TREE_OPERAND (val, 0);
		    if (lookup_attribute ("omp simd array",
					  DECL_ATTRIBUTES (v)))
		      {
			val = unshare_expr (val);
			lane0 = TREE_OPERAND (val, 1);
			TREE_OPERAND (val, 1) = lane;
			var2 = lookup_decl (v, octx);
			if (octx->scan_exclusive)
			  var4 = lookup_decl (var2, octx);
			if (input_phase
			    && OMP_CLAUSE_REDUCTION_PLACEHOLDER (c))
			  var3 = maybe_lookup_decl (var4 ? var4 : var2, octx);
			if (!input_phase)
			  {
			    var2 = build4 (ARRAY_REF, TREE_TYPE (val),
					   var2, lane, NULL_TREE, NULL_TREE);
			    TREE_THIS_NOTRAP (var2) = 1;
			    if (octx->scan_exclusive)
			      {
				var4 = build4 (ARRAY_REF, TREE_TYPE (val),
					       var4, lane, NULL_TREE,
					       NULL_TREE);
				TREE_THIS_NOTRAP (var4) = 1;
			      }
			  }
			else
			  var2 = val;
		      }
		  }
		gcc_assert (var2);
	      }
	    else
	      {
		var2 = build_outer_var_ref (var, octx);
		if (OMP_CLAUSE_REDUCTION_PLACEHOLDER (c))
		  {
		    var3 = maybe_lookup_decl (new_vard, octx);
		    if (var3 == new_vard || var3 == NULL_TREE)
		      var3 = NULL_TREE;
		    else if (is_simd && octx->scan_exclusive && !input_phase)
		      {
			var4 = maybe_lookup_decl (var3, octx);
			if (var4 == var3 || var4 == NULL_TREE)
			  {
			    if (TREE_ADDRESSABLE (TREE_TYPE (new_var)))
			      {
				var4 = var3;
				var3 = NULL_TREE;
			      }
			    else
			      var4 = NULL_TREE;
			  }
		      }
		  }
		if (is_simd
		    && octx->scan_exclusive
		    && !input_phase
		    && var4 == NULL_TREE)
		  var4 = create_tmp_var (TREE_TYPE (val));
	      }
	    if (OMP_CLAUSE_REDUCTION_PLACEHOLDER (c))
	      {
		tree placeholder = OMP_CLAUSE_REDUCTION_PLACEHOLDER (c);
		if (input_phase)
		  {
		    if (var3)
		      {
			/* If we've added a separate identity element
			   variable, copy it over into val.  */
			tree x = lang_hooks.decls.omp_clause_assign_op (c, val,
									var3);
			gimplify_and_add (x, &before);
		      }
		    else if (OMP_CLAUSE_REDUCTION_GIMPLE_INIT (c))
		      {
			/* Otherwise, assign to it the identity element.  */
			gimple_seq tseq = OMP_CLAUSE_REDUCTION_GIMPLE_INIT (c);
			if (is_for)
			  tseq = copy_gimple_seq_and_replace_locals (tseq);
			tree ref = build_outer_var_ref (var, octx);
			tree x = (DECL_HAS_VALUE_EXPR_P (new_vard)
				  ? DECL_VALUE_EXPR (new_vard) : NULL_TREE);
			if (x)
			  {
			    if (new_vard != new_var)
			      val = build_fold_addr_expr_loc (clause_loc, val);
			    SET_DECL_VALUE_EXPR (new_vard, val);
			  }
			SET_DECL_VALUE_EXPR (placeholder, ref);
			DECL_HAS_VALUE_EXPR_P (placeholder) = 1;
			lower_omp (&tseq, octx);
			if (x)
			  SET_DECL_VALUE_EXPR (new_vard, x);
			SET_DECL_VALUE_EXPR (placeholder, NULL_TREE);
			DECL_HAS_VALUE_EXPR_P (placeholder) = 0;
			gimple_seq_add_seq (&before, tseq);
			if (is_simd)
			  OMP_CLAUSE_REDUCTION_GIMPLE_INIT (c) = NULL;
		      }
		  }
		else if (is_simd)
		  {
		    tree x;
		    if (octx->scan_exclusive)
		      {
			tree v4 = unshare_expr (var4);
			tree v2 = unshare_expr (var2);
			x = lang_hooks.decls.omp_clause_assign_op (c, v4, v2);
			gimplify_and_add (x, &before);
		      }
		    gimple_seq tseq = OMP_CLAUSE_REDUCTION_GIMPLE_MERGE (c);
		    x = (DECL_HAS_VALUE_EXPR_P (new_vard)
			 ? DECL_VALUE_EXPR (new_vard) : NULL_TREE);
		    tree vexpr = val;
		    if (x && new_vard != new_var)
		      vexpr = build_fold_addr_expr_loc (clause_loc, val);
		    if (x)
		      SET_DECL_VALUE_EXPR (new_vard, vexpr);
		    SET_DECL_VALUE_EXPR (placeholder, var2);
		    DECL_HAS_VALUE_EXPR_P (placeholder) = 1;
		    lower_omp (&tseq, octx);
		    gimple_seq_add_seq (&before, tseq);
		    OMP_CLAUSE_REDUCTION_GIMPLE_MERGE (c) = NULL;
		    if (x)
		      SET_DECL_VALUE_EXPR (new_vard, x);
		    SET_DECL_VALUE_EXPR (placeholder, NULL_TREE);
		    DECL_HAS_VALUE_EXPR_P (placeholder) = 0;
		    if (octx->scan_inclusive)
		      {
			x = lang_hooks.decls.omp_clause_assign_op (c, val,
								   var2);
			gimplify_and_add (x, &before);
		      }
		    else if (lane0 == NULL_TREE)
		      {
			x = lang_hooks.decls.omp_clause_assign_op (c, val,
								   var4);
			gimplify_and_add (x, &before);
		      }
		  }
	      }
	    else
	      {
		if (input_phase)
		  {
		    /* input phase.  Set val to initializer before
		       the body.  */
		    tree x = omp_reduction_init (c, TREE_TYPE (new_var));
		    gimplify_assign (val, x, &before);
		  }
		else if (is_simd)
		  {
		    /* scan phase.  */
		    enum tree_code code = OMP_CLAUSE_REDUCTION_CODE (c);
		    if (code == MINUS_EXPR)
		      code = PLUS_EXPR;

		    tree x = build2 (code, TREE_TYPE (var2),
				     unshare_expr (var2), unshare_expr (val));
		    if (octx->scan_inclusive)
		      {
			gimplify_assign (unshare_expr (var2), x, &before);
			gimplify_assign (val, var2, &before);
		      }
		    else
		      {
			gimplify_assign (unshare_expr (var4),
					 unshare_expr (var2), &before);
			gimplify_assign (var2, x, &before);
			if (lane0 == NULL_TREE)
			  gimplify_assign (val, var4, &before);
		      }
		  }
	      }
	    if (octx->scan_exclusive && !input_phase && lane0)
	      {
		tree vexpr = unshare_expr (var4);
		TREE_OPERAND (vexpr, 1) = lane0;
		if (new_vard != new_var)
		  vexpr = build_fold_addr_expr_loc (clause_loc, vexpr);
		SET_DECL_VALUE_EXPR (new_vard, vexpr);
	      }
	  }
    }
  if (is_simd && !is_for_simd)
    {
      gsi_insert_seq_after (gsi_p, gimple_omp_body (stmt), GSI_SAME_STMT);
      gsi_insert_seq_after (gsi_p, before, GSI_SAME_STMT);
      gsi_replace (gsi_p, gimple_build_nop (), true);
      return;
    }
  lower_omp (gimple_omp_body_ptr (stmt), octx);
  if (before)
    {
      gimple_stmt_iterator gsi = gsi_start_1 (gimple_omp_body_ptr (stmt));
      gsi_insert_seq_before (&gsi, before, GSI_SAME_STMT);
    }
}

/* Record vars listed in private clauses in CLAUSES in CTX.  This information
   is used to mark up variables that should be made private per-gang.  */

static void
oacc_record_private_var_clauses (omp_context *ctx, tree clauses)
{
  tree c;

  for (c = clauses; c; c = OMP_CLAUSE_CHAIN (c))
    if (OMP_CLAUSE_CODE (c) == OMP_CLAUSE_PRIVATE)
      {
	tree decl = OMP_CLAUSE_DECL (c);
	if (VAR_P (decl) && TREE_ADDRESSABLE (decl)
	    && !(TREE_READONLY (decl)
		 && (TREE_STATIC (decl) || DECL_EXTERNAL (decl))))
	  ctx->oacc_addressable_var_decls->safe_push (decl);
      }
}

/* Record addressable vars declared in BINDVARS in CTX.  This information is
   used to mark up variables that should be made private per-gang.  */

static void
oacc_record_vars_in_bind (omp_context *ctx, tree bindvars)
{
  if (!ctx)
    return;

  for (tree v = bindvars; v; v = DECL_CHAIN (v))
    if (VAR_P (v) && TREE_ADDRESSABLE (v)
	&& !(TREE_READONLY (v) && (TREE_STATIC (v) || DECL_EXTERNAL (v))))
      ctx->oacc_addressable_var_decls->safe_push (v);
}


/* Gimplify a GIMPLE_OMP_CRITICAL statement.  This is a relatively simple
   substitution of a couple of function calls.  But in the NAMED case,
   requires that languages coordinate a symbol name.  It is therefore
   best put here in common code.  */

static GTY(()) hash_map<tree, tree> *critical_name_mutexes;

static void
lower_omp_critical (gimple_stmt_iterator *gsi_p, omp_context *ctx)
{
  tree block;
  tree name, lock, unlock;
  gomp_critical *stmt = as_a <gomp_critical *> (gsi_stmt (*gsi_p));
  gbind *bind;
  location_t loc = gimple_location (stmt);
  gimple_seq tbody;

  name = gimple_omp_critical_name (stmt);
  if (name)
    {
      tree decl;

      if (!critical_name_mutexes)
	critical_name_mutexes = hash_map<tree, tree>::create_ggc (10);

      tree *n = critical_name_mutexes->get (name);
      if (n == NULL)
	{
	  char *new_str;

	  decl = create_tmp_var_raw (ptr_type_node);

	  new_str = ACONCAT ((".gomp_critical_user_",
			      IDENTIFIER_POINTER (name), NULL));
	  DECL_NAME (decl) = get_identifier (new_str);
	  TREE_PUBLIC (decl) = 1;
	  TREE_STATIC (decl) = 1;
	  DECL_COMMON (decl) = 1;
	  DECL_ARTIFICIAL (decl) = 1;
	  DECL_IGNORED_P (decl) = 1;

	  varpool_node::finalize_decl (decl);

	  critical_name_mutexes->put (name, decl);
	}
      else
	decl = *n;

      /* If '#pragma omp critical' is inside offloaded region or
	 inside function marked as offloadable, the symbol must be
	 marked as offloadable too.  */
      omp_context *octx;
      if (cgraph_node::get (current_function_decl)->offloadable)
	varpool_node::get_create (decl)->offloadable = 1;
      else
	for (octx = ctx->outer; octx; octx = octx->outer)
	  if (is_gimple_omp_offloaded (octx->stmt))
	    {
	      varpool_node::get_create (decl)->offloadable = 1;
	      break;
	    }

      lock = builtin_decl_explicit (BUILT_IN_GOMP_CRITICAL_NAME_START);
      lock = build_call_expr_loc (loc, lock, 1,
				  build_fold_addr_expr_loc (loc, decl));

      unlock = builtin_decl_explicit (BUILT_IN_GOMP_CRITICAL_NAME_END);
      unlock = build_call_expr_loc (loc, unlock, 1,
				build_fold_addr_expr_loc (loc, decl));
    }
  else
    {
      lock = builtin_decl_explicit (BUILT_IN_GOMP_CRITICAL_START);
      lock = build_call_expr_loc (loc, lock, 0);

      unlock = builtin_decl_explicit (BUILT_IN_GOMP_CRITICAL_END);
      unlock = build_call_expr_loc (loc, unlock, 0);
    }

  push_gimplify_context ();

  block = make_node (BLOCK);
  bind = gimple_build_bind (NULL, NULL, block);
  gsi_replace (gsi_p, bind, true);
  gimple_bind_add_stmt (bind, stmt);

  tbody = gimple_bind_body (bind);
  gimplify_and_add (lock, &tbody);
  gimple_bind_set_body (bind, tbody);

  lower_omp (gimple_omp_body_ptr (stmt), ctx);
  gimple_omp_set_body (stmt, maybe_catch_exception (gimple_omp_body (stmt)));
  gimple_bind_add_seq (bind, gimple_omp_body (stmt));
  gimple_omp_set_body (stmt, NULL);

  tbody = gimple_bind_body (bind);
  gimplify_and_add (unlock, &tbody);
  gimple_bind_set_body (bind, tbody);

  gimple_bind_add_stmt (bind, gimple_build_omp_return (true));

  pop_gimplify_context (bind);
  gimple_bind_append_vars (bind, ctx->block_vars);
  BLOCK_VARS (block) = gimple_bind_vars (bind);
}

/* A subroutine of lower_omp_for.  Generate code to emit the predicate
   for a lastprivate clause.  Given a loop control predicate of (V
   cond N2), we gate the clause on (!(V cond N2)).  The lowered form
   is appended to *DLIST, iterator initialization is appended to
   *BODY_P.  *CLIST is for lastprivate(conditional:) code that needs
   to be emitted in a critical section.  */

static void
lower_omp_for_lastprivate (struct omp_for_data *fd, gimple_seq *body_p,
			   gimple_seq *dlist, gimple_seq *clist,
			   struct omp_context *ctx)
{
  tree clauses, cond, vinit;
  enum tree_code cond_code;
  gimple_seq stmts;

  cond_code = fd->loop.cond_code;
  cond_code = cond_code == LT_EXPR ? GE_EXPR : LE_EXPR;

  /* When possible, use a strict equality expression.  This can let VRP
     type optimizations deduce the value and remove a copy.  */
  if (tree_fits_shwi_p (fd->loop.step))
    {
      HOST_WIDE_INT step = tree_to_shwi (fd->loop.step);
      if (step == 1 || step == -1)
	cond_code = EQ_EXPR;
    }

  tree n2 = fd->loop.n2;
  if (fd->collapse > 1
      && TREE_CODE (n2) != INTEGER_CST
      && gimple_omp_for_combined_into_p (fd->for_stmt))
    {
      struct omp_context *taskreg_ctx = NULL;
      if (gimple_code (ctx->outer->stmt) == GIMPLE_OMP_FOR)
	{
	  gomp_for *gfor = as_a <gomp_for *> (ctx->outer->stmt);
	  if (gimple_omp_for_kind (gfor) == GF_OMP_FOR_KIND_FOR
	      || gimple_omp_for_kind (gfor) == GF_OMP_FOR_KIND_DISTRIBUTE)
	    {
	      if (gimple_omp_for_combined_into_p (gfor))
		{
		  gcc_assert (ctx->outer->outer
			      && is_parallel_ctx (ctx->outer->outer));
		  taskreg_ctx = ctx->outer->outer;
		}
	      else
		{
		  struct omp_for_data outer_fd;
		  omp_extract_for_data (gfor, &outer_fd, NULL);
		  n2 = fold_convert (TREE_TYPE (n2), outer_fd.loop.n2);
		}
	    }
	  else if (gimple_omp_for_kind (gfor) == GF_OMP_FOR_KIND_TASKLOOP)
	    taskreg_ctx = ctx->outer->outer;
	}
      else if (is_taskreg_ctx (ctx->outer))
	taskreg_ctx = ctx->outer;
      if (taskreg_ctx)
	{
	  int i;
	  tree taskreg_clauses
	    = gimple_omp_taskreg_clauses (taskreg_ctx->stmt);
	  tree innerc = omp_find_clause (taskreg_clauses,
					 OMP_CLAUSE__LOOPTEMP_);
	  gcc_assert (innerc);
	  int count = fd->collapse;
	  if (fd->non_rect
	      && fd->last_nonrect == fd->first_nonrect + 1)
	    if (tree v = gimple_omp_for_index (fd->for_stmt, fd->last_nonrect))
	      if (!TYPE_UNSIGNED (TREE_TYPE (v)))
		count += 4;
	  for (i = 0; i < count; i++)
	    {
	      innerc = omp_find_clause (OMP_CLAUSE_CHAIN (innerc),
					OMP_CLAUSE__LOOPTEMP_);
	      gcc_assert (innerc);
	    }
	  innerc = omp_find_clause (OMP_CLAUSE_CHAIN (innerc),
				    OMP_CLAUSE__LOOPTEMP_);
	  if (innerc)
	    n2 = fold_convert (TREE_TYPE (n2),
			       lookup_decl (OMP_CLAUSE_DECL (innerc),
					    taskreg_ctx));
	}
    }
  cond = build2 (cond_code, boolean_type_node, fd->loop.v, n2);

  clauses = gimple_omp_for_clauses (fd->for_stmt);
  stmts = NULL;
  lower_lastprivate_clauses (clauses, cond, body_p, &stmts, clist, ctx);
  if (!gimple_seq_empty_p (stmts))
    {
      gimple_seq_add_seq (&stmts, *dlist);
      *dlist = stmts;

      /* Optimize: v = 0; is usually cheaper than v = some_other_constant.  */
      vinit = fd->loop.n1;
      if (cond_code == EQ_EXPR
	  && tree_fits_shwi_p (fd->loop.n2)
	  && ! integer_zerop (fd->loop.n2))
	vinit = build_int_cst (TREE_TYPE (fd->loop.v), 0);
      else
	vinit = unshare_expr (vinit);

      /* Initialize the iterator variable, so that threads that don't execute
	 any iterations don't execute the lastprivate clauses by accident.  */
      gimplify_assign (fd->loop.v, vinit, body_p);
    }
}

/* Callback for walk_gimple_seq.  Find #pragma omp scan statement.  */

static tree
omp_find_scan (gimple_stmt_iterator *gsi_p, bool *handled_ops_p,
	       struct walk_stmt_info *wi)
{
  gimple *stmt = gsi_stmt (*gsi_p);

  *handled_ops_p = true;
  switch (gimple_code (stmt))
    {
    WALK_SUBSTMTS;

    case GIMPLE_OMP_FOR:
      if (gimple_omp_for_kind (stmt) == GF_OMP_FOR_KIND_SIMD
	  && gimple_omp_for_combined_into_p (stmt))
	*handled_ops_p = false;
      break;

    case GIMPLE_OMP_SCAN:
      *(gimple_stmt_iterator *) (wi->info) = *gsi_p;
      return integer_zero_node;
    default:
      break;
    }
  return NULL;
}

/* Helper function for lower_omp_for, add transformations for a worksharing
   loop with scan directives inside of it.
   For worksharing loop not combined with simd, transform:
   #pragma omp for reduction(inscan,+:r) private(i)
   for (i = 0; i < n; i = i + 1)
     {
       {
	 update (r);
       }
       #pragma omp scan inclusive(r)
       {
	 use (r);
       }
     }

   into two worksharing loops + code to merge results:

   num_threads = omp_get_num_threads ();
   thread_num = omp_get_thread_num ();
   if (thread_num == 0) goto <D.2099>; else goto <D.2100>;
   <D.2099>:
   var2 = r;
   goto <D.2101>;
   <D.2100>:
   // For UDRs this is UDR init, or if ctors are needed, copy from
   // var3 that has been constructed to contain the neutral element.
   var2 = 0;
   <D.2101>:
   ivar = 0;
   // The _scantemp_ clauses will arrange for rpriva to be initialized to
   // a shared array with num_threads elements and rprivb to a local array
   // number of elements equal to the number of (contiguous) iterations the
   // current thread will perform.  controlb and controlp variables are
   // temporaries to handle deallocation of rprivb at the end of second
   // GOMP_FOR.
   #pragma omp for _scantemp_(rpriva) _scantemp_(rprivb) _scantemp_(controlb) \
     _scantemp_(controlp) reduction(inscan,+:r) private(i) nowait
   for (i = 0; i < n; i = i + 1)
     {
       {
	 // For UDRs this is UDR init or copy from var3.
	 r = 0;
	 // This is the input phase from user code.
	 update (r);
       }
       {
	 // For UDRs this is UDR merge.
	 var2 = var2 + r;
	 // Rather than handing it over to the user, save to local thread's
	 // array.
	 rprivb[ivar] = var2;
	 // For exclusive scan, the above two statements are swapped.
	 ivar = ivar + 1;
       }
     }
   // And remember the final value from this thread's into the shared
   // rpriva array.
   rpriva[(sizetype) thread_num] = var2;
   // If more than one thread, compute using Work-Efficient prefix sum
   // the inclusive parallel scan of the rpriva array.
   if (num_threads > 1) goto <D.2102>; else goto <D.2103>;
   <D.2102>:
   GOMP_barrier ();
   down = 0;
   k = 1;
   num_threadsu = (unsigned int) num_threads;
   thread_numup1 = (unsigned int) thread_num + 1;
   <D.2108>:
   twok = k << 1;
   if (twok > num_threadsu) goto <D.2110>; else goto <D.2111>;
   <D.2110>:
   down = 4294967295;
   k = k >> 1;
   if (k == num_threadsu) goto <D.2112>; else goto <D.2111>;
   <D.2112>:
   k = k >> 1;
   <D.2111>:
   twok = k << 1;
   cplx = .MUL_OVERFLOW (thread_nump1, twok);
   mul = REALPART_EXPR <cplx>;
   ovf = IMAGPART_EXPR <cplx>;
   if (ovf == 0) goto <D.2116>; else goto <D.2117>;
   <D.2116>:
   andv = k & down;
   andvm1 = andv + 4294967295;
   l = mul + andvm1;
   if (l < num_threadsu) goto <D.2120>; else goto <D.2117>;
   <D.2120>:
   // For UDRs this is UDR merge, performed using var2 variable as temporary,
   // i.e. var2 = rpriva[l - k]; UDR merge (var2, rpriva[l]); rpriva[l] = var2;
   rpriva[l] = rpriva[l - k] + rpriva[l];
   <D.2117>:
   if (down == 0) goto <D.2121>; else goto <D.2122>;
   <D.2121>:
   k = k << 1;
   goto <D.2123>;
   <D.2122>:
   k = k >> 1;
   <D.2123>:
   GOMP_barrier ();
   if (k != 0) goto <D.2108>; else goto <D.2103>;
   <D.2103>:
   if (thread_num == 0) goto <D.2124>; else goto <D.2125>;
   <D.2124>:
   // For UDRs this is UDR init or copy from var3.
   var2 = 0;
   goto <D.2126>;
   <D.2125>:
   var2 = rpriva[thread_num - 1];
   <D.2126>:
   ivar = 0;
   #pragma omp for _scantemp_(controlb) _scantemp_(controlp) \
     reduction(inscan,+:r) private(i)
   for (i = 0; i < n; i = i + 1)
     {
       {
	 // For UDRs, this is r = var2; UDR merge (r, rprivb[ivar]);
	 r = var2 + rprivb[ivar];
       }
       {
	 // This is the scan phase from user code.
	 use (r);
	 // Plus a bump of the iterator.
	 ivar = ivar + 1;
       }
     }  */

static void
lower_omp_for_scan (gimple_seq *body_p, gimple_seq *dlist, gomp_for *stmt,
		    struct omp_for_data *fd, omp_context *ctx)
{
  bool is_for_simd = gimple_omp_for_combined_p (stmt);
  gcc_assert (ctx->scan_inclusive || ctx->scan_exclusive);

  gimple_seq body = gimple_omp_body (stmt);
  gimple_stmt_iterator input1_gsi = gsi_none ();
  struct walk_stmt_info wi;
  memset (&wi, 0, sizeof (wi));
  wi.val_only = true;
  wi.info = (void *) &input1_gsi;
  walk_gimple_seq_mod (&body, omp_find_scan, NULL, &wi);
  gcc_assert (!gsi_end_p (input1_gsi));

  gimple *input_stmt1 = gsi_stmt (input1_gsi);
  gimple_stmt_iterator gsi = input1_gsi;
  gsi_next (&gsi);
  gimple_stmt_iterator scan1_gsi = gsi;
  gimple *scan_stmt1 = gsi_stmt (gsi);
  gcc_assert (scan_stmt1 && gimple_code (scan_stmt1) == GIMPLE_OMP_SCAN);

  gimple_seq input_body = gimple_omp_body (input_stmt1);
  gimple_seq scan_body = gimple_omp_body (scan_stmt1);
  gimple_omp_set_body (input_stmt1, NULL);
  gimple_omp_set_body (scan_stmt1, NULL);
  gimple_omp_set_body (stmt, NULL);

  gomp_for *new_stmt = as_a <gomp_for *> (gimple_copy (stmt));
  gimple_seq new_body = copy_gimple_seq_and_replace_locals (body);
  gimple_omp_set_body (stmt, body);
  gimple_omp_set_body (input_stmt1, input_body);

  gimple_stmt_iterator input2_gsi = gsi_none ();
  memset (&wi, 0, sizeof (wi));
  wi.val_only = true;
  wi.info = (void *) &input2_gsi;
  walk_gimple_seq_mod (&new_body, omp_find_scan, NULL, &wi);
  gcc_assert (!gsi_end_p (input2_gsi));

  gimple *input_stmt2 = gsi_stmt (input2_gsi);
  gsi = input2_gsi;
  gsi_next (&gsi);
  gimple_stmt_iterator scan2_gsi = gsi;
  gimple *scan_stmt2 = gsi_stmt (gsi);
  gcc_assert (scan_stmt2 && gimple_code (scan_stmt2) == GIMPLE_OMP_SCAN);
  gimple_omp_set_body (scan_stmt2, scan_body);

  gimple_stmt_iterator input3_gsi = gsi_none ();
  gimple_stmt_iterator scan3_gsi = gsi_none ();
  gimple_stmt_iterator input4_gsi = gsi_none ();
  gimple_stmt_iterator scan4_gsi = gsi_none ();
  gimple *input_stmt3 = NULL, *scan_stmt3 = NULL;
  gimple *input_stmt4 = NULL, *scan_stmt4 = NULL;
  omp_context *input_simd_ctx = NULL, *scan_simd_ctx = NULL;
  if (is_for_simd)
    {
      memset (&wi, 0, sizeof (wi));
      wi.val_only = true;
      wi.info = (void *) &input3_gsi;
      walk_gimple_seq_mod (&input_body, omp_find_scan, NULL, &wi);
      gcc_assert (!gsi_end_p (input3_gsi));

      input_stmt3 = gsi_stmt (input3_gsi);
      gsi = input3_gsi;
      gsi_next (&gsi);
      scan3_gsi = gsi;
      scan_stmt3 = gsi_stmt (gsi);
      gcc_assert (scan_stmt3 && gimple_code (scan_stmt3) == GIMPLE_OMP_SCAN);

      memset (&wi, 0, sizeof (wi));
      wi.val_only = true;
      wi.info = (void *) &input4_gsi;
      walk_gimple_seq_mod (&scan_body, omp_find_scan, NULL, &wi);
      gcc_assert (!gsi_end_p (input4_gsi));

      input_stmt4 = gsi_stmt (input4_gsi);
      gsi = input4_gsi;
      gsi_next (&gsi);
      scan4_gsi = gsi;
      scan_stmt4 = gsi_stmt (gsi);
      gcc_assert (scan_stmt4 && gimple_code (scan_stmt4) == GIMPLE_OMP_SCAN);

      input_simd_ctx = maybe_lookup_ctx (input_stmt3)->outer;
      scan_simd_ctx = maybe_lookup_ctx (input_stmt4)->outer;
    }

  tree num_threads = create_tmp_var (integer_type_node);
  tree thread_num = create_tmp_var (integer_type_node);
  tree nthreads_decl = builtin_decl_explicit (BUILT_IN_OMP_GET_NUM_THREADS);
  tree threadnum_decl = builtin_decl_explicit (BUILT_IN_OMP_GET_THREAD_NUM);
  gimple *g = gimple_build_call (nthreads_decl, 0);
  gimple_call_set_lhs (g, num_threads);
  gimple_seq_add_stmt (body_p, g);
  g = gimple_build_call (threadnum_decl, 0);
  gimple_call_set_lhs (g, thread_num);
  gimple_seq_add_stmt (body_p, g);

  tree ivar = create_tmp_var (sizetype);
  tree new_clauses1 = NULL_TREE, new_clauses2 = NULL_TREE;
  tree *cp1 = &new_clauses1, *cp2 = &new_clauses2;
  tree k = create_tmp_var (unsigned_type_node);
  tree l = create_tmp_var (unsigned_type_node);

  gimple_seq clist = NULL, mdlist = NULL;
  gimple_seq thr01_list = NULL, thrn1_list = NULL;
  gimple_seq thr02_list = NULL, thrn2_list = NULL;
  gimple_seq scan1_list = NULL, input2_list = NULL;
  gimple_seq last_list = NULL, reduc_list = NULL;
  for (tree c = gimple_omp_for_clauses (stmt); c; c = OMP_CLAUSE_CHAIN (c))
    if (OMP_CLAUSE_CODE (c) == OMP_CLAUSE_REDUCTION
	&& OMP_CLAUSE_REDUCTION_INSCAN (c))
      {
	location_t clause_loc = OMP_CLAUSE_LOCATION (c);
	tree var = OMP_CLAUSE_DECL (c);
	tree new_var = lookup_decl (var, ctx);
	tree var3 = NULL_TREE;
	tree new_vard = new_var;
	if (omp_is_reference (var))
	  new_var = build_simple_mem_ref_loc (clause_loc, new_var);
	if (OMP_CLAUSE_REDUCTION_PLACEHOLDER (c))
	  {
	    var3 = maybe_lookup_decl (new_vard, ctx);
	    if (var3 == new_vard)
	      var3 = NULL_TREE;
	  }

	tree ptype = build_pointer_type (TREE_TYPE (new_var));
	tree rpriva = create_tmp_var (ptype);
	tree nc = build_omp_clause (clause_loc, OMP_CLAUSE__SCANTEMP_);
	OMP_CLAUSE_DECL (nc) = rpriva;
	*cp1 = nc;
	cp1 = &OMP_CLAUSE_CHAIN (nc);

	tree rprivb = create_tmp_var (ptype);
	nc = build_omp_clause (clause_loc, OMP_CLAUSE__SCANTEMP_);
	OMP_CLAUSE_DECL (nc) = rprivb;
	OMP_CLAUSE__SCANTEMP__ALLOC (nc) = 1;
	*cp1 = nc;
	cp1 = &OMP_CLAUSE_CHAIN (nc);

	tree var2 = create_tmp_var_raw (TREE_TYPE (new_var));
	if (new_vard != new_var)
	  TREE_ADDRESSABLE (var2) = 1;
	gimple_add_tmp_var (var2);

	tree x = fold_convert_loc (clause_loc, sizetype, thread_num);
	x = fold_build2_loc (clause_loc, MULT_EXPR, sizetype, x,
			     TYPE_SIZE_UNIT (TREE_TYPE (ptype)));
	x = fold_build2 (POINTER_PLUS_EXPR, TREE_TYPE (rpriva), rpriva, x);
	tree rpriva_ref = build_simple_mem_ref_loc (clause_loc, x);

	x = fold_build2_loc (clause_loc, PLUS_EXPR, integer_type_node,
			     thread_num, integer_minus_one_node);
	x = fold_convert_loc (clause_loc, sizetype, x);
	x = fold_build2_loc (clause_loc, MULT_EXPR, sizetype, x,
			     TYPE_SIZE_UNIT (TREE_TYPE (ptype)));
	x = fold_build2 (POINTER_PLUS_EXPR, TREE_TYPE (rpriva), rpriva, x);
	tree rprivam1_ref = build_simple_mem_ref_loc (clause_loc, x);

	x = fold_convert_loc (clause_loc, sizetype, l);
	x = fold_build2_loc (clause_loc, MULT_EXPR, sizetype, x,
			     TYPE_SIZE_UNIT (TREE_TYPE (ptype)));
	x = fold_build2 (POINTER_PLUS_EXPR, TREE_TYPE (rpriva), rpriva, x);
	tree rprival_ref = build_simple_mem_ref_loc (clause_loc, x);

	x = fold_build2_loc (clause_loc, MINUS_EXPR, unsigned_type_node, l, k);
	x = fold_convert_loc (clause_loc, sizetype, x);
	x = fold_build2_loc (clause_loc, MULT_EXPR, sizetype, x,
			     TYPE_SIZE_UNIT (TREE_TYPE (ptype)));
	x = fold_build2 (POINTER_PLUS_EXPR, TREE_TYPE (rpriva), rpriva, x);
	tree rprivalmk_ref = build_simple_mem_ref_loc (clause_loc, x);

	x = fold_build2_loc (clause_loc, MULT_EXPR, sizetype, ivar,
			     TYPE_SIZE_UNIT (TREE_TYPE (ptype)));
	x = fold_build2 (POINTER_PLUS_EXPR, TREE_TYPE (rprivb), rprivb, x);
	tree rprivb_ref = build_simple_mem_ref_loc (clause_loc, x);

	tree var4 = is_for_simd ? new_var : var2;
	tree var5 = NULL_TREE, var6 = NULL_TREE;
	if (is_for_simd)
	  {
	    var5 = lookup_decl (var, input_simd_ctx);
	    var6 = lookup_decl (var, scan_simd_ctx);
	    if (new_vard != new_var)
	      {
		var5 = build_simple_mem_ref_loc (clause_loc, var5);
		var6 = build_simple_mem_ref_loc (clause_loc, var6);
	      }
	  }
	if (OMP_CLAUSE_REDUCTION_PLACEHOLDER (c))
	  {
	    tree placeholder = OMP_CLAUSE_REDUCTION_PLACEHOLDER (c);
	    tree val = var2;

	    x = lang_hooks.decls.omp_clause_default_ctor
		    (c, var2, build_outer_var_ref (var, ctx));
	    if (x)
	      gimplify_and_add (x, &clist);

	    x = build_outer_var_ref (var, ctx);
	    x = lang_hooks.decls.omp_clause_assign_op (c, unshare_expr (var4),
						       x);
	    gimplify_and_add (x, &thr01_list);

	    tree y = (DECL_HAS_VALUE_EXPR_P (new_vard)
		      ? DECL_VALUE_EXPR (new_vard) : NULL_TREE);
	    if (var3)
	      {
		x = unshare_expr (var4);
		x = lang_hooks.decls.omp_clause_assign_op (c, x, var3);
		gimplify_and_add (x, &thrn1_list);
		x = unshare_expr (var4);
		x = lang_hooks.decls.omp_clause_assign_op (c, x, var3);
		gimplify_and_add (x, &thr02_list);
	      }
	    else if (OMP_CLAUSE_REDUCTION_GIMPLE_INIT (c))
	      {
		/* Otherwise, assign to it the identity element.  */
		gimple_seq tseq = OMP_CLAUSE_REDUCTION_GIMPLE_INIT (c);
		tseq = copy_gimple_seq_and_replace_locals (tseq);
		if (!is_for_simd)
		  {
		    if (new_vard != new_var)
		      val = build_fold_addr_expr_loc (clause_loc, val);
		    SET_DECL_VALUE_EXPR (new_vard, val);
		    DECL_HAS_VALUE_EXPR_P (new_vard) = 1;
		  }
		SET_DECL_VALUE_EXPR (placeholder, error_mark_node);
		DECL_HAS_VALUE_EXPR_P (placeholder) = 1;
		lower_omp (&tseq, ctx);
		gimple_seq_add_seq (&thrn1_list, tseq);
		tseq = OMP_CLAUSE_REDUCTION_GIMPLE_INIT (c);
		lower_omp (&tseq, ctx);
		gimple_seq_add_seq (&thr02_list, tseq);
		SET_DECL_VALUE_EXPR (placeholder, NULL_TREE);
		DECL_HAS_VALUE_EXPR_P (placeholder) = 0;
		OMP_CLAUSE_REDUCTION_GIMPLE_INIT (c) = NULL;
		if (y)
		  SET_DECL_VALUE_EXPR (new_vard, y);
		else
		  {
		    DECL_HAS_VALUE_EXPR_P (new_vard) = 0;
		    SET_DECL_VALUE_EXPR (new_vard, NULL_TREE);
		  }
	      }

	    x = unshare_expr (var4);
	    x = lang_hooks.decls.omp_clause_assign_op (c, x, rprivam1_ref);
	    gimplify_and_add (x, &thrn2_list);

	    if (is_for_simd)
	      {
		x = unshare_expr (rprivb_ref);
		x = lang_hooks.decls.omp_clause_assign_op (c, x, var5);
		gimplify_and_add (x, &scan1_list);
	      }
	    else
	      {
		if (ctx->scan_exclusive)
		  {
		    x = unshare_expr (rprivb_ref);
		    x = lang_hooks.decls.omp_clause_assign_op (c, x, var2);
		    gimplify_and_add (x, &scan1_list);
		  }

		gimple_seq tseq = OMP_CLAUSE_REDUCTION_GIMPLE_MERGE (c);
		tseq = copy_gimple_seq_and_replace_locals (tseq);
		SET_DECL_VALUE_EXPR (placeholder, var2);
		DECL_HAS_VALUE_EXPR_P (placeholder) = 1;
		lower_omp (&tseq, ctx);
		gimple_seq_add_seq (&scan1_list, tseq);

		if (ctx->scan_inclusive)
		  {
		    x = unshare_expr (rprivb_ref);
		    x = lang_hooks.decls.omp_clause_assign_op (c, x, var2);
		    gimplify_and_add (x, &scan1_list);
		  }
	      }

	    x = unshare_expr (rpriva_ref);
	    x = lang_hooks.decls.omp_clause_assign_op (c, x,
						       unshare_expr (var4));
	    gimplify_and_add (x, &mdlist);

	    x = unshare_expr (is_for_simd ? var6 : new_var);
	    x = lang_hooks.decls.omp_clause_assign_op (c, x, var4);
	    gimplify_and_add (x, &input2_list);

	    val = rprivb_ref;
	    if (new_vard != new_var)
	      val = build_fold_addr_expr_loc (clause_loc, val);

	    gimple_seq tseq = OMP_CLAUSE_REDUCTION_GIMPLE_MERGE (c);
	    tseq = copy_gimple_seq_and_replace_locals (tseq);
	    SET_DECL_VALUE_EXPR (new_vard, val);
	    DECL_HAS_VALUE_EXPR_P (new_vard) = 1;
	    if (is_for_simd)
	      {
		SET_DECL_VALUE_EXPR (placeholder, var6);
		DECL_HAS_VALUE_EXPR_P (placeholder) = 1;
	      }
	    else
	      DECL_HAS_VALUE_EXPR_P (placeholder) = 0;
	    lower_omp (&tseq, ctx);
	    if (y)
	      SET_DECL_VALUE_EXPR (new_vard, y);
	    else
	      {
		DECL_HAS_VALUE_EXPR_P (new_vard) = 0;
		SET_DECL_VALUE_EXPR (new_vard, NULL_TREE);
	      }
	    if (!is_for_simd)
	      {
		SET_DECL_VALUE_EXPR (placeholder, new_var);
		DECL_HAS_VALUE_EXPR_P (placeholder) = 1;
		lower_omp (&tseq, ctx);
	      }
	    gimple_seq_add_seq (&input2_list, tseq);

	    x = build_outer_var_ref (var, ctx);
	    x = lang_hooks.decls.omp_clause_assign_op (c, x, rpriva_ref);
	    gimplify_and_add (x, &last_list);

	    x = lang_hooks.decls.omp_clause_assign_op (c, var2, rprivalmk_ref);
	    gimplify_and_add (x, &reduc_list);
	    tseq = OMP_CLAUSE_REDUCTION_GIMPLE_MERGE (c);
	    tseq = copy_gimple_seq_and_replace_locals (tseq);
	    val = rprival_ref;
	    if (new_vard != new_var)
	      val = build_fold_addr_expr_loc (clause_loc, val);
	    SET_DECL_VALUE_EXPR (new_vard, val);
	    DECL_HAS_VALUE_EXPR_P (new_vard) = 1;
	    SET_DECL_VALUE_EXPR (placeholder, var2);
	    lower_omp (&tseq, ctx);
	    OMP_CLAUSE_REDUCTION_GIMPLE_MERGE (c) = NULL;
	    SET_DECL_VALUE_EXPR (placeholder, NULL_TREE);
	    DECL_HAS_VALUE_EXPR_P (placeholder) = 0;
	    if (y)
	      SET_DECL_VALUE_EXPR (new_vard, y);
	    else
	      {
		DECL_HAS_VALUE_EXPR_P (new_vard) = 0;
		SET_DECL_VALUE_EXPR (new_vard, NULL_TREE);
	      }
	    gimple_seq_add_seq (&reduc_list, tseq);
	    x = lang_hooks.decls.omp_clause_assign_op (c, rprival_ref, var2);
	    gimplify_and_add (x, &reduc_list);

	    x = lang_hooks.decls.omp_clause_dtor (c, var2);
	    if (x)
	      gimplify_and_add (x, dlist);
	  }
	else
	  {
	    x = build_outer_var_ref (var, ctx);
	    gimplify_assign (unshare_expr (var4), x, &thr01_list);

	    x = omp_reduction_init (c, TREE_TYPE (new_var));
	    gimplify_assign (unshare_expr (var4), unshare_expr (x),
			     &thrn1_list);
	    gimplify_assign (unshare_expr (var4), x, &thr02_list);

	    gimplify_assign (unshare_expr (var4), rprivam1_ref, &thrn2_list);

	    enum tree_code code = OMP_CLAUSE_REDUCTION_CODE (c);
	    if (code == MINUS_EXPR)
	      code = PLUS_EXPR;

	    if (is_for_simd)
	      gimplify_assign (unshare_expr (rprivb_ref), var5, &scan1_list);
	    else
	      {
		if (ctx->scan_exclusive)
		  gimplify_assign (unshare_expr (rprivb_ref), var2,
				   &scan1_list);
		x = build2 (code, TREE_TYPE (new_var), var2, new_var);
		gimplify_assign (var2, x, &scan1_list);
		if (ctx->scan_inclusive)
		  gimplify_assign (unshare_expr (rprivb_ref), var2,
				   &scan1_list);
	      }

	    gimplify_assign (unshare_expr (rpriva_ref), unshare_expr (var4),
			     &mdlist);

	    x = build2 (code, TREE_TYPE (new_var), var4, rprivb_ref);
	    gimplify_assign (is_for_simd ? var6 : new_var, x, &input2_list);

	    gimplify_assign (build_outer_var_ref (var, ctx), rpriva_ref,
			     &last_list);

	    x = build2 (code, TREE_TYPE (new_var), rprivalmk_ref,
			unshare_expr (rprival_ref));
	    gimplify_assign (rprival_ref, x, &reduc_list);
	  }
      }

  g = gimple_build_assign (ivar, PLUS_EXPR, ivar, size_one_node);
  gimple_seq_add_stmt (&scan1_list, g);
  g = gimple_build_assign (ivar, PLUS_EXPR, ivar, size_one_node);
  gimple_seq_add_stmt (gimple_omp_body_ptr (is_for_simd
					    ? scan_stmt4 : scan_stmt2), g);

  tree controlb = create_tmp_var (boolean_type_node);
  tree controlp = create_tmp_var (ptr_type_node);
  tree nc = build_omp_clause (UNKNOWN_LOCATION, OMP_CLAUSE__SCANTEMP_);
  OMP_CLAUSE_DECL (nc) = controlb;
  OMP_CLAUSE__SCANTEMP__CONTROL (nc) = 1;
  *cp1 = nc;
  cp1 = &OMP_CLAUSE_CHAIN (nc);
  nc = build_omp_clause (UNKNOWN_LOCATION, OMP_CLAUSE__SCANTEMP_);
  OMP_CLAUSE_DECL (nc) = controlp;
  OMP_CLAUSE__SCANTEMP__CONTROL (nc) = 1;
  *cp1 = nc;
  cp1 = &OMP_CLAUSE_CHAIN (nc);
  nc = build_omp_clause (UNKNOWN_LOCATION, OMP_CLAUSE__SCANTEMP_);
  OMP_CLAUSE_DECL (nc) = controlb;
  OMP_CLAUSE__SCANTEMP__CONTROL (nc) = 1;
  *cp2 = nc;
  cp2 = &OMP_CLAUSE_CHAIN (nc);
  nc = build_omp_clause (UNKNOWN_LOCATION, OMP_CLAUSE__SCANTEMP_);
  OMP_CLAUSE_DECL (nc) = controlp;
  OMP_CLAUSE__SCANTEMP__CONTROL (nc) = 1;
  *cp2 = nc;
  cp2 = &OMP_CLAUSE_CHAIN (nc);

  *cp1 = gimple_omp_for_clauses (stmt);
  gimple_omp_for_set_clauses (stmt, new_clauses1);
  *cp2 = gimple_omp_for_clauses (new_stmt);
  gimple_omp_for_set_clauses (new_stmt, new_clauses2);

  if (is_for_simd)
    {
      gimple_seq_add_seq (gimple_omp_body_ptr (scan_stmt3), scan1_list);
      gimple_seq_add_seq (gimple_omp_body_ptr (input_stmt4), input2_list);

      gsi_insert_seq_after (&input3_gsi, gimple_omp_body (input_stmt3),
			    GSI_SAME_STMT);
      gsi_remove (&input3_gsi, true);
      gsi_insert_seq_after (&scan3_gsi, gimple_omp_body (scan_stmt3),
			    GSI_SAME_STMT);
      gsi_remove (&scan3_gsi, true);
      gsi_insert_seq_after (&input4_gsi, gimple_omp_body (input_stmt4),
			    GSI_SAME_STMT);
      gsi_remove (&input4_gsi, true);
      gsi_insert_seq_after (&scan4_gsi, gimple_omp_body (scan_stmt4),
			    GSI_SAME_STMT);
      gsi_remove (&scan4_gsi, true);
    }
  else
    {
      gimple_omp_set_body (scan_stmt1, scan1_list);
      gimple_omp_set_body (input_stmt2, input2_list);
    }

  gsi_insert_seq_after (&input1_gsi, gimple_omp_body (input_stmt1),
			GSI_SAME_STMT);
  gsi_remove (&input1_gsi, true);
  gsi_insert_seq_after (&scan1_gsi, gimple_omp_body (scan_stmt1),
			GSI_SAME_STMT);
  gsi_remove (&scan1_gsi, true);
  gsi_insert_seq_after (&input2_gsi, gimple_omp_body (input_stmt2),
			GSI_SAME_STMT);
  gsi_remove (&input2_gsi, true);
  gsi_insert_seq_after (&scan2_gsi, gimple_omp_body (scan_stmt2),
			GSI_SAME_STMT);
  gsi_remove (&scan2_gsi, true);

  gimple_seq_add_seq (body_p, clist);

  tree lab1 = create_artificial_label (UNKNOWN_LOCATION);
  tree lab2 = create_artificial_label (UNKNOWN_LOCATION);
  tree lab3 = create_artificial_label (UNKNOWN_LOCATION);
  g = gimple_build_cond (EQ_EXPR, thread_num, integer_zero_node, lab1, lab2);
  gimple_seq_add_stmt (body_p, g);
  g = gimple_build_label (lab1);
  gimple_seq_add_stmt (body_p, g);
  gimple_seq_add_seq (body_p, thr01_list);
  g = gimple_build_goto (lab3);
  gimple_seq_add_stmt (body_p, g);
  g = gimple_build_label (lab2);
  gimple_seq_add_stmt (body_p, g);
  gimple_seq_add_seq (body_p, thrn1_list);
  g = gimple_build_label (lab3);
  gimple_seq_add_stmt (body_p, g);

  g = gimple_build_assign (ivar, size_zero_node);
  gimple_seq_add_stmt (body_p, g);

  gimple_seq_add_stmt (body_p, stmt);
  gimple_seq_add_seq (body_p, body);
  gimple_seq_add_stmt (body_p, gimple_build_omp_continue (fd->loop.v,
							  fd->loop.v));

  g = gimple_build_omp_return (true);
  gimple_seq_add_stmt (body_p, g);
  gimple_seq_add_seq (body_p, mdlist);

  lab1 = create_artificial_label (UNKNOWN_LOCATION);
  lab2 = create_artificial_label (UNKNOWN_LOCATION);
  g = gimple_build_cond (GT_EXPR, num_threads, integer_one_node, lab1, lab2);
  gimple_seq_add_stmt (body_p, g);
  g = gimple_build_label (lab1);
  gimple_seq_add_stmt (body_p, g);

  g = omp_build_barrier (NULL);
  gimple_seq_add_stmt (body_p, g);

  tree down = create_tmp_var (unsigned_type_node);
  g = gimple_build_assign (down, build_zero_cst (unsigned_type_node));
  gimple_seq_add_stmt (body_p, g);

  g = gimple_build_assign (k, build_one_cst (unsigned_type_node));
  gimple_seq_add_stmt (body_p, g);

  tree num_threadsu = create_tmp_var (unsigned_type_node);
  g = gimple_build_assign (num_threadsu, NOP_EXPR, num_threads);
  gimple_seq_add_stmt (body_p, g);

  tree thread_numu = create_tmp_var (unsigned_type_node);
  g = gimple_build_assign (thread_numu, NOP_EXPR, thread_num);
  gimple_seq_add_stmt (body_p, g);

  tree thread_nump1 = create_tmp_var (unsigned_type_node);
  g = gimple_build_assign (thread_nump1, PLUS_EXPR, thread_numu,
			   build_int_cst (unsigned_type_node, 1));
  gimple_seq_add_stmt (body_p, g);

  lab3 = create_artificial_label (UNKNOWN_LOCATION);
  g = gimple_build_label (lab3);
  gimple_seq_add_stmt (body_p, g);

  tree twok = create_tmp_var (unsigned_type_node);
  g = gimple_build_assign (twok, LSHIFT_EXPR, k, integer_one_node);
  gimple_seq_add_stmt (body_p, g);

  tree lab4 = create_artificial_label (UNKNOWN_LOCATION);
  tree lab5 = create_artificial_label (UNKNOWN_LOCATION);
  tree lab6 = create_artificial_label (UNKNOWN_LOCATION);
  g = gimple_build_cond (GT_EXPR, twok, num_threadsu, lab4, lab5);
  gimple_seq_add_stmt (body_p, g);
  g = gimple_build_label (lab4);
  gimple_seq_add_stmt (body_p, g);
  g = gimple_build_assign (down, build_all_ones_cst (unsigned_type_node));
  gimple_seq_add_stmt (body_p, g);
  g = gimple_build_assign (k, RSHIFT_EXPR, k, integer_one_node);
  gimple_seq_add_stmt (body_p, g);

  g = gimple_build_cond (EQ_EXPR, k, num_threadsu, lab6, lab5);
  gimple_seq_add_stmt (body_p, g);
  g = gimple_build_label (lab6);
  gimple_seq_add_stmt (body_p, g);

  g = gimple_build_assign (k, RSHIFT_EXPR, k, integer_one_node);
  gimple_seq_add_stmt (body_p, g);

  g = gimple_build_label (lab5);
  gimple_seq_add_stmt (body_p, g);

  g = gimple_build_assign (twok, LSHIFT_EXPR, k, integer_one_node);
  gimple_seq_add_stmt (body_p, g);

  tree cplx = create_tmp_var (build_complex_type (unsigned_type_node, false));
  g = gimple_build_call_internal (IFN_MUL_OVERFLOW, 2, thread_nump1, twok);
  gimple_call_set_lhs (g, cplx);
  gimple_seq_add_stmt (body_p, g);
  tree mul = create_tmp_var (unsigned_type_node);
  g = gimple_build_assign (mul, REALPART_EXPR,
			   build1 (REALPART_EXPR, unsigned_type_node, cplx));
  gimple_seq_add_stmt (body_p, g);
  tree ovf = create_tmp_var (unsigned_type_node);
  g = gimple_build_assign (ovf, IMAGPART_EXPR,
			   build1 (IMAGPART_EXPR, unsigned_type_node, cplx));
  gimple_seq_add_stmt (body_p, g);

  tree lab7 = create_artificial_label (UNKNOWN_LOCATION);
  tree lab8 = create_artificial_label (UNKNOWN_LOCATION);
  g = gimple_build_cond (EQ_EXPR, ovf, build_zero_cst (unsigned_type_node),
			 lab7, lab8);
  gimple_seq_add_stmt (body_p, g);
  g = gimple_build_label (lab7);
  gimple_seq_add_stmt (body_p, g);

  tree andv = create_tmp_var (unsigned_type_node);
  g = gimple_build_assign (andv, BIT_AND_EXPR, k, down);
  gimple_seq_add_stmt (body_p, g);
  tree andvm1 = create_tmp_var (unsigned_type_node);
  g = gimple_build_assign (andvm1, PLUS_EXPR, andv,
			   build_minus_one_cst (unsigned_type_node));
  gimple_seq_add_stmt (body_p, g);

  g = gimple_build_assign (l, PLUS_EXPR, mul, andvm1);
  gimple_seq_add_stmt (body_p, g);

  tree lab9 = create_artificial_label (UNKNOWN_LOCATION);
  g = gimple_build_cond (LT_EXPR, l, num_threadsu, lab9, lab8);
  gimple_seq_add_stmt (body_p, g);
  g = gimple_build_label (lab9);
  gimple_seq_add_stmt (body_p, g);
  gimple_seq_add_seq (body_p, reduc_list);
  g = gimple_build_label (lab8);
  gimple_seq_add_stmt (body_p, g);

  tree lab10 = create_artificial_label (UNKNOWN_LOCATION);
  tree lab11 = create_artificial_label (UNKNOWN_LOCATION);
  tree lab12 = create_artificial_label (UNKNOWN_LOCATION);
  g = gimple_build_cond (EQ_EXPR, down, build_zero_cst (unsigned_type_node),
			 lab10, lab11);
  gimple_seq_add_stmt (body_p, g);
  g = gimple_build_label (lab10);
  gimple_seq_add_stmt (body_p, g);
  g = gimple_build_assign (k, LSHIFT_EXPR, k, integer_one_node);
  gimple_seq_add_stmt (body_p, g);
  g = gimple_build_goto (lab12);
  gimple_seq_add_stmt (body_p, g);
  g = gimple_build_label (lab11);
  gimple_seq_add_stmt (body_p, g);
  g = gimple_build_assign (k, RSHIFT_EXPR, k, integer_one_node);
  gimple_seq_add_stmt (body_p, g);
  g = gimple_build_label (lab12);
  gimple_seq_add_stmt (body_p, g);

  g = omp_build_barrier (NULL);
  gimple_seq_add_stmt (body_p, g);

  g = gimple_build_cond (NE_EXPR, k, build_zero_cst (unsigned_type_node),
			 lab3, lab2);
  gimple_seq_add_stmt (body_p, g);

  g = gimple_build_label (lab2);
  gimple_seq_add_stmt (body_p, g);

  lab1 = create_artificial_label (UNKNOWN_LOCATION);
  lab2 = create_artificial_label (UNKNOWN_LOCATION);
  lab3 = create_artificial_label (UNKNOWN_LOCATION);
  g = gimple_build_cond (EQ_EXPR, thread_num, integer_zero_node, lab1, lab2);
  gimple_seq_add_stmt (body_p, g);
  g = gimple_build_label (lab1);
  gimple_seq_add_stmt (body_p, g);
  gimple_seq_add_seq (body_p, thr02_list);
  g = gimple_build_goto (lab3);
  gimple_seq_add_stmt (body_p, g);
  g = gimple_build_label (lab2);
  gimple_seq_add_stmt (body_p, g);
  gimple_seq_add_seq (body_p, thrn2_list);
  g = gimple_build_label (lab3);
  gimple_seq_add_stmt (body_p, g);

  g = gimple_build_assign (ivar, size_zero_node);
  gimple_seq_add_stmt (body_p, g);
  gimple_seq_add_stmt (body_p, new_stmt);
  gimple_seq_add_seq (body_p, new_body);

  gimple_seq new_dlist = NULL;
  lab1 = create_artificial_label (UNKNOWN_LOCATION);
  lab2 = create_artificial_label (UNKNOWN_LOCATION);
  tree num_threadsm1 = create_tmp_var (integer_type_node);
  g = gimple_build_assign (num_threadsm1, PLUS_EXPR, num_threads,
			   integer_minus_one_node);
  gimple_seq_add_stmt (&new_dlist, g);
  g = gimple_build_cond (EQ_EXPR, thread_num, num_threadsm1, lab1, lab2);
  gimple_seq_add_stmt (&new_dlist, g);
  g = gimple_build_label (lab1);
  gimple_seq_add_stmt (&new_dlist, g);
  gimple_seq_add_seq (&new_dlist, last_list);
  g = gimple_build_label (lab2);
  gimple_seq_add_stmt (&new_dlist, g);
  gimple_seq_add_seq (&new_dlist, *dlist);
  *dlist = new_dlist;
}

/* Build an internal UNIQUE function with type IFN_UNIQUE_OACC_PRIVATE listing
   the addresses of variables that should be made private at the surrounding
   parallelism level.  Such functions appear in the gimple code stream in two
   forms, e.g. for a partitioned loop:

      .data_dep.6 = .UNIQUE (OACC_HEAD_MARK, .data_dep.6, 1, 68);
      .data_dep.6 = .UNIQUE (OACC_PRIVATE, .data_dep.6, -1, &w);
      .data_dep.6 = .UNIQUE (OACC_FORK, .data_dep.6, -1);
      .data_dep.6 = .UNIQUE (OACC_HEAD_MARK, .data_dep.6);

   or alternatively, OACC_PRIVATE can appear at the top level of a parallel,
   not as part of a HEAD_MARK sequence:

      .UNIQUE (OACC_PRIVATE, 0, 0, &w);

   For such stand-alone appearances, the 3rd argument is always 0, denoting
   gang partitioning.  */

static gcall *
make_oacc_private_marker (omp_context *ctx)
{
  int i;
  tree decl;

  if (ctx->oacc_addressable_var_decls->length () == 0)
    return NULL;

  auto_vec<tree, 5> args;

  args.quick_push (build_int_cst (integer_type_node,
				 IFN_UNIQUE_OACC_PRIVATE));
  args.quick_push (integer_zero_node);
  args.quick_push (integer_minus_one_node);

  FOR_EACH_VEC_ELT (*ctx->oacc_addressable_var_decls, i, decl)
    {
      for (omp_context *thisctx = ctx; thisctx; thisctx = thisctx->outer)
	{
	  tree inner_decl = maybe_lookup_decl (decl, thisctx);
	  if (inner_decl)
	    {
	      decl = inner_decl;
	      break;
	    }
	}
      tree addr = build_fold_addr_expr (decl);
      args.safe_push (addr);
    }

  return gimple_build_call_internal_vec (IFN_UNIQUE, args);
}

/* Lower code for an OMP loop directive.  */

static void
lower_omp_for (gimple_stmt_iterator *gsi_p, omp_context *ctx)
{
  tree *rhs_p, block;
  struct omp_for_data fd, *fdp = NULL;
  gomp_for *stmt = as_a <gomp_for *> (gsi_stmt (*gsi_p));
  gbind *new_stmt;
  gimple_seq omp_for_body, body, dlist, tred_ilist = NULL, tred_dlist = NULL;
  gimple_seq cnt_list = NULL, clist = NULL;
  gimple_seq oacc_head = NULL, oacc_tail = NULL;
  size_t i;

  push_gimplify_context ();

  oacc_record_private_var_clauses (ctx, gimple_omp_for_clauses (stmt));

  lower_omp (gimple_omp_for_pre_body_ptr (stmt), ctx);

  block = make_node (BLOCK);
  new_stmt = gimple_build_bind (NULL, NULL, block);
  /* Replace at gsi right away, so that 'stmt' is no member
     of a sequence anymore as we're going to add to a different
     one below.  */
  gsi_replace (gsi_p, new_stmt, true);

  /* Move declaration of temporaries in the loop body before we make
     it go away.  */
  omp_for_body = gimple_omp_body (stmt);
  if (!gimple_seq_empty_p (omp_for_body)
      && gimple_code (gimple_seq_first_stmt (omp_for_body)) == GIMPLE_BIND)
    {
      gbind *inner_bind
	= as_a <gbind *> (gimple_seq_first_stmt (omp_for_body));
      tree vars = gimple_bind_vars (inner_bind);
      if (is_gimple_omp_oacc (ctx->stmt))
	oacc_record_vars_in_bind (ctx, vars);
      gimple_bind_append_vars (new_stmt, vars);
      /* bind_vars/BLOCK_VARS are being moved to new_stmt/block, don't
	 keep them on the inner_bind and it's block.  */
      gimple_bind_set_vars (inner_bind, NULL_TREE);
      if (gimple_bind_block (inner_bind))
	BLOCK_VARS (gimple_bind_block (inner_bind)) = NULL_TREE;
    }

  if (gimple_omp_for_combined_into_p (stmt))
    {
      omp_extract_for_data (stmt, &fd, NULL);
      fdp = &fd;

      /* We need two temporaries with fd.loop.v type (istart/iend)
	 and then (fd.collapse - 1) temporaries with the same
	 type for count2 ... countN-1 vars if not constant.  */
      size_t count = 2;
      tree type = fd.iter_type;
      if (fd.collapse > 1
	  && TREE_CODE (fd.loop.n2) != INTEGER_CST)
	count += fd.collapse - 1;
      size_t count2 = 0;
      tree type2 = NULL_TREE;
      bool taskreg_for
	= (gimple_omp_for_kind (stmt) == GF_OMP_FOR_KIND_FOR
	   || gimple_omp_for_kind (stmt) == GF_OMP_FOR_KIND_TASKLOOP);
      tree outerc = NULL, *pc = gimple_omp_for_clauses_ptr (stmt);
      tree simtc = NULL;
      tree clauses = *pc;
      if (fd.collapse > 1
	  && fd.non_rect
	  && fd.last_nonrect == fd.first_nonrect + 1
	  && TREE_CODE (fd.loop.n2) != INTEGER_CST)
	if (tree v = gimple_omp_for_index (stmt, fd.last_nonrect))
	  if (!TYPE_UNSIGNED (TREE_TYPE (v)))
	    {
	      v = gimple_omp_for_index (stmt, fd.first_nonrect);
	      type2 = TREE_TYPE (v);
	      count++;
	      count2 = 3;
	    }
      if (taskreg_for)
	outerc
	  = omp_find_clause (gimple_omp_taskreg_clauses (ctx->outer->stmt),
			     OMP_CLAUSE__LOOPTEMP_);
      if (ctx->simt_stmt)
	simtc = omp_find_clause (gimple_omp_for_clauses (ctx->simt_stmt),
				 OMP_CLAUSE__LOOPTEMP_);
      for (i = 0; i < count + count2; i++)
	{
	  tree temp;
	  if (taskreg_for)
	    {
	      gcc_assert (outerc);
	      temp = lookup_decl (OMP_CLAUSE_DECL (outerc), ctx->outer);
	      outerc = omp_find_clause (OMP_CLAUSE_CHAIN (outerc),
					OMP_CLAUSE__LOOPTEMP_);
	    }
	  else
	    {
	      /* If there are 2 adjacent SIMD stmts, one with _simt_
		 clause, another without, make sure they have the same
		 decls in _looptemp_ clauses, because the outer stmt
		 they are combined into will look up just one inner_stmt.  */
	      if (ctx->simt_stmt)
		temp = OMP_CLAUSE_DECL (simtc);
	      else
		temp = create_tmp_var (i >= count ? type2 : type);
	      insert_decl_map (&ctx->outer->cb, temp, temp);
	    }
	  *pc = build_omp_clause (UNKNOWN_LOCATION, OMP_CLAUSE__LOOPTEMP_);
	  OMP_CLAUSE_DECL (*pc) = temp;
	  pc = &OMP_CLAUSE_CHAIN (*pc);
	  if (ctx->simt_stmt)
	    simtc = omp_find_clause (OMP_CLAUSE_CHAIN (simtc),
				     OMP_CLAUSE__LOOPTEMP_);
	}
      *pc = clauses;
    }

  /* The pre-body and input clauses go before the lowered GIMPLE_OMP_FOR.  */
  dlist = NULL;
  body = NULL;
  tree rclauses
    = omp_task_reductions_find_first (gimple_omp_for_clauses (stmt), OMP_FOR,
				      OMP_CLAUSE_REDUCTION);
  tree rtmp = NULL_TREE;
  if (rclauses)
    {
      tree type = build_pointer_type (pointer_sized_int_node);
      tree temp = create_tmp_var (type);
      tree c = build_omp_clause (UNKNOWN_LOCATION, OMP_CLAUSE__REDUCTEMP_);
      OMP_CLAUSE_DECL (c) = temp;
      OMP_CLAUSE_CHAIN (c) = gimple_omp_for_clauses (stmt);
      gimple_omp_for_set_clauses (stmt, c);
      lower_omp_task_reductions (ctx, OMP_FOR,
				 gimple_omp_for_clauses (stmt),
				 &tred_ilist, &tred_dlist);
      rclauses = c;
      rtmp = make_ssa_name (type);
      gimple_seq_add_stmt (&body, gimple_build_assign (rtmp, temp));
    }

  lower_lastprivate_conditional_clauses (gimple_omp_for_clauses_ptr (stmt),
					 ctx);

  lower_rec_input_clauses (gimple_omp_for_clauses (stmt), &body, &dlist, ctx,
			   fdp);
  gimple_seq_add_seq (rclauses ? &tred_ilist : &body,
		      gimple_omp_for_pre_body (stmt));

  lower_omp (gimple_omp_body_ptr (stmt), ctx);

  gcall *private_marker = NULL;
  if (is_gimple_omp_oacc (ctx->stmt)
      && !gimple_seq_empty_p (omp_for_body)
      && !gimple_seq_empty_p (omp_for_body))
    private_marker = make_oacc_private_marker (ctx);

  /* Lower the header expressions.  At this point, we can assume that
     the header is of the form:

     	#pragma omp for (V = VAL1; V {<|>|<=|>=} VAL2; V = V [+-] VAL3)

     We just need to make sure that VAL1, VAL2 and VAL3 are lowered
     using the .omp_data_s mapping, if needed.  */
  for (i = 0; i < gimple_omp_for_collapse (stmt); i++)
    {
      rhs_p = gimple_omp_for_initial_ptr (stmt, i);
      if (TREE_CODE (*rhs_p) == TREE_VEC)
	{
	  if (!is_gimple_min_invariant (TREE_VEC_ELT (*rhs_p, 1)))
	    TREE_VEC_ELT (*rhs_p, 1)
	      = get_formal_tmp_var (TREE_VEC_ELT (*rhs_p, 1), &cnt_list);
	  if (!is_gimple_min_invariant (TREE_VEC_ELT (*rhs_p, 2)))
	    TREE_VEC_ELT (*rhs_p, 2)
	      = get_formal_tmp_var (TREE_VEC_ELT (*rhs_p, 2), &cnt_list);
	}
      else if (!is_gimple_min_invariant (*rhs_p))
	*rhs_p = get_formal_tmp_var (*rhs_p, &cnt_list);
      else if (TREE_CODE (*rhs_p) == ADDR_EXPR)
	recompute_tree_invariant_for_addr_expr (*rhs_p);

      rhs_p = gimple_omp_for_final_ptr (stmt, i);
      if (TREE_CODE (*rhs_p) == TREE_VEC)
	{
	  if (!is_gimple_min_invariant (TREE_VEC_ELT (*rhs_p, 1)))
	    TREE_VEC_ELT (*rhs_p, 1)
	      = get_formal_tmp_var (TREE_VEC_ELT (*rhs_p, 1), &cnt_list);
	  if (!is_gimple_min_invariant (TREE_VEC_ELT (*rhs_p, 2)))
	    TREE_VEC_ELT (*rhs_p, 2)
	      = get_formal_tmp_var (TREE_VEC_ELT (*rhs_p, 2), &cnt_list);
	}
      else if (!is_gimple_min_invariant (*rhs_p))
	*rhs_p = get_formal_tmp_var (*rhs_p, &cnt_list);
      else if (TREE_CODE (*rhs_p) == ADDR_EXPR)
	recompute_tree_invariant_for_addr_expr (*rhs_p);

      rhs_p = &TREE_OPERAND (gimple_omp_for_incr (stmt, i), 1);
      if (!is_gimple_min_invariant (*rhs_p))
	*rhs_p = get_formal_tmp_var (*rhs_p, &cnt_list);
    }
  if (rclauses)
    gimple_seq_add_seq (&tred_ilist, cnt_list);
  else
    gimple_seq_add_seq (&body, cnt_list);

  /* Once lowered, extract the bounds and clauses.  */
  omp_extract_for_data (stmt, &fd, NULL);

  if (is_gimple_omp_oacc (ctx->stmt)
      && !ctx_in_oacc_kernels_region (ctx))
    lower_oacc_head_tail (gimple_location (stmt),
			  gimple_omp_for_clauses (stmt), private_marker,
			  &oacc_head, &oacc_tail, ctx);

  /* Add OpenACC partitioning and reduction markers just before the loop.  */
  if (oacc_head)
    gimple_seq_add_seq (&body, oacc_head);

  lower_omp_for_lastprivate (&fd, &body, &dlist, &clist, ctx);

  if (gimple_omp_for_kind (stmt) == GF_OMP_FOR_KIND_FOR)
    for (tree c = gimple_omp_for_clauses (stmt); c; c = OMP_CLAUSE_CHAIN (c))
      if (OMP_CLAUSE_CODE (c) == OMP_CLAUSE_LINEAR
	  && !OMP_CLAUSE_LINEAR_NO_COPYIN (c))
	{
	  OMP_CLAUSE_DECL (c) = lookup_decl (OMP_CLAUSE_DECL (c), ctx);
	  if (DECL_P (OMP_CLAUSE_LINEAR_STEP (c)))
	    OMP_CLAUSE_LINEAR_STEP (c)
	      = maybe_lookup_decl_in_outer_ctx (OMP_CLAUSE_LINEAR_STEP (c),
						ctx);
	}

  if ((ctx->scan_inclusive || ctx->scan_exclusive)
      && gimple_omp_for_kind (stmt) == GF_OMP_FOR_KIND_FOR)
    lower_omp_for_scan (&body, &dlist, stmt, &fd, ctx);
  else
    {
      gimple_seq_add_stmt (&body, stmt);
      gimple_seq_add_seq (&body, gimple_omp_body (stmt));
    }

  gimple_seq_add_stmt (&body, gimple_build_omp_continue (fd.loop.v,
							 fd.loop.v));

  /* After the loop, add exit clauses.  */
  lower_reduction_clauses (gimple_omp_for_clauses (stmt), &body, &clist, ctx);

  if (clist)
    {
      tree fndecl = builtin_decl_explicit (BUILT_IN_GOMP_ATOMIC_START);
      gcall *g = gimple_build_call (fndecl, 0);
      gimple_seq_add_stmt (&body, g);
      gimple_seq_add_seq (&body, clist);
      fndecl = builtin_decl_explicit (BUILT_IN_GOMP_ATOMIC_END);
      g = gimple_build_call (fndecl, 0);
      gimple_seq_add_stmt (&body, g);
    }

  if (ctx->cancellable)
    gimple_seq_add_stmt (&body, gimple_build_label (ctx->cancel_label));

  gimple_seq_add_seq (&body, dlist);

  if (rclauses)
    {
      gimple_seq_add_seq (&tred_ilist, body);
      body = tred_ilist;
    }

  body = maybe_catch_exception (body);

  /* Region exit marker goes at the end of the loop body.  */
  gimple *g = gimple_build_omp_return (fd.have_nowait);
  gimple_seq_add_stmt (&body, g);

  gimple_seq_add_seq (&body, tred_dlist);

  maybe_add_implicit_barrier_cancel (ctx, g, &body);

  if (rclauses)
    OMP_CLAUSE_DECL (rclauses) = rtmp;

  /* Add OpenACC joining and reduction markers just after the loop.  */
  if (oacc_tail)
    gimple_seq_add_seq (&body, oacc_tail);

  pop_gimplify_context (new_stmt);

  gimple_bind_append_vars (new_stmt, ctx->block_vars);
  maybe_remove_omp_member_access_dummy_vars (new_stmt);
  BLOCK_VARS (block) = gimple_bind_vars (new_stmt);
  if (BLOCK_VARS (block))
    TREE_USED (block) = 1;

  gimple_bind_set_body (new_stmt, body);
  gimple_omp_set_body (stmt, NULL);
  gimple_omp_for_set_pre_body (stmt, NULL);
}

/* Callback for walk_stmts.  Check if the current statement only contains
   GIMPLE_OMP_FOR or GIMPLE_OMP_SECTIONS.  */

static tree
check_combined_parallel (gimple_stmt_iterator *gsi_p,
    			 bool *handled_ops_p,
    			 struct walk_stmt_info *wi)
{
  int *info = (int *) wi->info;
  gimple *stmt = gsi_stmt (*gsi_p);

  *handled_ops_p = true;
  switch (gimple_code (stmt))
    {
    WALK_SUBSTMTS;

    case GIMPLE_DEBUG:
      break;
    case GIMPLE_OMP_FOR:
    case GIMPLE_OMP_SECTIONS:
      *info = *info == 0 ? 1 : -1;
      break;
    default:
      *info = -1;
      break;
    }
  return NULL;
}

struct omp_taskcopy_context
{
  /* This field must be at the beginning, as we do "inheritance": Some
     callback functions for tree-inline.c (e.g., omp_copy_decl)
     receive a copy_body_data pointer that is up-casted to an
     omp_context pointer.  */
  copy_body_data cb;
  omp_context *ctx;
};

static tree
task_copyfn_copy_decl (tree var, copy_body_data *cb)
{
  struct omp_taskcopy_context *tcctx = (struct omp_taskcopy_context *) cb;

  if (splay_tree_lookup (tcctx->ctx->sfield_map, (splay_tree_key) var))
    return create_tmp_var (TREE_TYPE (var));

  return var;
}

static tree
task_copyfn_remap_type (struct omp_taskcopy_context *tcctx, tree orig_type)
{
  tree name, new_fields = NULL, type, f;

  type = lang_hooks.types.make_type (RECORD_TYPE);
  name = DECL_NAME (TYPE_NAME (orig_type));
  name = build_decl (gimple_location (tcctx->ctx->stmt),
		     TYPE_DECL, name, type);
  TYPE_NAME (type) = name;

  for (f = TYPE_FIELDS (orig_type); f ; f = TREE_CHAIN (f))
    {
      tree new_f = copy_node (f);
      DECL_CONTEXT (new_f) = type;
      TREE_TYPE (new_f) = remap_type (TREE_TYPE (f), &tcctx->cb);
      TREE_CHAIN (new_f) = new_fields;
      walk_tree (&DECL_SIZE (new_f), copy_tree_body_r, &tcctx->cb, NULL);
      walk_tree (&DECL_SIZE_UNIT (new_f), copy_tree_body_r, &tcctx->cb, NULL);
      walk_tree (&DECL_FIELD_OFFSET (new_f), copy_tree_body_r,
		 &tcctx->cb, NULL);
      new_fields = new_f;
      tcctx->cb.decl_map->put (f, new_f);
    }
  TYPE_FIELDS (type) = nreverse (new_fields);
  layout_type (type);
  return type;
}

/* Create task copyfn.  */

static void
create_task_copyfn (gomp_task *task_stmt, omp_context *ctx)
{
  struct function *child_cfun;
  tree child_fn, t, c, src, dst, f, sf, arg, sarg, decl;
  tree record_type, srecord_type, bind, list;
  bool record_needs_remap = false, srecord_needs_remap = false;
  splay_tree_node n;
  struct omp_taskcopy_context tcctx;
  location_t loc = gimple_location (task_stmt);
  size_t looptempno = 0;

  child_fn = gimple_omp_task_copy_fn (task_stmt);
  child_cfun = DECL_STRUCT_FUNCTION (child_fn);
  gcc_assert (child_cfun->cfg == NULL);
  DECL_SAVED_TREE (child_fn) = alloc_stmt_list ();

  /* Reset DECL_CONTEXT on function arguments.  */
  for (t = DECL_ARGUMENTS (child_fn); t; t = DECL_CHAIN (t))
    DECL_CONTEXT (t) = child_fn;

  /* Populate the function.  */
  push_gimplify_context ();
  push_cfun (child_cfun);

  bind = build3 (BIND_EXPR, void_type_node, NULL, NULL, NULL);
  TREE_SIDE_EFFECTS (bind) = 1;
  list = NULL;
  DECL_SAVED_TREE (child_fn) = bind;
  DECL_SOURCE_LOCATION (child_fn) = gimple_location (task_stmt);

  /* Remap src and dst argument types if needed.  */
  record_type = ctx->record_type;
  srecord_type = ctx->srecord_type;
  for (f = TYPE_FIELDS (record_type); f ; f = DECL_CHAIN (f))
    if (variably_modified_type_p (TREE_TYPE (f), ctx->cb.src_fn))
      {
	record_needs_remap = true;
	break;
      }
  for (f = TYPE_FIELDS (srecord_type); f ; f = DECL_CHAIN (f))
    if (variably_modified_type_p (TREE_TYPE (f), ctx->cb.src_fn))
      {
	srecord_needs_remap = true;
	break;
      }

  if (record_needs_remap || srecord_needs_remap)
    {
      memset (&tcctx, '\0', sizeof (tcctx));
      tcctx.cb.src_fn = ctx->cb.src_fn;
      tcctx.cb.dst_fn = child_fn;
      tcctx.cb.src_node = cgraph_node::get (tcctx.cb.src_fn);
      gcc_checking_assert (tcctx.cb.src_node);
      tcctx.cb.dst_node = tcctx.cb.src_node;
      tcctx.cb.src_cfun = ctx->cb.src_cfun;
      tcctx.cb.copy_decl = task_copyfn_copy_decl;
      tcctx.cb.eh_lp_nr = 0;
      tcctx.cb.transform_call_graph_edges = CB_CGE_MOVE;
      tcctx.cb.decl_map = new hash_map<tree, tree>;
      tcctx.ctx = ctx;

      if (record_needs_remap)
	record_type = task_copyfn_remap_type (&tcctx, record_type);
      if (srecord_needs_remap)
	srecord_type = task_copyfn_remap_type (&tcctx, srecord_type);
    }
  else
    tcctx.cb.decl_map = NULL;

  arg = DECL_ARGUMENTS (child_fn);
  TREE_TYPE (arg) = build_pointer_type (record_type);
  sarg = DECL_CHAIN (arg);
  TREE_TYPE (sarg) = build_pointer_type (srecord_type);

  /* First pass: initialize temporaries used in record_type and srecord_type
     sizes and field offsets.  */
  if (tcctx.cb.decl_map)
    for (c = gimple_omp_task_clauses (task_stmt); c; c = OMP_CLAUSE_CHAIN (c))
      if (OMP_CLAUSE_CODE (c) == OMP_CLAUSE_FIRSTPRIVATE)
	{
	  tree *p;

	  decl = OMP_CLAUSE_DECL (c);
	  p = tcctx.cb.decl_map->get (decl);
	  if (p == NULL)
	    continue;
	  n = splay_tree_lookup (ctx->sfield_map, (splay_tree_key) decl);
	  sf = (tree) n->value;
	  sf = *tcctx.cb.decl_map->get (sf);
	  src = build_simple_mem_ref_loc (loc, sarg);
	  src = omp_build_component_ref (src, sf);
	  t = build2 (MODIFY_EXPR, TREE_TYPE (*p), *p, src);
	  append_to_statement_list (t, &list);
	}

  /* Second pass: copy shared var pointers and copy construct non-VLA
     firstprivate vars.  */
  for (c = gimple_omp_task_clauses (task_stmt); c; c = OMP_CLAUSE_CHAIN (c))
    switch (OMP_CLAUSE_CODE (c))
      {
	splay_tree_key key;
      case OMP_CLAUSE_SHARED:
	decl = OMP_CLAUSE_DECL (c);
	key = (splay_tree_key) decl;
	if (OMP_CLAUSE_SHARED_FIRSTPRIVATE (c))
	  key = (splay_tree_key) &DECL_UID (decl);
	n = splay_tree_lookup (ctx->field_map, key);
	if (n == NULL)
	  break;
	f = (tree) n->value;
	if (tcctx.cb.decl_map)
	  f = *tcctx.cb.decl_map->get (f);
	n = splay_tree_lookup (ctx->sfield_map, key);
	sf = (tree) n->value;
	if (tcctx.cb.decl_map)
	  sf = *tcctx.cb.decl_map->get (sf);
	src = build_simple_mem_ref_loc (loc, sarg);
	src = omp_build_component_ref (src, sf);
	dst = build_simple_mem_ref_loc (loc, arg);
	dst = omp_build_component_ref (dst, f);
	t = build2 (MODIFY_EXPR, TREE_TYPE (dst), dst, src);
	append_to_statement_list (t, &list);
	break;
      case OMP_CLAUSE_REDUCTION:
      case OMP_CLAUSE_IN_REDUCTION:
	decl = OMP_CLAUSE_DECL (c);
	if (TREE_CODE (decl) == MEM_REF)
	  {
	    decl = TREE_OPERAND (decl, 0);
	    if (TREE_CODE (decl) == POINTER_PLUS_EXPR)
	      decl = TREE_OPERAND (decl, 0);
	    if (TREE_CODE (decl) == INDIRECT_REF
		|| TREE_CODE (decl) == ADDR_EXPR)
	      decl = TREE_OPERAND (decl, 0);
	  }
	key = (splay_tree_key) decl;
	n = splay_tree_lookup (ctx->field_map, key);
	if (n == NULL)
	  break;
	f = (tree) n->value;
	if (tcctx.cb.decl_map)
	  f = *tcctx.cb.decl_map->get (f);
	n = splay_tree_lookup (ctx->sfield_map, key);
	sf = (tree) n->value;
	if (tcctx.cb.decl_map)
	  sf = *tcctx.cb.decl_map->get (sf);
	src = build_simple_mem_ref_loc (loc, sarg);
	src = omp_build_component_ref (src, sf);
	if (decl != OMP_CLAUSE_DECL (c)
	    && TREE_CODE (TREE_TYPE (decl)) == REFERENCE_TYPE
	    && TREE_CODE (TREE_TYPE (TREE_TYPE (decl))) == POINTER_TYPE)
	  src = build_simple_mem_ref_loc (loc, src);
	dst = build_simple_mem_ref_loc (loc, arg);
	dst = omp_build_component_ref (dst, f);
	t = build2 (MODIFY_EXPR, TREE_TYPE (dst), dst, src);
	append_to_statement_list (t, &list);
	break;
      case OMP_CLAUSE__LOOPTEMP_:
	/* Fields for first two _looptemp_ clauses are initialized by
	   GOMP_taskloop*, the rest are handled like firstprivate.  */
        if (looptempno < 2)
	  {
	    looptempno++;
	    break;
	  }
	/* FALLTHRU */
      case OMP_CLAUSE__REDUCTEMP_:
      case OMP_CLAUSE_FIRSTPRIVATE:
	decl = OMP_CLAUSE_DECL (c);
	if (is_variable_sized (decl))
	  break;
	n = splay_tree_lookup (ctx->field_map, (splay_tree_key) decl);
	if (n == NULL)
	  break;
	f = (tree) n->value;
	if (tcctx.cb.decl_map)
	  f = *tcctx.cb.decl_map->get (f);
	n = splay_tree_lookup (ctx->sfield_map, (splay_tree_key) decl);
	if (n != NULL)
	  {
	    sf = (tree) n->value;
	    if (tcctx.cb.decl_map)
	      sf = *tcctx.cb.decl_map->get (sf);
	    src = build_simple_mem_ref_loc (loc, sarg);
	    src = omp_build_component_ref (src, sf);
	    if (use_pointer_for_field (decl, NULL) || omp_is_reference (decl))
	      src = build_simple_mem_ref_loc (loc, src);
	  }
	else
	  src = decl;
	dst = build_simple_mem_ref_loc (loc, arg);
	dst = omp_build_component_ref (dst, f);
	if (OMP_CLAUSE_CODE (c) != OMP_CLAUSE_FIRSTPRIVATE)
	  t = build2 (MODIFY_EXPR, TREE_TYPE (dst), dst, src);
	else
	  {
	    if (ctx->allocate_map)
	      if (tree *allocatorp = ctx->allocate_map->get (decl))
		{
		  tree allocator = *allocatorp;
		  if (TREE_CODE (allocator) != INTEGER_CST)
		    {
		      n = splay_tree_lookup (ctx->sfield_map,
					     (splay_tree_key) allocator);
		      allocator = (tree) n->value;
		      if (tcctx.cb.decl_map)
			allocator = *tcctx.cb.decl_map->get (allocator);
		      tree a = build_simple_mem_ref_loc (loc, sarg);
		      allocator = omp_build_component_ref (a, allocator);
		    }
		  allocator = fold_convert (pointer_sized_int_node, allocator);
		  tree a = builtin_decl_explicit (BUILT_IN_GOMP_ALLOC);
		  tree align = build_int_cst (size_type_node,
					      DECL_ALIGN_UNIT (decl));
		  tree sz = TYPE_SIZE_UNIT (TREE_TYPE (TREE_TYPE (dst)));
		  tree ptr = build_call_expr_loc (loc, a, 3, align, sz,
						  allocator);
		  ptr = fold_convert (TREE_TYPE (dst), ptr);
		  t = build2 (MODIFY_EXPR, TREE_TYPE (dst), dst, ptr);
		  append_to_statement_list (t, &list);
		  dst = build_simple_mem_ref_loc (loc, dst);
		}
	    t = lang_hooks.decls.omp_clause_copy_ctor (c, dst, src);
	  }
	append_to_statement_list (t, &list);
	break;
      case OMP_CLAUSE_PRIVATE:
	if (! OMP_CLAUSE_PRIVATE_OUTER_REF (c))
	  break;
	decl = OMP_CLAUSE_DECL (c);
	n = splay_tree_lookup (ctx->field_map, (splay_tree_key) decl);
	f = (tree) n->value;
	if (tcctx.cb.decl_map)
	  f = *tcctx.cb.decl_map->get (f);
	n = splay_tree_lookup (ctx->sfield_map, (splay_tree_key) decl);
	if (n != NULL)
	  {
	    sf = (tree) n->value;
	    if (tcctx.cb.decl_map)
	      sf = *tcctx.cb.decl_map->get (sf);
	    src = build_simple_mem_ref_loc (loc, sarg);
	    src = omp_build_component_ref (src, sf);
	    if (use_pointer_for_field (decl, NULL))
	      src = build_simple_mem_ref_loc (loc, src);
	  }
	else
	  src = decl;
	dst = build_simple_mem_ref_loc (loc, arg);
	dst = omp_build_component_ref (dst, f);
	t = build2 (MODIFY_EXPR, TREE_TYPE (dst), dst, src);
	append_to_statement_list (t, &list);
	break;
      default:
	break;
      }

  /* Last pass: handle VLA firstprivates.  */
  if (tcctx.cb.decl_map)
    for (c = gimple_omp_task_clauses (task_stmt); c; c = OMP_CLAUSE_CHAIN (c))
      if (OMP_CLAUSE_CODE (c) == OMP_CLAUSE_FIRSTPRIVATE)
	{
	  tree ind, ptr, df;

	  decl = OMP_CLAUSE_DECL (c);
	  if (!is_variable_sized (decl))
	    continue;
	  n = splay_tree_lookup (ctx->field_map, (splay_tree_key) decl);
	  if (n == NULL)
	    continue;
	  f = (tree) n->value;
	  f = *tcctx.cb.decl_map->get (f);
	  gcc_assert (DECL_HAS_VALUE_EXPR_P (decl));
	  ind = DECL_VALUE_EXPR (decl);
	  gcc_assert (TREE_CODE (ind) == INDIRECT_REF);
	  gcc_assert (DECL_P (TREE_OPERAND (ind, 0)));
	  n = splay_tree_lookup (ctx->sfield_map,
				 (splay_tree_key) TREE_OPERAND (ind, 0));
	  sf = (tree) n->value;
	  sf = *tcctx.cb.decl_map->get (sf);
	  src = build_simple_mem_ref_loc (loc, sarg);
	  src = omp_build_component_ref (src, sf);
	  src = build_simple_mem_ref_loc (loc, src);
	  dst = build_simple_mem_ref_loc (loc, arg);
	  dst = omp_build_component_ref (dst, f);
	  t = lang_hooks.decls.omp_clause_copy_ctor (c, dst, src);
	  append_to_statement_list (t, &list);
	  n = splay_tree_lookup (ctx->field_map,
				 (splay_tree_key) TREE_OPERAND (ind, 0));
	  df = (tree) n->value;
	  df = *tcctx.cb.decl_map->get (df);
	  ptr = build_simple_mem_ref_loc (loc, arg);
	  ptr = omp_build_component_ref (ptr, df);
	  t = build2 (MODIFY_EXPR, TREE_TYPE (ptr), ptr,
		      build_fold_addr_expr_loc (loc, dst));
	  append_to_statement_list (t, &list);
	}

  t = build1 (RETURN_EXPR, void_type_node, NULL);
  append_to_statement_list (t, &list);

  if (tcctx.cb.decl_map)
    delete tcctx.cb.decl_map;
  pop_gimplify_context (NULL);
  BIND_EXPR_BODY (bind) = list;
  pop_cfun ();
}

static void
lower_depend_clauses (tree *pclauses, gimple_seq *iseq, gimple_seq *oseq)
{
  tree c, clauses;
  gimple *g;
  size_t cnt[4] = { 0, 0, 0, 0 }, idx = 2, i;

  clauses = omp_find_clause (*pclauses, OMP_CLAUSE_DEPEND);
  gcc_assert (clauses);
  for (c = clauses; c; c = OMP_CLAUSE_CHAIN (c))
    if (OMP_CLAUSE_CODE (c) == OMP_CLAUSE_DEPEND)
      switch (OMP_CLAUSE_DEPEND_KIND (c))
	{
	case OMP_CLAUSE_DEPEND_LAST:
	  /* Lowering already done at gimplification.  */
	  return;
	case OMP_CLAUSE_DEPEND_IN:
	  cnt[2]++;
	  break;
	case OMP_CLAUSE_DEPEND_OUT:
	case OMP_CLAUSE_DEPEND_INOUT:
	  cnt[0]++;
	  break;
	case OMP_CLAUSE_DEPEND_MUTEXINOUTSET:
	  cnt[1]++;
	  break;
	case OMP_CLAUSE_DEPEND_DEPOBJ:
	  cnt[3]++;
	  break;
	case OMP_CLAUSE_DEPEND_SOURCE:
	case OMP_CLAUSE_DEPEND_SINK:
	  /* FALLTHRU */
	default:
	  gcc_unreachable ();
	}
  if (cnt[1] || cnt[3])
    idx = 5;
  size_t total = cnt[0] + cnt[1] + cnt[2] + cnt[3];
  tree type = build_array_type_nelts (ptr_type_node, total + idx);
  tree array = create_tmp_var (type);
  TREE_ADDRESSABLE (array) = 1;
  tree r = build4 (ARRAY_REF, ptr_type_node, array, size_int (0), NULL_TREE,
		   NULL_TREE);
  if (idx == 5)
    {
      g = gimple_build_assign (r, build_int_cst (ptr_type_node, 0));
      gimple_seq_add_stmt (iseq, g);
      r = build4 (ARRAY_REF, ptr_type_node, array, size_int (1), NULL_TREE,
		  NULL_TREE);
    }
  g = gimple_build_assign (r, build_int_cst (ptr_type_node, total));
  gimple_seq_add_stmt (iseq, g);
  for (i = 0; i < (idx == 5 ? 3 : 1); i++)
    {
      r = build4 (ARRAY_REF, ptr_type_node, array,
		  size_int (i + 1 + (idx == 5)), NULL_TREE, NULL_TREE);
      g = gimple_build_assign (r, build_int_cst (ptr_type_node, cnt[i]));
      gimple_seq_add_stmt (iseq, g);
    }
  for (i = 0; i < 4; i++)
    {
      if (cnt[i] == 0)
	continue;
      for (c = clauses; c; c = OMP_CLAUSE_CHAIN (c))
	if (OMP_CLAUSE_CODE (c) != OMP_CLAUSE_DEPEND)
	  continue;
	else
	  {
	    switch (OMP_CLAUSE_DEPEND_KIND (c))
	      {
	      case OMP_CLAUSE_DEPEND_IN:
		if (i != 2)
		  continue;
		break;
	      case OMP_CLAUSE_DEPEND_OUT:
	      case OMP_CLAUSE_DEPEND_INOUT:
		if (i != 0)
		  continue;
		break;
	      case OMP_CLAUSE_DEPEND_MUTEXINOUTSET:
		if (i != 1)
		  continue;
		break;
	      case OMP_CLAUSE_DEPEND_DEPOBJ:
		if (i != 3)
		  continue;
		break;
	      default:
		gcc_unreachable ();
	      }
	    tree t = OMP_CLAUSE_DECL (c);
	    t = fold_convert (ptr_type_node, t);
	    gimplify_expr (&t, iseq, NULL, is_gimple_val, fb_rvalue);
	    r = build4 (ARRAY_REF, ptr_type_node, array, size_int (idx++),
			NULL_TREE, NULL_TREE);
	    g = gimple_build_assign (r, t);
	    gimple_seq_add_stmt (iseq, g);
	  }
    }
  c = build_omp_clause (UNKNOWN_LOCATION, OMP_CLAUSE_DEPEND);
  OMP_CLAUSE_DEPEND_KIND (c) = OMP_CLAUSE_DEPEND_LAST;
  OMP_CLAUSE_DECL (c) = build_fold_addr_expr (array);
  OMP_CLAUSE_CHAIN (c) = *pclauses;
  *pclauses = c;
  tree clobber = build_clobber (type);
  g = gimple_build_assign (array, clobber);
  gimple_seq_add_stmt (oseq, g);
}

/* Lower the OpenMP parallel or task directive in the current statement
   in GSI_P.  CTX holds context information for the directive.  */

static void
lower_omp_taskreg (gimple_stmt_iterator *gsi_p, omp_context *ctx)
{
  tree clauses;
  tree child_fn, t;
  gimple *stmt = gsi_stmt (*gsi_p);
  gbind *par_bind, *bind, *dep_bind = NULL;
  gimple_seq par_body;
  location_t loc = gimple_location (stmt);

  clauses = gimple_omp_taskreg_clauses (stmt);
  if (gimple_code (stmt) == GIMPLE_OMP_TASK
      && gimple_omp_task_taskwait_p (stmt))
    {
      par_bind = NULL;
      par_body = NULL;
    }
  else
    {
      par_bind
	= as_a <gbind *> (gimple_seq_first_stmt (gimple_omp_body (stmt)));
      par_body = gimple_bind_body (par_bind);
    }
  child_fn = ctx->cb.dst_fn;
  if (gimple_code (stmt) == GIMPLE_OMP_PARALLEL
      && !gimple_omp_parallel_combined_p (stmt))
    {
      struct walk_stmt_info wi;
      int ws_num = 0;

      memset (&wi, 0, sizeof (wi));
      wi.info = &ws_num;
      wi.val_only = true;
      walk_gimple_seq (par_body, check_combined_parallel, NULL, &wi);
      if (ws_num == 1)
	gimple_omp_parallel_set_combined_p (stmt, true);
    }
  gimple_seq dep_ilist = NULL;
  gimple_seq dep_olist = NULL;
  if (gimple_code (stmt) == GIMPLE_OMP_TASK
      && omp_find_clause (clauses, OMP_CLAUSE_DEPEND))
    {
      push_gimplify_context ();
      dep_bind = gimple_build_bind (NULL, NULL, make_node (BLOCK));
      lower_depend_clauses (gimple_omp_task_clauses_ptr (stmt),
			    &dep_ilist, &dep_olist);
    }

  if (gimple_code (stmt) == GIMPLE_OMP_TASK
      && gimple_omp_task_taskwait_p (stmt))
    {
      if (dep_bind)
	{
	  gsi_replace (gsi_p, dep_bind, true);
	  gimple_bind_add_seq (dep_bind, dep_ilist);
	  gimple_bind_add_stmt (dep_bind, stmt);
	  gimple_bind_add_seq (dep_bind, dep_olist);
	  pop_gimplify_context (dep_bind);
	}
      return;
    }

  if (ctx->srecord_type)
    create_task_copyfn (as_a <gomp_task *> (stmt), ctx);

  gimple_seq tskred_ilist = NULL;
  gimple_seq tskred_olist = NULL;
  if ((is_task_ctx (ctx)
       && gimple_omp_task_taskloop_p (ctx->stmt)
       && omp_find_clause (gimple_omp_task_clauses (ctx->stmt),
			   OMP_CLAUSE_REDUCTION))
      || (is_parallel_ctx (ctx)
	  && omp_find_clause (gimple_omp_parallel_clauses (stmt),
			      OMP_CLAUSE__REDUCTEMP_)))
    {
      if (dep_bind == NULL)
	{
	  push_gimplify_context ();
	  dep_bind = gimple_build_bind (NULL, NULL, make_node (BLOCK));
	}
      lower_omp_task_reductions (ctx, is_task_ctx (ctx) ? OMP_TASKLOOP
							: OMP_PARALLEL,
				 gimple_omp_taskreg_clauses (ctx->stmt),
				 &tskred_ilist, &tskred_olist);
    }

  push_gimplify_context ();

  gimple_seq par_olist = NULL;
  gimple_seq par_ilist = NULL;
  gimple_seq par_rlist = NULL;
  lower_rec_input_clauses (clauses, &par_ilist, &par_olist, ctx, NULL);
  lower_omp (&par_body, ctx);
  if (gimple_code (stmt) != GIMPLE_OMP_TASK)
    lower_reduction_clauses (clauses, &par_rlist, NULL, ctx);

  /* Declare all the variables created by mapping and the variables
     declared in the scope of the parallel body.  */
  record_vars_into (ctx->block_vars, child_fn);
  maybe_remove_omp_member_access_dummy_vars (par_bind);
  record_vars_into (gimple_bind_vars (par_bind), child_fn);

  if (ctx->record_type)
    {
      ctx->sender_decl
	= create_tmp_var (ctx->srecord_type ? ctx->srecord_type
			  : ctx->record_type, ".omp_data_o");
      DECL_NAMELESS (ctx->sender_decl) = 1;
      TREE_ADDRESSABLE (ctx->sender_decl) = 1;
      gimple_omp_taskreg_set_data_arg (stmt, ctx->sender_decl);
    }

  gimple_seq olist = NULL;
  gimple_seq ilist = NULL;
  lower_send_clauses (clauses, &ilist, &olist, ctx);
  lower_send_shared_vars (&ilist, &olist, ctx);

  if (ctx->record_type)
    {
      tree clobber = build_clobber (TREE_TYPE (ctx->sender_decl));
      gimple_seq_add_stmt (&olist, gimple_build_assign (ctx->sender_decl,
							clobber));
    }

  /* Once all the expansions are done, sequence all the different
     fragments inside gimple_omp_body.  */

  gimple_seq new_body = NULL;

  if (ctx->record_type)
    {
      t = build_fold_addr_expr_loc (loc, ctx->sender_decl);
      /* fixup_child_record_type might have changed receiver_decl's type.  */
      t = fold_convert_loc (loc, TREE_TYPE (ctx->receiver_decl), t);
      gimple_seq_add_stmt (&new_body,
	  		   gimple_build_assign (ctx->receiver_decl, t));
    }

  gimple_seq_add_seq (&new_body, par_ilist);
  gimple_seq_add_seq (&new_body, par_body);
  gimple_seq_add_seq (&new_body, par_rlist);
  if (ctx->cancellable)
    gimple_seq_add_stmt (&new_body, gimple_build_label (ctx->cancel_label));
  gimple_seq_add_seq (&new_body, par_olist);
  new_body = maybe_catch_exception (new_body);
  if (gimple_code (stmt) == GIMPLE_OMP_TASK)
    gimple_seq_add_stmt (&new_body,
			 gimple_build_omp_continue (integer_zero_node,
						    integer_zero_node));
  gimple_seq_add_stmt (&new_body, gimple_build_omp_return (false));
  gimple_omp_set_body (stmt, new_body);

  if (dep_bind && gimple_bind_block (par_bind) == NULL_TREE)
    bind = gimple_build_bind (NULL, NULL, make_node (BLOCK));
  else
    bind = gimple_build_bind (NULL, NULL, gimple_bind_block (par_bind));
  gsi_replace (gsi_p, dep_bind ? dep_bind : bind, true);
  gimple_bind_add_seq (bind, ilist);
  gimple_bind_add_stmt (bind, stmt);
  gimple_bind_add_seq (bind, olist);

  pop_gimplify_context (NULL);

  if (dep_bind)
    {
      gimple_bind_add_seq (dep_bind, dep_ilist);
      gimple_bind_add_seq (dep_bind, tskred_ilist);
      gimple_bind_add_stmt (dep_bind, bind);
      gimple_bind_add_seq (dep_bind, tskred_olist);
      gimple_bind_add_seq (dep_bind, dep_olist);
      pop_gimplify_context (dep_bind);
    }
}

/* Helper function for lower_omp_target.  Converts VAR to something that can
   be represented by a POINTER_SIZED_INT_NODE.  Any new instructions are
   appended to GS.  This is used to optimize firstprivate variables, so that
   small types (less precision than POINTER_SIZE) do not require additional
   data mappings.  */

static tree
convert_to_firstprivate_int (tree var, gimple_seq *gs)
{
  tree type = TREE_TYPE (var), new_type = NULL_TREE;

  if (omp_is_reference (var) || POINTER_TYPE_P (type))
    {
      type = TREE_TYPE (type);
      tree tmp = create_tmp_var (type);
      gimplify_assign (tmp, build_simple_mem_ref (var), gs);
      var = tmp;
    }

  if (INTEGRAL_TYPE_P (type) || POINTER_TYPE_P (type))
    return fold_convert (pointer_sized_int_node, var);

  gcc_assert (tree_to_uhwi (TYPE_SIZE (type)) <= POINTER_SIZE);

  new_type = lang_hooks.types.type_for_size (tree_to_uhwi (TYPE_SIZE (type)),
					     true);
  tree tmp = create_tmp_var (new_type);
  var = fold_build1 (VIEW_CONVERT_EXPR, new_type, var);
  gimplify_assign (tmp, var, gs);

  return fold_convert (pointer_sized_int_node, tmp);
}

/* Like convert_to_firstprivate_int, but restore the original type.  */

static tree
convert_from_firstprivate_int (tree var, tree orig_type, bool is_ref,
			       gimple_seq *gs)
{
  tree type = TREE_TYPE (var);
  tree new_type = NULL_TREE;
  tree tmp = NULL_TREE;

  gcc_assert (TREE_CODE (var) == MEM_REF);
  var = TREE_OPERAND (var, 0);

  if (is_ref || POINTER_TYPE_P (orig_type))
    {
      tree_code code = NOP_EXPR;

      if (TREE_CODE (type) == REAL_TYPE || TREE_CODE (type) == COMPLEX_TYPE
	  || VECTOR_TYPE_P (type))
	code = VIEW_CONVERT_EXPR;

      if (code == VIEW_CONVERT_EXPR
         && TYPE_SIZE (type) != TYPE_SIZE (orig_type))
	{
	  tree ptype = build_pointer_type (type);
	  var = fold_build1 (code, ptype, build_fold_addr_expr (var));
	  var = build_simple_mem_ref (var);
	}
      else
	var = fold_build1 (code, type, var);

      tree inst = create_tmp_var (type);
      gimplify_assign (inst, var, gs);
      var = build_fold_addr_expr (inst);

      return var;
    }

  if (INTEGRAL_TYPE_P (var))
    return fold_convert (type, var);

  gcc_assert (tree_to_uhwi (TYPE_SIZE (type)) <= POINTER_SIZE);

  new_type = lang_hooks.types.type_for_size (tree_to_uhwi (TYPE_SIZE (type)),
					     true);

  tmp = create_tmp_var (new_type);
  var = fold_convert (new_type, var);
  gimplify_assign (tmp, var, gs);

  return fold_build1 (VIEW_CONVERT_EXPR, type, tmp);
}

/* Lower the GIMPLE_OMP_TARGET in the current statement
   in GSI_P.  CTX holds context information for the directive.  */

static void
lower_omp_target (gimple_stmt_iterator *gsi_p, omp_context *ctx)
{
  tree clauses;
  tree child_fn, t, c;
  gomp_target *stmt = as_a <gomp_target *> (gsi_stmt (*gsi_p));
  gbind *tgt_bind, *bind, *dep_bind = NULL;
  gimple_seq tgt_body, olist, ilist, fplist, new_body;
  location_t loc = gimple_location (stmt);
  bool offloaded, data_region;
  unsigned int map_cnt = 0;

  offloaded = is_gimple_omp_offloaded (stmt);
  switch (gimple_omp_target_kind (stmt))
    {
    case GF_OMP_TARGET_KIND_REGION:
    case GF_OMP_TARGET_KIND_UPDATE:
    case GF_OMP_TARGET_KIND_ENTER_DATA:
    case GF_OMP_TARGET_KIND_EXIT_DATA:
    case GF_OMP_TARGET_KIND_OACC_PARALLEL:
    case GF_OMP_TARGET_KIND_OACC_KERNELS:
    case GF_OMP_TARGET_KIND_OACC_SERIAL:
    case GF_OMP_TARGET_KIND_OACC_UPDATE:
    case GF_OMP_TARGET_KIND_OACC_ENTER_EXIT_DATA:
    case GF_OMP_TARGET_KIND_OACC_DECLARE:
    case GF_OMP_TARGET_KIND_OACC_PARALLEL_KERNELS_PARALLELIZED:
    case GF_OMP_TARGET_KIND_OACC_PARALLEL_KERNELS_GANG_SINGLE:
      data_region = false;
      break;
    case GF_OMP_TARGET_KIND_DATA:
    case GF_OMP_TARGET_KIND_OACC_DATA:
    case GF_OMP_TARGET_KIND_OACC_HOST_DATA:
    case GF_OMP_TARGET_KIND_OACC_DATA_KERNELS:
      data_region = true;
      break;
    default:
      gcc_unreachable ();
    }

  clauses = gimple_omp_target_clauses (stmt);

  gimple_seq dep_ilist = NULL;
  gimple_seq dep_olist = NULL;
  if (omp_find_clause (clauses, OMP_CLAUSE_DEPEND))
    {
      push_gimplify_context ();
      dep_bind = gimple_build_bind (NULL, NULL, make_node (BLOCK));
      lower_depend_clauses (gimple_omp_target_clauses_ptr (stmt),
			    &dep_ilist, &dep_olist);
    }

  tgt_bind = NULL;
  tgt_body = NULL;
  if (offloaded)
    {
      tgt_bind = gimple_seq_first_stmt_as_a_bind (gimple_omp_body (stmt));
      tgt_body = gimple_bind_body (tgt_bind);
    }
  else if (data_region)
    tgt_body = gimple_omp_body (stmt);
  child_fn = ctx->cb.dst_fn;

  push_gimplify_context ();
  fplist = NULL;

  for (c = clauses; c ; c = OMP_CLAUSE_CHAIN (c))
    switch (OMP_CLAUSE_CODE (c))
      {
	tree var, x;

      default:
	break;
      case OMP_CLAUSE_MAP:
#if CHECKING_P
	/* First check what we're prepared to handle in the following.  */
	switch (OMP_CLAUSE_MAP_KIND (c))
	  {
	  case GOMP_MAP_ALLOC:
	  case GOMP_MAP_TO:
	  case GOMP_MAP_FROM:
	  case GOMP_MAP_TOFROM:
	  case GOMP_MAP_POINTER:
	  case GOMP_MAP_TO_PSET:
	  case GOMP_MAP_DELETE:
	  case GOMP_MAP_RELEASE:
	  case GOMP_MAP_ALWAYS_TO:
	  case GOMP_MAP_ALWAYS_FROM:
	  case GOMP_MAP_ALWAYS_TOFROM:
	  case GOMP_MAP_FIRSTPRIVATE_POINTER:
	  case GOMP_MAP_FIRSTPRIVATE_REFERENCE:
	  case GOMP_MAP_STRUCT:
	  case GOMP_MAP_ALWAYS_POINTER:
	  case GOMP_MAP_ATTACH:
	  case GOMP_MAP_DETACH:
	  case GOMP_MAP_ATTACH_ZERO_LENGTH_ARRAY_SECTION:
	  case GOMP_MAP_POINTER_TO_ZERO_LENGTH_ARRAY_SECTION:
	    break;
	  case GOMP_MAP_IF_PRESENT:
	  case GOMP_MAP_FORCE_ALLOC:
	  case GOMP_MAP_FORCE_TO:
	  case GOMP_MAP_FORCE_FROM:
	  case GOMP_MAP_FORCE_TOFROM:
	  case GOMP_MAP_FORCE_PRESENT:
	  case GOMP_MAP_FORCE_DEVICEPTR:
	  case GOMP_MAP_DEVICE_RESIDENT:
	  case GOMP_MAP_NONCONTIG_ARRAY_TO:
	  case GOMP_MAP_NONCONTIG_ARRAY_FROM:
	  case GOMP_MAP_NONCONTIG_ARRAY_TOFROM:
	  case GOMP_MAP_NONCONTIG_ARRAY_FORCE_TO:
	  case GOMP_MAP_NONCONTIG_ARRAY_FORCE_FROM:
	  case GOMP_MAP_NONCONTIG_ARRAY_FORCE_TOFROM:
	  case GOMP_MAP_NONCONTIG_ARRAY_ALLOC:
	  case GOMP_MAP_NONCONTIG_ARRAY_FORCE_ALLOC:
	  case GOMP_MAP_NONCONTIG_ARRAY_FORCE_PRESENT:
	  case GOMP_MAP_DECLARE_ALLOCATE:
	  case GOMP_MAP_DECLARE_DEALLOCATE:
	  case GOMP_MAP_LINK:
	  case GOMP_MAP_FORCE_DETACH:
	    gcc_assert (is_gimple_omp_oacc (stmt));
	    break;
	  default:
	    gcc_unreachable ();
	  }
#endif
	  /* FALLTHRU */
      case OMP_CLAUSE_TO:
      case OMP_CLAUSE_FROM:
      oacc_firstprivate:
	var = OMP_CLAUSE_DECL (c);
	if (!DECL_P (var))
	  {
	    if (OMP_CLAUSE_CODE (c) != OMP_CLAUSE_MAP
		|| (!OMP_CLAUSE_MAP_ZERO_BIAS_ARRAY_SECTION (c)
		    && (OMP_CLAUSE_MAP_KIND (c)
			!= GOMP_MAP_FIRSTPRIVATE_POINTER)))
	      map_cnt++;
	    continue;
	  }

	if (DECL_SIZE (var)
	    && TREE_CODE (DECL_SIZE (var)) != INTEGER_CST)
	  {
	    tree var2 = DECL_VALUE_EXPR (var);
	    gcc_assert (TREE_CODE (var2) == INDIRECT_REF);
	    var2 = TREE_OPERAND (var2, 0);
	    gcc_assert (DECL_P (var2));
	    var = var2;
	  }

	if (offloaded
	    && OMP_CLAUSE_CODE (c) == OMP_CLAUSE_MAP
	    && (OMP_CLAUSE_MAP_KIND (c) == GOMP_MAP_FIRSTPRIVATE_POINTER
		|| OMP_CLAUSE_MAP_KIND (c) == GOMP_MAP_FIRSTPRIVATE_REFERENCE))
	  {
	    if (TREE_CODE (TREE_TYPE (var)) == ARRAY_TYPE)
	      {
		if (is_global_var (maybe_lookup_decl_in_outer_ctx (var, ctx))
		    && varpool_node::get_create (var)->offloadable)
		  continue;

		tree type = build_pointer_type (TREE_TYPE (var));
		tree new_var = lookup_decl (var, ctx);
		x = create_tmp_var_raw (type, get_name (new_var));
		gimple_add_tmp_var (x);
		x = build_simple_mem_ref (x);
		SET_DECL_VALUE_EXPR (new_var, x);
		DECL_HAS_VALUE_EXPR_P (new_var) = 1;
	      }
	    continue;
	  }

	if (OMP_CLAUSE_CODE (c) == OMP_CLAUSE_MAP
	    && (OMP_CLAUSE_MAP_KIND (c) == GOMP_MAP_ATTACH
		|| OMP_CLAUSE_MAP_KIND (c) == GOMP_MAP_DETACH)
	    && is_omp_target (stmt))
	  {
	    gcc_assert (maybe_lookup_field (c, ctx));
	    map_cnt++;
	    continue;
	  }

	if (!maybe_lookup_field (c, ctx))
	  continue;

	/* Don't remap compute constructs' reduction variables, because the
	   intermediate result must be local to each gang.  */
	if (offloaded && !(OMP_CLAUSE_CODE (c) == OMP_CLAUSE_MAP
			   && OMP_CLAUSE_MAP_IN_REDUCTION (c)))
	  {
	    tree var_type = TREE_TYPE (var);
	    tree new_var = lookup_decl (var, ctx);
	    tree inner_type
	      = omp_is_reference (new_var) ? TREE_TYPE (var_type) : var_type;
	    bool rcv_by_ref =
	      (OMP_CLAUSE_CODE (c) == OMP_CLAUSE_MAP
	       && GOMP_MAP_NONCONTIG_ARRAY_P (OMP_CLAUSE_MAP_KIND (c))
	       && TREE_CODE (var_type) != ARRAY_TYPE
	       ? false : true);

	    x = build_receiver_ref (c, rcv_by_ref, ctx);

	    if (OMP_CLAUSE_CODE (c) == OMP_CLAUSE_FIRSTPRIVATE
		&& (FLOAT_TYPE_P (inner_type)
		    || ANY_INTEGRAL_TYPE_P (inner_type))
		&& tree_to_uhwi (TYPE_SIZE (inner_type)) <= POINTER_SIZE
		&& !maybe_lookup_field_in_outer_ctx (var, ctx))
	      {
		gcc_assert (is_gimple_omp_oacc (ctx->stmt));
		x = convert_from_firstprivate_int (x, TREE_TYPE (new_var),
						   omp_is_reference (var),
						   &fplist);
		gimplify_assign (new_var, x, &fplist);
		map_cnt++;
		break;
	      }

	    if (OMP_CLAUSE_CODE (c) == OMP_CLAUSE_MAP
		&& OMP_CLAUSE_MAP_KIND (c) == GOMP_MAP_POINTER
		&& !OMP_CLAUSE_MAP_ZERO_BIAS_ARRAY_SECTION (c)
		&& TREE_CODE (var_type) == ARRAY_TYPE)
	      x = build_simple_mem_ref (x);
	    if (OMP_CLAUSE_CODE (c) == OMP_CLAUSE_FIRSTPRIVATE)
	      {
		gcc_assert (is_gimple_omp_oacc (ctx->stmt));
		if (omp_is_reference (new_var)
		    && (TREE_CODE (var_type) != POINTER_TYPE
		        || DECL_BY_REFERENCE (var))
		    /* Accelerators may not have alloca, so it's not
		       possible to privatize local storage for those
		       objects.  */
		    && TREE_CONSTANT (TYPE_SIZE (TREE_TYPE (var_type))))
		  {
		    /* Create a local object to hold the instance
		       value.  */
		    const char *id = IDENTIFIER_POINTER (DECL_NAME (new_var));
		    tree inst = create_tmp_var (TREE_TYPE (var_type), id);
		    if (TREE_CODE (var_type) == POINTER_TYPE)
		      gimplify_assign (inst, x, &fplist);
		    else
		      gimplify_assign (inst, fold_indirect_ref (x), &fplist);
		    x = build_fold_addr_expr (inst);
		  }
		gimplify_assign (new_var, x, &fplist);
	      }
	    else if (DECL_P (new_var))
	      {
		SET_DECL_VALUE_EXPR (new_var, x);
		DECL_HAS_VALUE_EXPR_P (new_var) = 1;
	      }
	    else
	      gcc_unreachable ();
	  }
	map_cnt++;
	break;

      case OMP_CLAUSE_FIRSTPRIVATE:
	gcc_checking_assert (offloaded);
	if (is_gimple_omp_oacc (ctx->stmt))
	  {
	    /* No 'firstprivate' clauses on OpenACC 'kernels'.  */
	    gcc_checking_assert (!is_oacc_kernels (ctx));
	    /* Likewise, on OpenACC 'kernels' decomposed parts.  */
	    gcc_checking_assert (!is_oacc_kernels_decomposed_part (ctx));

	    goto oacc_firstprivate;
	  }
	map_cnt++;
	var = OMP_CLAUSE_DECL (c);
	if (!omp_is_reference (var)
	    && !is_gimple_reg_type (TREE_TYPE (var)))
	  {
	    tree new_var = lookup_decl (var, ctx);
	    if (is_variable_sized (var))
	      {
		tree pvar = DECL_VALUE_EXPR (var);
		gcc_assert (TREE_CODE (pvar) == INDIRECT_REF);
		pvar = TREE_OPERAND (pvar, 0);
		gcc_assert (DECL_P (pvar));
		tree new_pvar = lookup_decl (pvar, ctx);
		x = build_fold_indirect_ref (new_pvar);
		TREE_THIS_NOTRAP (x) = 1;
	      }
	    else
	      x = build_receiver_ref (var, true, ctx);
	    SET_DECL_VALUE_EXPR (new_var, x);
	    DECL_HAS_VALUE_EXPR_P (new_var) = 1;
	  }
	break;

      case OMP_CLAUSE_PRIVATE:
	gcc_checking_assert (offloaded);
	if (is_gimple_omp_oacc (ctx->stmt))
	  {
	    /* No 'private' clauses on OpenACC 'kernels'.  */
	    gcc_checking_assert (!is_oacc_kernels (ctx));
	    /* Likewise, on OpenACC 'kernels' decomposed parts.  */
	    gcc_checking_assert (!is_oacc_kernels_decomposed_part (ctx));

	    break;
	  }
	var = OMP_CLAUSE_DECL (c);
	if (is_variable_sized (var))
	  {
	    tree new_var = lookup_decl (var, ctx);
	    tree pvar = DECL_VALUE_EXPR (var);
	    gcc_assert (TREE_CODE (pvar) == INDIRECT_REF);
	    pvar = TREE_OPERAND (pvar, 0);
	    gcc_assert (DECL_P (pvar));
	    tree new_pvar = lookup_decl (pvar, ctx);
	    x = build_fold_indirect_ref (new_pvar);
	    TREE_THIS_NOTRAP (x) = 1;
	    SET_DECL_VALUE_EXPR (new_var, x);
	    DECL_HAS_VALUE_EXPR_P (new_var) = 1;
	  }
	break;

      case OMP_CLAUSE_USE_DEVICE_PTR:
      case OMP_CLAUSE_USE_DEVICE_ADDR:
      case OMP_CLAUSE_IS_DEVICE_PTR:
	var = OMP_CLAUSE_DECL (c);
	map_cnt++;
	if (is_variable_sized (var))
	  {
	    tree new_var = lookup_decl (var, ctx);
	    tree pvar = DECL_VALUE_EXPR (var);
	    gcc_assert (TREE_CODE (pvar) == INDIRECT_REF);
	    pvar = TREE_OPERAND (pvar, 0);
	    gcc_assert (DECL_P (pvar));
	    tree new_pvar = lookup_decl (pvar, ctx);
	    x = build_fold_indirect_ref (new_pvar);
	    TREE_THIS_NOTRAP (x) = 1;
	    SET_DECL_VALUE_EXPR (new_var, x);
	    DECL_HAS_VALUE_EXPR_P (new_var) = 1;
	  }
	else if ((OMP_CLAUSE_CODE (c) == OMP_CLAUSE_USE_DEVICE_ADDR
		  && !omp_is_reference (var)
		  && !omp_is_allocatable_or_ptr (var)
		  && !lang_hooks.decls.omp_array_data (var, true))
		 || TREE_CODE (TREE_TYPE (var)) == ARRAY_TYPE)
	  {
	    tree new_var = lookup_decl (var, ctx);
	    tree type = build_pointer_type (TREE_TYPE (var));
	    x = create_tmp_var_raw (type, get_name (new_var));
	    gimple_add_tmp_var (x);
	    x = build_simple_mem_ref (x);
	    SET_DECL_VALUE_EXPR (new_var, x);
	    DECL_HAS_VALUE_EXPR_P (new_var) = 1;
	  }
	else
	  {
	    tree new_var = lookup_decl (var, ctx);
	    x = create_tmp_var_raw (TREE_TYPE (new_var), get_name (new_var));
	    gimple_add_tmp_var (x);
	    SET_DECL_VALUE_EXPR (new_var, x);
	    DECL_HAS_VALUE_EXPR_P (new_var) = 1;
	  }
	break;
      }

  if (offloaded)
    {
      target_nesting_level++;
      lower_omp (&tgt_body, ctx);
      target_nesting_level--;
    }
  else if (data_region)
    lower_omp (&tgt_body, ctx);

  if (offloaded)
    {
      /* Declare all the variables created by mapping and the variables
	 declared in the scope of the target body.  */
      record_vars_into (ctx->block_vars, child_fn);
      maybe_remove_omp_member_access_dummy_vars (tgt_bind);
      record_vars_into (gimple_bind_vars (tgt_bind), child_fn);
    }

  olist = NULL;
  ilist = NULL;
  if (ctx->record_type)
    {
      ctx->sender_decl
	= create_tmp_var (ctx->record_type, ".omp_data_arr");
      DECL_NAMELESS (ctx->sender_decl) = 1;
      TREE_ADDRESSABLE (ctx->sender_decl) = 1;
      t = make_tree_vec (3);
      TREE_VEC_ELT (t, 0) = ctx->sender_decl;
      TREE_VEC_ELT (t, 1)
	= create_tmp_var (build_array_type_nelts (size_type_node, map_cnt),
			  ".omp_data_sizes");
      DECL_NAMELESS (TREE_VEC_ELT (t, 1)) = 1;
      TREE_ADDRESSABLE (TREE_VEC_ELT (t, 1)) = 1;
      TREE_STATIC (TREE_VEC_ELT (t, 1)) = 1;
      tree tkind_type = short_unsigned_type_node;
      int talign_shift = 8;
      TREE_VEC_ELT (t, 2)
	= create_tmp_var (build_array_type_nelts (tkind_type, map_cnt),
			  ".omp_data_kinds");
      DECL_NAMELESS (TREE_VEC_ELT (t, 2)) = 1;
      TREE_ADDRESSABLE (TREE_VEC_ELT (t, 2)) = 1;
      TREE_STATIC (TREE_VEC_ELT (t, 2)) = 1;
      gimple_omp_target_set_data_arg (stmt, t);

      vec<constructor_elt, va_gc> *vsize;
      vec<constructor_elt, va_gc> *vkind;
      vec_alloc (vsize, map_cnt);
      vec_alloc (vkind, map_cnt);
      unsigned int map_idx = 0;

      vec<tree> nca_descrs = vNULL;

      for (c = clauses; c ; c = OMP_CLAUSE_CHAIN (c))
	switch (OMP_CLAUSE_CODE (c))
	  {
	    tree ovar, nc, s, purpose, var, x, type;
	    unsigned int talign;
	    bool oacc_firstprivate_int;

	  default:
	    break;

	  case OMP_CLAUSE_MAP:
	  case OMP_CLAUSE_TO:
	  case OMP_CLAUSE_FROM:
	  oacc_firstprivate_map:
	    oacc_firstprivate_int = false;
	    nc = c;
	    ovar = OMP_CLAUSE_DECL (c);
	    if (OMP_CLAUSE_CODE (c) == OMP_CLAUSE_MAP
		&& (OMP_CLAUSE_MAP_KIND (c) == GOMP_MAP_FIRSTPRIVATE_POINTER
		    || (OMP_CLAUSE_MAP_KIND (c)
			== GOMP_MAP_FIRSTPRIVATE_REFERENCE)))
	      break;
	    if (!DECL_P (ovar))
	      {
		if (OMP_CLAUSE_CODE (c) == OMP_CLAUSE_MAP
		    && OMP_CLAUSE_MAP_ZERO_BIAS_ARRAY_SECTION (c))
		  {
		    gcc_checking_assert (OMP_CLAUSE_DECL (OMP_CLAUSE_CHAIN (c))
					 == get_base_address (ovar));
		    nc = OMP_CLAUSE_CHAIN (c);
		    ovar = OMP_CLAUSE_DECL (nc);
		  }
		else
		  {
		    tree x = build_sender_ref (c, ctx);
		    tree v
		      = build_fold_addr_expr_with_type (ovar, ptr_type_node);
		    gimplify_assign (x, v, &ilist);
		    nc = NULL_TREE;
		  }
	      }
	    else
	      {
		if (DECL_SIZE (ovar)
		    && TREE_CODE (DECL_SIZE (ovar)) != INTEGER_CST)
		  {
		    tree ovar2 = DECL_VALUE_EXPR (ovar);
		    gcc_assert (TREE_CODE (ovar2) == INDIRECT_REF);
		    ovar2 = TREE_OPERAND (ovar2, 0);
		    gcc_assert (DECL_P (ovar2));
		    ovar = ovar2;
		  }
		if (!maybe_lookup_field (c, ctx)
		    && !(OMP_CLAUSE_CODE (c) == OMP_CLAUSE_MAP
			 && (OMP_CLAUSE_MAP_KIND (c) == GOMP_MAP_ATTACH
			     || OMP_CLAUSE_MAP_KIND (c) == GOMP_MAP_DETACH)))
		  continue;
	      }

	    talign = TYPE_ALIGN_UNIT (TREE_TYPE (ovar));
	    if (DECL_P (ovar) && DECL_ALIGN_UNIT (ovar) > talign)
	      talign = DECL_ALIGN_UNIT (ovar);

	    if (nc
		&& OMP_CLAUSE_CODE (c) == OMP_CLAUSE_MAP
		&& (OMP_CLAUSE_MAP_KIND (c) == GOMP_MAP_ATTACH
		    || OMP_CLAUSE_MAP_KIND (c) == GOMP_MAP_DETACH)
		&& is_omp_target (stmt))
	      {
		var = lookup_decl_in_outer_ctx (ovar, ctx);
		x = build_sender_ref (c, ctx);
		gimplify_assign (x, build_fold_addr_expr (var), &ilist);
	      }
	    else if (nc)
	      {
		var = lookup_decl_in_outer_ctx (ovar, ctx);
		x = build_sender_ref (nc, ctx);

		if (OMP_CLAUSE_CODE (c) == OMP_CLAUSE_MAP
		    && OMP_CLAUSE_MAP_KIND (c) == GOMP_MAP_POINTER
		    && !OMP_CLAUSE_MAP_ZERO_BIAS_ARRAY_SECTION (c)
		    && TREE_CODE (TREE_TYPE (ovar)) == ARRAY_TYPE)
		  {
		    gcc_assert (offloaded);
		    tree avar
		      = create_tmp_var (TREE_TYPE (TREE_TYPE (x)));
		    mark_addressable (avar);
		    gimplify_assign (avar, build_fold_addr_expr (var), &ilist);
		    talign = DECL_ALIGN_UNIT (avar);
		    avar = build_fold_addr_expr (avar);
		    gimplify_assign (x, avar, &ilist);
		  }
		else if (OMP_CLAUSE_CODE (c) == OMP_CLAUSE_MAP
			 && GOMP_MAP_NONCONTIG_ARRAY_P (OMP_CLAUSE_MAP_KIND (c)))
		  {
		    int dim_num;
		    tree dimensions = OMP_CLAUSE_SIZE (c);

		    tree array_descr_type =
		      create_noncontig_array_descr_type (dimensions, &dim_num);
		    tree array_descr =
		      create_tmp_var_raw (array_descr_type,
					  ".omp_noncontig_array_descr");
		    TREE_ADDRESSABLE (array_descr) = 1;
		    TREE_STATIC (array_descr) = 1;
		    gimple_add_tmp_var (array_descr);

		    create_noncontig_array_descr_init_code
		      (array_descr, ovar, dimensions, dim_num, &ilist);
		    nca_descrs.safe_push (build_fold_addr_expr (array_descr));

		    gimplify_assign (x, (TREE_CODE (TREE_TYPE (ovar)) == ARRAY_TYPE
					 ? build_fold_addr_expr (ovar) : ovar),
				     &ilist);
		  }
		else if (OMP_CLAUSE_CODE (c) == OMP_CLAUSE_FIRSTPRIVATE)
		  {
		    gcc_checking_assert (is_gimple_omp_oacc (ctx->stmt));
		    tree new_var = lookup_decl (var, ctx);
		    tree type = TREE_TYPE (var);
		    tree inner_type
		      = omp_is_reference (new_var) ? TREE_TYPE (type) : type;
		    if ((FLOAT_TYPE_P (inner_type)
			 || ANY_INTEGRAL_TYPE_P (inner_type))
			&& tree_to_uhwi (TYPE_SIZE (inner_type)) <= POINTER_SIZE
			&& !maybe_lookup_field_in_outer_ctx (var, ctx))
		      {
			oacc_firstprivate_int = true;
			if (is_gimple_reg (var)
			    && OMP_CLAUSE_FIRSTPRIVATE_IMPLICIT (c))
			  TREE_NO_WARNING (var) = 1;
			var = convert_to_firstprivate_int (var, &ilist);
		      }
		    else if (!omp_is_reference (var))
		      {
			if (is_gimple_reg (var)
			    && OMP_CLAUSE_FIRSTPRIVATE_IMPLICIT (c))
			  TREE_NO_WARNING (var) = 1;
			var = build_fold_addr_expr (var);
		      }
		    else
		      talign = TYPE_ALIGN_UNIT (TREE_TYPE (TREE_TYPE (ovar)));
		    gimplify_assign (x, var, &ilist);
		  }
		else if (is_gimple_reg (var))
		  {
		    gcc_assert (offloaded);
		    tree avar = create_tmp_var (TREE_TYPE (var));
		    mark_addressable (avar);
		    enum gomp_map_kind map_kind = OMP_CLAUSE_MAP_KIND (c);
		    if (GOMP_MAP_COPY_TO_P (map_kind)
			|| map_kind == GOMP_MAP_POINTER
			|| map_kind == GOMP_MAP_TO_PSET
			|| map_kind == GOMP_MAP_FORCE_DEVICEPTR)
		      {
			/* If we need to initialize a temporary
			   with VAR because it is not addressable, and
			   the variable hasn't been initialized yet, then
			   we'll get a warning for the store to avar.
			   Don't warn in that case, the mapping might
			   be implicit.  */
			TREE_NO_WARNING (var) = 1;
			gimplify_assign (avar, var, &ilist);
		      }
		    avar = build_fold_addr_expr (avar);
		    gimplify_assign (x, avar, &ilist);
		    if ((GOMP_MAP_COPY_FROM_P (map_kind)
			 || map_kind == GOMP_MAP_FORCE_DEVICEPTR)
			&& !TYPE_READONLY (TREE_TYPE (var)))
		      {
			x = unshare_expr (x);
			x = build_simple_mem_ref (x);
			gimplify_assign (var, x, &olist);
		      }
		  }
		else
		  {
		    /* While MAP is handled explicitly by the FE,
		       for 'target update', only the identified is passed.  */
		    if ((OMP_CLAUSE_CODE (c) == OMP_CLAUSE_FROM
			 || OMP_CLAUSE_CODE (c) == OMP_CLAUSE_TO)
			&& (omp_is_allocatable_or_ptr (var)
			    && omp_check_optional_argument (var, false)))
		      var = build_fold_indirect_ref (var);
		    else if ((OMP_CLAUSE_CODE (c) != OMP_CLAUSE_FROM
			      && OMP_CLAUSE_CODE (c) != OMP_CLAUSE_TO)
			     || (!omp_is_allocatable_or_ptr (var)
				 && !omp_check_optional_argument (var, false)))
		      var = build_fold_addr_expr (var);
		    gimplify_assign (x, var, &ilist);
		  }
	      }
	    s = NULL_TREE;
	    if (OMP_CLAUSE_CODE (c) == OMP_CLAUSE_FIRSTPRIVATE)
	      {
		gcc_checking_assert (is_gimple_omp_oacc (ctx->stmt));
		if (oacc_firstprivate_int)
		  s = size_int (0);
		else
		  {
		    s = TREE_TYPE (ovar);
		    if (TREE_CODE (s) == REFERENCE_TYPE
			|| omp_check_optional_argument (ovar, false))
		      s = TREE_TYPE (s);
		    s = TYPE_SIZE_UNIT (s);
		  }
	      }
	    else if (OMP_CLAUSE_CODE (c) == OMP_CLAUSE_MAP
		     && GOMP_MAP_NONCONTIG_ARRAY_P (OMP_CLAUSE_MAP_KIND (c)))
	      s = NULL_TREE;
	    else
	      s = OMP_CLAUSE_SIZE (c);
	    if (s == NULL_TREE)
	      s = TYPE_SIZE_UNIT (TREE_TYPE (ovar));
	    /* Fortran assumed-size arrays have zero size because the type is
	       incomplete.  Set the size to one to allow the runtime to remap
	       any existing data that is already present on the accelerator.  */
	    if (s == NULL_TREE && is_gimple_omp_oacc (ctx->stmt))
	      s = integer_one_node;
	    s = fold_convert (size_type_node, s);
	    purpose = size_int (map_idx++);
	    CONSTRUCTOR_APPEND_ELT (vsize, purpose, s);
	    if (TREE_CODE (s) != INTEGER_CST)
	      TREE_STATIC (TREE_VEC_ELT (t, 1)) = 0;

	    unsigned HOST_WIDE_INT tkind, tkind_zero;
	    switch (OMP_CLAUSE_CODE (c))
	      {
	      case OMP_CLAUSE_MAP:
		tkind = OMP_CLAUSE_MAP_KIND (c);
		tkind_zero = tkind;
		if (OMP_CLAUSE_MAP_MAYBE_ZERO_LENGTH_ARRAY_SECTION (c))
		  switch (tkind)
		    {
		    case GOMP_MAP_ALLOC:
		    case GOMP_MAP_IF_PRESENT:
		    case GOMP_MAP_TO:
		    case GOMP_MAP_FROM:
		    case GOMP_MAP_TOFROM:
		    case GOMP_MAP_ALWAYS_TO:
		    case GOMP_MAP_ALWAYS_FROM:
		    case GOMP_MAP_ALWAYS_TOFROM:
		    case GOMP_MAP_RELEASE:
		    case GOMP_MAP_FORCE_TO:
		    case GOMP_MAP_FORCE_FROM:
		    case GOMP_MAP_FORCE_TOFROM:
		    case GOMP_MAP_FORCE_PRESENT:
		      tkind_zero = GOMP_MAP_ZERO_LEN_ARRAY_SECTION;
		      break;
		    case GOMP_MAP_DELETE:
		      tkind_zero = GOMP_MAP_DELETE_ZERO_LEN_ARRAY_SECTION;
		    default:
		      break;
		    }
		if (tkind_zero != tkind)
		  {
		    if (integer_zerop (s))
		      tkind = tkind_zero;
		    else if (integer_nonzerop (s))
		      tkind_zero = tkind;
		  }
		if (tkind_zero == tkind
		    && OMP_CLAUSE_MAP_IMPLICIT_P (c)
		    && (((tkind & GOMP_MAP_FLAG_SPECIAL_BITS)
			 & ~GOMP_MAP_IMPLICIT)
			== 0))
		  {
		    /* If this is an implicit map, and the GOMP_MAP_IMPLICIT
		       bits are not interfered by other special bit encodings,
		       then turn the GOMP_IMPLICIT_BIT flag on for the runtime
		       to see.  */
		    tkind |= GOMP_MAP_IMPLICIT;
		    tkind_zero = tkind;
		  }
		break;
	      case OMP_CLAUSE_FIRSTPRIVATE:
		gcc_checking_assert (is_gimple_omp_oacc (ctx->stmt));
		if (oacc_firstprivate_int)
		  tkind = GOMP_MAP_FIRSTPRIVATE_INT;
		else
		  tkind = GOMP_MAP_TO;
		tkind_zero = tkind;
		break;
	      case OMP_CLAUSE_TO:
		tkind = GOMP_MAP_TO;
		tkind_zero = tkind;
		break;
	      case OMP_CLAUSE_FROM:
		tkind = GOMP_MAP_FROM;
		tkind_zero = tkind;
		break;
	      default:
		gcc_unreachable ();
	      }
	    gcc_checking_assert (tkind
				 < (HOST_WIDE_INT_C (1U) << talign_shift));
	    gcc_checking_assert (tkind_zero
				 < (HOST_WIDE_INT_C (1U) << talign_shift));
	    talign = ceil_log2 (talign);
	    tkind |= talign << talign_shift;
	    tkind_zero |= talign << talign_shift;
	    gcc_checking_assert (tkind
				 <= tree_to_uhwi (TYPE_MAX_VALUE (tkind_type)));
	    gcc_checking_assert (tkind_zero
				 <= tree_to_uhwi (TYPE_MAX_VALUE (tkind_type)));
	    if (tkind == tkind_zero)
	      x = build_int_cstu (tkind_type, tkind);
	    else
	      {
		TREE_STATIC (TREE_VEC_ELT (t, 2)) = 0;
		x = build3 (COND_EXPR, tkind_type,
			    fold_build2 (EQ_EXPR, boolean_type_node,
					 unshare_expr (s), size_zero_node),
			    build_int_cstu (tkind_type, tkind_zero),
			    build_int_cstu (tkind_type, tkind));
	      }
	    CONSTRUCTOR_APPEND_ELT (vkind, purpose, x);
	    if (nc && nc != c)
	      c = nc;
	    break;

	  case OMP_CLAUSE_FIRSTPRIVATE:
	    if (is_gimple_omp_oacc (ctx->stmt))
	      goto oacc_firstprivate_map;
	    ovar = OMP_CLAUSE_DECL (c);
	    if (omp_is_reference (ovar))
	      talign = TYPE_ALIGN_UNIT (TREE_TYPE (TREE_TYPE (ovar)));
	    else
	      talign = DECL_ALIGN_UNIT (ovar);
	    var = lookup_decl_in_outer_ctx (ovar, ctx);
	    x = build_sender_ref (ovar, ctx);
	    tkind = GOMP_MAP_FIRSTPRIVATE;
	    type = TREE_TYPE (ovar);
	    if (omp_is_reference (ovar))
	      type = TREE_TYPE (type);
	    if ((INTEGRAL_TYPE_P (type)
		 && TYPE_PRECISION (type) <= POINTER_SIZE)
		|| TREE_CODE (type) == POINTER_TYPE)
	      {
		tkind = GOMP_MAP_FIRSTPRIVATE_INT;
		tree t = var;
		if (omp_is_reference (var))
		  t = build_simple_mem_ref (var);
		else if (OMP_CLAUSE_FIRSTPRIVATE_IMPLICIT (c))
		  TREE_NO_WARNING (var) = 1;
		if (TREE_CODE (type) != POINTER_TYPE)
		  t = fold_convert (pointer_sized_int_node, t);
		t = fold_convert (TREE_TYPE (x), t);
		gimplify_assign (x, t, &ilist);
	      }
	    else if (omp_is_reference (var))
	      gimplify_assign (x, var, &ilist);
	    else if (is_gimple_reg (var))
	      {
		tree avar = create_tmp_var (TREE_TYPE (var));
		mark_addressable (avar);
		if (OMP_CLAUSE_FIRSTPRIVATE_IMPLICIT (c))
		  TREE_NO_WARNING (var) = 1;
		gimplify_assign (avar, var, &ilist);
		avar = build_fold_addr_expr (avar);
		gimplify_assign (x, avar, &ilist);
	      }
	    else
	      {
		var = build_fold_addr_expr (var);
		gimplify_assign (x, var, &ilist);
	      }
	    if (tkind == GOMP_MAP_FIRSTPRIVATE_INT)
	      s = size_int (0);
	    else if (omp_is_reference (ovar))
	      s = TYPE_SIZE_UNIT (TREE_TYPE (TREE_TYPE (ovar)));
	    else
	      s = TYPE_SIZE_UNIT (TREE_TYPE (ovar));
	    s = fold_convert (size_type_node, s);
	    purpose = size_int (map_idx++);
	    CONSTRUCTOR_APPEND_ELT (vsize, purpose, s);
	    if (TREE_CODE (s) != INTEGER_CST)
	      TREE_STATIC (TREE_VEC_ELT (t, 1)) = 0;

	    gcc_checking_assert (tkind
				 < (HOST_WIDE_INT_C (1U) << talign_shift));
	    talign = ceil_log2 (talign);
	    tkind |= talign << talign_shift;
	    gcc_checking_assert (tkind
				 <= tree_to_uhwi (TYPE_MAX_VALUE (tkind_type)));
	    CONSTRUCTOR_APPEND_ELT (vkind, purpose,
				    build_int_cstu (tkind_type, tkind));
	    break;

	  case OMP_CLAUSE_USE_DEVICE_PTR:
	  case OMP_CLAUSE_USE_DEVICE_ADDR:
	  case OMP_CLAUSE_IS_DEVICE_PTR:
	    ovar = OMP_CLAUSE_DECL (c);
	    var = lookup_decl_in_outer_ctx (ovar, ctx);

	    if (lang_hooks.decls.omp_array_data (ovar, true))
	      {
		tkind = (OMP_CLAUSE_CODE (c) != OMP_CLAUSE_IS_DEVICE_PTR
			 ? GOMP_MAP_USE_DEVICE_PTR : GOMP_MAP_FIRSTPRIVATE_INT);
		x = build_sender_ref ((splay_tree_key) &DECL_NAME (ovar), ctx);
	      }
	    else if (OMP_CLAUSE_CODE (c) != OMP_CLAUSE_IS_DEVICE_PTR)
	      {
		tkind = GOMP_MAP_USE_DEVICE_PTR;
		x = build_sender_ref ((splay_tree_key) &DECL_UID (ovar), ctx);
	      }
	    else
	      {
		tkind = GOMP_MAP_FIRSTPRIVATE_INT;
		x = build_sender_ref (ovar, ctx);
	      }

	    if (is_gimple_omp_oacc (ctx->stmt))
	      {
		gcc_assert (tkind == GOMP_MAP_USE_DEVICE_PTR);

		if (OMP_CLAUSE_USE_DEVICE_PTR_IF_PRESENT (c))
		  tkind = GOMP_MAP_USE_DEVICE_PTR_IF_PRESENT;
	      }

	    type = TREE_TYPE (ovar);
	    if (lang_hooks.decls.omp_array_data (ovar, true))
	      var = lang_hooks.decls.omp_array_data (ovar, false);
	    else if ((OMP_CLAUSE_CODE (c) == OMP_CLAUSE_USE_DEVICE_ADDR
		      && !omp_is_reference (ovar)
		      && !omp_is_allocatable_or_ptr (ovar))
		     || TREE_CODE (type) == ARRAY_TYPE)
	      var = build_fold_addr_expr (var);
	    else
	      {
		if (omp_is_reference (ovar)
		    || omp_check_optional_argument (ovar, false)
		    || omp_is_allocatable_or_ptr (ovar))
		  {
		    type = TREE_TYPE (type);
		    if (POINTER_TYPE_P (type)
			&& TREE_CODE (type) != ARRAY_TYPE
			&& ((OMP_CLAUSE_CODE (c) != OMP_CLAUSE_USE_DEVICE_ADDR
			    && !omp_is_allocatable_or_ptr (ovar))
			   || (omp_is_reference (ovar)
			       && omp_is_allocatable_or_ptr (ovar))))
		      var = build_simple_mem_ref (var);
		    var = fold_convert (TREE_TYPE (x), var);
		  }
	      }
	    tree present;
	    present = omp_check_optional_argument (ovar, true);
	    if (present)
	      {
		tree null_label = create_artificial_label (UNKNOWN_LOCATION);
		tree notnull_label = create_artificial_label (UNKNOWN_LOCATION);
		tree opt_arg_label = create_artificial_label (UNKNOWN_LOCATION);
		tree new_x = unshare_expr (x);
		gimplify_expr (&present, &ilist, NULL, is_gimple_val,
			       fb_rvalue);
		gcond *cond = gimple_build_cond_from_tree (present,
							   notnull_label,
							   null_label);
		gimple_seq_add_stmt (&ilist, cond);
		gimple_seq_add_stmt (&ilist, gimple_build_label (null_label));
		gimplify_assign (new_x, null_pointer_node, &ilist);
		gimple_seq_add_stmt (&ilist, gimple_build_goto (opt_arg_label));
		gimple_seq_add_stmt (&ilist,
				     gimple_build_label (notnull_label));
		gimplify_assign (x, var, &ilist);
		gimple_seq_add_stmt (&ilist,
				     gimple_build_label (opt_arg_label));
	      }
	    else
	      gimplify_assign (x, var, &ilist);
	    s = size_int (0);
	    purpose = size_int (map_idx++);
	    CONSTRUCTOR_APPEND_ELT (vsize, purpose, s);
	    gcc_checking_assert (tkind
				 < (HOST_WIDE_INT_C (1U) << talign_shift));
	    gcc_checking_assert (tkind
				 <= tree_to_uhwi (TYPE_MAX_VALUE (tkind_type)));
	    CONSTRUCTOR_APPEND_ELT (vkind, purpose,
				    build_int_cstu (tkind_type, tkind));
	    break;
	  }

      gcc_assert (map_idx == map_cnt);

      unsigned nca_num = nca_descrs.length ();
      if (nca_num > 0)
	{
	  tree nca, t = gimple_omp_target_data_arg (stmt);
	  int i, oldlen = TREE_VEC_LENGTH (t);
	  tree nt = make_tree_vec (oldlen + nca_num);
	  for (i = 0; i < oldlen; i++)
	    TREE_VEC_ELT (nt, i) = TREE_VEC_ELT (t, i);
	  for (i = 0; nca_descrs.iterate (i, &nca); i++)
	    TREE_VEC_ELT (nt, oldlen + i) = nca;
	  gimple_omp_target_set_data_arg (stmt, nt);
	}

      DECL_INITIAL (TREE_VEC_ELT (t, 1))
	= build_constructor (TREE_TYPE (TREE_VEC_ELT (t, 1)), vsize);
      DECL_INITIAL (TREE_VEC_ELT (t, 2))
	= build_constructor (TREE_TYPE (TREE_VEC_ELT (t, 2)), vkind);
      for (int i = 1; i <= 2; i++)
	if (!TREE_STATIC (TREE_VEC_ELT (t, i)))
	  {
	    gimple_seq initlist = NULL;
	    force_gimple_operand (build1 (DECL_EXPR, void_type_node,
					  TREE_VEC_ELT (t, i)),
				  &initlist, true, NULL_TREE);
	    gimple_seq_add_seq (&ilist, initlist);

	    tree clobber = build_clobber (TREE_TYPE (TREE_VEC_ELT (t, i)));
	    gimple_seq_add_stmt (&olist,
				 gimple_build_assign (TREE_VEC_ELT (t, i),
						      clobber));
	  }
	else if (omp_maybe_offloaded_ctx (ctx->outer))
	  {
	    tree id = get_identifier ("omp declare target");
	    tree decl = TREE_VEC_ELT (t, i);
	    DECL_ATTRIBUTES (decl)
	      = tree_cons (id, NULL_TREE, DECL_ATTRIBUTES (decl));
	    varpool_node *node = varpool_node::get (decl);
	    if (node)
	      {
		node->offloadable = 1;
		if (ENABLE_OFFLOADING)
		  {
		    g->have_offload = true;
		    vec_safe_push (offload_vars, t);
		  }
	      }
	  }

      tree clobber = build_clobber (ctx->record_type);
      gimple_seq_add_stmt (&olist, gimple_build_assign (ctx->sender_decl,
							clobber));
    }

  /* Once all the expansions are done, sequence all the different
     fragments inside gimple_omp_body.  */

  new_body = NULL;

  if (offloaded
      && ctx->record_type)
    {
      t = build_fold_addr_expr_loc (loc, ctx->sender_decl);
      /* fixup_child_record_type might have changed receiver_decl's type.  */
      t = fold_convert_loc (loc, TREE_TYPE (ctx->receiver_decl), t);
      gimple_seq_add_stmt (&new_body,
	  		   gimple_build_assign (ctx->receiver_decl, t));
    }
  gimple_seq_add_seq (&new_body, fplist);

  if (offloaded || data_region)
    {
      tree prev = NULL_TREE;
      for (c = clauses; c ; c = OMP_CLAUSE_CHAIN (c))
	switch (OMP_CLAUSE_CODE (c))
	  {
	    tree var, x;
	  default:
	    break;
	  case OMP_CLAUSE_FIRSTPRIVATE:
	    if (is_gimple_omp_oacc (ctx->stmt))
	      break;
	    var = OMP_CLAUSE_DECL (c);
	    if (omp_is_reference (var)
		|| is_gimple_reg_type (TREE_TYPE (var)))
	      {
		tree new_var = lookup_decl (var, ctx);
		tree type;
		type = TREE_TYPE (var);
		if (omp_is_reference (var))
		  type = TREE_TYPE (type);
		if ((INTEGRAL_TYPE_P (type)
		     && TYPE_PRECISION (type) <= POINTER_SIZE)
		    || TREE_CODE (type) == POINTER_TYPE)
		  {
		    x = build_receiver_ref (var, false, ctx);
		    if (TREE_CODE (type) != POINTER_TYPE)
		      x = fold_convert (pointer_sized_int_node, x);
		    x = fold_convert (type, x);
		    gimplify_expr (&x, &new_body, NULL, is_gimple_val,
				   fb_rvalue);
		    if (omp_is_reference (var))
		      {
			tree v = create_tmp_var_raw (type, get_name (var));
			gimple_add_tmp_var (v);
			TREE_ADDRESSABLE (v) = 1;
			gimple_seq_add_stmt (&new_body,
					     gimple_build_assign (v, x));
			x = build_fold_addr_expr (v);
		      }
		    gimple_seq_add_stmt (&new_body,
					 gimple_build_assign (new_var, x));
		  }
		else
		  {
		    x = build_receiver_ref (var, !omp_is_reference (var), ctx);
		    gimplify_expr (&x, &new_body, NULL, is_gimple_val,
				   fb_rvalue);
		    gimple_seq_add_stmt (&new_body,
					 gimple_build_assign (new_var, x));
		  }
	      }
	    else if (is_variable_sized (var))
	      {
		tree pvar = DECL_VALUE_EXPR (var);
		gcc_assert (TREE_CODE (pvar) == INDIRECT_REF);
		pvar = TREE_OPERAND (pvar, 0);
		gcc_assert (DECL_P (pvar));
		tree new_var = lookup_decl (pvar, ctx);
		x = build_receiver_ref (var, false, ctx);
		gimplify_expr (&x, &new_body, NULL, is_gimple_val, fb_rvalue);
		gimple_seq_add_stmt (&new_body,
				     gimple_build_assign (new_var, x));
	      }
	    break;
	  case OMP_CLAUSE_PRIVATE:
	    if (is_gimple_omp_oacc (ctx->stmt))
	      break;
	    var = OMP_CLAUSE_DECL (c);
	    if (omp_is_reference (var))
	      {
		location_t clause_loc = OMP_CLAUSE_LOCATION (c);
		tree new_var = lookup_decl (var, ctx);
		x = TYPE_SIZE_UNIT (TREE_TYPE (TREE_TYPE (new_var)));
		if (TREE_CONSTANT (x))
		  {
		    x = create_tmp_var_raw (TREE_TYPE (TREE_TYPE (new_var)),
					    get_name (var));
		    gimple_add_tmp_var (x);
		    TREE_ADDRESSABLE (x) = 1;
		    x = build_fold_addr_expr_loc (clause_loc, x);
		  }
		else
		  break;

		x = fold_convert_loc (clause_loc, TREE_TYPE (new_var), x);
		gimplify_expr (&x, &new_body, NULL, is_gimple_val, fb_rvalue);
		gimple_seq_add_stmt (&new_body,
				     gimple_build_assign (new_var, x));
	      }
	    break;
	  case OMP_CLAUSE_USE_DEVICE_PTR:
	  case OMP_CLAUSE_USE_DEVICE_ADDR:
	  case OMP_CLAUSE_IS_DEVICE_PTR:
	    tree new_var;
	    gimple_seq assign_body;
	    bool is_array_data;
	    bool do_optional_check;
	    assign_body = NULL;
	    do_optional_check = false;
	    var = OMP_CLAUSE_DECL (c);
	    is_array_data = lang_hooks.decls.omp_array_data (var, true) != NULL;

	    if (OMP_CLAUSE_CODE (c) != OMP_CLAUSE_IS_DEVICE_PTR)
	      x = build_sender_ref (is_array_data
				    ? (splay_tree_key) &DECL_NAME (var)
				    : (splay_tree_key) &DECL_UID (var), ctx);
	    else
	      x = build_receiver_ref (var, false, ctx);

	    if (is_array_data)
	      {
		bool is_ref = omp_is_reference (var);
		do_optional_check = true;
		/* First, we copy the descriptor data from the host; then
		   we update its data to point to the target address.  */
		new_var = lookup_decl (var, ctx);
		new_var = DECL_VALUE_EXPR (new_var);
		tree v = new_var;

		if (is_ref)
		  {
		    var = build_fold_indirect_ref (var);
		    gimplify_expr (&var, &assign_body, NULL, is_gimple_val,
				   fb_rvalue);
		    v = create_tmp_var_raw (TREE_TYPE (var), get_name (var));
		    gimple_add_tmp_var (v);
		    TREE_ADDRESSABLE (v) = 1;
		    gimple_seq_add_stmt (&assign_body,
					 gimple_build_assign (v, var));
		    tree rhs = build_fold_addr_expr (v);
		    gimple_seq_add_stmt (&assign_body,
					 gimple_build_assign (new_var, rhs));
		  }
		else
		  gimple_seq_add_stmt (&assign_body,
				       gimple_build_assign (new_var, var));

		tree v2 = lang_hooks.decls.omp_array_data (unshare_expr (v), false);
		gcc_assert (v2);
		gimplify_expr (&x, &assign_body, NULL, is_gimple_val, fb_rvalue);
		gimple_seq_add_stmt (&assign_body,
				     gimple_build_assign (v2, x));
	      }
	    else if (is_variable_sized (var))
	      {
		tree pvar = DECL_VALUE_EXPR (var);
		gcc_assert (TREE_CODE (pvar) == INDIRECT_REF);
		pvar = TREE_OPERAND (pvar, 0);
		gcc_assert (DECL_P (pvar));
		new_var = lookup_decl (pvar, ctx);
		gimplify_expr (&x, &assign_body, NULL, is_gimple_val, fb_rvalue);
		gimple_seq_add_stmt (&assign_body,
				     gimple_build_assign (new_var, x));
	      }
	    else if ((OMP_CLAUSE_CODE (c) == OMP_CLAUSE_USE_DEVICE_ADDR
		      && !omp_is_reference (var)
		      && !omp_is_allocatable_or_ptr (var))
		     || TREE_CODE (TREE_TYPE (var)) == ARRAY_TYPE)
	      {
		new_var = lookup_decl (var, ctx);
		new_var = DECL_VALUE_EXPR (new_var);
		gcc_assert (TREE_CODE (new_var) == MEM_REF);
		new_var = TREE_OPERAND (new_var, 0);
		gcc_assert (DECL_P (new_var));
		gimplify_expr (&x, &assign_body, NULL, is_gimple_val, fb_rvalue);
		gimple_seq_add_stmt (&assign_body,
				     gimple_build_assign (new_var, x));
	      }
	    else
	      {
		tree type = TREE_TYPE (var);
		new_var = lookup_decl (var, ctx);
		if (omp_is_reference (var))
		  {
		    type = TREE_TYPE (type);
		    if (POINTER_TYPE_P (type)
			&& TREE_CODE (type) != ARRAY_TYPE
			&& (OMP_CLAUSE_CODE (c) != OMP_CLAUSE_USE_DEVICE_ADDR
			    || (omp_is_reference (var)
				&& omp_is_allocatable_or_ptr (var))))
		      {
			tree v = create_tmp_var_raw (type, get_name (var));
			gimple_add_tmp_var (v);
			TREE_ADDRESSABLE (v) = 1;
			x = fold_convert (type, x);
			gimplify_expr (&x, &assign_body, NULL, is_gimple_val,
				       fb_rvalue);
			gimple_seq_add_stmt (&assign_body,
					     gimple_build_assign (v, x));
			x = build_fold_addr_expr (v);
			do_optional_check = true;
		      }
		  }
		new_var = DECL_VALUE_EXPR (new_var);
		x = fold_convert (TREE_TYPE (new_var), x);
		gimplify_expr (&x, &assign_body, NULL, is_gimple_val, fb_rvalue);
		gimple_seq_add_stmt (&assign_body,
				     gimple_build_assign (new_var, x));
	      }
	    tree present;
	    present = (do_optional_check
		       ? omp_check_optional_argument (OMP_CLAUSE_DECL (c), true)
		       : NULL_TREE);
	    if (present)
	      {
		tree null_label = create_artificial_label (UNKNOWN_LOCATION);
		tree notnull_label = create_artificial_label (UNKNOWN_LOCATION);
		tree opt_arg_label = create_artificial_label (UNKNOWN_LOCATION);
		glabel *null_glabel = gimple_build_label (null_label);
		glabel *notnull_glabel = gimple_build_label (notnull_label);
		ggoto *opt_arg_ggoto = gimple_build_goto (opt_arg_label);
		gimplify_expr (&x, &new_body, NULL, is_gimple_val,
					   fb_rvalue);
		gimplify_expr (&present, &new_body, NULL, is_gimple_val,
			       fb_rvalue);
		gcond *cond = gimple_build_cond_from_tree (present,
							   notnull_label,
							   null_label);
		gimple_seq_add_stmt (&new_body, cond);
		gimple_seq_add_stmt (&new_body, null_glabel);
		gimplify_assign (new_var, null_pointer_node, &new_body);
		gimple_seq_add_stmt (&new_body, opt_arg_ggoto);
		gimple_seq_add_stmt (&new_body, notnull_glabel);
		gimple_seq_add_seq (&new_body, assign_body);
		gimple_seq_add_stmt (&new_body,
				     gimple_build_label (opt_arg_label));
	      }
	    else
	      gimple_seq_add_seq (&new_body, assign_body);
	    break;
	  }
      /* Handle GOMP_MAP_FIRSTPRIVATE_{POINTER,REFERENCE} in second pass,
	 so that firstprivate vars holding OMP_CLAUSE_SIZE if needed
	 are already handled.  Similarly OMP_CLAUSE_PRIVATE for VLAs
	 or references to VLAs.  */
      for (c = clauses; c; c = OMP_CLAUSE_CHAIN (c))
	switch (OMP_CLAUSE_CODE (c))
	  {
	    tree var;
	  default:
	    break;
	  case OMP_CLAUSE_MAP:
	    if (OMP_CLAUSE_MAP_KIND (c) == GOMP_MAP_FIRSTPRIVATE_POINTER
		|| OMP_CLAUSE_MAP_KIND (c) == GOMP_MAP_FIRSTPRIVATE_REFERENCE)
	      {
		location_t clause_loc = OMP_CLAUSE_LOCATION (c);
		poly_int64 offset = 0;
		gcc_assert (prev);
		var = OMP_CLAUSE_DECL (c);
		if (DECL_P (var)
		    && TREE_CODE (TREE_TYPE (var)) == ARRAY_TYPE
		    && is_global_var (maybe_lookup_decl_in_outer_ctx (var,
								      ctx))
		    && varpool_node::get_create (var)->offloadable)
		  break;
		if (TREE_CODE (var) == INDIRECT_REF
		    && TREE_CODE (TREE_OPERAND (var, 0)) == COMPONENT_REF)
		  var = TREE_OPERAND (var, 0);
		if (TREE_CODE (var) == COMPONENT_REF)
		  {
		    var = get_addr_base_and_unit_offset (var, &offset);
		    gcc_assert (var != NULL_TREE && DECL_P (var));
		  }
		else if (DECL_SIZE (var)
			 && TREE_CODE (DECL_SIZE (var)) != INTEGER_CST)
		  {
		    tree var2 = DECL_VALUE_EXPR (var);
		    gcc_assert (TREE_CODE (var2) == INDIRECT_REF);
		    var2 = TREE_OPERAND (var2, 0);
		    gcc_assert (DECL_P (var2));
		    var = var2;
		  }
		tree new_var = lookup_decl (var, ctx), x;
		tree type = TREE_TYPE (new_var);
		bool is_ref;
		if (TREE_CODE (OMP_CLAUSE_DECL (c)) == INDIRECT_REF
		    && (TREE_CODE (TREE_OPERAND (OMP_CLAUSE_DECL (c), 0))
			== COMPONENT_REF))
		  {
		    type = TREE_TYPE (TREE_OPERAND (OMP_CLAUSE_DECL (c), 0));
		    is_ref = true;
		    new_var = build2 (MEM_REF, type,
				      build_fold_addr_expr (new_var),
				      build_int_cst (build_pointer_type (type),
						     offset));
		  }
		else if (TREE_CODE (OMP_CLAUSE_DECL (c)) == COMPONENT_REF)
		  {
		    type = TREE_TYPE (OMP_CLAUSE_DECL (c));
		    is_ref = TREE_CODE (type) == REFERENCE_TYPE;
		    new_var = build2 (MEM_REF, type,
				      build_fold_addr_expr (new_var),
				      build_int_cst (build_pointer_type (type),
						     offset));
		  }
		else
		  is_ref = omp_is_reference (var);
		if (OMP_CLAUSE_MAP_KIND (c) == GOMP_MAP_FIRSTPRIVATE_REFERENCE)
		  is_ref = false;
		bool ref_to_array = false;
		bool ref_to_ptr = false;
		if (is_ref)
		  {
		    type = TREE_TYPE (type);
		    if (TREE_CODE (type) == ARRAY_TYPE)
		      {
			type = build_pointer_type (type);
			ref_to_array = true;
		      }
		  }
		else if (TREE_CODE (type) == ARRAY_TYPE)
		  {
		    tree decl2 = DECL_VALUE_EXPR (new_var);
		    gcc_assert (TREE_CODE (decl2) == MEM_REF);
		    decl2 = TREE_OPERAND (decl2, 0);
		    gcc_assert (DECL_P (decl2));
		    new_var = decl2;
		    type = TREE_TYPE (new_var);
		  }
		else if (TREE_CODE (type) == REFERENCE_TYPE
			 && TREE_CODE (TREE_TYPE (type)) == POINTER_TYPE)
		  {
		    type = TREE_TYPE (type);
		    ref_to_ptr = true;
		  }
		x = build_receiver_ref (prev, false, ctx);
		x = fold_convert_loc (clause_loc, type, x);
		if (!integer_zerop (OMP_CLAUSE_SIZE (c)))
		  {
		    tree bias = OMP_CLAUSE_SIZE (c), remapped_bias;
		    if (is_gimple_omp_oacc (ctx->stmt))
		      {
			if (DECL_P (bias)
			    && (remapped_bias = maybe_lookup_decl (bias, ctx)))
			  bias = remapped_bias;
		      }
		    else if (DECL_P (bias))
		      bias = lookup_decl (bias, ctx);
		    bias = fold_convert_loc (clause_loc, sizetype, bias);
		    bias = fold_build1_loc (clause_loc, NEGATE_EXPR, sizetype,
					    bias);
		    x = fold_build2_loc (clause_loc, POINTER_PLUS_EXPR,
					 TREE_TYPE (x), x, bias);
		  }
		if (ref_to_array)
		  x = fold_convert_loc (clause_loc, TREE_TYPE (new_var), x);
		gimplify_expr (&x, &new_body, NULL, is_gimple_val, fb_rvalue);
		if ((is_ref && !ref_to_array)
		    || ref_to_ptr)
		  {
		    tree t = create_tmp_var_raw (type, get_name (var));
		    gimple_add_tmp_var (t);
		    TREE_ADDRESSABLE (t) = 1;
		    gimple_seq_add_stmt (&new_body,
					 gimple_build_assign (t, x));
		    x = build_fold_addr_expr_loc (clause_loc, t);
		  }
		gimple_seq_add_stmt (&new_body,
				     gimple_build_assign (new_var, x));
		prev = NULL_TREE;
	      }
	    else if (OMP_CLAUSE_CHAIN (c)
		     && OMP_CLAUSE_CODE (OMP_CLAUSE_CHAIN (c))
			== OMP_CLAUSE_MAP
		     && (OMP_CLAUSE_MAP_KIND (OMP_CLAUSE_CHAIN (c))
			 == GOMP_MAP_FIRSTPRIVATE_POINTER
			 || (OMP_CLAUSE_MAP_KIND (OMP_CLAUSE_CHAIN (c))
			     == GOMP_MAP_FIRSTPRIVATE_REFERENCE)))
	      prev = c;
	    break;
	  case OMP_CLAUSE_PRIVATE:
	    var = OMP_CLAUSE_DECL (c);
	    if (is_variable_sized (var))
	      {
		location_t clause_loc = OMP_CLAUSE_LOCATION (c);
		tree new_var = lookup_decl (var, ctx);
		tree pvar = DECL_VALUE_EXPR (var);
		gcc_assert (TREE_CODE (pvar) == INDIRECT_REF);
		pvar = TREE_OPERAND (pvar, 0);
		gcc_assert (DECL_P (pvar));
		tree new_pvar = lookup_decl (pvar, ctx);
		tree atmp = builtin_decl_explicit (BUILT_IN_ALLOCA_WITH_ALIGN);
		tree al = size_int (DECL_ALIGN (var));
		tree x = TYPE_SIZE_UNIT (TREE_TYPE (new_var));
		x = build_call_expr_loc (clause_loc, atmp, 2, x, al);
		x = fold_convert_loc (clause_loc, TREE_TYPE (new_pvar), x);
		gimplify_expr (&x, &new_body, NULL, is_gimple_val, fb_rvalue);
		gimple_seq_add_stmt (&new_body,
				     gimple_build_assign (new_pvar, x));
	      }
	    else if (omp_is_reference (var) && !is_gimple_omp_oacc (ctx->stmt))
	      {
		location_t clause_loc = OMP_CLAUSE_LOCATION (c);
		tree new_var = lookup_decl (var, ctx);
		tree x = TYPE_SIZE_UNIT (TREE_TYPE (TREE_TYPE (new_var)));
		if (TREE_CONSTANT (x))
		  break;
		else
		  {
		    tree atmp
		      = builtin_decl_explicit (BUILT_IN_ALLOCA_WITH_ALIGN);
		    tree rtype = TREE_TYPE (TREE_TYPE (new_var));
		    tree al = size_int (TYPE_ALIGN (rtype));
		    x = build_call_expr_loc (clause_loc, atmp, 2, x, al);
		  }

		x = fold_convert_loc (clause_loc, TREE_TYPE (new_var), x);
		gimplify_expr (&x, &new_body, NULL, is_gimple_val, fb_rvalue);
		gimple_seq_add_stmt (&new_body,
				     gimple_build_assign (new_var, x));
	      }
	    break;
	  }

      gimple_seq fork_seq = NULL;
      gimple_seq join_seq = NULL;

      if (offloaded && is_gimple_omp_oacc (ctx->stmt))
	{
	  /* If there are reductions on the offloaded region itself, treat
	     them as a dummy GANG loop.  */
	  tree level = build_int_cst (integer_type_node, GOMP_DIM_GANG);

	  gcall *private_marker = make_oacc_private_marker (ctx);

	  if (private_marker)
	    gimple_call_set_arg (private_marker, 2, level);

	  lower_oacc_reductions (gimple_location (ctx->stmt), clauses, level,
				 false, NULL, private_marker, NULL, &fork_seq,
				 &join_seq, ctx);
	}

      gimple_seq_add_seq (&new_body, fork_seq);
      gimple_seq_add_seq (&new_body, tgt_body);
      gimple_seq_add_seq (&new_body, join_seq);

      if (offloaded)
	{
	  new_body = maybe_catch_exception (new_body);
	  gimple_seq_add_stmt (&new_body, gimple_build_omp_return (false));
	}
      gimple_omp_set_body (stmt, new_body);
    }

  bind = gimple_build_bind (NULL, NULL,
			    tgt_bind ? gimple_bind_block (tgt_bind)
				     : NULL_TREE);
  gsi_replace (gsi_p, dep_bind ? dep_bind : bind, true);
  gimple_bind_add_seq (bind, ilist);
  gimple_bind_add_stmt (bind, stmt);
  gimple_bind_add_seq (bind, olist);

  pop_gimplify_context (NULL);

  if (dep_bind)
    {
      gimple_bind_add_seq (dep_bind, dep_ilist);
      gimple_bind_add_stmt (dep_bind, bind);
      gimple_bind_add_seq (dep_bind, dep_olist);
      pop_gimplify_context (dep_bind);
    }
}

/* Expand code for an OpenMP teams directive.  */

static void
lower_omp_teams (gimple_stmt_iterator *gsi_p, omp_context *ctx)
{
  gomp_teams *teams_stmt = as_a <gomp_teams *> (gsi_stmt (*gsi_p));
  push_gimplify_context ();

  tree block = make_node (BLOCK);
  gbind *bind = gimple_build_bind (NULL, NULL, block);
  gsi_replace (gsi_p, bind, true);
  gimple_seq bind_body = NULL;
  gimple_seq dlist = NULL;
  gimple_seq olist = NULL;

  tree num_teams = omp_find_clause (gimple_omp_teams_clauses (teams_stmt),
				    OMP_CLAUSE_NUM_TEAMS);
  if (num_teams == NULL_TREE)
    num_teams = build_int_cst (unsigned_type_node, 0);
  else
    {
      num_teams = OMP_CLAUSE_NUM_TEAMS_EXPR (num_teams);
      num_teams = fold_convert (unsigned_type_node, num_teams);
      gimplify_expr (&num_teams, &bind_body, NULL, is_gimple_val, fb_rvalue);
    }
  tree thread_limit = omp_find_clause (gimple_omp_teams_clauses (teams_stmt),
				       OMP_CLAUSE_THREAD_LIMIT);
  if (thread_limit == NULL_TREE)
    thread_limit = build_int_cst (unsigned_type_node, 0);
  else
    {
      thread_limit = OMP_CLAUSE_THREAD_LIMIT_EXPR (thread_limit);
      thread_limit = fold_convert (unsigned_type_node, thread_limit);
      gimplify_expr (&thread_limit, &bind_body, NULL, is_gimple_val,
		     fb_rvalue);
    }

  lower_rec_input_clauses (gimple_omp_teams_clauses (teams_stmt),
			   &bind_body, &dlist, ctx, NULL);
  lower_omp (gimple_omp_body_ptr (teams_stmt), ctx);
  lower_reduction_clauses (gimple_omp_teams_clauses (teams_stmt), &olist,
			   NULL, ctx);
  gimple_seq_add_stmt (&bind_body, teams_stmt);

  location_t loc = gimple_location (teams_stmt);
  tree decl = builtin_decl_explicit (BUILT_IN_GOMP_TEAMS);
  gimple *call = gimple_build_call (decl, 2, num_teams, thread_limit);
  gimple_set_location (call, loc);
  gimple_seq_add_stmt (&bind_body, call);

  gimple_seq_add_seq (&bind_body, gimple_omp_body (teams_stmt));
  gimple_omp_set_body (teams_stmt, NULL);
  gimple_seq_add_seq (&bind_body, olist);
  gimple_seq_add_seq (&bind_body, dlist);
  gimple_seq_add_stmt (&bind_body, gimple_build_omp_return (true));
  gimple_bind_set_body (bind, bind_body);

  pop_gimplify_context (bind);

  gimple_bind_append_vars (bind, ctx->block_vars);
  BLOCK_VARS (block) = ctx->block_vars;
  if (BLOCK_VARS (block))
    TREE_USED (block) = 1;
}

/* Callback for lower_omp_1.  Return non-NULL if *tp needs to be
   regimplified.  If DATA is non-NULL, lower_omp_1 is outside
   of OMP context, but with task_shared_vars set.  */

static tree
lower_omp_regimplify_p (tree *tp, int *walk_subtrees,
    			void *data)
{
  tree t = *tp;

  /* Any variable with DECL_VALUE_EXPR needs to be regimplified.  */
  if ((VAR_P (t) || TREE_CODE (t) == PARM_DECL || TREE_CODE (t) == RESULT_DECL)
      && data == NULL
      && DECL_HAS_VALUE_EXPR_P (t))
    return t;

  if (task_shared_vars
      && DECL_P (t)
      && bitmap_bit_p (task_shared_vars, DECL_UID (t)))
    return t;

  /* If a global variable has been privatized, TREE_CONSTANT on
     ADDR_EXPR might be wrong.  */
  if (data == NULL && TREE_CODE (t) == ADDR_EXPR)
    recompute_tree_invariant_for_addr_expr (t);

  *walk_subtrees = !IS_TYPE_OR_DECL_P (t);
  return NULL_TREE;
}

/* Data to be communicated between lower_omp_regimplify_operands and
   lower_omp_regimplify_operands_p.  */

struct lower_omp_regimplify_operands_data
{
  omp_context *ctx;
  vec<tree> *decls;
};

/* Helper function for lower_omp_regimplify_operands.  Find
   omp_member_access_dummy_var vars and adjust temporarily their
   DECL_VALUE_EXPRs if needed.  */

static tree
lower_omp_regimplify_operands_p (tree *tp, int *walk_subtrees,
				 void *data)
{
  tree t = omp_member_access_dummy_var (*tp);
  if (t)
    {
      struct walk_stmt_info *wi = (struct walk_stmt_info *) data;
      lower_omp_regimplify_operands_data *ldata
	= (lower_omp_regimplify_operands_data *) wi->info;
      tree o = maybe_lookup_decl (t, ldata->ctx);
      if (o != t)
	{
	  ldata->decls->safe_push (DECL_VALUE_EXPR (*tp));
	  ldata->decls->safe_push (*tp);
	  tree v = unshare_and_remap (DECL_VALUE_EXPR (*tp), t, o);
	  SET_DECL_VALUE_EXPR (*tp, v);
	}
    }
  *walk_subtrees = !IS_TYPE_OR_DECL_P (*tp);
  return NULL_TREE;
}

/* Wrapper around gimple_regimplify_operands that adjusts DECL_VALUE_EXPRs
   of omp_member_access_dummy_var vars during regimplification.  */

static void
lower_omp_regimplify_operands (omp_context *ctx, gimple *stmt,
			       gimple_stmt_iterator *gsi_p)
{
  auto_vec<tree, 10> decls;
  if (ctx)
    {
      struct walk_stmt_info wi;
      memset (&wi, '\0', sizeof (wi));
      struct lower_omp_regimplify_operands_data data;
      data.ctx = ctx;
      data.decls = &decls;
      wi.info = &data;
      walk_gimple_op (stmt, lower_omp_regimplify_operands_p, &wi);
    }
  gimple_regimplify_operands (stmt, gsi_p);
  while (!decls.is_empty ())
    {
      tree t = decls.pop ();
      tree v = decls.pop ();
      SET_DECL_VALUE_EXPR (t, v);
    }
}

static void
lower_omp_1 (gimple_stmt_iterator *gsi_p, omp_context *ctx)
{
  gimple *stmt = gsi_stmt (*gsi_p);
  struct walk_stmt_info wi;
  gcall *call_stmt;

  if (gimple_has_location (stmt))
    input_location = gimple_location (stmt);

  if (task_shared_vars)
    memset (&wi, '\0', sizeof (wi));

  /* If we have issued syntax errors, avoid doing any heavy lifting.
     Just replace the OMP directives with a NOP to avoid
     confusing RTL expansion.  */
  if (seen_error () && is_gimple_omp (stmt))
    {
      gsi_replace (gsi_p, gimple_build_nop (), true);
      return;
    }

  switch (gimple_code (stmt))
    {
    case GIMPLE_COND:
      {
	gcond *cond_stmt = as_a <gcond *> (stmt);
	if ((ctx || task_shared_vars)
	    && (walk_tree (gimple_cond_lhs_ptr (cond_stmt),
			   lower_omp_regimplify_p,
			   ctx ? NULL : &wi, NULL)
		|| walk_tree (gimple_cond_rhs_ptr (cond_stmt),
			      lower_omp_regimplify_p,
			      ctx ? NULL : &wi, NULL)))
	  lower_omp_regimplify_operands (ctx, cond_stmt, gsi_p);
      }
      break;
    case GIMPLE_CATCH:
      lower_omp (gimple_catch_handler_ptr (as_a <gcatch *> (stmt)), ctx);
      break;
    case GIMPLE_EH_FILTER:
      lower_omp (gimple_eh_filter_failure_ptr (stmt), ctx);
      break;
    case GIMPLE_TRY:
      lower_omp (gimple_try_eval_ptr (stmt), ctx);
      lower_omp (gimple_try_cleanup_ptr (stmt), ctx);
      break;
    case GIMPLE_TRANSACTION:
      lower_omp (gimple_transaction_body_ptr (as_a <gtransaction *> (stmt)),
		 ctx);
      break;
    case GIMPLE_BIND:
      if (ctx && is_gimple_omp_oacc (ctx->stmt))
	oacc_record_vars_in_bind (ctx,
				  gimple_bind_vars (as_a <gbind *> (stmt)));
      lower_omp (gimple_bind_body_ptr (as_a <gbind *> (stmt)), ctx);
      maybe_remove_omp_member_access_dummy_vars (as_a <gbind *> (stmt));
      break;
    case GIMPLE_OMP_PARALLEL:
    case GIMPLE_OMP_TASK:
      ctx = maybe_lookup_ctx (stmt);
      gcc_assert (ctx);
      if (ctx->cancellable)
	ctx->cancel_label = create_artificial_label (UNKNOWN_LOCATION);
      lower_omp_taskreg (gsi_p, ctx);
      break;
    case GIMPLE_OMP_FOR:
      ctx = maybe_lookup_ctx (stmt);
      gcc_assert (ctx);
      if (ctx->cancellable)
	ctx->cancel_label = create_artificial_label (UNKNOWN_LOCATION);
      lower_omp_for (gsi_p, ctx);
      break;
    case GIMPLE_OMP_SECTIONS:
      ctx = maybe_lookup_ctx (stmt);
      gcc_assert (ctx);
      if (ctx->cancellable)
	ctx->cancel_label = create_artificial_label (UNKNOWN_LOCATION);
      lower_omp_sections (gsi_p, ctx);
      break;
    case GIMPLE_OMP_SINGLE:
      ctx = maybe_lookup_ctx (stmt);
      gcc_assert (ctx);
      lower_omp_single (gsi_p, ctx);
      break;
    case GIMPLE_OMP_MASTER:
      ctx = maybe_lookup_ctx (stmt);
      gcc_assert (ctx);
      lower_omp_master (gsi_p, ctx);
      break;
    case GIMPLE_OMP_TASKGROUP:
      ctx = maybe_lookup_ctx (stmt);
      gcc_assert (ctx);
      lower_omp_taskgroup (gsi_p, ctx);
      break;
    case GIMPLE_OMP_ORDERED:
      ctx = maybe_lookup_ctx (stmt);
      gcc_assert (ctx);
      lower_omp_ordered (gsi_p, ctx);
      break;
    case GIMPLE_OMP_SCAN:
      ctx = maybe_lookup_ctx (stmt);
      gcc_assert (ctx);
      lower_omp_scan (gsi_p, ctx);
      break;
    case GIMPLE_OMP_CRITICAL:
      ctx = maybe_lookup_ctx (stmt);
      gcc_assert (ctx);
      lower_omp_critical (gsi_p, ctx);
      break;
    case GIMPLE_OMP_ATOMIC_LOAD:
      if ((ctx || task_shared_vars)
	  && walk_tree (gimple_omp_atomic_load_rhs_ptr (
			  as_a <gomp_atomic_load *> (stmt)),
			lower_omp_regimplify_p, ctx ? NULL : &wi, NULL))
	lower_omp_regimplify_operands (ctx, stmt, gsi_p);
      break;
    case GIMPLE_OMP_TARGET:
      ctx = maybe_lookup_ctx (stmt);
      gcc_assert (ctx);
      lower_omp_target (gsi_p, ctx);
      break;
    case GIMPLE_OMP_TEAMS:
      ctx = maybe_lookup_ctx (stmt);
      gcc_assert (ctx);
      if (gimple_omp_teams_host (as_a <gomp_teams *> (stmt)))
	lower_omp_taskreg (gsi_p, ctx);
      else
	lower_omp_teams (gsi_p, ctx);
      break;
    case GIMPLE_CALL:
      tree fndecl;
      call_stmt = as_a <gcall *> (stmt);
      fndecl = gimple_call_fndecl (call_stmt);
      if (fndecl
	  && fndecl_built_in_p (fndecl, BUILT_IN_NORMAL))
	switch (DECL_FUNCTION_CODE (fndecl))
	  {
	  case BUILT_IN_GOMP_BARRIER:
	    if (ctx == NULL)
	      break;
	    /* FALLTHRU */
	  case BUILT_IN_GOMP_CANCEL:
	  case BUILT_IN_GOMP_CANCELLATION_POINT:
	    omp_context *cctx;
	    cctx = ctx;
	    if (gimple_code (cctx->stmt) == GIMPLE_OMP_SECTION)
	      cctx = cctx->outer;
	    gcc_assert (gimple_call_lhs (call_stmt) == NULL_TREE);
	    if (!cctx->cancellable)
	      {
		if (DECL_FUNCTION_CODE (fndecl)
		    == BUILT_IN_GOMP_CANCELLATION_POINT)
		  {
		    stmt = gimple_build_nop ();
		    gsi_replace (gsi_p, stmt, false);
		  }
		break;
	      }
	    if (DECL_FUNCTION_CODE (fndecl) == BUILT_IN_GOMP_BARRIER)
	      {
		fndecl = builtin_decl_explicit (BUILT_IN_GOMP_BARRIER_CANCEL);
		gimple_call_set_fndecl (call_stmt, fndecl);
		gimple_call_set_fntype (call_stmt, TREE_TYPE (fndecl));
	      }
	    tree lhs;
	    lhs = create_tmp_var (TREE_TYPE (TREE_TYPE (fndecl)));
	    gimple_call_set_lhs (call_stmt, lhs);
	    tree fallthru_label;
	    fallthru_label = create_artificial_label (UNKNOWN_LOCATION);
	    gimple *g;
	    g = gimple_build_label (fallthru_label);
	    gsi_insert_after (gsi_p, g, GSI_SAME_STMT);
	    g = gimple_build_cond (NE_EXPR, lhs,
				   fold_convert (TREE_TYPE (lhs),
						 boolean_false_node),
				   cctx->cancel_label, fallthru_label);
	    gsi_insert_after (gsi_p, g, GSI_SAME_STMT);
	    break;
	  default:
	    break;
	  }
      goto regimplify;

    case GIMPLE_ASSIGN:
      for (omp_context *up = ctx; up; up = up->outer)
	{
	  if (gimple_code (up->stmt) == GIMPLE_OMP_ORDERED
	      || gimple_code (up->stmt) == GIMPLE_OMP_CRITICAL
	      || gimple_code (up->stmt) == GIMPLE_OMP_TASKGROUP
	      || gimple_code (up->stmt) == GIMPLE_OMP_SECTION
	      || gimple_code (up->stmt) == GIMPLE_OMP_SCAN
	      || (gimple_code (up->stmt) == GIMPLE_OMP_TARGET
		  && (gimple_omp_target_kind (up->stmt)
		      == GF_OMP_TARGET_KIND_DATA)))
	    continue;
	  else if (!up->lastprivate_conditional_map)
	    break;
	  tree lhs = get_base_address (gimple_assign_lhs (stmt));
	  if (TREE_CODE (lhs) == MEM_REF
	      && DECL_P (TREE_OPERAND (lhs, 0))
	      && TREE_CODE (TREE_TYPE (TREE_OPERAND (lhs,
						     0))) == REFERENCE_TYPE)
	    lhs = TREE_OPERAND (lhs, 0);
	  if (DECL_P (lhs))
	    if (tree *v = up->lastprivate_conditional_map->get (lhs))
	      {
		tree clauses;
		if (up->combined_into_simd_safelen1)
		  {
		    up = up->outer;
		    if (gimple_code (up->stmt) == GIMPLE_OMP_SCAN)
		      up = up->outer;
		  }
		if (gimple_code (up->stmt) == GIMPLE_OMP_FOR)
		  clauses = gimple_omp_for_clauses (up->stmt);
		else
		  clauses = gimple_omp_sections_clauses (up->stmt);
		tree c = omp_find_clause (clauses, OMP_CLAUSE__CONDTEMP_);
		if (!OMP_CLAUSE__CONDTEMP__ITER (c))
		  c = omp_find_clause (OMP_CLAUSE_CHAIN (c),
				       OMP_CLAUSE__CONDTEMP_);
		gcc_assert (OMP_CLAUSE__CONDTEMP__ITER (c));
		gimple *g = gimple_build_assign (*v, OMP_CLAUSE_DECL (c));
		gsi_insert_after (gsi_p, g, GSI_SAME_STMT);
	      }
	}
      /* FALLTHRU */

    default:
    regimplify:
      if ((ctx || task_shared_vars)
	  && walk_gimple_op (stmt, lower_omp_regimplify_p,
			     ctx ? NULL : &wi))
	{
	  /* Just remove clobbers, this should happen only if we have
	     "privatized" local addressable variables in SIMD regions,
	     the clobber isn't needed in that case and gimplifying address
	     of the ARRAY_REF into a pointer and creating MEM_REF based
	     clobber would create worse code than we get with the clobber
	     dropped.  */
	  if (gimple_clobber_p (stmt))
	    {
	      gsi_replace (gsi_p, gimple_build_nop (), true);
	      break;
	    }
	  lower_omp_regimplify_operands (ctx, stmt, gsi_p);
	}
      break;
    }
}

static void
lower_omp (gimple_seq *body, omp_context *ctx)
{
  location_t saved_location = input_location;
  gimple_stmt_iterator gsi;
  for (gsi = gsi_start (*body); !gsi_end_p (gsi); gsi_next (&gsi))
    lower_omp_1 (&gsi, ctx);
  /* During gimplification, we haven't folded statments inside offloading
     or taskreg regions (gimplify.c:maybe_fold_stmt); do that now.  */
  if (target_nesting_level || taskreg_nesting_level)
    for (gsi = gsi_start (*body); !gsi_end_p (gsi); gsi_next (&gsi))
      fold_stmt (&gsi);
  input_location = saved_location;
}

/* Main entry point.  */

static unsigned int
execute_lower_omp (void)
{
  gimple_seq body;
  int i;
  omp_context *ctx;

  /* This pass always runs, to provide PROP_gimple_lomp.
     But often, there is nothing to do.  */
  if (flag_openacc == 0 && flag_openmp == 0
      && flag_openmp_simd == 0)
    return 0;

  all_contexts = splay_tree_new (splay_tree_compare_pointers, 0,
				 delete_omp_context);

  body = gimple_body (current_function_decl);

  scan_omp (&body, NULL);
  gcc_assert (taskreg_nesting_level == 0);
  FOR_EACH_VEC_ELT (taskreg_contexts, i, ctx)
    finish_taskreg_scan (ctx);
  taskreg_contexts.release ();

  if (all_contexts->root)
    {
      if (task_shared_vars)
	push_gimplify_context ();
      lower_omp (&body, NULL);
      if (task_shared_vars)
	pop_gimplify_context (NULL);
    }

  if (all_contexts)
    {
      splay_tree_delete (all_contexts);
      all_contexts = NULL;
    }
  BITMAP_FREE (task_shared_vars);
  BITMAP_FREE (global_nonaddressable_vars);

  /* If current function is a method, remove artificial dummy VAR_DECL created
     for non-static data member privatization, they aren't needed for
     debuginfo nor anything else, have been already replaced everywhere in the
     IL and cause problems with LTO.  */
  if (DECL_ARGUMENTS (current_function_decl)
      && DECL_ARTIFICIAL (DECL_ARGUMENTS (current_function_decl))
      && (TREE_CODE (TREE_TYPE (DECL_ARGUMENTS (current_function_decl)))
	  == POINTER_TYPE))
    remove_member_access_dummy_vars (DECL_INITIAL (current_function_decl));
  return 0;
}

namespace {

const pass_data pass_data_lower_omp =
{
  GIMPLE_PASS, /* type */
  "omplower", /* name */
  OPTGROUP_OMP, /* optinfo_flags */
  TV_NONE, /* tv_id */
  PROP_gimple_any, /* properties_required */
  PROP_gimple_lomp | PROP_gimple_lomp_dev, /* properties_provided */
  0, /* properties_destroyed */
  0, /* todo_flags_start */
  0, /* todo_flags_finish */
};

class pass_lower_omp : public gimple_opt_pass
{
public:
  pass_lower_omp (gcc::context *ctxt)
    : gimple_opt_pass (pass_data_lower_omp, ctxt)
  {}

  /* opt_pass methods: */
  virtual unsigned int execute (function *) { return execute_lower_omp (); }

}; // class pass_lower_omp

} // anon namespace

gimple_opt_pass *
make_pass_lower_omp (gcc::context *ctxt)
{
  return new pass_lower_omp (ctxt);
}

/* The following is a utility to diagnose structured block violations.
   It is not part of the "omplower" pass, as that's invoked too late.  It
   should be invoked by the respective front ends after gimplification.  */

static splay_tree all_labels;

/* Check for mismatched contexts and generate an error if needed.  Return
   true if an error is detected.  */

static bool
diagnose_sb_0 (gimple_stmt_iterator *gsi_p,
	       gimple *branch_ctx, gimple *label_ctx)
{
  gcc_checking_assert (!branch_ctx || is_gimple_omp (branch_ctx));
  gcc_checking_assert (!label_ctx || is_gimple_omp (label_ctx));

  if (label_ctx == branch_ctx)
    return false;

  const char* kind = NULL;

  if (flag_openacc)
    {
      if ((branch_ctx && is_gimple_omp_oacc (branch_ctx))
	  || (label_ctx && is_gimple_omp_oacc (label_ctx)))
	{
	  gcc_checking_assert (kind == NULL);
	  kind = "OpenACC";
	}
    }
  if (kind == NULL)
    {
      gcc_checking_assert (flag_openmp || flag_openmp_simd);
      kind = "OpenMP";
    }

  /* Previously we kept track of the label's entire context in diagnose_sb_[12]
     so we could traverse it and issue a correct "exit" or "enter" error
     message upon a structured block violation.

     We built the context by building a list with tree_cons'ing, but there is
     no easy counterpart in gimple tuples.  It seems like far too much work
     for issuing exit/enter error messages.  If someone really misses the
     distinct error message... patches welcome.  */

#if 0
  /* Try to avoid confusing the user by producing and error message
     with correct "exit" or "enter" verbiage.  We prefer "exit"
     unless we can show that LABEL_CTX is nested within BRANCH_CTX.  */
  if (branch_ctx == NULL)
    exit_p = false;
  else
    {
      while (label_ctx)
	{
	  if (TREE_VALUE (label_ctx) == branch_ctx)
	    {
	      exit_p = false;
	      break;
	    }
	  label_ctx = TREE_CHAIN (label_ctx);
	}
    }

  if (exit_p)
    error ("invalid exit from %s structured block", kind);
  else
    error ("invalid entry to %s structured block", kind);
#endif

  /* If it's obvious we have an invalid entry, be specific about the error.  */
  if (branch_ctx == NULL)
    error ("invalid entry to %s structured block", kind);
  else
    {
      /* Otherwise, be vague and lazy, but efficient.  */
      error ("invalid branch to/from %s structured block", kind);
    }

  gsi_replace (gsi_p, gimple_build_nop (), false);
  return true;
}

/* Pass 1: Create a minimal tree of structured blocks, and record
   where each label is found.  */

static tree
diagnose_sb_1 (gimple_stmt_iterator *gsi_p, bool *handled_ops_p,
    	       struct walk_stmt_info *wi)
{
  gimple *context = (gimple *) wi->info;
  gimple *inner_context;
  gimple *stmt = gsi_stmt (*gsi_p);

  *handled_ops_p = true;

  switch (gimple_code (stmt))
    {
    WALK_SUBSTMTS;

    case GIMPLE_OMP_PARALLEL:
    case GIMPLE_OMP_TASK:
    case GIMPLE_OMP_SECTIONS:
    case GIMPLE_OMP_SINGLE:
    case GIMPLE_OMP_SECTION:
    case GIMPLE_OMP_MASTER:
    case GIMPLE_OMP_ORDERED:
    case GIMPLE_OMP_SCAN:
    case GIMPLE_OMP_CRITICAL:
    case GIMPLE_OMP_TARGET:
    case GIMPLE_OMP_TEAMS:
    case GIMPLE_OMP_TASKGROUP:
      /* The minimal context here is just the current OMP construct.  */
      inner_context = stmt;
      wi->info = inner_context;
      walk_gimple_seq (gimple_omp_body (stmt), diagnose_sb_1, NULL, wi);
      wi->info = context;
      break;

    case GIMPLE_OMP_FOR:
      inner_context = stmt;
      wi->info = inner_context;
      /* gimple_omp_for_{index,initial,final} are all DECLs; no need to
	 walk them.  */
      walk_gimple_seq (gimple_omp_for_pre_body (stmt),
	  	       diagnose_sb_1, NULL, wi);
      walk_gimple_seq (gimple_omp_body (stmt), diagnose_sb_1, NULL, wi);
      wi->info = context;
      break;

    case GIMPLE_LABEL:
      splay_tree_insert (all_labels,
			 (splay_tree_key) gimple_label_label (
					    as_a <glabel *> (stmt)),
			 (splay_tree_value) context);
      break;

    default:
      break;
    }

  return NULL_TREE;
}

/* Pass 2: Check each branch and see if its context differs from that of
   the destination label's context.  */

static tree
diagnose_sb_2 (gimple_stmt_iterator *gsi_p, bool *handled_ops_p,
    	       struct walk_stmt_info *wi)
{
  gimple *context = (gimple *) wi->info;
  splay_tree_node n;
  gimple *stmt = gsi_stmt (*gsi_p);

  *handled_ops_p = true;

  switch (gimple_code (stmt))
    {
    WALK_SUBSTMTS;

    case GIMPLE_OMP_PARALLEL:
    case GIMPLE_OMP_TASK:
    case GIMPLE_OMP_SECTIONS:
    case GIMPLE_OMP_SINGLE:
    case GIMPLE_OMP_SECTION:
    case GIMPLE_OMP_MASTER:
    case GIMPLE_OMP_ORDERED:
    case GIMPLE_OMP_SCAN:
    case GIMPLE_OMP_CRITICAL:
    case GIMPLE_OMP_TARGET:
    case GIMPLE_OMP_TEAMS:
    case GIMPLE_OMP_TASKGROUP:
      wi->info = stmt;
      walk_gimple_seq_mod (gimple_omp_body_ptr (stmt), diagnose_sb_2, NULL, wi);
      wi->info = context;
      break;

    case GIMPLE_OMP_FOR:
      wi->info = stmt;
      /* gimple_omp_for_{index,initial,final} are all DECLs; no need to
	 walk them.  */
      walk_gimple_seq_mod (gimple_omp_for_pre_body_ptr (stmt),
			   diagnose_sb_2, NULL, wi);
      walk_gimple_seq_mod (gimple_omp_body_ptr (stmt), diagnose_sb_2, NULL, wi);
      wi->info = context;
      break;

    case GIMPLE_COND:
	{
	  gcond *cond_stmt = as_a <gcond *> (stmt);
	  tree lab = gimple_cond_true_label (cond_stmt);
	  if (lab)
	    {
	      n = splay_tree_lookup (all_labels,
				     (splay_tree_key) lab);
	      diagnose_sb_0 (gsi_p, context,
			     n ? (gimple *) n->value : NULL);
	    }
	  lab = gimple_cond_false_label (cond_stmt);
	  if (lab)
	    {
	      n = splay_tree_lookup (all_labels,
				     (splay_tree_key) lab);
	      diagnose_sb_0 (gsi_p, context,
			     n ? (gimple *) n->value : NULL);
	    }
	}
      break;

    case GIMPLE_GOTO:
      {
	tree lab = gimple_goto_dest (stmt);
	if (TREE_CODE (lab) != LABEL_DECL)
	  break;

	n = splay_tree_lookup (all_labels, (splay_tree_key) lab);
	diagnose_sb_0 (gsi_p, context, n ? (gimple *) n->value : NULL);
      }
      break;

    case GIMPLE_SWITCH:
      {
	gswitch *switch_stmt = as_a <gswitch *> (stmt);
	unsigned int i;
	for (i = 0; i < gimple_switch_num_labels (switch_stmt); ++i)
	  {
	    tree lab = CASE_LABEL (gimple_switch_label (switch_stmt, i));
	    n = splay_tree_lookup (all_labels, (splay_tree_key) lab);
	    if (n && diagnose_sb_0 (gsi_p, context, (gimple *) n->value))
	      break;
	  }
      }
      break;

    case GIMPLE_RETURN:
      diagnose_sb_0 (gsi_p, context, NULL);
      break;

    default:
      break;
    }

  return NULL_TREE;
}

static unsigned int
diagnose_omp_structured_block_errors (void)
{
  struct walk_stmt_info wi;
  gimple_seq body = gimple_body (current_function_decl);

  all_labels = splay_tree_new (splay_tree_compare_pointers, 0, 0);

  memset (&wi, 0, sizeof (wi));
  walk_gimple_seq (body, diagnose_sb_1, NULL, &wi);

  memset (&wi, 0, sizeof (wi));
  wi.want_locations = true;
  walk_gimple_seq_mod (&body, diagnose_sb_2, NULL, &wi);

  gimple_set_body (current_function_decl, body);

  splay_tree_delete (all_labels);
  all_labels = NULL;

  return 0;
}

namespace {

const pass_data pass_data_diagnose_omp_blocks =
{
  GIMPLE_PASS, /* type */
  "*diagnose_omp_blocks", /* name */
  OPTGROUP_OMP, /* optinfo_flags */
  TV_NONE, /* tv_id */
  PROP_gimple_any, /* properties_required */
  0, /* properties_provided */
  0, /* properties_destroyed */
  0, /* todo_flags_start */
  0, /* todo_flags_finish */
};

class pass_diagnose_omp_blocks : public gimple_opt_pass
{
public:
  pass_diagnose_omp_blocks (gcc::context *ctxt)
    : gimple_opt_pass (pass_data_diagnose_omp_blocks, ctxt)
  {}

  /* opt_pass methods: */
  virtual bool gate (function *)
  {
    return flag_openacc || flag_openmp || flag_openmp_simd;
  }
  virtual unsigned int execute (function *)
    {
      return diagnose_omp_structured_block_errors ();
    }

}; // class pass_diagnose_omp_blocks

} // anon namespace

gimple_opt_pass *
make_pass_diagnose_omp_blocks (gcc::context *ctxt)
{
  return new pass_diagnose_omp_blocks (ctxt);
}


#include "gt-omp-low.h"<|MERGE_RESOLUTION|>--- conflicted
+++ resolved
@@ -6741,16 +6741,8 @@
 		  if (code == MINUS_EXPR)
 		    code = PLUS_EXPR;
 
-<<<<<<< HEAD
-		  /* C/C++ permits FP/complex with || and &&.  */
-		  bool is_fp_and_or
-		    = ((code == TRUTH_ANDIF_EXPR || code == TRUTH_ORIF_EXPR)
-		       && (FLOAT_TYPE_P (TREE_TYPE (new_var))
-			   || TREE_CODE (TREE_TYPE (new_var)) == COMPLEX_TYPE));
-=======
 		  bool is_truth_op
 		    = (code == TRUTH_ANDIF_EXPR || code == TRUTH_ORIF_EXPR);
->>>>>>> 5dd3fe90
 		  tree new_vard = new_var;
 		  if (is_simd && omp_is_reference (var))
 		    {
@@ -6801,19 +6793,6 @@
 			}
 		      tree ivar2 = ivar;
 		      tree ref2 = ref;
-<<<<<<< HEAD
-		      if (is_fp_and_or)
-			{
-			  tree zero = build_zero_cst (TREE_TYPE (ivar));
-			  ivar2 = fold_build2_loc (clause_loc, NE_EXPR,
-						   integer_type_node, ivar,
-						   zero);
-			  ref2 = fold_build2_loc (clause_loc, NE_EXPR,
-						  integer_type_node, ref, zero);
-			}
-		      x = build2 (code, TREE_TYPE (ref), ref2, ivar2);
-		      if (is_fp_and_or)
-=======
 		      if (is_truth_op)
 			{
 			  tree zero = build_zero_cst (TREE_TYPE (ivar));
@@ -6826,7 +6805,6 @@
 			}
 		      x = build2 (code, TREE_TYPE (ref), ref2, ivar2);
 		      if (is_truth_op)
->>>>>>> 5dd3fe90
 			x = fold_convert (TREE_TYPE (ref), x);
 		      ref = build_outer_var_ref (var, ctx);
 		      gimplify_assign (ref, x, &llist[1]);
@@ -6848,25 +6826,11 @@
 			  tree ref = build_outer_var_ref (var, ctx);
 			  tree new_var2 = new_var;
 			  tree ref2 = ref;
-<<<<<<< HEAD
-			  if (is_fp_and_or)
-=======
 			  if (is_truth_op)
->>>>>>> 5dd3fe90
 			    {
 			      tree zero = build_zero_cst (TREE_TYPE (new_var));
 			      new_var2
 				= fold_build2_loc (clause_loc, NE_EXPR,
-<<<<<<< HEAD
-						   integer_type_node, new_var,
-						   zero);
-			      ref2 = fold_build2_loc (clause_loc, NE_EXPR,
-						      integer_type_node, ref,
-						      zero);
-			    }
-			  x = build2 (code, TREE_TYPE (ref2), ref2, new_var2);
-			  if (is_fp_and_or)
-=======
 						   boolean_type_node, new_var,
 						   zero);
 			      ref2 = fold_build2_loc (clause_loc, NE_EXPR,
@@ -6875,7 +6839,6 @@
 			    }
 			  x = build2 (code, TREE_TYPE (ref2), ref2, new_var2);
 			  if (is_truth_op)
->>>>>>> 5dd3fe90
 			    x = fold_convert (TREE_TYPE (new_var), x);
 			  ref = build_outer_var_ref (var, ctx);
 			  gimplify_assign (ref, x, dlist);
@@ -7830,16 +7793,7 @@
       if (code == MINUS_EXPR)
         code = PLUS_EXPR;
 
-<<<<<<< HEAD
-      /* C/C++ permits FP/complex with || and &&.  */
-      bool is_fp_and_or = ((code == TRUTH_ANDIF_EXPR
-			    || code == TRUTH_ORIF_EXPR)
-			   && (FLOAT_TYPE_P (TREE_TYPE (new_var))
-			       || (TREE_CODE (TREE_TYPE (new_var))
-				   == COMPLEX_TYPE)));
-=======
       bool is_truth_op = (code == TRUTH_ANDIF_EXPR || code == TRUTH_ORIF_EXPR);
->>>>>>> 5dd3fe90
       if (count == 1)
 	{
 	  tree addr = build_fold_addr_expr_loc (clause_loc, ref);
@@ -7848,30 +7802,17 @@
 	  ref = build1 (INDIRECT_REF, TREE_TYPE (TREE_TYPE (addr)), addr);
 	  tree new_var2 = new_var;
 	  tree ref2 = ref;
-<<<<<<< HEAD
-	  if (is_fp_and_or)
-	    {
-	      tree zero = build_zero_cst (TREE_TYPE (new_var));
-	      new_var2 = fold_build2_loc (clause_loc, NE_EXPR,
-					  integer_type_node, new_var, zero);
-	      ref2 = fold_build2_loc (clause_loc, NE_EXPR, integer_type_node,
-=======
 	  if (is_truth_op)
 	    {
 	      tree zero = build_zero_cst (TREE_TYPE (new_var));
 	      new_var2 = fold_build2_loc (clause_loc, NE_EXPR,
 					  boolean_type_node, new_var, zero);
 	      ref2 = fold_build2_loc (clause_loc, NE_EXPR, boolean_type_node,
->>>>>>> 5dd3fe90
 				      ref, zero);
 	    }
 	  x = fold_build2_loc (clause_loc, code, TREE_TYPE (new_var2), ref2,
 			       new_var2);
-<<<<<<< HEAD
-	  if (is_fp_and_or)
-=======
 	  if (is_truth_op)
->>>>>>> 5dd3fe90
 	    x = fold_convert (TREE_TYPE (new_var), x);
 	  x = build2 (OMP_ATOMIC, void_type_node, addr, x);
 	  OMP_ATOMIC_MEMORY_ORDER (x) = OMP_MEMORY_ORDER_RELAXED;
@@ -7979,18 +7920,6 @@
 	    {
 	      tree out2 = out;
 	      tree priv2 = priv;
-<<<<<<< HEAD
-	      if (is_fp_and_or)
-		{
-		  tree zero = build_zero_cst (TREE_TYPE (out));
-		  out2 = fold_build2_loc (clause_loc, NE_EXPR,
-					  integer_type_node, out, zero);
-		  priv2 = fold_build2_loc (clause_loc, NE_EXPR,
-					   integer_type_node, priv, zero);
-		}
-	      x = build2 (code, TREE_TYPE (out2), out2, priv2);
-	      if (is_fp_and_or)
-=======
 	      if (is_truth_op)
 		{
 		  tree zero = build_zero_cst (TREE_TYPE (out));
@@ -8001,7 +7930,6 @@
 		}
 	      x = build2 (code, TREE_TYPE (out2), out2, priv2);
 	      if (is_truth_op)
->>>>>>> 5dd3fe90
 		x = fold_convert (TREE_TYPE (out), x);
 	      out = unshare_expr (out);
 	      gimplify_assign (out, x, &sub_seq);
@@ -8038,18 +7966,6 @@
 	{
 	  tree new_var2 = new_var;
 	  tree ref2 = ref;
-<<<<<<< HEAD
-	  if (is_fp_and_or)
-	    {
-	      tree zero = build_zero_cst (TREE_TYPE (new_var));
-	      new_var2 = fold_build2_loc (clause_loc, NE_EXPR,
-					  integer_type_node, new_var, zero);
-	      ref2 = fold_build2_loc (clause_loc, NE_EXPR, integer_type_node,
-				      ref, zero);
-	    }
-	  x = build2 (code, TREE_TYPE (ref), ref2, new_var2);
-	  if (is_fp_and_or)
-=======
 	  if (is_truth_op)
 	    {
 	      tree zero = build_zero_cst (TREE_TYPE (new_var));
@@ -8060,7 +7976,6 @@
 	    }
 	  x = build2 (code, TREE_TYPE (ref), ref2, new_var2);
 	  if (is_truth_op)
->>>>>>> 5dd3fe90
 	    x = fold_convert (TREE_TYPE (new_var), x);
 	  ref = build_outer_var_ref (var, ctx);
 	  gimplify_assign (ref, x, &sub_seq);
