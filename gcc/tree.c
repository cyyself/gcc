--- conflicted
+++ resolved
@@ -6259,25 +6259,12 @@
     SET_TYPE_UPC_BLOCK_FACTOR (type, layout_qualifier);
 }
 
-<<<<<<< HEAD
-/* Returns true iff CAND is equivalent to BASE with
-   TYPE_QUALS and LAYOUT_QUALIFIER.  */
-
-bool
-check_qualified_type (const_tree cand, const_tree base,
-                      int type_quals, tree layout_qualifier)
-{
-  return (TYPE_QUALS (cand) == type_quals
-	  && TYPE_UPC_BLOCK_FACTOR (cand) == layout_qualifier
-	  && TYPE_NAME (cand) == TYPE_NAME (base)
-=======
 /* Returns true iff unqualified CAND and BASE are equivalent.  */
 
 bool
 check_base_type (const_tree cand, const_tree base)
 {
   return (TYPE_NAME (cand) == TYPE_NAME (base)
->>>>>>> 0fe81a0f
 	  /* Apparently this is needed for Objective-C.  */
 	  && TYPE_CONTEXT (cand) == TYPE_CONTEXT (base)
 	  /* Check alignment.  */
@@ -6286,12 +6273,15 @@
 				   TYPE_ATTRIBUTES (base)));
 }
 
-/* Returns true iff CAND is equivalent to BASE with TYPE_QUALS.  */
+/* Returns true iff CAND is equivalent to BASE with TYPE_QUALS
+   and UPC_LAYOUT_QUAL.  */
 
 bool
-check_qualified_type (const_tree cand, const_tree base, int type_quals)
+check_qualified_type (const_tree cand, const_tree base,
+                      int type_quals, tree upc_layout_qual)
 {
   return (TYPE_QUALS (cand) == type_quals
+	  && TYPE_UPC_BLOCK_FACTOR (cand) == upc_layout_qual
 	  && check_base_type (cand, base));
 }
 
