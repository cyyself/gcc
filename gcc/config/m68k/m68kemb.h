--- conflicted
+++ resolved
@@ -39,7 +39,6 @@
     }						\
   while (0)
 
-<<<<<<< HEAD
 #define TARGET_RUST_OS_INFO()		\
   do {						\
     /*TODO: assuming that embedded means "no operating system", at least by rustc terms*/ \
@@ -50,10 +49,7 @@
     builtin_rust_info ("target_env", "");	\
   } while (0)
 
-/* Override the default LIB_SPEC from gcc.c.  We don't currently support
-=======
 /* Override the default LIB_SPEC from gcc.cc.  We don't currently support
->>>>>>> ff7aeceb
    profiling, or libg.a.  */
 
 #undef  LIB_SPEC
