/* Expand builtin functions.
   Copyright (C) 1988-2018 Free Software Foundation, Inc.

This file is part of GCC.

GCC is free software; you can redistribute it and/or modify it under
the terms of the GNU General Public License as published by the Free
Software Foundation; either version 3, or (at your option) any later
version.

GCC is distributed in the hope that it will be useful, but WITHOUT ANY
WARRANTY; without even the implied warranty of MERCHANTABILITY or
FITNESS FOR A PARTICULAR PURPOSE.  See the GNU General Public License
for more details.

You should have received a copy of the GNU General Public License
along with GCC; see the file COPYING3.  If not see
<http://www.gnu.org/licenses/>.  */

/* Legacy warning!  Please add no further builtin simplifications here
   (apart from pure constant folding) - builtin simplifications should go
   to match.pd or gimple-fold.c instead.  */

#include "config.h"
#include "system.h"
#include "coretypes.h"
#include "backend.h"
#include "target.h"
#include "rtl.h"
#include "tree.h"
#include "memmodel.h"
#include "gimple.h"
#include "predict.h"
#include "tm_p.h"
#include "stringpool.h"
#include "tree-vrp.h"
#include "range.h"
#include "tree-ssanames.h"
#include "expmed.h"
#include "optabs.h"
#include "emit-rtl.h"
#include "recog.h"
#include "diagnostic-core.h"
#include "alias.h"
#include "fold-const.h"
#include "fold-const-call.h"
#include "gimple-ssa-warn-restrict.h"
#include "stor-layout.h"
#include "calls.h"
#include "varasm.h"
#include "tree-object-size.h"
#include "realmpfr.h"
#include "cfgrtl.h"
#include "except.h"
#include "dojump.h"
#include "explow.h"
#include "stmt.h"
#include "expr.h"
#include "libfuncs.h"
#include "output.h"
#include "typeclass.h"
#include "langhooks.h"
#include "value-prof.h"
#include "builtins.h"
#include "stringpool.h"
#include "attribs.h"
#include "asan.h"
#include "tree-chkp.h"
#include "rtl-chkp.h"
#include "internal-fn.h"
#include "case-cfn-macros.h"
#include "gimple-fold.h"
#include "intl.h"
#include "file-prefix-map.h" /* remap_macro_filename()  */

struct target_builtins default_target_builtins;
#if SWITCHABLE_TARGET
struct target_builtins *this_target_builtins = &default_target_builtins;
#endif

/* Define the names of the builtin function types and codes.  */
const char *const built_in_class_names[BUILT_IN_LAST]
  = {"NOT_BUILT_IN", "BUILT_IN_FRONTEND", "BUILT_IN_MD", "BUILT_IN_NORMAL"};

#define DEF_BUILTIN(X, N, C, T, LT, B, F, NA, AT, IM, COND) #X,
const char * built_in_names[(int) END_BUILTINS] =
{
#include "builtins.def"
};

/* Setup an array of builtin_info_type, make sure each element decl is
   initialized to NULL_TREE.  */
builtin_info_type builtin_info[(int)END_BUILTINS];

/* Non-zero if __builtin_constant_p should be folded right away.  */
bool force_folding_builtin_constant_p;

static rtx c_readstr (const char *, scalar_int_mode);
static int target_char_cast (tree, char *);
static rtx get_memory_rtx (tree, tree);
static int apply_args_size (void);
static int apply_result_size (void);
static rtx result_vector (int, rtx);
static void expand_builtin_prefetch (tree);
static rtx expand_builtin_apply_args (void);
static rtx expand_builtin_apply_args_1 (void);
static rtx expand_builtin_apply (rtx, rtx, rtx);
static void expand_builtin_return (rtx);
static enum type_class type_to_class (tree);
static rtx expand_builtin_classify_type (tree);
static rtx expand_builtin_mathfn_3 (tree, rtx, rtx);
static rtx expand_builtin_mathfn_ternary (tree, rtx, rtx);
static rtx expand_builtin_interclass_mathfn (tree, rtx);
static rtx expand_builtin_sincos (tree);
static rtx expand_builtin_cexpi (tree, rtx);
static rtx expand_builtin_int_roundingfn (tree, rtx);
static rtx expand_builtin_int_roundingfn_2 (tree, rtx);
static rtx expand_builtin_next_arg (void);
static rtx expand_builtin_va_start (tree);
static rtx expand_builtin_va_end (tree);
static rtx expand_builtin_va_copy (tree);
static rtx expand_builtin_strcmp (tree, rtx);
static rtx expand_builtin_strncmp (tree, rtx, machine_mode);
static rtx builtin_memcpy_read_str (void *, HOST_WIDE_INT, scalar_int_mode);
static rtx expand_builtin_memchr (tree, rtx);
static rtx expand_builtin_memcpy (tree, rtx);
static rtx expand_builtin_memcpy_with_bounds (tree, rtx);
static rtx expand_builtin_memory_copy_args (tree dest, tree src, tree len,
					    rtx target, tree exp, int endp);
static rtx expand_builtin_memmove (tree, rtx);
static rtx expand_builtin_mempcpy (tree, rtx);
static rtx expand_builtin_mempcpy_with_bounds (tree, rtx);
static rtx expand_builtin_mempcpy_args (tree, tree, tree, rtx, tree, int);
static rtx expand_builtin_strcat (tree, rtx);
static rtx expand_builtin_strcpy (tree, rtx);
static rtx expand_builtin_strcpy_args (tree, tree, rtx);
static rtx expand_builtin_stpcpy (tree, rtx, machine_mode);
static rtx expand_builtin_stpncpy (tree, rtx);
static rtx expand_builtin_strncat (tree, rtx);
static rtx expand_builtin_strncpy (tree, rtx);
static rtx builtin_memset_gen_str (void *, HOST_WIDE_INT, scalar_int_mode);
static rtx expand_builtin_memset (tree, rtx, machine_mode);
static rtx expand_builtin_memset_with_bounds (tree, rtx, machine_mode);
static rtx expand_builtin_memset_args (tree, tree, tree, rtx, machine_mode, tree);
static rtx expand_builtin_bzero (tree);
static rtx expand_builtin_strlen (tree, rtx, machine_mode);
static rtx expand_builtin_alloca (tree);
static rtx expand_builtin_unop (machine_mode, tree, rtx, rtx, optab);
static rtx expand_builtin_frame_address (tree, tree);
static tree stabilize_va_list_loc (location_t, tree, int);
static rtx expand_builtin_expect (tree, rtx);
static tree fold_builtin_constant_p (tree);
static tree fold_builtin_classify_type (tree);
static tree fold_builtin_strlen (location_t, tree, tree);
static tree fold_builtin_inf (location_t, tree, int);
static tree rewrite_call_expr (location_t, tree, int, tree, int, ...);
static bool validate_arg (const_tree, enum tree_code code);
static rtx expand_builtin_fabs (tree, rtx, rtx);
static rtx expand_builtin_signbit (tree, rtx);
static tree fold_builtin_memcmp (location_t, tree, tree, tree);
static tree fold_builtin_isascii (location_t, tree);
static tree fold_builtin_toascii (location_t, tree);
static tree fold_builtin_isdigit (location_t, tree);
static tree fold_builtin_fabs (location_t, tree, tree);
static tree fold_builtin_abs (location_t, tree, tree);
static tree fold_builtin_unordered_cmp (location_t, tree, tree, tree, enum tree_code,
					enum tree_code);
static tree fold_builtin_0 (location_t, tree);
static tree fold_builtin_1 (location_t, tree, tree);
static tree fold_builtin_2 (location_t, tree, tree, tree);
static tree fold_builtin_3 (location_t, tree, tree, tree, tree);
static tree fold_builtin_varargs (location_t, tree, tree*, int);

static tree fold_builtin_strpbrk (location_t, tree, tree, tree);
static tree fold_builtin_strspn (location_t, tree, tree);
static tree fold_builtin_strcspn (location_t, tree, tree);

static rtx expand_builtin_object_size (tree);
static rtx expand_builtin_memory_chk (tree, rtx, machine_mode,
				      enum built_in_function);
static void maybe_emit_chk_warning (tree, enum built_in_function);
static void maybe_emit_sprintf_chk_warning (tree, enum built_in_function);
static void maybe_emit_free_warning (tree);
static tree fold_builtin_object_size (tree, tree);

unsigned HOST_WIDE_INT target_newline;
unsigned HOST_WIDE_INT target_percent;
static unsigned HOST_WIDE_INT target_c;
static unsigned HOST_WIDE_INT target_s;
char target_percent_c[3];
char target_percent_s[3];
char target_percent_s_newline[4];
static tree do_mpfr_remquo (tree, tree, tree);
static tree do_mpfr_lgamma_r (tree, tree, tree);
static void expand_builtin_sync_synchronize (void);

/* Return true if NAME starts with __builtin_ or __sync_.  */

static bool
is_builtin_name (const char *name)
{
  if (strncmp (name, "__builtin_", 10) == 0)
    return true;
  if (strncmp (name, "__sync_", 7) == 0)
    return true;
  if (strncmp (name, "__atomic_", 9) == 0)
    return true;
  return false;
}


/* Return true if DECL is a function symbol representing a built-in.  */

bool
is_builtin_fn (tree decl)
{
  return TREE_CODE (decl) == FUNCTION_DECL && DECL_BUILT_IN (decl);
}

/* Return true if NODE should be considered for inline expansion regardless
   of the optimization level.  This means whenever a function is invoked with
   its "internal" name, which normally contains the prefix "__builtin".  */

bool
called_as_built_in (tree node)
{
  /* Note that we must use DECL_NAME, not DECL_ASSEMBLER_NAME_SET_P since
     we want the name used to call the function, not the name it
     will have. */
  const char *name = IDENTIFIER_POINTER (DECL_NAME (node));
  return is_builtin_name (name);
}

/* Compute values M and N such that M divides (address of EXP - N) and such
   that N < M.  If these numbers can be determined, store M in alignp and N in
   *BITPOSP and return true.  Otherwise return false and store BITS_PER_UNIT to
   *alignp and any bit-offset to *bitposp.

   Note that the address (and thus the alignment) computed here is based
   on the address to which a symbol resolves, whereas DECL_ALIGN is based
   on the address at which an object is actually located.  These two
   addresses are not always the same.  For example, on ARM targets,
   the address &foo of a Thumb function foo() has the lowest bit set,
   whereas foo() itself starts on an even address.

   If ADDR_P is true we are taking the address of the memory reference EXP
   and thus cannot rely on the access taking place.  */

static bool
get_object_alignment_2 (tree exp, unsigned int *alignp,
			unsigned HOST_WIDE_INT *bitposp, bool addr_p)
{
  poly_int64 bitsize, bitpos;
  tree offset;
  machine_mode mode;
  int unsignedp, reversep, volatilep;
  unsigned int align = BITS_PER_UNIT;
  bool known_alignment = false;

  /* Get the innermost object and the constant (bitpos) and possibly
     variable (offset) offset of the access.  */
  exp = get_inner_reference (exp, &bitsize, &bitpos, &offset, &mode,
			     &unsignedp, &reversep, &volatilep);

  /* Extract alignment information from the innermost object and
     possibly adjust bitpos and offset.  */
  if (TREE_CODE (exp) == FUNCTION_DECL)
    {
      /* Function addresses can encode extra information besides their
	 alignment.  However, if TARGET_PTRMEMFUNC_VBIT_LOCATION
	 allows the low bit to be used as a virtual bit, we know
	 that the address itself must be at least 2-byte aligned.  */
      if (TARGET_PTRMEMFUNC_VBIT_LOCATION == ptrmemfunc_vbit_in_pfn)
	align = 2 * BITS_PER_UNIT;
    }
  else if (TREE_CODE (exp) == LABEL_DECL)
    ;
  else if (TREE_CODE (exp) == CONST_DECL)
    {
      /* The alignment of a CONST_DECL is determined by its initializer.  */
      exp = DECL_INITIAL (exp);
      align = TYPE_ALIGN (TREE_TYPE (exp));
      if (CONSTANT_CLASS_P (exp))
	align = targetm.constant_alignment (exp, align);

      known_alignment = true;
    }
  else if (DECL_P (exp))
    {
      align = DECL_ALIGN (exp);
      known_alignment = true;
    }
  else if (TREE_CODE (exp) == INDIRECT_REF
	   || TREE_CODE (exp) == MEM_REF
	   || TREE_CODE (exp) == TARGET_MEM_REF)
    {
      tree addr = TREE_OPERAND (exp, 0);
      unsigned ptr_align;
      unsigned HOST_WIDE_INT ptr_bitpos;
      unsigned HOST_WIDE_INT ptr_bitmask = ~0;

      /* If the address is explicitely aligned, handle that.  */
      if (TREE_CODE (addr) == BIT_AND_EXPR
	  && TREE_CODE (TREE_OPERAND (addr, 1)) == INTEGER_CST)
	{
	  ptr_bitmask = TREE_INT_CST_LOW (TREE_OPERAND (addr, 1));
	  ptr_bitmask *= BITS_PER_UNIT;
	  align = least_bit_hwi (ptr_bitmask);
	  addr = TREE_OPERAND (addr, 0);
	}

      known_alignment
	= get_pointer_alignment_1 (addr, &ptr_align, &ptr_bitpos);
      align = MAX (ptr_align, align);

      /* Re-apply explicit alignment to the bitpos.  */
      ptr_bitpos &= ptr_bitmask;

      /* The alignment of the pointer operand in a TARGET_MEM_REF
	 has to take the variable offset parts into account.  */
      if (TREE_CODE (exp) == TARGET_MEM_REF)
	{
	  if (TMR_INDEX (exp))
	    {
	      unsigned HOST_WIDE_INT step = 1;
	      if (TMR_STEP (exp))
		step = TREE_INT_CST_LOW (TMR_STEP (exp));
	      align = MIN (align, least_bit_hwi (step) * BITS_PER_UNIT);
	    }
	  if (TMR_INDEX2 (exp))
	    align = BITS_PER_UNIT;
	  known_alignment = false;
	}

      /* When EXP is an actual memory reference then we can use
	 TYPE_ALIGN of a pointer indirection to derive alignment.
	 Do so only if get_pointer_alignment_1 did not reveal absolute
	 alignment knowledge and if using that alignment would
	 improve the situation.  */
      unsigned int talign;
      if (!addr_p && !known_alignment
	  && (talign = min_align_of_type (TREE_TYPE (exp)) * BITS_PER_UNIT)
	  && talign > align)
	align = talign;
      else
	{
	  /* Else adjust bitpos accordingly.  */
	  bitpos += ptr_bitpos;
	  if (TREE_CODE (exp) == MEM_REF
	      || TREE_CODE (exp) == TARGET_MEM_REF)
	    bitpos += mem_ref_offset (exp).force_shwi () * BITS_PER_UNIT;
	}
    }
  else if (TREE_CODE (exp) == STRING_CST)
    {
      /* STRING_CST are the only constant objects we allow to be not
         wrapped inside a CONST_DECL.  */
      align = TYPE_ALIGN (TREE_TYPE (exp));
      if (CONSTANT_CLASS_P (exp))
	align = targetm.constant_alignment (exp, align);

      known_alignment = true;
    }

  /* If there is a non-constant offset part extract the maximum
     alignment that can prevail.  */
  if (offset)
    {
      unsigned int trailing_zeros = tree_ctz (offset);
      if (trailing_zeros < HOST_BITS_PER_INT)
	{
	  unsigned int inner = (1U << trailing_zeros) * BITS_PER_UNIT;
	  if (inner)
	    align = MIN (align, inner);
	}
    }

  /* Account for the alignment of runtime coefficients, so that the constant
     bitpos is guaranteed to be accurate.  */
  unsigned int alt_align = ::known_alignment (bitpos - bitpos.coeffs[0]);
  if (alt_align != 0 && alt_align < align)
    {
      align = alt_align;
      known_alignment = false;
    }

  *alignp = align;
  *bitposp = bitpos.coeffs[0] & (align - 1);
  return known_alignment;
}

/* For a memory reference expression EXP compute values M and N such that M
   divides (&EXP - N) and such that N < M.  If these numbers can be determined,
   store M in alignp and N in *BITPOSP and return true.  Otherwise return false
   and store BITS_PER_UNIT to *alignp and any bit-offset to *bitposp.  */

bool
get_object_alignment_1 (tree exp, unsigned int *alignp,
			unsigned HOST_WIDE_INT *bitposp)
{
  return get_object_alignment_2 (exp, alignp, bitposp, false);
}

/* Return the alignment in bits of EXP, an object.  */

unsigned int
get_object_alignment (tree exp)
{
  unsigned HOST_WIDE_INT bitpos = 0;
  unsigned int align;

  get_object_alignment_1 (exp, &align, &bitpos);

  /* align and bitpos now specify known low bits of the pointer.
     ptr & (align - 1) == bitpos.  */

  if (bitpos != 0)
    align = least_bit_hwi (bitpos);
  return align;
}

/* For a pointer valued expression EXP compute values M and N such that M
   divides (EXP - N) and such that N < M.  If these numbers can be determined,
   store M in alignp and N in *BITPOSP and return true.  Return false if
   the results are just a conservative approximation.

   If EXP is not a pointer, false is returned too.  */

bool
get_pointer_alignment_1 (tree exp, unsigned int *alignp,
			 unsigned HOST_WIDE_INT *bitposp)
{
  STRIP_NOPS (exp);

  if (TREE_CODE (exp) == ADDR_EXPR)
    return get_object_alignment_2 (TREE_OPERAND (exp, 0),
				   alignp, bitposp, true);
  else if (TREE_CODE (exp) == POINTER_PLUS_EXPR)
    {
      unsigned int align;
      unsigned HOST_WIDE_INT bitpos;
      bool res = get_pointer_alignment_1 (TREE_OPERAND (exp, 0),
					  &align, &bitpos);
      if (TREE_CODE (TREE_OPERAND (exp, 1)) == INTEGER_CST)
	bitpos += TREE_INT_CST_LOW (TREE_OPERAND (exp, 1)) * BITS_PER_UNIT;
      else
	{
	  unsigned int trailing_zeros = tree_ctz (TREE_OPERAND (exp, 1));
	  if (trailing_zeros < HOST_BITS_PER_INT)
	    {
	      unsigned int inner = (1U << trailing_zeros) * BITS_PER_UNIT;
	      if (inner)
		align = MIN (align, inner);
	    }
	}
      *alignp = align;
      *bitposp = bitpos & (align - 1);
      return res;
    }
  else if (TREE_CODE (exp) == SSA_NAME
	   && POINTER_TYPE_P (TREE_TYPE (exp)))
    {
      unsigned int ptr_align, ptr_misalign;
      struct ptr_info_def *pi = SSA_NAME_PTR_INFO (exp);

      if (pi && get_ptr_info_alignment (pi, &ptr_align, &ptr_misalign))
	{
	  *bitposp = ptr_misalign * BITS_PER_UNIT;
	  *alignp = ptr_align * BITS_PER_UNIT;
	  /* Make sure to return a sensible alignment when the multiplication
	     by BITS_PER_UNIT overflowed.  */
	  if (*alignp == 0)
	    *alignp = 1u << (HOST_BITS_PER_INT - 1);
	  /* We cannot really tell whether this result is an approximation.  */
	  return false;
	}
      else
	{
	  *bitposp = 0;
	  *alignp = BITS_PER_UNIT;
	  return false;
	}
    }
  else if (TREE_CODE (exp) == INTEGER_CST)
    {
      *alignp = BIGGEST_ALIGNMENT;
      *bitposp = ((TREE_INT_CST_LOW (exp) * BITS_PER_UNIT)
		  & (BIGGEST_ALIGNMENT - 1));
      return true;
    }

  *bitposp = 0;
  *alignp = BITS_PER_UNIT;
  return false;
}

/* Return the alignment in bits of EXP, a pointer valued expression.
   The alignment returned is, by default, the alignment of the thing that
   EXP points to.  If it is not a POINTER_TYPE, 0 is returned.

   Otherwise, look at the expression to see if we can do better, i.e., if the
   expression is actually pointing at an object whose alignment is tighter.  */

unsigned int
get_pointer_alignment (tree exp)
{
  unsigned HOST_WIDE_INT bitpos = 0;
  unsigned int align;

  get_pointer_alignment_1 (exp, &align, &bitpos);

  /* align and bitpos now specify known low bits of the pointer.
     ptr & (align - 1) == bitpos.  */

  if (bitpos != 0)
    align = least_bit_hwi (bitpos);

  return align;
}

/* Return the number of non-zero elements in the sequence
   [ PTR, PTR + MAXELTS ) where each element's size is ELTSIZE bytes.
   ELTSIZE must be a power of 2 less than 8.  Used by c_strlen.  */

static unsigned
string_length (const void *ptr, unsigned eltsize, unsigned maxelts)
{
  gcc_checking_assert (eltsize == 1 || eltsize == 2 || eltsize == 4);

  unsigned n;

  if (eltsize == 1)
    {
      /* Optimize the common case of plain char.  */
      for (n = 0; n < maxelts; n++)
	{
	  const char *elt = (const char*) ptr + n;
	  if (!*elt)
	    break;
	}
    }
  else
    {
      for (n = 0; n < maxelts; n++)
	{
	  const char *elt = (const char*) ptr + n * eltsize;
	  if (!memcmp (elt, "\0\0\0\0", eltsize))
	    break;
	}
    }
  return n;
}

/* Compute the length of a null-terminated character string or wide
   character string handling character sizes of 1, 2, and 4 bytes.
   TREE_STRING_LENGTH is not the right way because it evaluates to
   the size of the character array in bytes (as opposed to characters)
   and because it can contain a zero byte in the middle.

   ONLY_VALUE should be nonzero if the result is not going to be emitted
   into the instruction stream and zero if it is going to be expanded.
   E.g. with i++ ? "foo" : "bar", if ONLY_VALUE is nonzero, constant 3
   is returned, otherwise NULL, since
   len = c_strlen (src, 1); if (len) expand_expr (len, ...); would not
   evaluate the side-effects.

   If ONLY_VALUE is two then we do not emit warnings about out-of-bound
   accesses.  Note that this implies the result is not going to be emitted
   into the instruction stream.

   The value returned is of type `ssizetype'.

   Unfortunately, string_constant can't access the values of const char
   arrays with initializers, so neither can we do so here.  */

tree
c_strlen (tree src, int only_value)
{
  STRIP_NOPS (src);
  if (TREE_CODE (src) == COND_EXPR
      && (only_value || !TREE_SIDE_EFFECTS (TREE_OPERAND (src, 0))))
    {
      tree len1, len2;

      len1 = c_strlen (TREE_OPERAND (src, 1), only_value);
      len2 = c_strlen (TREE_OPERAND (src, 2), only_value);
      if (tree_int_cst_equal (len1, len2))
	return len1;
    }

  if (TREE_CODE (src) == COMPOUND_EXPR
      && (only_value || !TREE_SIDE_EFFECTS (TREE_OPERAND (src, 0))))
    return c_strlen (TREE_OPERAND (src, 1), only_value);

  location_t loc = EXPR_LOC_OR_LOC (src, input_location);

  /* Offset from the beginning of the string in bytes.  */
  tree byteoff;
  src = string_constant (src, &byteoff);
  if (src == 0)
    return NULL_TREE;

  /* Determine the size of the string element.  */
  unsigned eltsize
    = tree_to_uhwi (TYPE_SIZE_UNIT (TREE_TYPE (TREE_TYPE (src))));

  /* Set MAXELTS to sizeof (SRC) / sizeof (*SRC) - 1, the maximum possible
     length of SRC.  */
  unsigned maxelts = TREE_STRING_LENGTH (src) / eltsize - 1;

  /* PTR can point to the byte representation of any string type, including
     char* and wchar_t*.  */
  const char *ptr = TREE_STRING_POINTER (src);

  if (byteoff && TREE_CODE (byteoff) != INTEGER_CST)
    {
      /* If the string has an internal zero byte (e.g., "foo\0bar"), we can't
	 compute the offset to the following null if we don't know where to
	 start searching for it.  */
      if (string_length (ptr, eltsize, maxelts) < maxelts)
	{
	  /* Return when an embedded null character is found.  */
	  return NULL_TREE;
	}

      if (!maxelts)
	return ssize_int (0);

      /* We don't know the starting offset, but we do know that the string
	 has no internal zero bytes.  We can assume that the offset falls
	 within the bounds of the string; otherwise, the programmer deserves
	 what he gets.  Subtract the offset from the length of the string,
	 and return that.  This would perhaps not be valid if we were dealing
	 with named arrays in addition to literal string constants.  */

      return size_diffop_loc (loc, size_int (maxelts * eltsize), byteoff);
    }

  /* Offset from the beginning of the string in elements.  */
  HOST_WIDE_INT eltoff;

  /* We have a known offset into the string.  Start searching there for
     a null character if we can represent it as a single HOST_WIDE_INT.  */
  if (byteoff == 0)
    eltoff = 0;
  else if (! tree_fits_shwi_p (byteoff))
    eltoff = -1;
  else
    eltoff = tree_to_shwi (byteoff) / eltsize;

  /* If the offset is known to be out of bounds, warn, and call strlen at
     runtime.  */
  if (eltoff < 0 || eltoff > maxelts)
    {
     /* Suppress multiple warnings for propagated constant strings.  */
      if (only_value != 2
	  && !TREE_NO_WARNING (src))
        {
	  warning_at (loc, OPT_Warray_bounds,
		      "offset %qwi outside bounds of constant string",
		      eltoff);
          TREE_NO_WARNING (src) = 1;
        }
      return NULL_TREE;
    }

  /* Use strlen to search for the first zero byte.  Since any strings
     constructed with build_string will have nulls appended, we win even
     if we get handed something like (char[4])"abcd".

     Since ELTOFF is our starting index into the string, no further
     calculation is needed.  */
  unsigned len = string_length (ptr + eltoff * eltsize, eltsize,
				maxelts - eltoff);

  return ssize_int (len);
}

/* Return a constant integer corresponding to target reading
   GET_MODE_BITSIZE (MODE) bits from string constant STR.  */

static rtx
c_readstr (const char *str, scalar_int_mode mode)
{
  HOST_WIDE_INT ch;
  unsigned int i, j;
  HOST_WIDE_INT tmp[MAX_BITSIZE_MODE_ANY_INT / HOST_BITS_PER_WIDE_INT];

  gcc_assert (GET_MODE_CLASS (mode) == MODE_INT);
  unsigned int len = (GET_MODE_PRECISION (mode) + HOST_BITS_PER_WIDE_INT - 1)
    / HOST_BITS_PER_WIDE_INT;

  gcc_assert (len <= MAX_BITSIZE_MODE_ANY_INT / HOST_BITS_PER_WIDE_INT);
  for (i = 0; i < len; i++)
    tmp[i] = 0;

  ch = 1;
  for (i = 0; i < GET_MODE_SIZE (mode); i++)
    {
      j = i;
      if (WORDS_BIG_ENDIAN)
	j = GET_MODE_SIZE (mode) - i - 1;
      if (BYTES_BIG_ENDIAN != WORDS_BIG_ENDIAN
	  && GET_MODE_SIZE (mode) >= UNITS_PER_WORD)
	j = j + UNITS_PER_WORD - 2 * (j % UNITS_PER_WORD) - 1;
      j *= BITS_PER_UNIT;

      if (ch)
	ch = (unsigned char) str[i];
      tmp[j / HOST_BITS_PER_WIDE_INT] |= ch << (j % HOST_BITS_PER_WIDE_INT);
    }

  wide_int c = wide_int::from_array (tmp, len, GET_MODE_PRECISION (mode));
  return immed_wide_int_const (c, mode);
}

/* Cast a target constant CST to target CHAR and if that value fits into
   host char type, return zero and put that value into variable pointed to by
   P.  */

static int
target_char_cast (tree cst, char *p)
{
  unsigned HOST_WIDE_INT val, hostval;

  if (TREE_CODE (cst) != INTEGER_CST
      || CHAR_TYPE_SIZE > HOST_BITS_PER_WIDE_INT)
    return 1;

  /* Do not care if it fits or not right here.  */
  val = TREE_INT_CST_LOW (cst);

  if (CHAR_TYPE_SIZE < HOST_BITS_PER_WIDE_INT)
    val &= (HOST_WIDE_INT_1U << CHAR_TYPE_SIZE) - 1;

  hostval = val;
  if (HOST_BITS_PER_CHAR < HOST_BITS_PER_WIDE_INT)
    hostval &= (HOST_WIDE_INT_1U << HOST_BITS_PER_CHAR) - 1;

  if (val != hostval)
    return 1;

  *p = hostval;
  return 0;
}

/* Similar to save_expr, but assumes that arbitrary code is not executed
   in between the multiple evaluations.  In particular, we assume that a
   non-addressable local variable will not be modified.  */

static tree
builtin_save_expr (tree exp)
{
  if (TREE_CODE (exp) == SSA_NAME
      || (TREE_ADDRESSABLE (exp) == 0
	  && (TREE_CODE (exp) == PARM_DECL
	      || (VAR_P (exp) && !TREE_STATIC (exp)))))
    return exp;

  return save_expr (exp);
}

/* Given TEM, a pointer to a stack frame, follow the dynamic chain COUNT
   times to get the address of either a higher stack frame, or a return
   address located within it (depending on FNDECL_CODE).  */

static rtx
expand_builtin_return_addr (enum built_in_function fndecl_code, int count)
{
  int i;
  rtx tem = INITIAL_FRAME_ADDRESS_RTX;
  if (tem == NULL_RTX)
    {
      /* For a zero count with __builtin_return_address, we don't care what
	 frame address we return, because target-specific definitions will
	 override us.  Therefore frame pointer elimination is OK, and using
	 the soft frame pointer is OK.

	 For a nonzero count, or a zero count with __builtin_frame_address,
	 we require a stable offset from the current frame pointer to the
	 previous one, so we must use the hard frame pointer, and
	 we must disable frame pointer elimination.  */
      if (count == 0 && fndecl_code == BUILT_IN_RETURN_ADDRESS)
	tem = frame_pointer_rtx;
      else
	{
	  tem = hard_frame_pointer_rtx;

	  /* Tell reload not to eliminate the frame pointer.  */
	  crtl->accesses_prior_frames = 1;
	}
    }

  if (count > 0)
    SETUP_FRAME_ADDRESSES ();

  /* On the SPARC, the return address is not in the frame, it is in a
     register.  There is no way to access it off of the current frame
     pointer, but it can be accessed off the previous frame pointer by
     reading the value from the register window save area.  */
  if (RETURN_ADDR_IN_PREVIOUS_FRAME && fndecl_code == BUILT_IN_RETURN_ADDRESS)
    count--;

  /* Scan back COUNT frames to the specified frame.  */
  for (i = 0; i < count; i++)
    {
      /* Assume the dynamic chain pointer is in the word that the
	 frame address points to, unless otherwise specified.  */
      tem = DYNAMIC_CHAIN_ADDRESS (tem);
      tem = memory_address (Pmode, tem);
      tem = gen_frame_mem (Pmode, tem);
      tem = copy_to_reg (tem);
    }

  /* For __builtin_frame_address, return what we've got.  But, on
     the SPARC for example, we may have to add a bias.  */
  if (fndecl_code == BUILT_IN_FRAME_ADDRESS)
    return FRAME_ADDR_RTX (tem);

  /* For __builtin_return_address, get the return address from that frame.  */
#ifdef RETURN_ADDR_RTX
  tem = RETURN_ADDR_RTX (count, tem);
#else
  tem = memory_address (Pmode,
			plus_constant (Pmode, tem, GET_MODE_SIZE (Pmode)));
  tem = gen_frame_mem (Pmode, tem);
#endif
  return tem;
}

/* Alias set used for setjmp buffer.  */
static alias_set_type setjmp_alias_set = -1;

/* Construct the leading half of a __builtin_setjmp call.  Control will
   return to RECEIVER_LABEL.  This is also called directly by the SJLJ
   exception handling code.  */

void
expand_builtin_setjmp_setup (rtx buf_addr, rtx receiver_label)
{
  machine_mode sa_mode = STACK_SAVEAREA_MODE (SAVE_NONLOCAL);
  rtx stack_save;
  rtx mem;

  if (setjmp_alias_set == -1)
    setjmp_alias_set = new_alias_set ();

  buf_addr = convert_memory_address (Pmode, buf_addr);

  buf_addr = force_reg (Pmode, force_operand (buf_addr, NULL_RTX));

  /* We store the frame pointer and the address of receiver_label in
     the buffer and use the rest of it for the stack save area, which
     is machine-dependent.  */

  mem = gen_rtx_MEM (Pmode, buf_addr);
  set_mem_alias_set (mem, setjmp_alias_set);
  emit_move_insn (mem, targetm.builtin_setjmp_frame_value ());

  mem = gen_rtx_MEM (Pmode, plus_constant (Pmode, buf_addr,
					   GET_MODE_SIZE (Pmode))),
  set_mem_alias_set (mem, setjmp_alias_set);

  emit_move_insn (validize_mem (mem),
		  force_reg (Pmode, gen_rtx_LABEL_REF (Pmode, receiver_label)));

  stack_save = gen_rtx_MEM (sa_mode,
			    plus_constant (Pmode, buf_addr,
					   2 * GET_MODE_SIZE (Pmode)));
  set_mem_alias_set (stack_save, setjmp_alias_set);
  emit_stack_save (SAVE_NONLOCAL, &stack_save);

  /* If there is further processing to do, do it.  */
  if (targetm.have_builtin_setjmp_setup ())
    emit_insn (targetm.gen_builtin_setjmp_setup (buf_addr));

  /* We have a nonlocal label.   */
  cfun->has_nonlocal_label = 1;
}

/* Construct the trailing part of a __builtin_setjmp call.  This is
   also called directly by the SJLJ exception handling code.
   If RECEIVER_LABEL is NULL, instead contruct a nonlocal goto handler.  */

void
expand_builtin_setjmp_receiver (rtx receiver_label)
{
  rtx chain;

  /* Mark the FP as used when we get here, so we have to make sure it's
     marked as used by this function.  */
  emit_use (hard_frame_pointer_rtx);

  /* Mark the static chain as clobbered here so life information
     doesn't get messed up for it.  */
  chain = rtx_for_static_chain (current_function_decl, true);
  if (chain && REG_P (chain))
    emit_clobber (chain);

  /* Now put in the code to restore the frame pointer, and argument
     pointer, if needed.  */
  if (! targetm.have_nonlocal_goto ())
    {
      /* First adjust our frame pointer to its actual value.  It was
	 previously set to the start of the virtual area corresponding to
	 the stacked variables when we branched here and now needs to be
	 adjusted to the actual hardware fp value.

	 Assignments to virtual registers are converted by
	 instantiate_virtual_regs into the corresponding assignment
	 to the underlying register (fp in this case) that makes
	 the original assignment true.
	 So the following insn will actually be decrementing fp by
	 TARGET_STARTING_FRAME_OFFSET.  */
      emit_move_insn (virtual_stack_vars_rtx, hard_frame_pointer_rtx);

      /* Restoring the frame pointer also modifies the hard frame pointer.
	 Mark it used (so that the previous assignment remains live once
	 the frame pointer is eliminated) and clobbered (to represent the
	 implicit update from the assignment).  */
      emit_use (hard_frame_pointer_rtx);
      emit_clobber (hard_frame_pointer_rtx);
    }

  if (!HARD_FRAME_POINTER_IS_ARG_POINTER && fixed_regs[ARG_POINTER_REGNUM])
    {
      /* If the argument pointer can be eliminated in favor of the
	 frame pointer, we don't need to restore it.  We assume here
	 that if such an elimination is present, it can always be used.
	 This is the case on all known machines; if we don't make this
	 assumption, we do unnecessary saving on many machines.  */
      size_t i;
      static const struct elims {const int from, to;} elim_regs[] = ELIMINABLE_REGS;

      for (i = 0; i < ARRAY_SIZE (elim_regs); i++)
	if (elim_regs[i].from == ARG_POINTER_REGNUM
	    && elim_regs[i].to == HARD_FRAME_POINTER_REGNUM)
	  break;

      if (i == ARRAY_SIZE (elim_regs))
	{
	  /* Now restore our arg pointer from the address at which it
	     was saved in our stack frame.  */
	  emit_move_insn (crtl->args.internal_arg_pointer,
			  copy_to_reg (get_arg_pointer_save_area ()));
	}
    }

  if (receiver_label != NULL && targetm.have_builtin_setjmp_receiver ())
    emit_insn (targetm.gen_builtin_setjmp_receiver (receiver_label));
  else if (targetm.have_nonlocal_goto_receiver ())
    emit_insn (targetm.gen_nonlocal_goto_receiver ());
  else
    { /* Nothing */ }

  /* We must not allow the code we just generated to be reordered by
     scheduling.  Specifically, the update of the frame pointer must
     happen immediately, not later.  */
  emit_insn (gen_blockage ());
}

/* __builtin_longjmp is passed a pointer to an array of five words (not
   all will be used on all machines).  It operates similarly to the C
   library function of the same name, but is more efficient.  Much of
   the code below is copied from the handling of non-local gotos.  */

static void
expand_builtin_longjmp (rtx buf_addr, rtx value)
{
  rtx fp, lab, stack;
  rtx_insn *insn, *last;
  machine_mode sa_mode = STACK_SAVEAREA_MODE (SAVE_NONLOCAL);

  /* DRAP is needed for stack realign if longjmp is expanded to current
     function  */
  if (SUPPORTS_STACK_ALIGNMENT)
    crtl->need_drap = true;

  if (setjmp_alias_set == -1)
    setjmp_alias_set = new_alias_set ();

  buf_addr = convert_memory_address (Pmode, buf_addr);

  buf_addr = force_reg (Pmode, buf_addr);

  /* We require that the user must pass a second argument of 1, because
     that is what builtin_setjmp will return.  */
  gcc_assert (value == const1_rtx);

  last = get_last_insn ();
  if (targetm.have_builtin_longjmp ())
    emit_insn (targetm.gen_builtin_longjmp (buf_addr));
  else
    {
      fp = gen_rtx_MEM (Pmode, buf_addr);
      lab = gen_rtx_MEM (Pmode, plus_constant (Pmode, buf_addr,
					       GET_MODE_SIZE (Pmode)));

      stack = gen_rtx_MEM (sa_mode, plus_constant (Pmode, buf_addr,
						   2 * GET_MODE_SIZE (Pmode)));
      set_mem_alias_set (fp, setjmp_alias_set);
      set_mem_alias_set (lab, setjmp_alias_set);
      set_mem_alias_set (stack, setjmp_alias_set);

      /* Pick up FP, label, and SP from the block and jump.  This code is
	 from expand_goto in stmt.c; see there for detailed comments.  */
      if (targetm.have_nonlocal_goto ())
	/* We have to pass a value to the nonlocal_goto pattern that will
	   get copied into the static_chain pointer, but it does not matter
	   what that value is, because builtin_setjmp does not use it.  */
	emit_insn (targetm.gen_nonlocal_goto (value, lab, stack, fp));
      else
	{
	  lab = copy_to_reg (lab);

	  emit_clobber (gen_rtx_MEM (BLKmode, gen_rtx_SCRATCH (VOIDmode)));
	  emit_clobber (gen_rtx_MEM (BLKmode, hard_frame_pointer_rtx));

	  emit_move_insn (hard_frame_pointer_rtx, fp);
	  emit_stack_restore (SAVE_NONLOCAL, stack);

	  emit_use (hard_frame_pointer_rtx);
	  emit_use (stack_pointer_rtx);
	  emit_indirect_jump (lab);
	}
    }

  /* Search backwards and mark the jump insn as a non-local goto.
     Note that this precludes the use of __builtin_longjmp to a
     __builtin_setjmp target in the same function.  However, we've
     already cautioned the user that these functions are for
     internal exception handling use only.  */
  for (insn = get_last_insn (); insn; insn = PREV_INSN (insn))
    {
      gcc_assert (insn != last);

      if (JUMP_P (insn))
	{
	  add_reg_note (insn, REG_NON_LOCAL_GOTO, const0_rtx);
	  break;
	}
      else if (CALL_P (insn))
	break;
    }
}

static inline bool
more_const_call_expr_args_p (const const_call_expr_arg_iterator *iter)
{
  return (iter->i < iter->n);
}

/* This function validates the types of a function call argument list
   against a specified list of tree_codes.  If the last specifier is a 0,
   that represents an ellipsis, otherwise the last specifier must be a
   VOID_TYPE.  */

static bool
validate_arglist (const_tree callexpr, ...)
{
  enum tree_code code;
  bool res = 0;
  va_list ap;
  const_call_expr_arg_iterator iter;
  const_tree arg;

  va_start (ap, callexpr);
  init_const_call_expr_arg_iterator (callexpr, &iter);

  /* Get a bitmap of pointer argument numbers declared attribute nonnull.  */
  tree fn = CALL_EXPR_FN (callexpr);
  bitmap argmap = get_nonnull_args (TREE_TYPE (TREE_TYPE (fn)));

  for (unsigned argno = 1; ; ++argno)
    {
      code = (enum tree_code) va_arg (ap, int);

      switch (code)
	{
	case 0:
	  /* This signifies an ellipses, any further arguments are all ok.  */
	  res = true;
	  goto end;
	case VOID_TYPE:
	  /* This signifies an endlink, if no arguments remain, return
	     true, otherwise return false.  */
	  res = !more_const_call_expr_args_p (&iter);
	  goto end;
	case POINTER_TYPE:
	  /* The actual argument must be nonnull when either the whole
	     called function has been declared nonnull, or when the formal
	     argument corresponding to the actual argument has been.  */
	  if (argmap
	      && (bitmap_empty_p (argmap) || bitmap_bit_p (argmap, argno)))
	    {
	      arg = next_const_call_expr_arg (&iter);
	      if (!validate_arg (arg, code) || integer_zerop (arg))
		goto end;
	      break;
	    }
	  /* FALLTHRU */
	default:
	  /* If no parameters remain or the parameter's code does not
	     match the specified code, return false.  Otherwise continue
	     checking any remaining arguments.  */
	  arg = next_const_call_expr_arg (&iter);
	  if (!validate_arg (arg, code))
	    goto end;
	  break;
	}
    }

  /* We need gotos here since we can only have one VA_CLOSE in a
     function.  */
 end: ;
  va_end (ap);

  BITMAP_FREE (argmap);

  return res;
}

/* Expand a call to __builtin_nonlocal_goto.  We're passed the target label
   and the address of the save area.  */

static rtx
expand_builtin_nonlocal_goto (tree exp)
{
  tree t_label, t_save_area;
  rtx r_label, r_save_area, r_fp, r_sp;
  rtx_insn *insn;

  if (!validate_arglist (exp, POINTER_TYPE, POINTER_TYPE, VOID_TYPE))
    return NULL_RTX;

  t_label = CALL_EXPR_ARG (exp, 0);
  t_save_area = CALL_EXPR_ARG (exp, 1);

  r_label = expand_normal (t_label);
  r_label = convert_memory_address (Pmode, r_label);
  r_save_area = expand_normal (t_save_area);
  r_save_area = convert_memory_address (Pmode, r_save_area);
  /* Copy the address of the save location to a register just in case it was
     based on the frame pointer.   */
  r_save_area = copy_to_reg (r_save_area);
  r_fp = gen_rtx_MEM (Pmode, r_save_area);
  r_sp = gen_rtx_MEM (STACK_SAVEAREA_MODE (SAVE_NONLOCAL),
		      plus_constant (Pmode, r_save_area,
				     GET_MODE_SIZE (Pmode)));

  crtl->has_nonlocal_goto = 1;

  /* ??? We no longer need to pass the static chain value, afaik.  */
  if (targetm.have_nonlocal_goto ())
    emit_insn (targetm.gen_nonlocal_goto (const0_rtx, r_label, r_sp, r_fp));
  else
    {
      r_label = copy_to_reg (r_label);

      emit_clobber (gen_rtx_MEM (BLKmode, gen_rtx_SCRATCH (VOIDmode)));
      emit_clobber (gen_rtx_MEM (BLKmode, hard_frame_pointer_rtx));

      /* Restore frame pointer for containing function.  */
      emit_move_insn (hard_frame_pointer_rtx, r_fp);
      emit_stack_restore (SAVE_NONLOCAL, r_sp);

      /* USE of hard_frame_pointer_rtx added for consistency;
	 not clear if really needed.  */
      emit_use (hard_frame_pointer_rtx);
      emit_use (stack_pointer_rtx);

      /* If the architecture is using a GP register, we must
	 conservatively assume that the target function makes use of it.
	 The prologue of functions with nonlocal gotos must therefore
	 initialize the GP register to the appropriate value, and we
	 must then make sure that this value is live at the point
	 of the jump.  (Note that this doesn't necessarily apply
	 to targets with a nonlocal_goto pattern; they are free
	 to implement it in their own way.  Note also that this is
	 a no-op if the GP register is a global invariant.)  */
      unsigned regnum = PIC_OFFSET_TABLE_REGNUM;
      if (regnum != INVALID_REGNUM && fixed_regs[regnum])
	emit_use (pic_offset_table_rtx);

      emit_indirect_jump (r_label);
    }

  /* Search backwards to the jump insn and mark it as a
     non-local goto.  */
  for (insn = get_last_insn (); insn; insn = PREV_INSN (insn))
    {
      if (JUMP_P (insn))
	{
	  add_reg_note (insn, REG_NON_LOCAL_GOTO, const0_rtx);
	  break;
	}
      else if (CALL_P (insn))
	break;
    }

  return const0_rtx;
}

/* __builtin_update_setjmp_buf is passed a pointer to an array of five words
   (not all will be used on all machines) that was passed to __builtin_setjmp.
   It updates the stack pointer in that block to the current value.  This is
   also called directly by the SJLJ exception handling code.  */

void
expand_builtin_update_setjmp_buf (rtx buf_addr)
{
  machine_mode sa_mode = STACK_SAVEAREA_MODE (SAVE_NONLOCAL);
  buf_addr = convert_memory_address (Pmode, buf_addr);
  rtx stack_save
    = gen_rtx_MEM (sa_mode,
		   memory_address
		   (sa_mode,
		    plus_constant (Pmode, buf_addr,
				   2 * GET_MODE_SIZE (Pmode))));

  emit_stack_save (SAVE_NONLOCAL, &stack_save);
}

/* Expand a call to __builtin_prefetch.  For a target that does not support
   data prefetch, evaluate the memory address argument in case it has side
   effects.  */

static void
expand_builtin_prefetch (tree exp)
{
  tree arg0, arg1, arg2;
  int nargs;
  rtx op0, op1, op2;

  if (!validate_arglist (exp, POINTER_TYPE, 0))
    return;

  arg0 = CALL_EXPR_ARG (exp, 0);

  /* Arguments 1 and 2 are optional; argument 1 (read/write) defaults to
     zero (read) and argument 2 (locality) defaults to 3 (high degree of
     locality).  */
  nargs = call_expr_nargs (exp);
  if (nargs > 1)
    arg1 = CALL_EXPR_ARG (exp, 1);
  else
    arg1 = integer_zero_node;
  if (nargs > 2)
    arg2 = CALL_EXPR_ARG (exp, 2);
  else
    arg2 = integer_three_node;

  /* Argument 0 is an address.  */
  op0 = expand_expr (arg0, NULL_RTX, Pmode, EXPAND_NORMAL);

  /* Argument 1 (read/write flag) must be a compile-time constant int.  */
  if (TREE_CODE (arg1) != INTEGER_CST)
    {
      error ("second argument to %<__builtin_prefetch%> must be a constant");
      arg1 = integer_zero_node;
    }
  op1 = expand_normal (arg1);
  /* Argument 1 must be either zero or one.  */
  if (INTVAL (op1) != 0 && INTVAL (op1) != 1)
    {
      warning (0, "invalid second argument to %<__builtin_prefetch%>;"
	       " using zero");
      op1 = const0_rtx;
    }

  /* Argument 2 (locality) must be a compile-time constant int.  */
  if (TREE_CODE (arg2) != INTEGER_CST)
    {
      error ("third argument to %<__builtin_prefetch%> must be a constant");
      arg2 = integer_zero_node;
    }
  op2 = expand_normal (arg2);
  /* Argument 2 must be 0, 1, 2, or 3.  */
  if (INTVAL (op2) < 0 || INTVAL (op2) > 3)
    {
      warning (0, "invalid third argument to %<__builtin_prefetch%>; using zero");
      op2 = const0_rtx;
    }

  if (targetm.have_prefetch ())
    {
      struct expand_operand ops[3];

      create_address_operand (&ops[0], op0);
      create_integer_operand (&ops[1], INTVAL (op1));
      create_integer_operand (&ops[2], INTVAL (op2));
      if (maybe_expand_insn (targetm.code_for_prefetch, 3, ops))
	return;
    }

  /* Don't do anything with direct references to volatile memory, but
     generate code to handle other side effects.  */
  if (!MEM_P (op0) && side_effects_p (op0))
    emit_insn (op0);
}

/* Get a MEM rtx for expression EXP which is the address of an operand
   to be used in a string instruction (cmpstrsi, movmemsi, ..).  LEN is
   the maximum length of the block of memory that might be accessed or
   NULL if unknown.  */

static rtx
get_memory_rtx (tree exp, tree len)
{
  tree orig_exp = exp;
  rtx addr, mem;

  /* When EXP is not resolved SAVE_EXPR, MEM_ATTRS can be still derived
     from its expression, for expr->a.b only <variable>.a.b is recorded.  */
  if (TREE_CODE (exp) == SAVE_EXPR && !SAVE_EXPR_RESOLVED_P (exp))
    exp = TREE_OPERAND (exp, 0);

  addr = expand_expr (orig_exp, NULL_RTX, ptr_mode, EXPAND_NORMAL);
  mem = gen_rtx_MEM (BLKmode, memory_address (BLKmode, addr));

  /* Get an expression we can use to find the attributes to assign to MEM.
     First remove any nops.  */
  while (CONVERT_EXPR_P (exp)
	 && POINTER_TYPE_P (TREE_TYPE (TREE_OPERAND (exp, 0))))
    exp = TREE_OPERAND (exp, 0);

  /* Build a MEM_REF representing the whole accessed area as a byte blob,
     (as builtin stringops may alias with anything).  */
  exp = fold_build2 (MEM_REF,
		     build_array_type (char_type_node,
				       build_range_type (sizetype,
							 size_one_node, len)),
		     exp, build_int_cst (ptr_type_node, 0));

  /* If the MEM_REF has no acceptable address, try to get the base object
     from the original address we got, and build an all-aliasing
     unknown-sized access to that one.  */
  if (is_gimple_mem_ref_addr (TREE_OPERAND (exp, 0)))
    set_mem_attributes (mem, exp, 0);
  else if (TREE_CODE (TREE_OPERAND (exp, 0)) == ADDR_EXPR
	   && (exp = get_base_address (TREE_OPERAND (TREE_OPERAND (exp, 0),
						     0))))
    {
      exp = build_fold_addr_expr (exp);
      exp = fold_build2 (MEM_REF,
			 build_array_type (char_type_node,
					   build_range_type (sizetype,
							     size_zero_node,
							     NULL)),
			 exp, build_int_cst (ptr_type_node, 0));
      set_mem_attributes (mem, exp, 0);
    }
  set_mem_alias_set (mem, 0);
  return mem;
}

/* Built-in functions to perform an untyped call and return.  */

#define apply_args_mode \
  (this_target_builtins->x_apply_args_mode)
#define apply_result_mode \
  (this_target_builtins->x_apply_result_mode)

/* Return the size required for the block returned by __builtin_apply_args,
   and initialize apply_args_mode.  */

static int
apply_args_size (void)
{
  static int size = -1;
  int align;
  unsigned int regno;

  /* The values computed by this function never change.  */
  if (size < 0)
    {
      /* The first value is the incoming arg-pointer.  */
      size = GET_MODE_SIZE (Pmode);

      /* The second value is the structure value address unless this is
	 passed as an "invisible" first argument.  */
      if (targetm.calls.struct_value_rtx (cfun ? TREE_TYPE (cfun->decl) : 0, 0))
	size += GET_MODE_SIZE (Pmode);

      for (regno = 0; regno < FIRST_PSEUDO_REGISTER; regno++)
	if (FUNCTION_ARG_REGNO_P (regno))
	  {
	    fixed_size_mode mode = targetm.calls.get_raw_arg_mode (regno);

	    gcc_assert (mode != VOIDmode);

	    align = GET_MODE_ALIGNMENT (mode) / BITS_PER_UNIT;
	    if (size % align != 0)
	      size = CEIL (size, align) * align;
	    size += GET_MODE_SIZE (mode);
	    apply_args_mode[regno] = mode;
	  }
	else
	  {
	    apply_args_mode[regno] = as_a <fixed_size_mode> (VOIDmode);
	  }
    }
  return size;
}

/* Return the size required for the block returned by __builtin_apply,
   and initialize apply_result_mode.  */

static int
apply_result_size (void)
{
  static int size = -1;
  int align, regno;

  /* The values computed by this function never change.  */
  if (size < 0)
    {
      size = 0;

      for (regno = 0; regno < FIRST_PSEUDO_REGISTER; regno++)
	if (targetm.calls.function_value_regno_p (regno))
	  {
	    fixed_size_mode mode = targetm.calls.get_raw_result_mode (regno);

	    gcc_assert (mode != VOIDmode);

	    align = GET_MODE_ALIGNMENT (mode) / BITS_PER_UNIT;
	    if (size % align != 0)
	      size = CEIL (size, align) * align;
	    size += GET_MODE_SIZE (mode);
	    apply_result_mode[regno] = mode;
	  }
	else
	  apply_result_mode[regno] = as_a <fixed_size_mode> (VOIDmode);

      /* Allow targets that use untyped_call and untyped_return to override
	 the size so that machine-specific information can be stored here.  */
#ifdef APPLY_RESULT_SIZE
      size = APPLY_RESULT_SIZE;
#endif
    }
  return size;
}

/* Create a vector describing the result block RESULT.  If SAVEP is true,
   the result block is used to save the values; otherwise it is used to
   restore the values.  */

static rtx
result_vector (int savep, rtx result)
{
  int regno, size, align, nelts;
  fixed_size_mode mode;
  rtx reg, mem;
  rtx *savevec = XALLOCAVEC (rtx, FIRST_PSEUDO_REGISTER);

  size = nelts = 0;
  for (regno = 0; regno < FIRST_PSEUDO_REGISTER; regno++)
    if ((mode = apply_result_mode[regno]) != VOIDmode)
      {
	align = GET_MODE_ALIGNMENT (mode) / BITS_PER_UNIT;
	if (size % align != 0)
	  size = CEIL (size, align) * align;
	reg = gen_rtx_REG (mode, savep ? regno : INCOMING_REGNO (regno));
	mem = adjust_address (result, mode, size);
	savevec[nelts++] = (savep
			    ? gen_rtx_SET (mem, reg)
			    : gen_rtx_SET (reg, mem));
	size += GET_MODE_SIZE (mode);
      }
  return gen_rtx_PARALLEL (VOIDmode, gen_rtvec_v (nelts, savevec));
}

/* Save the state required to perform an untyped call with the same
   arguments as were passed to the current function.  */

static rtx
expand_builtin_apply_args_1 (void)
{
  rtx registers, tem;
  int size, align, regno;
  fixed_size_mode mode;
  rtx struct_incoming_value = targetm.calls.struct_value_rtx (cfun ? TREE_TYPE (cfun->decl) : 0, 1);

  /* Create a block where the arg-pointer, structure value address,
     and argument registers can be saved.  */
  registers = assign_stack_local (BLKmode, apply_args_size (), -1);

  /* Walk past the arg-pointer and structure value address.  */
  size = GET_MODE_SIZE (Pmode);
  if (targetm.calls.struct_value_rtx (cfun ? TREE_TYPE (cfun->decl) : 0, 0))
    size += GET_MODE_SIZE (Pmode);

  /* Save each register used in calling a function to the block.  */
  for (regno = 0; regno < FIRST_PSEUDO_REGISTER; regno++)
    if ((mode = apply_args_mode[regno]) != VOIDmode)
      {
	align = GET_MODE_ALIGNMENT (mode) / BITS_PER_UNIT;
	if (size % align != 0)
	  size = CEIL (size, align) * align;

	tem = gen_rtx_REG (mode, INCOMING_REGNO (regno));

	emit_move_insn (adjust_address (registers, mode, size), tem);
	size += GET_MODE_SIZE (mode);
      }

  /* Save the arg pointer to the block.  */
  tem = copy_to_reg (crtl->args.internal_arg_pointer);
  /* We need the pointer as the caller actually passed them to us, not
     as we might have pretended they were passed.  Make sure it's a valid
     operand, as emit_move_insn isn't expected to handle a PLUS.  */
  if (STACK_GROWS_DOWNWARD)
    tem
      = force_operand (plus_constant (Pmode, tem,
				      crtl->args.pretend_args_size),
		       NULL_RTX);
  emit_move_insn (adjust_address (registers, Pmode, 0), tem);

  size = GET_MODE_SIZE (Pmode);

  /* Save the structure value address unless this is passed as an
     "invisible" first argument.  */
  if (struct_incoming_value)
    {
      emit_move_insn (adjust_address (registers, Pmode, size),
		      copy_to_reg (struct_incoming_value));
      size += GET_MODE_SIZE (Pmode);
    }

  /* Return the address of the block.  */
  return copy_addr_to_reg (XEXP (registers, 0));
}

/* __builtin_apply_args returns block of memory allocated on
   the stack into which is stored the arg pointer, structure
   value address, static chain, and all the registers that might
   possibly be used in performing a function call.  The code is
   moved to the start of the function so the incoming values are
   saved.  */

static rtx
expand_builtin_apply_args (void)
{
  /* Don't do __builtin_apply_args more than once in a function.
     Save the result of the first call and reuse it.  */
  if (apply_args_value != 0)
    return apply_args_value;
  {
    /* When this function is called, it means that registers must be
       saved on entry to this function.  So we migrate the
       call to the first insn of this function.  */
    rtx temp;

    start_sequence ();
    temp = expand_builtin_apply_args_1 ();
    rtx_insn *seq = get_insns ();
    end_sequence ();

    apply_args_value = temp;

    /* Put the insns after the NOTE that starts the function.
       If this is inside a start_sequence, make the outer-level insn
       chain current, so the code is placed at the start of the
       function.  If internal_arg_pointer is a non-virtual pseudo,
       it needs to be placed after the function that initializes
       that pseudo.  */
    push_topmost_sequence ();
    if (REG_P (crtl->args.internal_arg_pointer)
	&& REGNO (crtl->args.internal_arg_pointer) > LAST_VIRTUAL_REGISTER)
      emit_insn_before (seq, parm_birth_insn);
    else
      emit_insn_before (seq, NEXT_INSN (entry_of_function ()));
    pop_topmost_sequence ();
    return temp;
  }
}

/* Perform an untyped call and save the state required to perform an
   untyped return of whatever value was returned by the given function.  */

static rtx
expand_builtin_apply (rtx function, rtx arguments, rtx argsize)
{
  int size, align, regno;
  fixed_size_mode mode;
  rtx incoming_args, result, reg, dest, src;
  rtx_call_insn *call_insn;
  rtx old_stack_level = 0;
  rtx call_fusage = 0;
  rtx struct_value = targetm.calls.struct_value_rtx (cfun ? TREE_TYPE (cfun->decl) : 0, 0);

  arguments = convert_memory_address (Pmode, arguments);

  /* Create a block where the return registers can be saved.  */
  result = assign_stack_local (BLKmode, apply_result_size (), -1);

  /* Fetch the arg pointer from the ARGUMENTS block.  */
  incoming_args = gen_reg_rtx (Pmode);
  emit_move_insn (incoming_args, gen_rtx_MEM (Pmode, arguments));
  if (!STACK_GROWS_DOWNWARD)
    incoming_args = expand_simple_binop (Pmode, MINUS, incoming_args, argsize,
					 incoming_args, 0, OPTAB_LIB_WIDEN);

  /* Push a new argument block and copy the arguments.  Do not allow
     the (potential) memcpy call below to interfere with our stack
     manipulations.  */
  do_pending_stack_adjust ();
  NO_DEFER_POP;

  /* Save the stack with nonlocal if available.  */
  if (targetm.have_save_stack_nonlocal ())
    emit_stack_save (SAVE_NONLOCAL, &old_stack_level);
  else
    emit_stack_save (SAVE_BLOCK, &old_stack_level);

  /* Allocate a block of memory onto the stack and copy the memory
     arguments to the outgoing arguments address.  We can pass TRUE
     as the 4th argument because we just saved the stack pointer
     and will restore it right after the call.  */
  allocate_dynamic_stack_space (argsize, 0, BIGGEST_ALIGNMENT, -1, true);

  /* Set DRAP flag to true, even though allocate_dynamic_stack_space
     may have already set current_function_calls_alloca to true.
     current_function_calls_alloca won't be set if argsize is zero,
     so we have to guarantee need_drap is true here.  */
  if (SUPPORTS_STACK_ALIGNMENT)
    crtl->need_drap = true;

  dest = virtual_outgoing_args_rtx;
  if (!STACK_GROWS_DOWNWARD)
    {
      if (CONST_INT_P (argsize))
	dest = plus_constant (Pmode, dest, -INTVAL (argsize));
      else
	dest = gen_rtx_PLUS (Pmode, dest, negate_rtx (Pmode, argsize));
    }
  dest = gen_rtx_MEM (BLKmode, dest);
  set_mem_align (dest, PARM_BOUNDARY);
  src = gen_rtx_MEM (BLKmode, incoming_args);
  set_mem_align (src, PARM_BOUNDARY);
  emit_block_move (dest, src, argsize, BLOCK_OP_NORMAL);

  /* Refer to the argument block.  */
  apply_args_size ();
  arguments = gen_rtx_MEM (BLKmode, arguments);
  set_mem_align (arguments, PARM_BOUNDARY);

  /* Walk past the arg-pointer and structure value address.  */
  size = GET_MODE_SIZE (Pmode);
  if (struct_value)
    size += GET_MODE_SIZE (Pmode);

  /* Restore each of the registers previously saved.  Make USE insns
     for each of these registers for use in making the call.  */
  for (regno = 0; regno < FIRST_PSEUDO_REGISTER; regno++)
    if ((mode = apply_args_mode[regno]) != VOIDmode)
      {
	align = GET_MODE_ALIGNMENT (mode) / BITS_PER_UNIT;
	if (size % align != 0)
	  size = CEIL (size, align) * align;
	reg = gen_rtx_REG (mode, regno);
	emit_move_insn (reg, adjust_address (arguments, mode, size));
	use_reg (&call_fusage, reg);
	size += GET_MODE_SIZE (mode);
      }

  /* Restore the structure value address unless this is passed as an
     "invisible" first argument.  */
  size = GET_MODE_SIZE (Pmode);
  if (struct_value)
    {
      rtx value = gen_reg_rtx (Pmode);
      emit_move_insn (value, adjust_address (arguments, Pmode, size));
      emit_move_insn (struct_value, value);
      if (REG_P (struct_value))
	use_reg (&call_fusage, struct_value);
      size += GET_MODE_SIZE (Pmode);
    }

  /* All arguments and registers used for the call are set up by now!  */
  function = prepare_call_address (NULL, function, NULL, &call_fusage, 0, 0);

  /* Ensure address is valid.  SYMBOL_REF is already valid, so no need,
     and we don't want to load it into a register as an optimization,
     because prepare_call_address already did it if it should be done.  */
  if (GET_CODE (function) != SYMBOL_REF)
    function = memory_address (FUNCTION_MODE, function);

  /* Generate the actual call instruction and save the return value.  */
  if (targetm.have_untyped_call ())
    {
      rtx mem = gen_rtx_MEM (FUNCTION_MODE, function);
      emit_call_insn (targetm.gen_untyped_call (mem, result,
						result_vector (1, result)));
    }
  else if (targetm.have_call_value ())
    {
      rtx valreg = 0;

      /* Locate the unique return register.  It is not possible to
	 express a call that sets more than one return register using
	 call_value; use untyped_call for that.  In fact, untyped_call
	 only needs to save the return registers in the given block.  */
      for (regno = 0; regno < FIRST_PSEUDO_REGISTER; regno++)
	if ((mode = apply_result_mode[regno]) != VOIDmode)
	  {
	    gcc_assert (!valreg); /* have_untyped_call required.  */

	    valreg = gen_rtx_REG (mode, regno);
	  }

      emit_insn (targetm.gen_call_value (valreg,
					 gen_rtx_MEM (FUNCTION_MODE, function),
					 const0_rtx, NULL_RTX, const0_rtx));

      emit_move_insn (adjust_address (result, GET_MODE (valreg), 0), valreg);
    }
  else
    gcc_unreachable ();

  /* Find the CALL insn we just emitted, and attach the register usage
     information.  */
  call_insn = last_call_insn ();
  add_function_usage_to (call_insn, call_fusage);

  /* Restore the stack.  */
  if (targetm.have_save_stack_nonlocal ())
    emit_stack_restore (SAVE_NONLOCAL, old_stack_level);
  else
    emit_stack_restore (SAVE_BLOCK, old_stack_level);
  fixup_args_size_notes (call_insn, get_last_insn (), 0);

  OK_DEFER_POP;

  /* Return the address of the result block.  */
  result = copy_addr_to_reg (XEXP (result, 0));
  return convert_memory_address (ptr_mode, result);
}

/* Perform an untyped return.  */

static void
expand_builtin_return (rtx result)
{
  int size, align, regno;
  fixed_size_mode mode;
  rtx reg;
  rtx_insn *call_fusage = 0;

  result = convert_memory_address (Pmode, result);

  apply_result_size ();
  result = gen_rtx_MEM (BLKmode, result);

  if (targetm.have_untyped_return ())
    {
      rtx vector = result_vector (0, result);
      emit_jump_insn (targetm.gen_untyped_return (result, vector));
      emit_barrier ();
      return;
    }

  /* Restore the return value and note that each value is used.  */
  size = 0;
  for (regno = 0; regno < FIRST_PSEUDO_REGISTER; regno++)
    if ((mode = apply_result_mode[regno]) != VOIDmode)
      {
	align = GET_MODE_ALIGNMENT (mode) / BITS_PER_UNIT;
	if (size % align != 0)
	  size = CEIL (size, align) * align;
	reg = gen_rtx_REG (mode, INCOMING_REGNO (regno));
	emit_move_insn (reg, adjust_address (result, mode, size));

	push_to_sequence (call_fusage);
	emit_use (reg);
	call_fusage = get_insns ();
	end_sequence ();
	size += GET_MODE_SIZE (mode);
      }

  /* Put the USE insns before the return.  */
  emit_insn (call_fusage);

  /* Return whatever values was restored by jumping directly to the end
     of the function.  */
  expand_naked_return ();
}

/* Used by expand_builtin_classify_type and fold_builtin_classify_type.  */

static enum type_class
type_to_class (tree type)
{
  switch (TREE_CODE (type))
    {
    case VOID_TYPE:	   return void_type_class;
    case INTEGER_TYPE:	   return integer_type_class;
    case ENUMERAL_TYPE:	   return enumeral_type_class;
    case BOOLEAN_TYPE:	   return boolean_type_class;
    case POINTER_TYPE:	   return pointer_type_class;
    case REFERENCE_TYPE:   return reference_type_class;
    case OFFSET_TYPE:	   return offset_type_class;
    case REAL_TYPE:	   return real_type_class;
    case COMPLEX_TYPE:	   return complex_type_class;
    case FUNCTION_TYPE:	   return function_type_class;
    case METHOD_TYPE:	   return method_type_class;
    case RECORD_TYPE:	   return record_type_class;
    case UNION_TYPE:
    case QUAL_UNION_TYPE:  return union_type_class;
    case ARRAY_TYPE:	   return (TYPE_STRING_FLAG (type)
				   ? string_type_class : array_type_class);
    case LANG_TYPE:	   return lang_type_class;
    default:		   return no_type_class;
    }
}

/* Expand a call EXP to __builtin_classify_type.  */

static rtx
expand_builtin_classify_type (tree exp)
{
  if (call_expr_nargs (exp))
    return GEN_INT (type_to_class (TREE_TYPE (CALL_EXPR_ARG (exp, 0))));
  return GEN_INT (no_type_class);
}

/* This helper macro, meant to be used in mathfn_built_in below, determines
   which among a set of builtin math functions is appropriate for a given type
   mode.  The `F' (float) and `L' (long double) are automatically generated
   from the 'double' case.  If a function supports the _Float<N> and _Float<N>X
   types, there are additional types that are considered with 'F32', 'F64',
   'F128', etc. suffixes.  */
#define CASE_MATHFN(MATHFN) \
  CASE_CFN_##MATHFN: \
  fcode = BUILT_IN_##MATHFN; fcodef = BUILT_IN_##MATHFN##F ; \
  fcodel = BUILT_IN_##MATHFN##L ; break;
/* Similar to the above, but also add support for the _Float<N> and _Float<N>X
   types.  */
#define CASE_MATHFN_FLOATN(MATHFN) \
  CASE_CFN_##MATHFN: \
  fcode = BUILT_IN_##MATHFN; fcodef = BUILT_IN_##MATHFN##F ; \
  fcodel = BUILT_IN_##MATHFN##L ; fcodef16 = BUILT_IN_##MATHFN##F16 ; \
  fcodef32 = BUILT_IN_##MATHFN##F32; fcodef64 = BUILT_IN_##MATHFN##F64 ; \
  fcodef128 = BUILT_IN_##MATHFN##F128 ; fcodef32x = BUILT_IN_##MATHFN##F32X ; \
  fcodef64x = BUILT_IN_##MATHFN##F64X ; fcodef128x = BUILT_IN_##MATHFN##F128X ;\
  break;
/* Similar to above, but appends _R after any F/L suffix.  */
#define CASE_MATHFN_REENT(MATHFN) \
  case CFN_BUILT_IN_##MATHFN##_R: \
  case CFN_BUILT_IN_##MATHFN##F_R: \
  case CFN_BUILT_IN_##MATHFN##L_R: \
  fcode = BUILT_IN_##MATHFN##_R; fcodef = BUILT_IN_##MATHFN##F_R ; \
  fcodel = BUILT_IN_##MATHFN##L_R ; break;

/* Return a function equivalent to FN but operating on floating-point
   values of type TYPE, or END_BUILTINS if no such function exists.
   This is purely an operation on function codes; it does not guarantee
   that the target actually has an implementation of the function.  */

static built_in_function
mathfn_built_in_2 (tree type, combined_fn fn)
{
  tree mtype;
  built_in_function fcode, fcodef, fcodel;
  built_in_function fcodef16 = END_BUILTINS;
  built_in_function fcodef32 = END_BUILTINS;
  built_in_function fcodef64 = END_BUILTINS;
  built_in_function fcodef128 = END_BUILTINS;
  built_in_function fcodef32x = END_BUILTINS;
  built_in_function fcodef64x = END_BUILTINS;
  built_in_function fcodef128x = END_BUILTINS;

  switch (fn)
    {
    CASE_MATHFN (ACOS)
    CASE_MATHFN (ACOSH)
    CASE_MATHFN (ASIN)
    CASE_MATHFN (ASINH)
    CASE_MATHFN (ATAN)
    CASE_MATHFN (ATAN2)
    CASE_MATHFN (ATANH)
    CASE_MATHFN (CBRT)
    CASE_MATHFN_FLOATN (CEIL)
    CASE_MATHFN (CEXPI)
    CASE_MATHFN_FLOATN (COPYSIGN)
    CASE_MATHFN (COS)
    CASE_MATHFN (COSH)
    CASE_MATHFN (DREM)
    CASE_MATHFN (ERF)
    CASE_MATHFN (ERFC)
    CASE_MATHFN (EXP)
    CASE_MATHFN (EXP10)
    CASE_MATHFN (EXP2)
    CASE_MATHFN (EXPM1)
    CASE_MATHFN (FABS)
    CASE_MATHFN (FDIM)
    CASE_MATHFN_FLOATN (FLOOR)
    CASE_MATHFN_FLOATN (FMA)
    CASE_MATHFN_FLOATN (FMAX)
    CASE_MATHFN_FLOATN (FMIN)
    CASE_MATHFN (FMOD)
    CASE_MATHFN (FREXP)
    CASE_MATHFN (GAMMA)
    CASE_MATHFN_REENT (GAMMA) /* GAMMA_R */
    CASE_MATHFN (HUGE_VAL)
    CASE_MATHFN (HYPOT)
    CASE_MATHFN (ILOGB)
    CASE_MATHFN (ICEIL)
    CASE_MATHFN (IFLOOR)
    CASE_MATHFN (INF)
    CASE_MATHFN (IRINT)
    CASE_MATHFN (IROUND)
    CASE_MATHFN (ISINF)
    CASE_MATHFN (J0)
    CASE_MATHFN (J1)
    CASE_MATHFN (JN)
    CASE_MATHFN (LCEIL)
    CASE_MATHFN (LDEXP)
    CASE_MATHFN (LFLOOR)
    CASE_MATHFN (LGAMMA)
    CASE_MATHFN_REENT (LGAMMA) /* LGAMMA_R */
    CASE_MATHFN (LLCEIL)
    CASE_MATHFN (LLFLOOR)
    CASE_MATHFN (LLRINT)
    CASE_MATHFN (LLROUND)
    CASE_MATHFN (LOG)
    CASE_MATHFN (LOG10)
    CASE_MATHFN (LOG1P)
    CASE_MATHFN (LOG2)
    CASE_MATHFN (LOGB)
    CASE_MATHFN (LRINT)
    CASE_MATHFN (LROUND)
    CASE_MATHFN (MODF)
    CASE_MATHFN (NAN)
    CASE_MATHFN (NANS)
    CASE_MATHFN_FLOATN (NEARBYINT)
    CASE_MATHFN (NEXTAFTER)
    CASE_MATHFN (NEXTTOWARD)
    CASE_MATHFN (POW)
    CASE_MATHFN (POWI)
    CASE_MATHFN (POW10)
    CASE_MATHFN (REMAINDER)
    CASE_MATHFN (REMQUO)
    CASE_MATHFN_FLOATN (RINT)
    CASE_MATHFN_FLOATN (ROUND)
    CASE_MATHFN (SCALB)
    CASE_MATHFN (SCALBLN)
    CASE_MATHFN (SCALBN)
    CASE_MATHFN (SIGNBIT)
    CASE_MATHFN (SIGNIFICAND)
    CASE_MATHFN (SIN)
    CASE_MATHFN (SINCOS)
    CASE_MATHFN (SINH)
    CASE_MATHFN_FLOATN (SQRT)
    CASE_MATHFN (TAN)
    CASE_MATHFN (TANH)
    CASE_MATHFN (TGAMMA)
    CASE_MATHFN_FLOATN (TRUNC)
    CASE_MATHFN (Y0)
    CASE_MATHFN (Y1)
    CASE_MATHFN (YN)

    default:
      return END_BUILTINS;
    }

  mtype = TYPE_MAIN_VARIANT (type);
  if (mtype == double_type_node)
    return fcode;
  else if (mtype == float_type_node)
    return fcodef;
  else if (mtype == long_double_type_node)
    return fcodel;
  else if (mtype == float16_type_node)
    return fcodef16;
  else if (mtype == float32_type_node)
    return fcodef32;
  else if (mtype == float64_type_node)
    return fcodef64;
  else if (mtype == float128_type_node)
    return fcodef128;
  else if (mtype == float32x_type_node)
    return fcodef32x;
  else if (mtype == float64x_type_node)
    return fcodef64x;
  else if (mtype == float128x_type_node)
    return fcodef128x;
  else
    return END_BUILTINS;
}

/* Return mathematic function equivalent to FN but operating directly on TYPE,
   if available.  If IMPLICIT_P is true use the implicit builtin declaration,
   otherwise use the explicit declaration.  If we can't do the conversion,
   return null.  */

static tree
mathfn_built_in_1 (tree type, combined_fn fn, bool implicit_p)
{
  built_in_function fcode2 = mathfn_built_in_2 (type, fn);
  if (fcode2 == END_BUILTINS)
    return NULL_TREE;

  if (implicit_p && !builtin_decl_implicit_p (fcode2))
    return NULL_TREE;

  return builtin_decl_explicit (fcode2);
}

/* Like mathfn_built_in_1, but always use the implicit array.  */

tree
mathfn_built_in (tree type, combined_fn fn)
{
  return mathfn_built_in_1 (type, fn, /*implicit=*/ 1);
}

/* Like mathfn_built_in_1, but take a built_in_function and
   always use the implicit array.  */

tree
mathfn_built_in (tree type, enum built_in_function fn)
{
  return mathfn_built_in_1 (type, as_combined_fn (fn), /*implicit=*/ 1);
}

/* If BUILT_IN_NORMAL function FNDECL has an associated internal function,
   return its code, otherwise return IFN_LAST.  Note that this function
   only tests whether the function is defined in internals.def, not whether
   it is actually available on the target.  */

internal_fn
associated_internal_fn (tree fndecl)
{
  gcc_checking_assert (DECL_BUILT_IN_CLASS (fndecl) == BUILT_IN_NORMAL);
  tree return_type = TREE_TYPE (TREE_TYPE (fndecl));
  switch (DECL_FUNCTION_CODE (fndecl))
    {
#define DEF_INTERNAL_FLT_FN(NAME, FLAGS, OPTAB, TYPE) \
    CASE_FLT_FN (BUILT_IN_##NAME): return IFN_##NAME;
#define DEF_INTERNAL_FLT_FLOATN_FN(NAME, FLAGS, OPTAB, TYPE) \
    CASE_FLT_FN (BUILT_IN_##NAME): return IFN_##NAME; \
    CASE_FLT_FN_FLOATN_NX (BUILT_IN_##NAME): return IFN_##NAME;
#define DEF_INTERNAL_INT_FN(NAME, FLAGS, OPTAB, TYPE) \
    CASE_INT_FN (BUILT_IN_##NAME): return IFN_##NAME;
#include "internal-fn.def"

    CASE_FLT_FN (BUILT_IN_POW10):
      return IFN_EXP10;

    CASE_FLT_FN (BUILT_IN_DREM):
      return IFN_REMAINDER;

    CASE_FLT_FN (BUILT_IN_SCALBN):
    CASE_FLT_FN (BUILT_IN_SCALBLN):
      if (REAL_MODE_FORMAT (TYPE_MODE (return_type))->b == 2)
	return IFN_LDEXP;
      return IFN_LAST;

    default:
      return IFN_LAST;
    }
}

/* If CALL is a call to a BUILT_IN_NORMAL function that could be replaced
   on the current target by a call to an internal function, return the
   code of that internal function, otherwise return IFN_LAST.  The caller
   is responsible for ensuring that any side-effects of the built-in
   call are dealt with correctly.  E.g. if CALL sets errno, the caller
   must decide that the errno result isn't needed or make it available
   in some other way.  */

internal_fn
replacement_internal_fn (gcall *call)
{
  if (gimple_call_builtin_p (call, BUILT_IN_NORMAL))
    {
      internal_fn ifn = associated_internal_fn (gimple_call_fndecl (call));
      if (ifn != IFN_LAST)
	{
	  tree_pair types = direct_internal_fn_types (ifn, call);
	  optimization_type opt_type = bb_optimization_type (gimple_bb (call));
	  if (direct_internal_fn_supported_p (ifn, types, opt_type))
	    return ifn;
	}
    }
  return IFN_LAST;
}

/* Expand a call to the builtin trinary math functions (fma).
   Return NULL_RTX if a normal call should be emitted rather than expanding the
   function in-line.  EXP is the expression that is a call to the builtin
   function; if convenient, the result should be placed in TARGET.
   SUBTARGET may be used as the target for computing one of EXP's
   operands.  */

static rtx
expand_builtin_mathfn_ternary (tree exp, rtx target, rtx subtarget)
{
  optab builtin_optab;
  rtx op0, op1, op2, result;
  rtx_insn *insns;
  tree fndecl = get_callee_fndecl (exp);
  tree arg0, arg1, arg2;
  machine_mode mode;

  if (!validate_arglist (exp, REAL_TYPE, REAL_TYPE, REAL_TYPE, VOID_TYPE))
    return NULL_RTX;

  arg0 = CALL_EXPR_ARG (exp, 0);
  arg1 = CALL_EXPR_ARG (exp, 1);
  arg2 = CALL_EXPR_ARG (exp, 2);

  switch (DECL_FUNCTION_CODE (fndecl))
    {
    CASE_FLT_FN (BUILT_IN_FMA):
    CASE_FLT_FN_FLOATN_NX (BUILT_IN_FMA):
      builtin_optab = fma_optab; break;
    default:
      gcc_unreachable ();
    }

  /* Make a suitable register to place result in.  */
  mode = TYPE_MODE (TREE_TYPE (exp));

  /* Before working hard, check whether the instruction is available.  */
  if (optab_handler (builtin_optab, mode) == CODE_FOR_nothing)
    return NULL_RTX;

  result = gen_reg_rtx (mode);

  /* Always stabilize the argument list.  */
  CALL_EXPR_ARG (exp, 0) = arg0 = builtin_save_expr (arg0);
  CALL_EXPR_ARG (exp, 1) = arg1 = builtin_save_expr (arg1);
  CALL_EXPR_ARG (exp, 2) = arg2 = builtin_save_expr (arg2);

  op0 = expand_expr (arg0, subtarget, VOIDmode, EXPAND_NORMAL);
  op1 = expand_normal (arg1);
  op2 = expand_normal (arg2);

  start_sequence ();

  /* Compute into RESULT.
     Set RESULT to wherever the result comes back.  */
  result = expand_ternary_op (mode, builtin_optab, op0, op1, op2,
			      result, 0);

  /* If we were unable to expand via the builtin, stop the sequence
     (without outputting the insns) and call to the library function
     with the stabilized argument list.  */
  if (result == 0)
    {
      end_sequence ();
      return expand_call (exp, target, target == const0_rtx);
    }

  /* Output the entire sequence.  */
  insns = get_insns ();
  end_sequence ();
  emit_insn (insns);

  return result;
}

/* Expand a call to the builtin sin and cos math functions.
   Return NULL_RTX if a normal call should be emitted rather than expanding the
   function in-line.  EXP is the expression that is a call to the builtin
   function; if convenient, the result should be placed in TARGET.
   SUBTARGET may be used as the target for computing one of EXP's
   operands.  */

static rtx
expand_builtin_mathfn_3 (tree exp, rtx target, rtx subtarget)
{
  optab builtin_optab;
  rtx op0;
  rtx_insn *insns;
  tree fndecl = get_callee_fndecl (exp);
  machine_mode mode;
  tree arg;

  if (!validate_arglist (exp, REAL_TYPE, VOID_TYPE))
    return NULL_RTX;

  arg = CALL_EXPR_ARG (exp, 0);

  switch (DECL_FUNCTION_CODE (fndecl))
    {
    CASE_FLT_FN (BUILT_IN_SIN):
    CASE_FLT_FN (BUILT_IN_COS):
      builtin_optab = sincos_optab; break;
    default:
      gcc_unreachable ();
    }

  /* Make a suitable register to place result in.  */
  mode = TYPE_MODE (TREE_TYPE (exp));

  /* Check if sincos insn is available, otherwise fallback
     to sin or cos insn.  */
  if (optab_handler (builtin_optab, mode) == CODE_FOR_nothing)
    switch (DECL_FUNCTION_CODE (fndecl))
      {
      CASE_FLT_FN (BUILT_IN_SIN):
	builtin_optab = sin_optab; break;
      CASE_FLT_FN (BUILT_IN_COS):
	builtin_optab = cos_optab; break;
      default:
	gcc_unreachable ();
      }

  /* Before working hard, check whether the instruction is available.  */
  if (optab_handler (builtin_optab, mode) != CODE_FOR_nothing)
    {
      rtx result = gen_reg_rtx (mode);

      /* Wrap the computation of the argument in a SAVE_EXPR, as we may
	 need to expand the argument again.  This way, we will not perform
	 side-effects more the once.  */
      CALL_EXPR_ARG (exp, 0) = arg = builtin_save_expr (arg);

      op0 = expand_expr (arg, subtarget, VOIDmode, EXPAND_NORMAL);

      start_sequence ();

      /* Compute into RESULT.
	 Set RESULT to wherever the result comes back.  */
      if (builtin_optab == sincos_optab)
	{
	  int ok;

	  switch (DECL_FUNCTION_CODE (fndecl))
	    {
	    CASE_FLT_FN (BUILT_IN_SIN):
	      ok = expand_twoval_unop (builtin_optab, op0, 0, result, 0);
	      break;
	    CASE_FLT_FN (BUILT_IN_COS):
	      ok = expand_twoval_unop (builtin_optab, op0, result, 0, 0);
	      break;
	    default:
	      gcc_unreachable ();
	    }
	  gcc_assert (ok);
	}
      else
	result = expand_unop (mode, builtin_optab, op0, result, 0);

      if (result != 0)
	{
	  /* Output the entire sequence.  */
	  insns = get_insns ();
	  end_sequence ();
	  emit_insn (insns);
	  return result;
	}

      /* If we were unable to expand via the builtin, stop the sequence
	 (without outputting the insns) and call to the library function
	 with the stabilized argument list.  */
      end_sequence ();
    }

  return expand_call (exp, target, target == const0_rtx);
}

/* Given an interclass math builtin decl FNDECL and it's argument ARG
   return an RTL instruction code that implements the functionality.
   If that isn't possible or available return CODE_FOR_nothing.  */

static enum insn_code
interclass_mathfn_icode (tree arg, tree fndecl)
{
  bool errno_set = false;
  optab builtin_optab = unknown_optab;
  machine_mode mode;

  switch (DECL_FUNCTION_CODE (fndecl))
    {
    CASE_FLT_FN (BUILT_IN_ILOGB):
      errno_set = true; builtin_optab = ilogb_optab; break;
    CASE_FLT_FN (BUILT_IN_ISINF):
      builtin_optab = isinf_optab; break;
    case BUILT_IN_ISNORMAL:
    case BUILT_IN_ISFINITE:
    CASE_FLT_FN (BUILT_IN_FINITE):
    case BUILT_IN_FINITED32:
    case BUILT_IN_FINITED64:
    case BUILT_IN_FINITED128:
    case BUILT_IN_ISINFD32:
    case BUILT_IN_ISINFD64:
    case BUILT_IN_ISINFD128:
      /* These builtins have no optabs (yet).  */
      break;
    default:
      gcc_unreachable ();
    }

  /* There's no easy way to detect the case we need to set EDOM.  */
  if (flag_errno_math && errno_set)
    return CODE_FOR_nothing;

  /* Optab mode depends on the mode of the input argument.  */
  mode = TYPE_MODE (TREE_TYPE (arg));

  if (builtin_optab)
    return optab_handler (builtin_optab, mode);
  return CODE_FOR_nothing;
}

/* Expand a call to one of the builtin math functions that operate on
   floating point argument and output an integer result (ilogb, isinf,
   isnan, etc).
   Return 0 if a normal call should be emitted rather than expanding the
   function in-line.  EXP is the expression that is a call to the builtin
   function; if convenient, the result should be placed in TARGET.  */

static rtx
expand_builtin_interclass_mathfn (tree exp, rtx target)
{
  enum insn_code icode = CODE_FOR_nothing;
  rtx op0;
  tree fndecl = get_callee_fndecl (exp);
  machine_mode mode;
  tree arg;

  if (!validate_arglist (exp, REAL_TYPE, VOID_TYPE))
    return NULL_RTX;

  arg = CALL_EXPR_ARG (exp, 0);
  icode = interclass_mathfn_icode (arg, fndecl);
  mode = TYPE_MODE (TREE_TYPE (arg));

  if (icode != CODE_FOR_nothing)
    {
      struct expand_operand ops[1];
      rtx_insn *last = get_last_insn ();
      tree orig_arg = arg;

      /* Wrap the computation of the argument in a SAVE_EXPR, as we may
	 need to expand the argument again.  This way, we will not perform
	 side-effects more the once.  */
      CALL_EXPR_ARG (exp, 0) = arg = builtin_save_expr (arg);

      op0 = expand_expr (arg, NULL_RTX, VOIDmode, EXPAND_NORMAL);

      if (mode != GET_MODE (op0))
	op0 = convert_to_mode (mode, op0, 0);

      create_output_operand (&ops[0], target, TYPE_MODE (TREE_TYPE (exp)));
      if (maybe_legitimize_operands (icode, 0, 1, ops)
	  && maybe_emit_unop_insn (icode, ops[0].value, op0, UNKNOWN))
	return ops[0].value;

      delete_insns_since (last);
      CALL_EXPR_ARG (exp, 0) = orig_arg;
    }

  return NULL_RTX;
}

/* Expand a call to the builtin sincos math function.
   Return NULL_RTX if a normal call should be emitted rather than expanding the
   function in-line.  EXP is the expression that is a call to the builtin
   function.  */

static rtx
expand_builtin_sincos (tree exp)
{
  rtx op0, op1, op2, target1, target2;
  machine_mode mode;
  tree arg, sinp, cosp;
  int result;
  location_t loc = EXPR_LOCATION (exp);
  tree alias_type, alias_off;

  if (!validate_arglist (exp, REAL_TYPE,
 			 POINTER_TYPE, POINTER_TYPE, VOID_TYPE))
    return NULL_RTX;

  arg = CALL_EXPR_ARG (exp, 0);
  sinp = CALL_EXPR_ARG (exp, 1);
  cosp = CALL_EXPR_ARG (exp, 2);

  /* Make a suitable register to place result in.  */
  mode = TYPE_MODE (TREE_TYPE (arg));

  /* Check if sincos insn is available, otherwise emit the call.  */
  if (optab_handler (sincos_optab, mode) == CODE_FOR_nothing)
    return NULL_RTX;

  target1 = gen_reg_rtx (mode);
  target2 = gen_reg_rtx (mode);

  op0 = expand_normal (arg);
  alias_type = build_pointer_type_for_mode (TREE_TYPE (arg), ptr_mode, true);
  alias_off = build_int_cst (alias_type, 0);
  op1 = expand_normal (fold_build2_loc (loc, MEM_REF, TREE_TYPE (arg),
					sinp, alias_off));
  op2 = expand_normal (fold_build2_loc (loc, MEM_REF, TREE_TYPE (arg),
					cosp, alias_off));

  /* Compute into target1 and target2.
     Set TARGET to wherever the result comes back.  */
  result = expand_twoval_unop (sincos_optab, op0, target2, target1, 0);
  gcc_assert (result);

  /* Move target1 and target2 to the memory locations indicated
     by op1 and op2.  */
  emit_move_insn (op1, target1);
  emit_move_insn (op2, target2);

  return const0_rtx;
}

/* Expand a call to the internal cexpi builtin to the sincos math function.
   EXP is the expression that is a call to the builtin function; if convenient,
   the result should be placed in TARGET.  */

static rtx
expand_builtin_cexpi (tree exp, rtx target)
{
  tree fndecl = get_callee_fndecl (exp);
  tree arg, type;
  machine_mode mode;
  rtx op0, op1, op2;
  location_t loc = EXPR_LOCATION (exp);

  if (!validate_arglist (exp, REAL_TYPE, VOID_TYPE))
    return NULL_RTX;

  arg = CALL_EXPR_ARG (exp, 0);
  type = TREE_TYPE (arg);
  mode = TYPE_MODE (TREE_TYPE (arg));

  /* Try expanding via a sincos optab, fall back to emitting a libcall
     to sincos or cexp.  We are sure we have sincos or cexp because cexpi
     is only generated from sincos, cexp or if we have either of them.  */
  if (optab_handler (sincos_optab, mode) != CODE_FOR_nothing)
    {
      op1 = gen_reg_rtx (mode);
      op2 = gen_reg_rtx (mode);

      op0 = expand_expr (arg, NULL_RTX, VOIDmode, EXPAND_NORMAL);

      /* Compute into op1 and op2.  */
      expand_twoval_unop (sincos_optab, op0, op2, op1, 0);
    }
  else if (targetm.libc_has_function (function_sincos))
    {
      tree call, fn = NULL_TREE;
      tree top1, top2;
      rtx op1a, op2a;

      if (DECL_FUNCTION_CODE (fndecl) == BUILT_IN_CEXPIF)
	fn = builtin_decl_explicit (BUILT_IN_SINCOSF);
      else if (DECL_FUNCTION_CODE (fndecl) == BUILT_IN_CEXPI)
	fn = builtin_decl_explicit (BUILT_IN_SINCOS);
      else if (DECL_FUNCTION_CODE (fndecl) == BUILT_IN_CEXPIL)
	fn = builtin_decl_explicit (BUILT_IN_SINCOSL);
      else
	gcc_unreachable ();

      op1 = assign_temp (TREE_TYPE (arg), 1, 1);
      op2 = assign_temp (TREE_TYPE (arg), 1, 1);
      op1a = copy_addr_to_reg (XEXP (op1, 0));
      op2a = copy_addr_to_reg (XEXP (op2, 0));
      top1 = make_tree (build_pointer_type (TREE_TYPE (arg)), op1a);
      top2 = make_tree (build_pointer_type (TREE_TYPE (arg)), op2a);

      /* Make sure not to fold the sincos call again.  */
      call = build1 (ADDR_EXPR, build_pointer_type (TREE_TYPE (fn)), fn);
      expand_normal (build_call_nary (TREE_TYPE (TREE_TYPE (fn)),
				      call, 3, arg, top1, top2));
    }
  else
    {
      tree call, fn = NULL_TREE, narg;
      tree ctype = build_complex_type (type);

      if (DECL_FUNCTION_CODE (fndecl) == BUILT_IN_CEXPIF)
	fn = builtin_decl_explicit (BUILT_IN_CEXPF);
      else if (DECL_FUNCTION_CODE (fndecl) == BUILT_IN_CEXPI)
	fn = builtin_decl_explicit (BUILT_IN_CEXP);
      else if (DECL_FUNCTION_CODE (fndecl) == BUILT_IN_CEXPIL)
	fn = builtin_decl_explicit (BUILT_IN_CEXPL);
      else
	gcc_unreachable ();

      /* If we don't have a decl for cexp create one.  This is the
	 friendliest fallback if the user calls __builtin_cexpi
	 without full target C99 function support.  */
      if (fn == NULL_TREE)
	{
	  tree fntype;
	  const char *name = NULL;

	  if (DECL_FUNCTION_CODE (fndecl) == BUILT_IN_CEXPIF)
	    name = "cexpf";
	  else if (DECL_FUNCTION_CODE (fndecl) == BUILT_IN_CEXPI)
	    name = "cexp";
	  else if (DECL_FUNCTION_CODE (fndecl) == BUILT_IN_CEXPIL)
	    name = "cexpl";

	  fntype = build_function_type_list (ctype, ctype, NULL_TREE);
	  fn = build_fn_decl (name, fntype);
	}

      narg = fold_build2_loc (loc, COMPLEX_EXPR, ctype,
			  build_real (type, dconst0), arg);

      /* Make sure not to fold the cexp call again.  */
      call = build1 (ADDR_EXPR, build_pointer_type (TREE_TYPE (fn)), fn);
      return expand_expr (build_call_nary (ctype, call, 1, narg),
			  target, VOIDmode, EXPAND_NORMAL);
    }

  /* Now build the proper return type.  */
  return expand_expr (build2 (COMPLEX_EXPR, build_complex_type (type),
			      make_tree (TREE_TYPE (arg), op2),
			      make_tree (TREE_TYPE (arg), op1)),
		      target, VOIDmode, EXPAND_NORMAL);
}

/* Conveniently construct a function call expression.  FNDECL names the
   function to be called, N is the number of arguments, and the "..."
   parameters are the argument expressions.  Unlike build_call_exr
   this doesn't fold the call, hence it will always return a CALL_EXPR.  */

static tree
build_call_nofold_loc (location_t loc, tree fndecl, int n, ...)
{
  va_list ap;
  tree fntype = TREE_TYPE (fndecl);
  tree fn = build1 (ADDR_EXPR, build_pointer_type (fntype), fndecl);

  va_start (ap, n);
  fn = build_call_valist (TREE_TYPE (fntype), fn, n, ap);
  va_end (ap);
  SET_EXPR_LOCATION (fn, loc);
  return fn;
}

/* Expand a call to one of the builtin rounding functions gcc defines
   as an extension (lfloor and lceil).  As these are gcc extensions we
   do not need to worry about setting errno to EDOM.
   If expanding via optab fails, lower expression to (int)(floor(x)).
   EXP is the expression that is a call to the builtin function;
   if convenient, the result should be placed in TARGET.  */

static rtx
expand_builtin_int_roundingfn (tree exp, rtx target)
{
  convert_optab builtin_optab;
  rtx op0, tmp;
  rtx_insn *insns;
  tree fndecl = get_callee_fndecl (exp);
  enum built_in_function fallback_fn;
  tree fallback_fndecl;
  machine_mode mode;
  tree arg;

  if (!validate_arglist (exp, REAL_TYPE, VOID_TYPE))
    gcc_unreachable ();

  arg = CALL_EXPR_ARG (exp, 0);

  switch (DECL_FUNCTION_CODE (fndecl))
    {
    CASE_FLT_FN (BUILT_IN_ICEIL):
    CASE_FLT_FN (BUILT_IN_LCEIL):
    CASE_FLT_FN (BUILT_IN_LLCEIL):
      builtin_optab = lceil_optab;
      fallback_fn = BUILT_IN_CEIL;
      break;

    CASE_FLT_FN (BUILT_IN_IFLOOR):
    CASE_FLT_FN (BUILT_IN_LFLOOR):
    CASE_FLT_FN (BUILT_IN_LLFLOOR):
      builtin_optab = lfloor_optab;
      fallback_fn = BUILT_IN_FLOOR;
      break;

    default:
      gcc_unreachable ();
    }

  /* Make a suitable register to place result in.  */
  mode = TYPE_MODE (TREE_TYPE (exp));

  target = gen_reg_rtx (mode);

  /* Wrap the computation of the argument in a SAVE_EXPR, as we may
     need to expand the argument again.  This way, we will not perform
     side-effects more the once.  */
  CALL_EXPR_ARG (exp, 0) = arg = builtin_save_expr (arg);

  op0 = expand_expr (arg, NULL, VOIDmode, EXPAND_NORMAL);

  start_sequence ();

  /* Compute into TARGET.  */
  if (expand_sfix_optab (target, op0, builtin_optab))
    {
      /* Output the entire sequence.  */
      insns = get_insns ();
      end_sequence ();
      emit_insn (insns);
      return target;
    }

  /* If we were unable to expand via the builtin, stop the sequence
     (without outputting the insns).  */
  end_sequence ();

  /* Fall back to floating point rounding optab.  */
  fallback_fndecl = mathfn_built_in (TREE_TYPE (arg), fallback_fn);

  /* For non-C99 targets we may end up without a fallback fndecl here
     if the user called __builtin_lfloor directly.  In this case emit
     a call to the floor/ceil variants nevertheless.  This should result
     in the best user experience for not full C99 targets.  */
  if (fallback_fndecl == NULL_TREE)
    {
      tree fntype;
      const char *name = NULL;

      switch (DECL_FUNCTION_CODE (fndecl))
	{
	case BUILT_IN_ICEIL:
	case BUILT_IN_LCEIL:
	case BUILT_IN_LLCEIL:
	  name = "ceil";
	  break;
	case BUILT_IN_ICEILF:
	case BUILT_IN_LCEILF:
	case BUILT_IN_LLCEILF:
	  name = "ceilf";
	  break;
	case BUILT_IN_ICEILL:
	case BUILT_IN_LCEILL:
	case BUILT_IN_LLCEILL:
	  name = "ceill";
	  break;
	case BUILT_IN_IFLOOR:
	case BUILT_IN_LFLOOR:
	case BUILT_IN_LLFLOOR:
	  name = "floor";
	  break;
	case BUILT_IN_IFLOORF:
	case BUILT_IN_LFLOORF:
	case BUILT_IN_LLFLOORF:
	  name = "floorf";
	  break;
	case BUILT_IN_IFLOORL:
	case BUILT_IN_LFLOORL:
	case BUILT_IN_LLFLOORL:
	  name = "floorl";
	  break;
	default:
	  gcc_unreachable ();
	}

      fntype = build_function_type_list (TREE_TYPE (arg),
					 TREE_TYPE (arg), NULL_TREE);
      fallback_fndecl = build_fn_decl (name, fntype);
    }

  exp = build_call_nofold_loc (EXPR_LOCATION (exp), fallback_fndecl, 1, arg);

  tmp = expand_normal (exp);
  tmp = maybe_emit_group_store (tmp, TREE_TYPE (exp));

  /* Truncate the result of floating point optab to integer
     via expand_fix ().  */
  target = gen_reg_rtx (mode);
  expand_fix (target, tmp, 0);

  return target;
}

/* Expand a call to one of the builtin math functions doing integer
   conversion (lrint).
   Return 0 if a normal call should be emitted rather than expanding the
   function in-line.  EXP is the expression that is a call to the builtin
   function; if convenient, the result should be placed in TARGET.  */

static rtx
expand_builtin_int_roundingfn_2 (tree exp, rtx target)
{
  convert_optab builtin_optab;
  rtx op0;
  rtx_insn *insns;
  tree fndecl = get_callee_fndecl (exp);
  tree arg;
  machine_mode mode;
  enum built_in_function fallback_fn = BUILT_IN_NONE;

  if (!validate_arglist (exp, REAL_TYPE, VOID_TYPE))
     gcc_unreachable ();

  arg = CALL_EXPR_ARG (exp, 0);

  switch (DECL_FUNCTION_CODE (fndecl))
    {
    CASE_FLT_FN (BUILT_IN_IRINT):
      fallback_fn = BUILT_IN_LRINT;
      gcc_fallthrough ();
    CASE_FLT_FN (BUILT_IN_LRINT):
    CASE_FLT_FN (BUILT_IN_LLRINT):
      builtin_optab = lrint_optab;
      break;

    CASE_FLT_FN (BUILT_IN_IROUND):
      fallback_fn = BUILT_IN_LROUND;
      gcc_fallthrough ();
    CASE_FLT_FN (BUILT_IN_LROUND):
    CASE_FLT_FN (BUILT_IN_LLROUND):
      builtin_optab = lround_optab;
      break;

    default:
      gcc_unreachable ();
    }

  /* There's no easy way to detect the case we need to set EDOM.  */
  if (flag_errno_math && fallback_fn == BUILT_IN_NONE)
    return NULL_RTX;

  /* Make a suitable register to place result in.  */
  mode = TYPE_MODE (TREE_TYPE (exp));

  /* There's no easy way to detect the case we need to set EDOM.  */
  if (!flag_errno_math)
    {
      rtx result = gen_reg_rtx (mode);

      /* Wrap the computation of the argument in a SAVE_EXPR, as we may
	 need to expand the argument again.  This way, we will not perform
	 side-effects more the once.  */
      CALL_EXPR_ARG (exp, 0) = arg = builtin_save_expr (arg);

      op0 = expand_expr (arg, NULL, VOIDmode, EXPAND_NORMAL);

      start_sequence ();

      if (expand_sfix_optab (result, op0, builtin_optab))
	{
	  /* Output the entire sequence.  */
	  insns = get_insns ();
	  end_sequence ();
	  emit_insn (insns);
	  return result;
	}

      /* If we were unable to expand via the builtin, stop the sequence
	 (without outputting the insns) and call to the library function
	 with the stabilized argument list.  */
      end_sequence ();
    }

  if (fallback_fn != BUILT_IN_NONE)
    {
      /* Fall back to rounding to long int.  Use implicit_p 0 - for non-C99
	 targets, (int) round (x) should never be transformed into
	 BUILT_IN_IROUND and if __builtin_iround is called directly, emit
	 a call to lround in the hope that the target provides at least some
	 C99 functions.  This should result in the best user experience for
	 not full C99 targets.  */
      tree fallback_fndecl = mathfn_built_in_1
	(TREE_TYPE (arg), as_combined_fn (fallback_fn), 0);

      exp = build_call_nofold_loc (EXPR_LOCATION (exp),
				   fallback_fndecl, 1, arg);

      target = expand_call (exp, NULL_RTX, target == const0_rtx);
      target = maybe_emit_group_store (target, TREE_TYPE (exp));
      return convert_to_mode (mode, target, 0);
    }

  return expand_call (exp, target, target == const0_rtx);
}

/* Expand a call to the powi built-in mathematical function.  Return NULL_RTX if
   a normal call should be emitted rather than expanding the function
   in-line.  EXP is the expression that is a call to the builtin
   function; if convenient, the result should be placed in TARGET.  */

static rtx
expand_builtin_powi (tree exp, rtx target)
{
  tree arg0, arg1;
  rtx op0, op1;
  machine_mode mode;
  machine_mode mode2;

  if (! validate_arglist (exp, REAL_TYPE, INTEGER_TYPE, VOID_TYPE))
    return NULL_RTX;

  arg0 = CALL_EXPR_ARG (exp, 0);
  arg1 = CALL_EXPR_ARG (exp, 1);
  mode = TYPE_MODE (TREE_TYPE (exp));

  /* Emit a libcall to libgcc.  */

  /* Mode of the 2nd argument must match that of an int.  */
  mode2 = int_mode_for_size (INT_TYPE_SIZE, 0).require ();

  if (target == NULL_RTX)
    target = gen_reg_rtx (mode);

  op0 = expand_expr (arg0, NULL_RTX, mode, EXPAND_NORMAL);
  if (GET_MODE (op0) != mode)
    op0 = convert_to_mode (mode, op0, 0);
  op1 = expand_expr (arg1, NULL_RTX, mode2, EXPAND_NORMAL);
  if (GET_MODE (op1) != mode2)
    op1 = convert_to_mode (mode2, op1, 0);

  target = emit_library_call_value (optab_libfunc (powi_optab, mode),
				    target, LCT_CONST, mode,
				    op0, mode, op1, mode2);

  return target;
}

/* Expand expression EXP which is a call to the strlen builtin.  Return
   NULL_RTX if we failed the caller should emit a normal call, otherwise
   try to get the result in TARGET, if convenient.  */

static rtx
expand_builtin_strlen (tree exp, rtx target,
		       machine_mode target_mode)
{
  if (!validate_arglist (exp, POINTER_TYPE, VOID_TYPE))
    return NULL_RTX;

  struct expand_operand ops[4];
  rtx pat;
  tree len;
  tree src = CALL_EXPR_ARG (exp, 0);
  rtx src_reg;
  rtx_insn *before_strlen;
  machine_mode insn_mode;
  enum insn_code icode = CODE_FOR_nothing;
  unsigned int align;

  /* If the length can be computed at compile-time, return it.  */
  len = c_strlen (src, 0);
  if (len)
    return expand_expr (len, target, target_mode, EXPAND_NORMAL);

  /* If the length can be computed at compile-time and is constant
     integer, but there are side-effects in src, evaluate
     src for side-effects, then return len.
     E.g. x = strlen (i++ ? "xfoo" + 1 : "bar");
     can be optimized into: i++; x = 3;  */
  len = c_strlen (src, 1);
  if (len && TREE_CODE (len) == INTEGER_CST)
    {
      expand_expr (src, const0_rtx, VOIDmode, EXPAND_NORMAL);
      return expand_expr (len, target, target_mode, EXPAND_NORMAL);
    }

  align = get_pointer_alignment (src) / BITS_PER_UNIT;

  /* If SRC is not a pointer type, don't do this operation inline.  */
  if (align == 0)
    return NULL_RTX;

  /* Bail out if we can't compute strlen in the right mode.  */
  FOR_EACH_MODE_FROM (insn_mode, target_mode)
    {
      icode = optab_handler (strlen_optab, insn_mode);
      if (icode != CODE_FOR_nothing)
	break;
    }
  if (insn_mode == VOIDmode)
    return NULL_RTX;

  /* Make a place to hold the source address.  We will not expand
     the actual source until we are sure that the expansion will
     not fail -- there are trees that cannot be expanded twice.  */
  src_reg = gen_reg_rtx (Pmode);

  /* Mark the beginning of the strlen sequence so we can emit the
     source operand later.  */
  before_strlen = get_last_insn ();

  create_output_operand (&ops[0], target, insn_mode);
  create_fixed_operand (&ops[1], gen_rtx_MEM (BLKmode, src_reg));
  create_integer_operand (&ops[2], 0);
  create_integer_operand (&ops[3], align);
  if (!maybe_expand_insn (icode, 4, ops))
    return NULL_RTX;

  /* Check to see if the argument was declared attribute nonstring
     and if so, issue a warning since at this point it's not known
     to be nul-terminated.  */
  maybe_warn_nonstring_arg (get_callee_fndecl (exp), exp);

  /* Now that we are assured of success, expand the source.  */
  start_sequence ();
  pat = expand_expr (src, src_reg, Pmode, EXPAND_NORMAL);
  if (pat != src_reg)
    {
#ifdef POINTERS_EXTEND_UNSIGNED
      if (GET_MODE (pat) != Pmode)
	pat = convert_to_mode (Pmode, pat,
			       POINTERS_EXTEND_UNSIGNED);
#endif
      emit_move_insn (src_reg, pat);
    }
  pat = get_insns ();
  end_sequence ();

  if (before_strlen)
    emit_insn_after (pat, before_strlen);
  else
    emit_insn_before (pat, get_insns ());

  /* Return the value in the proper mode for this function.  */
  if (GET_MODE (ops[0].value) == target_mode)
    target = ops[0].value;
  else if (target != 0)
    convert_move (target, ops[0].value, 0);
  else
    target = convert_to_mode (target_mode, ops[0].value, 0);

  return target;
}

/* Callback routine for store_by_pieces.  Read GET_MODE_BITSIZE (MODE)
   bytes from constant string DATA + OFFSET and return it as target
   constant.  */

static rtx
builtin_memcpy_read_str (void *data, HOST_WIDE_INT offset,
			 scalar_int_mode mode)
{
  const char *str = (const char *) data;

  gcc_assert (offset >= 0
	      && ((unsigned HOST_WIDE_INT) offset + GET_MODE_SIZE (mode)
		  <= strlen (str) + 1));

  return c_readstr (str + offset, mode);
}

/* If a range IR may have wrapped in such a way that we can guess the
   range is positive, return TRUE and set PROBABLE_MAX_SIZE.
   Otherwise, return FALSE and leave PROBABLE_MAX_SIZE unchanged.  */

static bool
range_may_have_wrapped (irange ir,
			unsigned HOST_WIDE_INT *probable_max_size)
{
  /* Code like:

       signed int n;
       if (n < 100)
         {
           # RANGE [0, 99][0xffff8000, 0xffffffff]
	   _1 = (unsigned) n;
	   memcpy (a, b, _1)
         }

     Produce a range allowing negative values of N.  We can still use
     the information and make a guess that N is not negative.  */
  if (ir.num_pairs () != 2
      || ir.lower_bound () != 0)
    return false;

  const_tree type = ir.get_type ();
  unsigned precision = TYPE_PRECISION (type);
  gcc_assert (TYPE_UNSIGNED (type));

  /* Build a range with all the negatives: [0xffff8000, 0xffffffff].  */
  wide_int minus_one = wi::bit_not (wide_int::from (0, precision, UNSIGNED));
  wide_int smallest_neg = wi::lshift (minus_one, precision / 2 - 1);
  irange negatives (type, smallest_neg, minus_one);

  irange orig_range = ir;
  ir.intersect (negatives);
  if (ir == negatives)
    {
      wide_int max = orig_range.upper_bound (0); // Get the 99 in [0, 99].
      if (!wi::fits_uhwi_p (max))
	return false;
      *probable_max_size = max.to_uhwi ();
      return true;
    }
  return false;
}

/* LEN specify length of the block of memcpy/memset operation.
   Figure out its range and put it into MIN_SIZE/MAX_SIZE. 
   In some cases we can make very likely guess on max size, then we
   set it into PROBABLE_MAX_SIZE.  */

static void
determine_block_size (tree len, rtx len_rtx,
		      unsigned HOST_WIDE_INT *min_size,
		      unsigned HOST_WIDE_INT *max_size,
		      unsigned HOST_WIDE_INT *probable_max_size)
{
  if (CONST_INT_P (len_rtx))
    {
      *min_size = *max_size = *probable_max_size = UINTVAL (len_rtx);
      return;
    }
  else
    {
      wide_int min, max;

      /* Determine bounds from the type.  */
      if (tree_fits_uhwi_p (TYPE_MIN_VALUE (TREE_TYPE (len))))
	*min_size = tree_to_uhwi (TYPE_MIN_VALUE (TREE_TYPE (len)));
      else
	*min_size = 0;
      if (tree_fits_uhwi_p (TYPE_MAX_VALUE (TREE_TYPE (len))))
	*probable_max_size = *max_size
	  = tree_to_uhwi (TYPE_MAX_VALUE (TREE_TYPE (len)));
      else
	*probable_max_size = *max_size = GET_MODE_MASK (GET_MODE (len_rtx));

      if (TREE_CODE (len) == SSA_NAME && get_range_info (len, &min, &max))
	{
	  irange ir (len);
	  if (range_may_have_wrapped (ir, probable_max_size))
	    ;
	  else
	    {
	      if (wi::fits_uhwi_p (min) && *min_size < min.to_uhwi ())
		*min_size = min.to_uhwi ();
	      if (wi::fits_uhwi_p (max) && *max_size > max.to_uhwi ())
		*probable_max_size = *max_size = max.to_uhwi ();
	    }
	}
    }
  gcc_checking_assert (*max_size <=
		       (unsigned HOST_WIDE_INT)
			  GET_MODE_MASK (GET_MODE (len_rtx)));
}

/* Try to verify that the sizes and lengths of the arguments to a string
   manipulation function given by EXP are within valid bounds and that
   the operation does not lead to buffer overflow or read past the end.
   Arguments other than EXP may be null.  When non-null, the arguments
   have the following meaning:
   DST is the destination of a copy call or NULL otherwise.
   SRC is the source of a copy call or NULL otherwise.
   DSTWRITE is the number of bytes written into the destination obtained
   from the user-supplied size argument to the function (such as in
   memcpy(DST, SRCs, DSTWRITE) or strncpy(DST, DRC, DSTWRITE).
   MAXREAD is the user-supplied bound on the length of the source sequence
   (such as in strncat(d, s, N).  It specifies the upper limit on the number
   of bytes to write.  If NULL, it's taken to be the same as DSTWRITE.
   SRCSTR is the source string (such as in strcpy(DST, SRC)) when the
   expression EXP is a string function call (as opposed to a memory call
   like memcpy).  As an exception, SRCSTR can also be an integer denoting
   the precomputed size of the source string or object (for functions like
   memcpy).
   DSTSIZE is the size of the destination object specified by the last
   argument to the _chk builtins, typically resulting from the expansion
   of __builtin_object_size (such as in __builtin___strcpy_chk(DST, SRC,
   DSTSIZE).

   When DSTWRITE is null LEN is checked to verify that it doesn't exceed
   SIZE_MAX.

   If the call is successfully verified as safe return true, otherwise
   return false.  */

static bool
check_access (tree exp, tree, tree, tree dstwrite,
	      tree maxread, tree srcstr, tree dstsize)
{
  int opt = OPT_Wstringop_overflow_;

  /* The size of the largest object is half the address space, or
     PTRDIFF_MAX.  (This is way too permissive.)  */
  tree maxobjsize = max_object_size ();

  /* Either the length of the source string for string functions or
     the size of the source object for raw memory functions.  */
  tree slen = NULL_TREE;

  tree range[2] = { NULL_TREE, NULL_TREE };

  /* Set to true when the exact number of bytes written by a string
     function like strcpy is not known and the only thing that is
     known is that it must be at least one (for the terminating nul).  */
  bool at_least_one = false;
  if (srcstr)
    {
      /* SRCSTR is normally a pointer to string but as a special case
	 it can be an integer denoting the length of a string.  */
      if (POINTER_TYPE_P (TREE_TYPE (srcstr)))
	{
	  /* Try to determine the range of lengths the source string
	     refers to.  If it can be determined and is less than
	     the upper bound given by MAXREAD add one to it for
	     the terminating nul.  Otherwise, set it to one for
	     the same reason, or to MAXREAD as appropriate.  */
	  get_range_strlen (srcstr, range);
	  if (range[0] && (!maxread || TREE_CODE (maxread) == INTEGER_CST))
	    {
	      if (maxread && tree_int_cst_le (maxread, range[0]))
		range[0] = range[1] = maxread;
	      else
		range[0] = fold_build2 (PLUS_EXPR, size_type_node,
					range[0], size_one_node);

	      if (maxread && tree_int_cst_le (maxread, range[1]))
		range[1] = maxread;
	      else if (!integer_all_onesp (range[1]))
		range[1] = fold_build2 (PLUS_EXPR, size_type_node,
					range[1], size_one_node);

	      slen = range[0];
	    }
	  else
	    {
	      at_least_one = true;
	      slen = size_one_node;
	    }
	}
      else
	slen = srcstr;
    }

  if (!dstwrite && !maxread)
    {
      /* When the only available piece of data is the object size
	 there is nothing to do.  */
      if (!slen)
	return true;

      /* Otherwise, when the length of the source sequence is known
	 (as with strlen), set DSTWRITE to it.  */
      if (!range[0])
	dstwrite = slen;
    }

  if (!dstsize)
    dstsize = maxobjsize;

  if (dstwrite)
    get_size_range (dstwrite, range);

<<<<<<< HEAD
  if (size)
    get_size_range (size, range, /*range_starts_at=*/0);
=======
  tree func = get_callee_fndecl (exp);
>>>>>>> 1bdbef09

  /* First check the number of bytes to be written against the maximum
     object size.  */
  if (range[0] && tree_int_cst_lt (maxobjsize, range[0]))
    {
      location_t loc = tree_nonartificial_location (exp);
      loc = expansion_point_location_if_in_system_header (loc);

      if (range[0] == range[1])
	warning_at (loc, opt,
		    "%K%qD specified size %E "
		    "exceeds maximum object size %E",
		    exp, func, range[0], maxobjsize);
	  else
	    warning_at (loc, opt,
			"%K%qD specified size between %E and %E "
			"exceeds maximum object size %E",
			exp, func,
			range[0], range[1], maxobjsize);
      return false;
    }

  /* The number of bytes to write is "exact" if DSTWRITE is non-null,
     constant, and in range of unsigned HOST_WIDE_INT.  */
  bool exactwrite = dstwrite && tree_fits_uhwi_p (dstwrite);

  /* Next check the number of bytes to be written against the destination
     object size.  */
  if (range[0] || !exactwrite || integer_all_onesp (dstwrite))
    {
      if (range[0]
	  && ((tree_fits_uhwi_p (dstsize)
	       && tree_int_cst_lt (dstsize, range[0]))
	      || (tree_fits_uhwi_p (dstwrite)
		  && tree_int_cst_lt (dstwrite, range[0]))))
	{
	  if (TREE_NO_WARNING (exp))
	    return false;

	  location_t loc = tree_nonartificial_location (exp);
	  loc = expansion_point_location_if_in_system_header (loc);

	  if (dstwrite == slen && at_least_one)
	    {
	      /* This is a call to strcpy with a destination of 0 size
		 and a source of unknown length.  The call will write
		 at least one byte past the end of the destination.  */
	      warning_at (loc, opt,
			  "%K%qD writing %E or more bytes into a region "
			  "of size %E overflows the destination",
			  exp, func, range[0], dstsize);
	    }
	  else if (tree_int_cst_equal (range[0], range[1]))
	    warning_at (loc, opt,
			(integer_onep (range[0])
			 ? G_("%K%qD writing %E byte into a region "
			      "of size %E overflows the destination")
			 : G_("%K%qD writing %E bytes into a region "
			      "of size %E overflows the destination")),
			exp, func, range[0], dstsize);
	  else if (tree_int_cst_sign_bit (range[1]))
	    {
	      /* Avoid printing the upper bound if it's invalid.  */
	      warning_at (loc, opt,
			  "%K%qD writing %E or more bytes into a region "
			  "of size %E overflows the destination",
			  exp, func, range[0], dstsize);
	    }
	  else
	    warning_at (loc, opt,
			"%K%qD writing between %E and %E bytes into "
			"a region of size %E overflows the destination",
			exp, func, range[0], range[1],
			dstsize);

	  /* Return error when an overflow has been detected.  */
	  return false;
	}
    }

  /* Check the maximum length of the source sequence against the size
     of the destination object if known, or against the maximum size
     of an object.  */
  if (maxread)
    {
      get_size_range (maxread, range);

      /* Use the lower end for MAXREAD from now on.  */
      if (range[0])
	maxread = range[0];

      if (range[0] && dstsize && tree_fits_uhwi_p (dstsize))
	{
	  location_t loc = tree_nonartificial_location (exp);
	  loc = expansion_point_location_if_in_system_header (loc);

	  if (tree_int_cst_lt (maxobjsize, range[0]))
	    {
	      if (TREE_NO_WARNING (exp))
		return false;

	      /* Warn about crazy big sizes first since that's more
		 likely to be meaningful than saying that the bound
		 is greater than the object size if both are big.  */
	      if (range[0] == range[1])
		warning_at (loc, opt,
			    "%K%qD specified bound %E "
			    "exceeds maximum object size %E",
			    exp, func,
			    range[0], maxobjsize);
	      else
		warning_at (loc, opt,
			    "%K%qD specified bound between %E and %E "
			    "exceeds maximum object size %E",
			    exp, func,
			    range[0], range[1], maxobjsize);

	      return false;
	    }

	  if (dstsize != maxobjsize && tree_int_cst_lt (dstsize, range[0]))
	    {
	      if (TREE_NO_WARNING (exp))
		return false;

	      if (tree_int_cst_equal (range[0], range[1]))
		warning_at (loc, opt,
			    "%K%qD specified bound %E "
			    "exceeds destination size %E",
			    exp, func,
			    range[0], dstsize);
	      else
		warning_at (loc, opt,
			    "%K%qD specified bound between %E and %E "
			    "exceeds destination size %E",
			    exp, func,
			    range[0], range[1], dstsize);
	      return false;
	    }
	}
    }

  /* Check for reading past the end of SRC.  */
  if (slen
      && slen == srcstr
      && dstwrite && range[0]
      && tree_int_cst_lt (slen, range[0]))
    {
      if (TREE_NO_WARNING (exp))
	return false;

      location_t loc = tree_nonartificial_location (exp);

      if (tree_int_cst_equal (range[0], range[1]))
	warning_at (loc, opt,
		    (tree_int_cst_equal (range[0], integer_one_node)
		     ? G_("%K%qD reading %E byte from a region of size %E")
		     : G_("%K%qD reading %E bytes from a region of size %E")),
		    exp, func, range[0], slen);
      else if (tree_int_cst_sign_bit (range[1]))
	{
	  /* Avoid printing the upper bound if it's invalid.  */
	  warning_at (loc, opt,
		      "%K%qD reading %E or more bytes from a region "
		      "of size %E",
		      exp, func, range[0], slen);
	}
      else
	warning_at (loc, opt,
		    "%K%qD reading between %E and %E bytes from a region "
		    "of size %E",
		    exp, func, range[0], range[1], slen);
      return false;
    }

  return true;
}

/* Helper to compute the size of the object referenced by the DEST
   expression which must have pointer type, using Object Size type
   OSTYPE (only the least significant 2 bits are used).  Return
   an estimate of the size of the object if successful or NULL when
   the size cannot be determined.  When the referenced object involves
   a non-constant offset in some range the returned value represents
   the largest size given the smallest non-negative offset in the
   range.  The function is intended for diagnostics and should not
   be used to influence code generation or optimization.  */

tree
compute_objsize (tree dest, int ostype)
{
  unsigned HOST_WIDE_INT size;

  /* Only the two least significant bits are meaningful.  */
  ostype &= 3;

  if (compute_builtin_object_size (dest, ostype, &size))
    return build_int_cst (sizetype, size);

  if (TREE_CODE (dest) == SSA_NAME)
    {
      gimple *stmt = SSA_NAME_DEF_STMT (dest);
      if (!is_gimple_assign (stmt))
	return NULL_TREE;

      dest = gimple_assign_rhs1 (stmt);

      tree_code code = gimple_assign_rhs_code (stmt);
      if (code == POINTER_PLUS_EXPR)
	{
	  /* compute_builtin_object_size fails for addresses with
	     non-constant offsets.  Try to determine the range of
	     such an offset here and use it to adjus the constant
	     size.  */
	  tree off = gimple_assign_rhs2 (stmt);
	  if (TREE_CODE (off) == SSA_NAME
	      && INTEGRAL_TYPE_P (TREE_TYPE (off)))
	    {
	      wide_int min, max;
	      enum value_range_type rng = get_range_info (off, &min, &max);

	      if (rng == VR_RANGE)
		{
		  if (tree size = compute_objsize (dest, ostype))
		    {
		      wide_int wisiz = wi::to_wide (size);

		      /* Ignore negative offsets for now.  For others,
			 use the lower bound as the most optimistic
			 estimate of the (remaining)size.  */
		      if (wi::sign_mask (min))
			;
		      else if (wi::ltu_p (min, wisiz))
			return wide_int_to_tree (TREE_TYPE (size),
						 wi::sub (wisiz, min));
		      else
			return size_zero_node;
		    }
		}
	    }
	}
      else if (code != ADDR_EXPR)
	return NULL_TREE;
    }

  /* Unless computing the largest size (for memcpy and other raw memory
     functions), try to determine the size of the object from its type.  */
  if (!ostype)
    return NULL_TREE;

  if (TREE_CODE (dest) != ADDR_EXPR)
    return NULL_TREE;

  tree type = TREE_TYPE (dest);
  if (TREE_CODE (type) == POINTER_TYPE)
    type = TREE_TYPE (type);

  type = TYPE_MAIN_VARIANT (type);

  if (TREE_CODE (type) == ARRAY_TYPE
      && !array_at_struct_end_p (dest))
    {
      /* Return the constant size unless it's zero (that's a zero-length
	 array likely at the end of a struct).  */
      tree size = TYPE_SIZE_UNIT (type);
      if (size && TREE_CODE (size) == INTEGER_CST
	  && !integer_zerop (size))
	return size;
    }

  return NULL_TREE;
}

/* Helper to determine and check the sizes of the source and the destination
   of calls to __builtin_{bzero,memcpy,mempcpy,memset} calls.  EXP is the
   call expression, DEST is the destination argument, SRC is the source
   argument or null, and LEN is the number of bytes.  Use Object Size type-0
   regardless of the OPT_Wstringop_overflow_ setting.  Return true on success
   (no overflow or invalid sizes), false otherwise.  */

static bool
check_memop_access (tree exp, tree dest, tree src, tree size)
{
  /* For functions like memset and memcpy that operate on raw memory
     try to determine the size of the largest source and destination
     object using type-0 Object Size regardless of the object size
     type specified by the option.  */
  tree srcsize = src ? compute_objsize (src, 0) : NULL_TREE;
  tree dstsize = compute_objsize (dest, 0);

  return check_access (exp, dest, src, size, /*maxread=*/NULL_TREE,
		       srcsize, dstsize);
}

/* Validate memchr arguments without performing any expansion.
   Return NULL_RTX.  */

static rtx
expand_builtin_memchr (tree exp, rtx)
{
  if (!validate_arglist (exp,
 			 POINTER_TYPE, INTEGER_TYPE, INTEGER_TYPE, VOID_TYPE))
    return NULL_RTX;

  tree arg1 = CALL_EXPR_ARG (exp, 0);
  tree len = CALL_EXPR_ARG (exp, 2);

  /* Diagnose calls where the specified length exceeds the size
     of the object.  */
  if (warn_stringop_overflow)
    {
      tree size = compute_objsize (arg1, 0);
      check_access (exp, /*dst=*/NULL_TREE, /*src=*/NULL_TREE, len,
		    /*maxread=*/NULL_TREE, size, /*objsize=*/NULL_TREE);
    }

  return NULL_RTX;
}

/* Expand a call EXP to the memcpy builtin.
   Return NULL_RTX if we failed, the caller should emit a normal call,
   otherwise try to get the result in TARGET, if convenient (and in
   mode MODE if that's convenient).  */

static rtx
expand_builtin_memcpy (tree exp, rtx target)
{
  if (!validate_arglist (exp,
 			 POINTER_TYPE, POINTER_TYPE, INTEGER_TYPE, VOID_TYPE))
    return NULL_RTX;

  tree dest = CALL_EXPR_ARG (exp, 0);
  tree src = CALL_EXPR_ARG (exp, 1);
  tree len = CALL_EXPR_ARG (exp, 2);

  check_memop_access (exp, dest, src, len);

  return expand_builtin_memory_copy_args (dest, src, len, target, exp,
					  /*endp=*/ 0);
}

/* Check a call EXP to the memmove built-in for validity.
   Return NULL_RTX on both success and failure.  */

static rtx
expand_builtin_memmove (tree exp, rtx)
{
  if (!validate_arglist (exp,
 			 POINTER_TYPE, POINTER_TYPE, INTEGER_TYPE, VOID_TYPE))
    return NULL_RTX;

  tree dest = CALL_EXPR_ARG (exp, 0);
  tree src = CALL_EXPR_ARG (exp, 1);
  tree len = CALL_EXPR_ARG (exp, 2);

  check_memop_access (exp, dest, src, len);

  return NULL_RTX;
}

/* Expand an instrumented call EXP to the memcpy builtin.
   Return NULL_RTX if we failed, the caller should emit a normal call,
   otherwise try to get the result in TARGET, if convenient (and in
   mode MODE if that's convenient).  */

static rtx
expand_builtin_memcpy_with_bounds (tree exp, rtx target)
{
  if (!validate_arglist (exp,
			 POINTER_TYPE, POINTER_BOUNDS_TYPE,
			 POINTER_TYPE, POINTER_BOUNDS_TYPE,
			 INTEGER_TYPE, VOID_TYPE))
    return NULL_RTX;
  else
    {
      tree dest = CALL_EXPR_ARG (exp, 0);
      tree src = CALL_EXPR_ARG (exp, 2);
      tree len = CALL_EXPR_ARG (exp, 4);
      rtx res = expand_builtin_memory_copy_args (dest, src, len, target, exp,
						 /*end_p=*/ 0);

      /* Return src bounds with the result.  */
      if (res)
	{
	  rtx bnd = force_reg (targetm.chkp_bound_mode (),
			       expand_normal (CALL_EXPR_ARG (exp, 1)));
	  res = chkp_join_splitted_slot (res, bnd);
	}
      return res;
    }
}

/* Expand a call EXP to the mempcpy builtin.
   Return NULL_RTX if we failed; the caller should emit a normal call,
   otherwise try to get the result in TARGET, if convenient (and in
   mode MODE if that's convenient).  If ENDP is 0 return the
   destination pointer, if ENDP is 1 return the end pointer ala
   mempcpy, and if ENDP is 2 return the end pointer minus one ala
   stpcpy.  */

static rtx
expand_builtin_mempcpy (tree exp, rtx target)
{
  if (!validate_arglist (exp,
 			 POINTER_TYPE, POINTER_TYPE, INTEGER_TYPE, VOID_TYPE))
    return NULL_RTX;

  tree dest = CALL_EXPR_ARG (exp, 0);
  tree src = CALL_EXPR_ARG (exp, 1);
  tree len = CALL_EXPR_ARG (exp, 2);

  /* Policy does not generally allow using compute_objsize (which
     is used internally by check_memop_size) to change code generation
     or drive optimization decisions.

     In this instance it is safe because the code we generate has
     the same semantics regardless of the return value of
     check_memop_sizes.   Exactly the same amount of data is copied
     and the return value is exactly the same in both cases.

     Furthermore, check_memop_size always uses mode 0 for the call to
     compute_objsize, so the imprecise nature of compute_objsize is
     avoided.  */

  /* Avoid expanding mempcpy into memcpy when the call is determined
     to overflow the buffer.  This also prevents the same overflow
     from being diagnosed again when expanding memcpy.  */
  if (!check_memop_access (exp, dest, src, len))
    return NULL_RTX;

  return expand_builtin_mempcpy_args (dest, src, len,
				      target, exp, /*endp=*/ 1);
}

/* Expand an instrumented call EXP to the mempcpy builtin.
   Return NULL_RTX if we failed, the caller should emit a normal call,
   otherwise try to get the result in TARGET, if convenient (and in
   mode MODE if that's convenient).  */

static rtx
expand_builtin_mempcpy_with_bounds (tree exp, rtx target)
{
  if (!validate_arglist (exp,
			 POINTER_TYPE, POINTER_BOUNDS_TYPE,
			 POINTER_TYPE, POINTER_BOUNDS_TYPE,
			 INTEGER_TYPE, VOID_TYPE))
    return NULL_RTX;
  else
    {
      tree dest = CALL_EXPR_ARG (exp, 0);
      tree src = CALL_EXPR_ARG (exp, 2);
      tree len = CALL_EXPR_ARG (exp, 4);
      rtx res = expand_builtin_mempcpy_args (dest, src, len, target,
					     exp, 1);

      /* Return src bounds with the result.  */
      if (res)
	{
	  rtx bnd = force_reg (targetm.chkp_bound_mode (),
			       expand_normal (CALL_EXPR_ARG (exp, 1)));
	  res = chkp_join_splitted_slot (res, bnd);
	}
      return res;
    }
}

/* Helper function to do the actual work for expand of memory copy family
   functions (memcpy, mempcpy, stpcpy).  Expansing should assign LEN bytes
   of memory from SRC to DEST and assign to TARGET if convenient.
   If ENDP is 0 return the
   destination pointer, if ENDP is 1 return the end pointer ala
   mempcpy, and if ENDP is 2 return the end pointer minus one ala
   stpcpy.  */

static rtx
expand_builtin_memory_copy_args (tree dest, tree src, tree len,
				 rtx target, tree exp, int endp)
{
  const char *src_str;
  unsigned int src_align = get_pointer_alignment (src);
  unsigned int dest_align = get_pointer_alignment (dest);
  rtx dest_mem, src_mem, dest_addr, len_rtx;
  HOST_WIDE_INT expected_size = -1;
  unsigned int expected_align = 0;
  unsigned HOST_WIDE_INT min_size;
  unsigned HOST_WIDE_INT max_size;
  unsigned HOST_WIDE_INT probable_max_size;

  /* If DEST is not a pointer type, call the normal function.  */
  if (dest_align == 0)
    return NULL_RTX;

  /* If either SRC is not a pointer type, don't do this
     operation in-line.  */
  if (src_align == 0)
    return NULL_RTX;

  if (currently_expanding_gimple_stmt)
    stringop_block_profile (currently_expanding_gimple_stmt,
			    &expected_align, &expected_size);

  if (expected_align < dest_align)
    expected_align = dest_align;
  dest_mem = get_memory_rtx (dest, len);
  set_mem_align (dest_mem, dest_align);
  len_rtx = expand_normal (len);
  determine_block_size (len, len_rtx, &min_size, &max_size,
			&probable_max_size);
  src_str = c_getstr (src);

  /* If SRC is a string constant and block move would be done
     by pieces, we can avoid loading the string from memory
     and only stored the computed constants.  */
  if (src_str
      && CONST_INT_P (len_rtx)
      && (unsigned HOST_WIDE_INT) INTVAL (len_rtx) <= strlen (src_str) + 1
      && can_store_by_pieces (INTVAL (len_rtx), builtin_memcpy_read_str,
			      CONST_CAST (char *, src_str),
			      dest_align, false))
    {
      dest_mem = store_by_pieces (dest_mem, INTVAL (len_rtx),
				  builtin_memcpy_read_str,
				  CONST_CAST (char *, src_str),
				  dest_align, false, endp);
      dest_mem = force_operand (XEXP (dest_mem, 0), target);
      dest_mem = convert_memory_address (ptr_mode, dest_mem);
      return dest_mem;
    }

  src_mem = get_memory_rtx (src, len);
  set_mem_align (src_mem, src_align);

  /* Copy word part most expediently.  */
  dest_addr = emit_block_move_hints (dest_mem, src_mem, len_rtx,
				     CALL_EXPR_TAILCALL (exp)
				     && (endp == 0 || target == const0_rtx)
				     ? BLOCK_OP_TAILCALL : BLOCK_OP_NORMAL,
				     expected_align, expected_size,
				     min_size, max_size, probable_max_size);

  if (dest_addr == 0)
    {
      dest_addr = force_operand (XEXP (dest_mem, 0), target);
      dest_addr = convert_memory_address (ptr_mode, dest_addr);
    }

  if (endp && target != const0_rtx)
    {
      dest_addr = gen_rtx_PLUS (ptr_mode, dest_addr, len_rtx);
      /* stpcpy pointer to last byte.  */
      if (endp == 2)
	dest_addr = gen_rtx_MINUS (ptr_mode, dest_addr, const1_rtx);
    }

  return dest_addr;
}

static rtx
expand_builtin_mempcpy_args (tree dest, tree src, tree len,
			     rtx target, tree orig_exp, int endp)
{
  return expand_builtin_memory_copy_args (dest, src, len, target, orig_exp,
					  endp);
}

/* Expand into a movstr instruction, if one is available.  Return NULL_RTX if
   we failed, the caller should emit a normal call, otherwise try to
   get the result in TARGET, if convenient.  If ENDP is 0 return the
   destination pointer, if ENDP is 1 return the end pointer ala
   mempcpy, and if ENDP is 2 return the end pointer minus one ala
   stpcpy.  */

static rtx
expand_movstr (tree dest, tree src, rtx target, int endp)
{
  struct expand_operand ops[3];
  rtx dest_mem;
  rtx src_mem;

  if (!targetm.have_movstr ())
    return NULL_RTX;

  dest_mem = get_memory_rtx (dest, NULL);
  src_mem = get_memory_rtx (src, NULL);
  if (!endp)
    {
      target = force_reg (Pmode, XEXP (dest_mem, 0));
      dest_mem = replace_equiv_address (dest_mem, target);
    }

  create_output_operand (&ops[0], endp ? target : NULL_RTX, Pmode);
  create_fixed_operand (&ops[1], dest_mem);
  create_fixed_operand (&ops[2], src_mem);
  if (!maybe_expand_insn (targetm.code_for_movstr, 3, ops))
    return NULL_RTX;

  if (endp && target != const0_rtx)
    {
      target = ops[0].value;
      /* movstr is supposed to set end to the address of the NUL
	 terminator.  If the caller requested a mempcpy-like return value,
	 adjust it.  */
      if (endp == 1)
	{
	  rtx tem = plus_constant (GET_MODE (target),
				   gen_lowpart (GET_MODE (target), target), 1);
	  emit_move_insn (target, force_operand (tem, NULL_RTX));
	}
    }
  return target;
}

/* Do some very basic size validation of a call to the strcpy builtin
   given by EXP.  Return NULL_RTX to have the built-in expand to a call
   to the library function.  */

static rtx
expand_builtin_strcat (tree exp, rtx)
{
  if (!validate_arglist (exp, POINTER_TYPE, POINTER_TYPE, VOID_TYPE)
      || !warn_stringop_overflow)
    return NULL_RTX;

  tree dest = CALL_EXPR_ARG (exp, 0);
  tree src = CALL_EXPR_ARG (exp, 1);

  /* There is no way here to determine the length of the string in
     the destination to which the SRC string is being appended so
     just diagnose cases when the souce string is longer than
     the destination object.  */

  tree destsize = compute_objsize (dest, warn_stringop_overflow - 1);

  check_access (exp, dest, src, /*size=*/NULL_TREE, /*maxread=*/NULL_TREE, src,
		destsize);

  return NULL_RTX;
}

/* Expand expression EXP, which is a call to the strcpy builtin.  Return
   NULL_RTX if we failed the caller should emit a normal call, otherwise
   try to get the result in TARGET, if convenient (and in mode MODE if that's
   convenient).  */

static rtx
expand_builtin_strcpy (tree exp, rtx target)
{
  if (!validate_arglist (exp, POINTER_TYPE, POINTER_TYPE, VOID_TYPE))
    return NULL_RTX;

  tree dest = CALL_EXPR_ARG (exp, 0);
  tree src = CALL_EXPR_ARG (exp, 1);

  if (warn_stringop_overflow)
    {
      tree destsize = compute_objsize (dest, warn_stringop_overflow - 1);
      check_access (exp, dest, src, /*size=*/NULL_TREE, /*maxread=*/NULL_TREE,
		    src, destsize);
    }

  return expand_builtin_strcpy_args (dest, src, target);
}

/* Helper function to do the actual work for expand_builtin_strcpy.  The
   arguments to the builtin_strcpy call DEST and SRC are broken out
   so that this can also be called without constructing an actual CALL_EXPR.
   The other arguments and return value are the same as for
   expand_builtin_strcpy.  */

static rtx
expand_builtin_strcpy_args (tree dest, tree src, rtx target)
{
  return expand_movstr (dest, src, target, /*endp=*/0);
}

/* Expand a call EXP to the stpcpy builtin.
   Return NULL_RTX if we failed the caller should emit a normal call,
   otherwise try to get the result in TARGET, if convenient (and in
   mode MODE if that's convenient).  */

static rtx
expand_builtin_stpcpy (tree exp, rtx target, machine_mode mode)
{
  tree dst, src;
  location_t loc = EXPR_LOCATION (exp);

  if (!validate_arglist (exp, POINTER_TYPE, POINTER_TYPE, VOID_TYPE))
    return NULL_RTX;

  dst = CALL_EXPR_ARG (exp, 0);
  src = CALL_EXPR_ARG (exp, 1);

  if (warn_stringop_overflow)
    {
      tree destsize = compute_objsize (dst, warn_stringop_overflow - 1);
      check_access (exp, dst, src, /*size=*/NULL_TREE, /*maxread=*/NULL_TREE,
		    src, destsize);
    }

  /* If return value is ignored, transform stpcpy into strcpy.  */
  if (target == const0_rtx && builtin_decl_implicit (BUILT_IN_STRCPY))
    {
      tree fn = builtin_decl_implicit (BUILT_IN_STRCPY);
      tree result = build_call_nofold_loc (loc, fn, 2, dst, src);
      return expand_expr (result, target, mode, EXPAND_NORMAL);
    }
  else
    {
      tree len, lenp1;
      rtx ret;

      /* Ensure we get an actual string whose length can be evaluated at
	 compile-time, not an expression containing a string.  This is
	 because the latter will potentially produce pessimized code
	 when used to produce the return value.  */
      if (! c_getstr (src) || ! (len = c_strlen (src, 0)))
	return expand_movstr (dst, src, target, /*endp=*/2);

      lenp1 = size_binop_loc (loc, PLUS_EXPR, len, ssize_int (1));
      ret = expand_builtin_mempcpy_args (dst, src, lenp1,
					 target, exp, /*endp=*/2);

      if (ret)
	return ret;

      if (TREE_CODE (len) == INTEGER_CST)
	{
	  rtx len_rtx = expand_normal (len);

	  if (CONST_INT_P (len_rtx))
	    {
	      ret = expand_builtin_strcpy_args (dst, src, target);

	      if (ret)
		{
		  if (! target)
		    {
		      if (mode != VOIDmode)
			target = gen_reg_rtx (mode);
		      else
			target = gen_reg_rtx (GET_MODE (ret));
		    }
		  if (GET_MODE (target) != GET_MODE (ret))
		    ret = gen_lowpart (GET_MODE (target), ret);

		  ret = plus_constant (GET_MODE (ret), ret, INTVAL (len_rtx));
		  ret = emit_move_insn (target, force_operand (ret, NULL_RTX));
		  gcc_assert (ret);

		  return target;
		}
	    }
	}

      return expand_movstr (dst, src, target, /*endp=*/2);
    }
}

/* Check a call EXP to the stpncpy built-in for validity.
   Return NULL_RTX on both success and failure.  */

static rtx
expand_builtin_stpncpy (tree exp, rtx)
{
  if (!validate_arglist (exp,
			 POINTER_TYPE, POINTER_TYPE, INTEGER_TYPE, VOID_TYPE)
      || !warn_stringop_overflow)
    return NULL_RTX;

  /* The source and destination of the call.  */
  tree dest = CALL_EXPR_ARG (exp, 0);
  tree src = CALL_EXPR_ARG (exp, 1);

  /* The exact number of bytes to write (not the maximum).  */
  tree len = CALL_EXPR_ARG (exp, 2);

  /* The size of the destination object.  */
  tree destsize = compute_objsize (dest, warn_stringop_overflow - 1);

  check_access (exp, dest, src, len, /*maxread=*/NULL_TREE, src, destsize);

  return NULL_RTX;
}

/* Callback routine for store_by_pieces.  Read GET_MODE_BITSIZE (MODE)
   bytes from constant string DATA + OFFSET and return it as target
   constant.  */

rtx
builtin_strncpy_read_str (void *data, HOST_WIDE_INT offset,
			  scalar_int_mode mode)
{
  const char *str = (const char *) data;

  if ((unsigned HOST_WIDE_INT) offset > strlen (str))
    return const0_rtx;

  return c_readstr (str + offset, mode);
}

/* Helper to check the sizes of sequences and the destination of calls
   to __builtin_strncat and __builtin___strncat_chk.  Returns true on
   success (no overflow or invalid sizes), false otherwise.  */

static bool
check_strncat_sizes (tree exp, tree objsize)
{
  tree dest = CALL_EXPR_ARG (exp, 0);
  tree src = CALL_EXPR_ARG (exp, 1);
  tree maxread = CALL_EXPR_ARG (exp, 2);

  /* Try to determine the range of lengths that the source expression
     refers to.  */
  tree lenrange[2];
  get_range_strlen (src, lenrange);

  /* Try to verify that the destination is big enough for the shortest
     string.  */

  if (!objsize && warn_stringop_overflow)
    {
      /* If it hasn't been provided by __strncat_chk, try to determine
	 the size of the destination object into which the source is
	 being copied.  */
      objsize = compute_objsize (dest, warn_stringop_overflow - 1);
    }

  /* Add one for the terminating nul.  */
  tree srclen = (lenrange[0]
		 ? fold_build2 (PLUS_EXPR, size_type_node, lenrange[0],
				size_one_node)
		 : NULL_TREE);

  /* The strncat function copies at most MAXREAD bytes and always appends
     the terminating nul so the specified upper bound should never be equal
     to (or greater than) the size of the destination.  */
  if (tree_fits_uhwi_p (maxread) && tree_fits_uhwi_p (objsize)
      && tree_int_cst_equal (objsize, maxread))
    {
      location_t loc = tree_nonartificial_location (exp);
      loc = expansion_point_location_if_in_system_header (loc);

      warning_at (loc, OPT_Wstringop_overflow_,
		  "%K%qD specified bound %E equals destination size",
		  exp, get_callee_fndecl (exp), maxread);

      return false;
    }

  if (!srclen
      || (maxread && tree_fits_uhwi_p (maxread)
	  && tree_fits_uhwi_p (srclen)
	  && tree_int_cst_lt (maxread, srclen)))
    srclen = maxread;

  /* The number of bytes to write is LEN but check_access will also
     check SRCLEN if LEN's value isn't known.  */
  return check_access (exp, dest, src, /*size=*/NULL_TREE, maxread, srclen,
		       objsize);
}

/* Similar to expand_builtin_strcat, do some very basic size validation
   of a call to the strcpy builtin given by EXP.  Return NULL_RTX to have
   the built-in expand to a call to the library function.  */

static rtx
expand_builtin_strncat (tree exp, rtx)
{
  if (!validate_arglist (exp,
			 POINTER_TYPE, POINTER_TYPE, INTEGER_TYPE, VOID_TYPE)
      || !warn_stringop_overflow)
    return NULL_RTX;

  tree dest = CALL_EXPR_ARG (exp, 0);
  tree src = CALL_EXPR_ARG (exp, 1);
  /* The upper bound on the number of bytes to write.  */
  tree maxread = CALL_EXPR_ARG (exp, 2);
  /* The length of the source sequence.  */
  tree slen = c_strlen (src, 1);

  /* Try to determine the range of lengths that the source expression
     refers to.  */
  tree lenrange[2];
  if (slen)
    lenrange[0] = lenrange[1] = slen;
  else
    get_range_strlen (src, lenrange);

  /* Try to verify that the destination is big enough for the shortest
     string.  First try to determine the size of the destination object
     into which the source is being copied.  */
  tree destsize = compute_objsize (dest, warn_stringop_overflow - 1);

  /* Add one for the terminating nul.  */
  tree srclen = (lenrange[0]
		 ? fold_build2 (PLUS_EXPR, size_type_node, lenrange[0],
				size_one_node)
		 : NULL_TREE);

  /* The strncat function copies at most MAXREAD bytes and always appends
     the terminating nul so the specified upper bound should never be equal
     to (or greater than) the size of the destination.  */
  if (tree_fits_uhwi_p (maxread) && tree_fits_uhwi_p (destsize)
      && tree_int_cst_equal (destsize, maxread))
    {
      location_t loc = tree_nonartificial_location (exp);
      loc = expansion_point_location_if_in_system_header (loc);

      warning_at (loc, OPT_Wstringop_overflow_,
		  "%K%qD specified bound %E equals destination size",
		  exp, get_callee_fndecl (exp), maxread);

      return NULL_RTX;
    }

  if (!srclen
      || (maxread && tree_fits_uhwi_p (maxread)
	  && tree_fits_uhwi_p (srclen)
	  && tree_int_cst_lt (maxread, srclen)))
    srclen = maxread;

  /* The number of bytes to write is SRCLEN.  */
  check_access (exp, dest, src, NULL_TREE, maxread, srclen, destsize);

  return NULL_RTX;
}

/* Expand expression EXP, which is a call to the strncpy builtin.  Return
   NULL_RTX if we failed the caller should emit a normal call.  */

static rtx
expand_builtin_strncpy (tree exp, rtx target)
{
  location_t loc = EXPR_LOCATION (exp);

  if (validate_arglist (exp,
 			POINTER_TYPE, POINTER_TYPE, INTEGER_TYPE, VOID_TYPE))
    {
      tree dest = CALL_EXPR_ARG (exp, 0);
      tree src = CALL_EXPR_ARG (exp, 1);
      /* The number of bytes to write (not the maximum).  */
      tree len = CALL_EXPR_ARG (exp, 2);
      /* The length of the source sequence.  */
      tree slen = c_strlen (src, 1);

      if (warn_stringop_overflow)
	{
	  tree destsize = compute_objsize (dest,
					   warn_stringop_overflow - 1);

	  /* The number of bytes to write is LEN but check_access will also
	     check SLEN if LEN's value isn't known.  */
	  check_access (exp, dest, src, len, /*maxread=*/NULL_TREE, src,
			destsize);
	}

      /* We must be passed a constant len and src parameter.  */
      if (!tree_fits_uhwi_p (len) || !slen || !tree_fits_uhwi_p (slen))
	return NULL_RTX;

      slen = size_binop_loc (loc, PLUS_EXPR, slen, ssize_int (1));

      /* We're required to pad with trailing zeros if the requested
	 len is greater than strlen(s2)+1.  In that case try to
	 use store_by_pieces, if it fails, punt.  */
      if (tree_int_cst_lt (slen, len))
	{
	  unsigned int dest_align = get_pointer_alignment (dest);
	  const char *p = c_getstr (src);
	  rtx dest_mem;

	  if (!p || dest_align == 0 || !tree_fits_uhwi_p (len)
	      || !can_store_by_pieces (tree_to_uhwi (len),
				       builtin_strncpy_read_str,
				       CONST_CAST (char *, p),
				       dest_align, false))
	    return NULL_RTX;

	  dest_mem = get_memory_rtx (dest, len);
	  store_by_pieces (dest_mem, tree_to_uhwi (len),
			   builtin_strncpy_read_str,
			   CONST_CAST (char *, p), dest_align, false, 0);
	  dest_mem = force_operand (XEXP (dest_mem, 0), target);
	  dest_mem = convert_memory_address (ptr_mode, dest_mem);
	  return dest_mem;
	}
    }
  return NULL_RTX;
}

/* Callback routine for store_by_pieces.  Read GET_MODE_BITSIZE (MODE)
   bytes from constant string DATA + OFFSET and return it as target
   constant.  */

rtx
builtin_memset_read_str (void *data, HOST_WIDE_INT offset ATTRIBUTE_UNUSED,
			 scalar_int_mode mode)
{
  const char *c = (const char *) data;
  char *p = XALLOCAVEC (char, GET_MODE_SIZE (mode));

  memset (p, *c, GET_MODE_SIZE (mode));

  return c_readstr (p, mode);
}

/* Callback routine for store_by_pieces.  Return the RTL of a register
   containing GET_MODE_SIZE (MODE) consecutive copies of the unsigned
   char value given in the RTL register data.  For example, if mode is
   4 bytes wide, return the RTL for 0x01010101*data.  */

static rtx
builtin_memset_gen_str (void *data, HOST_WIDE_INT offset ATTRIBUTE_UNUSED,
			scalar_int_mode mode)
{
  rtx target, coeff;
  size_t size;
  char *p;

  size = GET_MODE_SIZE (mode);
  if (size == 1)
    return (rtx) data;

  p = XALLOCAVEC (char, size);
  memset (p, 1, size);
  coeff = c_readstr (p, mode);

  target = convert_to_mode (mode, (rtx) data, 1);
  target = expand_mult (mode, target, coeff, NULL_RTX, 1);
  return force_reg (mode, target);
}

/* Expand expression EXP, which is a call to the memset builtin.  Return
   NULL_RTX if we failed the caller should emit a normal call, otherwise
   try to get the result in TARGET, if convenient (and in mode MODE if that's
   convenient).  */

static rtx
expand_builtin_memset (tree exp, rtx target, machine_mode mode)
{
  if (!validate_arglist (exp,
 			 POINTER_TYPE, INTEGER_TYPE, INTEGER_TYPE, VOID_TYPE))
    return NULL_RTX;

  tree dest = CALL_EXPR_ARG (exp, 0);
  tree val = CALL_EXPR_ARG (exp, 1);
  tree len = CALL_EXPR_ARG (exp, 2);

  check_memop_access (exp, dest, NULL_TREE, len);

  return expand_builtin_memset_args (dest, val, len, target, mode, exp);
}

/* Expand expression EXP, which is an instrumented call to the memset builtin.
   Return NULL_RTX if we failed the caller should emit a normal call, otherwise
   try to get the result in TARGET, if convenient (and in mode MODE if that's
   convenient).  */

static rtx
expand_builtin_memset_with_bounds (tree exp, rtx target, machine_mode mode)
{
  if (!validate_arglist (exp,
			 POINTER_TYPE, POINTER_BOUNDS_TYPE,
			 INTEGER_TYPE, INTEGER_TYPE, VOID_TYPE))
    return NULL_RTX;
  else
    {
      tree dest = CALL_EXPR_ARG (exp, 0);
      tree val = CALL_EXPR_ARG (exp, 2);
      tree len = CALL_EXPR_ARG (exp, 3);
      rtx res = expand_builtin_memset_args (dest, val, len, target, mode, exp);

      /* Return src bounds with the result.  */
      if (res)
	{
	  rtx bnd = force_reg (targetm.chkp_bound_mode (),
			       expand_normal (CALL_EXPR_ARG (exp, 1)));
	  res = chkp_join_splitted_slot (res, bnd);
	}
      return res;
    }
}

/* Helper function to do the actual work for expand_builtin_memset.  The
   arguments to the builtin_memset call DEST, VAL, and LEN are broken out
   so that this can also be called without constructing an actual CALL_EXPR.
   The other arguments and return value are the same as for
   expand_builtin_memset.  */

static rtx
expand_builtin_memset_args (tree dest, tree val, tree len,
			    rtx target, machine_mode mode, tree orig_exp)
{
  tree fndecl, fn;
  enum built_in_function fcode;
  machine_mode val_mode;
  char c;
  unsigned int dest_align;
  rtx dest_mem, dest_addr, len_rtx;
  HOST_WIDE_INT expected_size = -1;
  unsigned int expected_align = 0;
  unsigned HOST_WIDE_INT min_size;
  unsigned HOST_WIDE_INT max_size;
  unsigned HOST_WIDE_INT probable_max_size;

  dest_align = get_pointer_alignment (dest);

  /* If DEST is not a pointer type, don't do this operation in-line.  */
  if (dest_align == 0)
    return NULL_RTX;

  if (currently_expanding_gimple_stmt)
    stringop_block_profile (currently_expanding_gimple_stmt,
			    &expected_align, &expected_size);

  if (expected_align < dest_align)
    expected_align = dest_align;

  /* If the LEN parameter is zero, return DEST.  */
  if (integer_zerop (len))
    {
      /* Evaluate and ignore VAL in case it has side-effects.  */
      expand_expr (val, const0_rtx, VOIDmode, EXPAND_NORMAL);
      return expand_expr (dest, target, mode, EXPAND_NORMAL);
    }

  /* Stabilize the arguments in case we fail.  */
  dest = builtin_save_expr (dest);
  val = builtin_save_expr (val);
  len = builtin_save_expr (len);

  len_rtx = expand_normal (len);
  determine_block_size (len, len_rtx, &min_size, &max_size,
			&probable_max_size);
  dest_mem = get_memory_rtx (dest, len);
  val_mode = TYPE_MODE (unsigned_char_type_node);

  if (TREE_CODE (val) != INTEGER_CST)
    {
      rtx val_rtx;

      val_rtx = expand_normal (val);
      val_rtx = convert_to_mode (val_mode, val_rtx, 0);

      /* Assume that we can memset by pieces if we can store
       * the coefficients by pieces (in the required modes).
       * We can't pass builtin_memset_gen_str as that emits RTL.  */
      c = 1;
      if (tree_fits_uhwi_p (len)
	  && can_store_by_pieces (tree_to_uhwi (len),
				  builtin_memset_read_str, &c, dest_align,
				  true))
	{
	  val_rtx = force_reg (val_mode, val_rtx);
	  store_by_pieces (dest_mem, tree_to_uhwi (len),
			   builtin_memset_gen_str, val_rtx, dest_align,
			   true, 0);
	}
      else if (!set_storage_via_setmem (dest_mem, len_rtx, val_rtx,
					dest_align, expected_align,
					expected_size, min_size, max_size,
					probable_max_size))
	goto do_libcall;

      dest_mem = force_operand (XEXP (dest_mem, 0), NULL_RTX);
      dest_mem = convert_memory_address (ptr_mode, dest_mem);
      return dest_mem;
    }

  if (target_char_cast (val, &c))
    goto do_libcall;

  if (c)
    {
      if (tree_fits_uhwi_p (len)
	  && can_store_by_pieces (tree_to_uhwi (len),
				  builtin_memset_read_str, &c, dest_align,
				  true))
	store_by_pieces (dest_mem, tree_to_uhwi (len),
			 builtin_memset_read_str, &c, dest_align, true, 0);
      else if (!set_storage_via_setmem (dest_mem, len_rtx,
					gen_int_mode (c, val_mode),
					dest_align, expected_align,
					expected_size, min_size, max_size,
					probable_max_size))
	goto do_libcall;

      dest_mem = force_operand (XEXP (dest_mem, 0), NULL_RTX);
      dest_mem = convert_memory_address (ptr_mode, dest_mem);
      return dest_mem;
    }

  set_mem_align (dest_mem, dest_align);
  dest_addr = clear_storage_hints (dest_mem, len_rtx,
				   CALL_EXPR_TAILCALL (orig_exp)
				   ? BLOCK_OP_TAILCALL : BLOCK_OP_NORMAL,
				   expected_align, expected_size,
				   min_size, max_size,
				   probable_max_size);

  if (dest_addr == 0)
    {
      dest_addr = force_operand (XEXP (dest_mem, 0), NULL_RTX);
      dest_addr = convert_memory_address (ptr_mode, dest_addr);
    }

  return dest_addr;

 do_libcall:
  fndecl = get_callee_fndecl (orig_exp);
  fcode = DECL_FUNCTION_CODE (fndecl);
  if (fcode == BUILT_IN_MEMSET
      || fcode == BUILT_IN_CHKP_MEMSET_NOBND_NOCHK_CHKP)
    fn = build_call_nofold_loc (EXPR_LOCATION (orig_exp), fndecl, 3,
				dest, val, len);
  else if (fcode == BUILT_IN_BZERO)
    fn = build_call_nofold_loc (EXPR_LOCATION (orig_exp), fndecl, 2,
				dest, len);
  else
    gcc_unreachable ();
  gcc_assert (TREE_CODE (fn) == CALL_EXPR);
  CALL_EXPR_TAILCALL (fn) = CALL_EXPR_TAILCALL (orig_exp);
  return expand_call (fn, target, target == const0_rtx);
}

/* Expand expression EXP, which is a call to the bzero builtin.  Return
   NULL_RTX if we failed the caller should emit a normal call.  */

static rtx
expand_builtin_bzero (tree exp)
{
  if (!validate_arglist (exp, POINTER_TYPE, INTEGER_TYPE, VOID_TYPE))
    return NULL_RTX;

  tree dest = CALL_EXPR_ARG (exp, 0);
  tree size = CALL_EXPR_ARG (exp, 1);

  check_memop_access (exp, dest, NULL_TREE, size);

  /* New argument list transforming bzero(ptr x, int y) to
     memset(ptr x, int 0, size_t y).   This is done this way
     so that if it isn't expanded inline, we fallback to
     calling bzero instead of memset.  */

  location_t loc = EXPR_LOCATION (exp);

  return expand_builtin_memset_args (dest, integer_zero_node,
				     fold_convert_loc (loc,
						       size_type_node, size),
				     const0_rtx, VOIDmode, exp);
}

/* Try to expand cmpstr operation ICODE with the given operands.
   Return the result rtx on success, otherwise return null.  */

static rtx
expand_cmpstr (insn_code icode, rtx target, rtx arg1_rtx, rtx arg2_rtx,
	       HOST_WIDE_INT align)
{
  machine_mode insn_mode = insn_data[icode].operand[0].mode;

  if (target && (!REG_P (target) || HARD_REGISTER_P (target)))
    target = NULL_RTX;

  struct expand_operand ops[4];
  create_output_operand (&ops[0], target, insn_mode);
  create_fixed_operand (&ops[1], arg1_rtx);
  create_fixed_operand (&ops[2], arg2_rtx);
  create_integer_operand (&ops[3], align);
  if (maybe_expand_insn (icode, 4, ops))
    return ops[0].value;
  return NULL_RTX;
}

/* Expand expression EXP, which is a call to the memcmp built-in function.
   Return NULL_RTX if we failed and the caller should emit a normal call,
   otherwise try to get the result in TARGET, if convenient.
   RESULT_EQ is true if we can relax the returned value to be either zero
   or nonzero, without caring about the sign.  */

static rtx
expand_builtin_memcmp (tree exp, rtx target, bool result_eq)
{
  if (!validate_arglist (exp,
 			 POINTER_TYPE, POINTER_TYPE, INTEGER_TYPE, VOID_TYPE))
    return NULL_RTX;

  tree arg1 = CALL_EXPR_ARG (exp, 0);
  tree arg2 = CALL_EXPR_ARG (exp, 1);
  tree len = CALL_EXPR_ARG (exp, 2);

  /* Diagnose calls where the specified length exceeds the size of either
     object.  */
  if (warn_stringop_overflow)
    {
      tree size = compute_objsize (arg1, 0);
      if (check_access (exp, /*dst=*/NULL_TREE, /*src=*/NULL_TREE, len,
			/*maxread=*/NULL_TREE, size, /*objsize=*/NULL_TREE))
	{
	  size = compute_objsize (arg2, 0);
	  check_access (exp, /*dst=*/NULL_TREE, /*src=*/NULL_TREE, len,
			/*maxread=*/NULL_TREE, size, /*objsize=*/NULL_TREE);
	}
    }

  machine_mode mode = TYPE_MODE (TREE_TYPE (exp));
  location_t loc = EXPR_LOCATION (exp);

  unsigned int arg1_align = get_pointer_alignment (arg1) / BITS_PER_UNIT;
  unsigned int arg2_align = get_pointer_alignment (arg2) / BITS_PER_UNIT;

  /* If we don't have POINTER_TYPE, call the function.  */
  if (arg1_align == 0 || arg2_align == 0)
    return NULL_RTX;

  rtx arg1_rtx = get_memory_rtx (arg1, len);
  rtx arg2_rtx = get_memory_rtx (arg2, len);
  rtx len_rtx = expand_normal (fold_convert_loc (loc, sizetype, len));

  /* Set MEM_SIZE as appropriate.  */
  if (CONST_INT_P (len_rtx))
    {
      set_mem_size (arg1_rtx, INTVAL (len_rtx));
      set_mem_size (arg2_rtx, INTVAL (len_rtx));
    }

  by_pieces_constfn constfn = NULL;

  const char *src_str = c_getstr (arg2);
  if (result_eq && src_str == NULL)
    {
      src_str = c_getstr (arg1);
      if (src_str != NULL)
	std::swap (arg1_rtx, arg2_rtx);
    }

  /* If SRC is a string constant and block move would be done
     by pieces, we can avoid loading the string from memory
     and only stored the computed constants.  */
  if (src_str
      && CONST_INT_P (len_rtx)
      && (unsigned HOST_WIDE_INT) INTVAL (len_rtx) <= strlen (src_str) + 1)
    constfn = builtin_memcpy_read_str;

  rtx result = emit_block_cmp_hints (arg1_rtx, arg2_rtx, len_rtx,
				     TREE_TYPE (len), target,
				     result_eq, constfn,
				     CONST_CAST (char *, src_str));

  if (result)
    {
      /* Return the value in the proper mode for this function.  */
      if (GET_MODE (result) == mode)
	return result;

      if (target != 0)
	{
	  convert_move (target, result, 0);
	  return target;
	}

      return convert_to_mode (mode, result, 0);
    }

  return NULL_RTX;
}

/* Expand expression EXP, which is a call to the strcmp builtin.  Return NULL_RTX
   if we failed the caller should emit a normal call, otherwise try to get
   the result in TARGET, if convenient.  */

static rtx
expand_builtin_strcmp (tree exp, ATTRIBUTE_UNUSED rtx target)
{
  if (!validate_arglist (exp, POINTER_TYPE, POINTER_TYPE, VOID_TYPE))
    return NULL_RTX;

  insn_code cmpstr_icode = direct_optab_handler (cmpstr_optab, SImode);
  insn_code cmpstrn_icode = direct_optab_handler (cmpstrn_optab, SImode);
  if (cmpstr_icode == CODE_FOR_nothing && cmpstrn_icode == CODE_FOR_nothing)
    return NULL_RTX;

  tree arg1 = CALL_EXPR_ARG (exp, 0);
  tree arg2 = CALL_EXPR_ARG (exp, 1);

  unsigned int arg1_align = get_pointer_alignment (arg1) / BITS_PER_UNIT;
  unsigned int arg2_align = get_pointer_alignment (arg2) / BITS_PER_UNIT;

  /* If we don't have POINTER_TYPE, call the function.  */
  if (arg1_align == 0 || arg2_align == 0)
    return NULL_RTX;

  /* Stabilize the arguments in case gen_cmpstr(n)si fail.  */
  arg1 = builtin_save_expr (arg1);
  arg2 = builtin_save_expr (arg2);

  rtx arg1_rtx = get_memory_rtx (arg1, NULL);
  rtx arg2_rtx = get_memory_rtx (arg2, NULL);

  rtx result = NULL_RTX;
  /* Try to call cmpstrsi.  */
  if (cmpstr_icode != CODE_FOR_nothing)
    result = expand_cmpstr (cmpstr_icode, target, arg1_rtx, arg2_rtx,
			    MIN (arg1_align, arg2_align));

  /* Try to determine at least one length and call cmpstrnsi.  */
  if (!result && cmpstrn_icode != CODE_FOR_nothing)
    {
      tree len;
      rtx arg3_rtx;

      tree len1 = c_strlen (arg1, 1);
      tree len2 = c_strlen (arg2, 1);

      if (len1)
	len1 = size_binop (PLUS_EXPR, ssize_int (1), len1);
      if (len2)
	len2 = size_binop (PLUS_EXPR, ssize_int (1), len2);

      /* If we don't have a constant length for the first, use the length
	 of the second, if we know it.  We don't require a constant for
	 this case; some cost analysis could be done if both are available
	 but neither is constant.  For now, assume they're equally cheap,
	 unless one has side effects.  If both strings have constant lengths,
	 use the smaller.  */

      if (!len1)
	len = len2;
      else if (!len2)
	len = len1;
      else if (TREE_SIDE_EFFECTS (len1))
	len = len2;
      else if (TREE_SIDE_EFFECTS (len2))
	len = len1;
      else if (TREE_CODE (len1) != INTEGER_CST)
	len = len2;
      else if (TREE_CODE (len2) != INTEGER_CST)
	len = len1;
      else if (tree_int_cst_lt (len1, len2))
	len = len1;
      else
	len = len2;

      /* If both arguments have side effects, we cannot optimize.  */
      if (len && !TREE_SIDE_EFFECTS (len))
	{
	  arg3_rtx = expand_normal (len);
	  result = expand_cmpstrn_or_cmpmem
	    (cmpstrn_icode, target, arg1_rtx, arg2_rtx, TREE_TYPE (len),
	     arg3_rtx, MIN (arg1_align, arg2_align));
	}
    }

  /* Check to see if the argument was declared attribute nonstring
     and if so, issue a warning since at this point it's not known
     to be nul-terminated.  */
  tree fndecl = get_callee_fndecl (exp);
  maybe_warn_nonstring_arg (fndecl, exp);

  if (result)
    {
      /* Return the value in the proper mode for this function.  */
      machine_mode mode = TYPE_MODE (TREE_TYPE (exp));
      if (GET_MODE (result) == mode)
	return result;
      if (target == 0)
	return convert_to_mode (mode, result, 0);
      convert_move (target, result, 0);
      return target;
    }

  /* Expand the library call ourselves using a stabilized argument
     list to avoid re-evaluating the function's arguments twice.  */
  tree fn = build_call_nofold_loc (EXPR_LOCATION (exp), fndecl, 2, arg1, arg2);
  gcc_assert (TREE_CODE (fn) == CALL_EXPR);
  CALL_EXPR_TAILCALL (fn) = CALL_EXPR_TAILCALL (exp);
  return expand_call (fn, target, target == const0_rtx);
}

/* Expand expression EXP, which is a call to the strncmp builtin. Return
   NULL_RTX if we failed the caller should emit a normal call, otherwise try to get
   the result in TARGET, if convenient.  */

static rtx
expand_builtin_strncmp (tree exp, ATTRIBUTE_UNUSED rtx target,
			ATTRIBUTE_UNUSED machine_mode mode)
{
  if (!validate_arglist (exp,
 			 POINTER_TYPE, POINTER_TYPE, INTEGER_TYPE, VOID_TYPE))
    return NULL_RTX;

  /* If c_strlen can determine an expression for one of the string
     lengths, and it doesn't have side effects, then emit cmpstrnsi
     using length MIN(strlen(string)+1, arg3).  */
  insn_code cmpstrn_icode = direct_optab_handler (cmpstrn_optab, SImode);
  if (cmpstrn_icode == CODE_FOR_nothing)
    return NULL_RTX;

  tree len;

  tree arg1 = CALL_EXPR_ARG (exp, 0);
  tree arg2 = CALL_EXPR_ARG (exp, 1);
  tree arg3 = CALL_EXPR_ARG (exp, 2);

  unsigned int arg1_align = get_pointer_alignment (arg1) / BITS_PER_UNIT;
  unsigned int arg2_align = get_pointer_alignment (arg2) / BITS_PER_UNIT;

  tree len1 = c_strlen (arg1, 1);
  tree len2 = c_strlen (arg2, 1);

  location_t loc = EXPR_LOCATION (exp);

  if (len1)
    len1 = size_binop_loc (loc, PLUS_EXPR, ssize_int (1), len1);
  if (len2)
    len2 = size_binop_loc (loc, PLUS_EXPR, ssize_int (1), len2);

  tree len3 = fold_convert_loc (loc, sizetype, arg3);

  /* If we don't have a constant length for the first, use the length
     of the second, if we know it.  If neither string is constant length,
     use the given length argument.  We don't require a constant for
     this case; some cost analysis could be done if both are available
     but neither is constant.  For now, assume they're equally cheap,
     unless one has side effects.  If both strings have constant lengths,
     use the smaller.  */

  if (!len1 && !len2)
    len = len3;
  else if (!len1)
    len = len2;
  else if (!len2)
    len = len1;
  else if (TREE_SIDE_EFFECTS (len1))
    len = len2;
  else if (TREE_SIDE_EFFECTS (len2))
    len = len1;
  else if (TREE_CODE (len1) != INTEGER_CST)
    len = len2;
  else if (TREE_CODE (len2) != INTEGER_CST)
    len = len1;
  else if (tree_int_cst_lt (len1, len2))
    len = len1;
  else
    len = len2;

  /* If we are not using the given length, we must incorporate it here.
     The actual new length parameter will be MIN(len,arg3) in this case.  */
  if (len != len3)
    len = fold_build2_loc (loc, MIN_EXPR, TREE_TYPE (len), len, len3);
  rtx arg1_rtx = get_memory_rtx (arg1, len);
  rtx arg2_rtx = get_memory_rtx (arg2, len);
  rtx arg3_rtx = expand_normal (len);
  rtx result = expand_cmpstrn_or_cmpmem (cmpstrn_icode, target, arg1_rtx,
					 arg2_rtx, TREE_TYPE (len), arg3_rtx,
					 MIN (arg1_align, arg2_align));

  /* Check to see if the argument was declared attribute nonstring
     and if so, issue a warning since at this point it's not known
     to be nul-terminated.  */
  tree fndecl = get_callee_fndecl (exp);
  maybe_warn_nonstring_arg (fndecl, exp);

  if (result)
    {
      /* Return the value in the proper mode for this function.  */
      mode = TYPE_MODE (TREE_TYPE (exp));
      if (GET_MODE (result) == mode)
	return result;
      if (target == 0)
	return convert_to_mode (mode, result, 0);
      convert_move (target, result, 0);
      return target;
    }

  /* Expand the library call ourselves using a stabilized argument
     list to avoid re-evaluating the function's arguments twice.  */
  tree fn = build_call_nofold_loc (loc, fndecl, 3, arg1, arg2, len);
  gcc_assert (TREE_CODE (fn) == CALL_EXPR);
  CALL_EXPR_TAILCALL (fn) = CALL_EXPR_TAILCALL (exp);
  return expand_call (fn, target, target == const0_rtx);
}

/* Expand a call to __builtin_saveregs, generating the result in TARGET,
   if that's convenient.  */

rtx
expand_builtin_saveregs (void)
{
  rtx val;
  rtx_insn *seq;

  /* Don't do __builtin_saveregs more than once in a function.
     Save the result of the first call and reuse it.  */
  if (saveregs_value != 0)
    return saveregs_value;

  /* When this function is called, it means that registers must be
     saved on entry to this function.  So we migrate the call to the
     first insn of this function.  */

  start_sequence ();

  /* Do whatever the machine needs done in this case.  */
  val = targetm.calls.expand_builtin_saveregs ();

  seq = get_insns ();
  end_sequence ();

  saveregs_value = val;

  /* Put the insns after the NOTE that starts the function.  If this
     is inside a start_sequence, make the outer-level insn chain current, so
     the code is placed at the start of the function.  */
  push_topmost_sequence ();
  emit_insn_after (seq, entry_of_function ());
  pop_topmost_sequence ();

  return val;
}

/* Expand a call to __builtin_next_arg.  */

static rtx
expand_builtin_next_arg (void)
{
  /* Checking arguments is already done in fold_builtin_next_arg
     that must be called before this function.  */
  return expand_binop (ptr_mode, add_optab,
		       crtl->args.internal_arg_pointer,
		       crtl->args.arg_offset_rtx,
		       NULL_RTX, 0, OPTAB_LIB_WIDEN);
}

/* Make it easier for the backends by protecting the valist argument
   from multiple evaluations.  */

static tree
stabilize_va_list_loc (location_t loc, tree valist, int needs_lvalue)
{
  tree vatype = targetm.canonical_va_list_type (TREE_TYPE (valist));

  /* The current way of determining the type of valist is completely
     bogus.  We should have the information on the va builtin instead.  */
  if (!vatype)
    vatype = targetm.fn_abi_va_list (cfun->decl);

  if (TREE_CODE (vatype) == ARRAY_TYPE)
    {
      if (TREE_SIDE_EFFECTS (valist))
	valist = save_expr (valist);

      /* For this case, the backends will be expecting a pointer to
	 vatype, but it's possible we've actually been given an array
	 (an actual TARGET_CANONICAL_VA_LIST_TYPE (valist)).
	 So fix it.  */
      if (TREE_CODE (TREE_TYPE (valist)) == ARRAY_TYPE)
	{
	  tree p1 = build_pointer_type (TREE_TYPE (vatype));
	  valist = build_fold_addr_expr_with_type_loc (loc, valist, p1);
	}
    }
  else
    {
      tree pt = build_pointer_type (vatype);

      if (! needs_lvalue)
	{
	  if (! TREE_SIDE_EFFECTS (valist))
	    return valist;

	  valist = fold_build1_loc (loc, ADDR_EXPR, pt, valist);
	  TREE_SIDE_EFFECTS (valist) = 1;
	}

      if (TREE_SIDE_EFFECTS (valist))
	valist = save_expr (valist);
      valist = fold_build2_loc (loc, MEM_REF,
				vatype, valist, build_int_cst (pt, 0));
    }

  return valist;
}

/* The "standard" definition of va_list is void*.  */

tree
std_build_builtin_va_list (void)
{
  return ptr_type_node;
}

/* The "standard" abi va_list is va_list_type_node.  */

tree
std_fn_abi_va_list (tree fndecl ATTRIBUTE_UNUSED)
{
  return va_list_type_node;
}

/* The "standard" type of va_list is va_list_type_node.  */

tree
std_canonical_va_list_type (tree type)
{
  tree wtype, htype;

  wtype = va_list_type_node;
  htype = type;

  if (TREE_CODE (wtype) == ARRAY_TYPE)
    {
      /* If va_list is an array type, the argument may have decayed
	 to a pointer type, e.g. by being passed to another function.
	 In that case, unwrap both types so that we can compare the
	 underlying records.  */
      if (TREE_CODE (htype) == ARRAY_TYPE
	  || POINTER_TYPE_P (htype))
	{
	  wtype = TREE_TYPE (wtype);
	  htype = TREE_TYPE (htype);
	}
    }
  if (TYPE_MAIN_VARIANT (wtype) == TYPE_MAIN_VARIANT (htype))
    return va_list_type_node;

  return NULL_TREE;
}

/* The "standard" implementation of va_start: just assign `nextarg' to
   the variable.  */

void
std_expand_builtin_va_start (tree valist, rtx nextarg)
{
  rtx va_r = expand_expr (valist, NULL_RTX, VOIDmode, EXPAND_WRITE);
  convert_move (va_r, nextarg, 0);

  /* We do not have any valid bounds for the pointer, so
     just store zero bounds for it.  */
  if (chkp_function_instrumented_p (current_function_decl))
    chkp_expand_bounds_reset_for_mem (valist,
				      make_tree (TREE_TYPE (valist),
						 nextarg));
}

/* Expand EXP, a call to __builtin_va_start.  */

static rtx
expand_builtin_va_start (tree exp)
{
  rtx nextarg;
  tree valist;
  location_t loc = EXPR_LOCATION (exp);

  if (call_expr_nargs (exp) < 2)
    {
      error_at (loc, "too few arguments to function %<va_start%>");
      return const0_rtx;
    }

  if (fold_builtin_next_arg (exp, true))
    return const0_rtx;

  nextarg = expand_builtin_next_arg ();
  valist = stabilize_va_list_loc (loc, CALL_EXPR_ARG (exp, 0), 1);

  if (targetm.expand_builtin_va_start)
    targetm.expand_builtin_va_start (valist, nextarg);
  else
    std_expand_builtin_va_start (valist, nextarg);

  return const0_rtx;
}

/* Expand EXP, a call to __builtin_va_end.  */

static rtx
expand_builtin_va_end (tree exp)
{
  tree valist = CALL_EXPR_ARG (exp, 0);

  /* Evaluate for side effects, if needed.  I hate macros that don't
     do that.  */
  if (TREE_SIDE_EFFECTS (valist))
    expand_expr (valist, const0_rtx, VOIDmode, EXPAND_NORMAL);

  return const0_rtx;
}

/* Expand EXP, a call to __builtin_va_copy.  We do this as a
   builtin rather than just as an assignment in stdarg.h because of the
   nastiness of array-type va_list types.  */

static rtx
expand_builtin_va_copy (tree exp)
{
  tree dst, src, t;
  location_t loc = EXPR_LOCATION (exp);

  dst = CALL_EXPR_ARG (exp, 0);
  src = CALL_EXPR_ARG (exp, 1);

  dst = stabilize_va_list_loc (loc, dst, 1);
  src = stabilize_va_list_loc (loc, src, 0);

  gcc_assert (cfun != NULL && cfun->decl != NULL_TREE);

  if (TREE_CODE (targetm.fn_abi_va_list (cfun->decl)) != ARRAY_TYPE)
    {
      t = build2 (MODIFY_EXPR, targetm.fn_abi_va_list (cfun->decl), dst, src);
      TREE_SIDE_EFFECTS (t) = 1;
      expand_expr (t, const0_rtx, VOIDmode, EXPAND_NORMAL);
    }
  else
    {
      rtx dstb, srcb, size;

      /* Evaluate to pointers.  */
      dstb = expand_expr (dst, NULL_RTX, Pmode, EXPAND_NORMAL);
      srcb = expand_expr (src, NULL_RTX, Pmode, EXPAND_NORMAL);
      size = expand_expr (TYPE_SIZE_UNIT (targetm.fn_abi_va_list (cfun->decl)),
      		  NULL_RTX, VOIDmode, EXPAND_NORMAL);

      dstb = convert_memory_address (Pmode, dstb);
      srcb = convert_memory_address (Pmode, srcb);

      /* "Dereference" to BLKmode memories.  */
      dstb = gen_rtx_MEM (BLKmode, dstb);
      set_mem_alias_set (dstb, get_alias_set (TREE_TYPE (TREE_TYPE (dst))));
      set_mem_align (dstb, TYPE_ALIGN (targetm.fn_abi_va_list (cfun->decl)));
      srcb = gen_rtx_MEM (BLKmode, srcb);
      set_mem_alias_set (srcb, get_alias_set (TREE_TYPE (TREE_TYPE (src))));
      set_mem_align (srcb, TYPE_ALIGN (targetm.fn_abi_va_list (cfun->decl)));

      /* Copy.  */
      emit_block_move (dstb, srcb, size, BLOCK_OP_NORMAL);
    }

  return const0_rtx;
}

/* Expand a call to one of the builtin functions __builtin_frame_address or
   __builtin_return_address.  */

static rtx
expand_builtin_frame_address (tree fndecl, tree exp)
{
  /* The argument must be a nonnegative integer constant.
     It counts the number of frames to scan up the stack.
     The value is either the frame pointer value or the return
     address saved in that frame.  */
  if (call_expr_nargs (exp) == 0)
    /* Warning about missing arg was already issued.  */
    return const0_rtx;
  else if (! tree_fits_uhwi_p (CALL_EXPR_ARG (exp, 0)))
    {
      error ("invalid argument to %qD", fndecl);
      return const0_rtx;
    }
  else
    {
      /* Number of frames to scan up the stack.  */
      unsigned HOST_WIDE_INT count = tree_to_uhwi (CALL_EXPR_ARG (exp, 0));

      rtx tem = expand_builtin_return_addr (DECL_FUNCTION_CODE (fndecl), count);

      /* Some ports cannot access arbitrary stack frames.  */
      if (tem == NULL)
	{
	  warning (0, "unsupported argument to %qD", fndecl);
	  return const0_rtx;
	}

      if (count)
	{
	  /* Warn since no effort is made to ensure that any frame
	     beyond the current one exists or can be safely reached.  */
	  warning (OPT_Wframe_address, "calling %qD with "
		   "a nonzero argument is unsafe", fndecl);
	}

      /* For __builtin_frame_address, return what we've got.  */
      if (DECL_FUNCTION_CODE (fndecl) == BUILT_IN_FRAME_ADDRESS)
	return tem;

      if (!REG_P (tem)
	  && ! CONSTANT_P (tem))
	tem = copy_addr_to_reg (tem);
      return tem;
    }
}

/* Expand EXP, a call to the alloca builtin.  Return NULL_RTX if we
   failed and the caller should emit a normal call.  */

static rtx
expand_builtin_alloca (tree exp)
{
  rtx op0;
  rtx result;
  unsigned int align;
  tree fndecl = get_callee_fndecl (exp);
  HOST_WIDE_INT max_size;
  enum built_in_function fcode = DECL_FUNCTION_CODE (fndecl);
  bool alloca_for_var = CALL_ALLOCA_FOR_VAR_P (exp);
  bool valid_arglist
    = (fcode == BUILT_IN_ALLOCA_WITH_ALIGN_AND_MAX
       ? validate_arglist (exp, INTEGER_TYPE, INTEGER_TYPE, INTEGER_TYPE,
			   VOID_TYPE)
       : fcode == BUILT_IN_ALLOCA_WITH_ALIGN
	 ? validate_arglist (exp, INTEGER_TYPE, INTEGER_TYPE, VOID_TYPE)
	 : validate_arglist (exp, INTEGER_TYPE, VOID_TYPE));

  if (!valid_arglist)
    return NULL_RTX;

  if ((alloca_for_var && !warn_vla_limit)
      || (!alloca_for_var && !warn_alloca_limit))
    {
      /* -Walloca-larger-than and -Wvla-larger-than settings override
	 the more general -Walloc-size-larger-than so unless either of
	 the former options is specified check the alloca arguments for
	 overflow.  */
      tree args[] = { CALL_EXPR_ARG (exp, 0), NULL_TREE };
      int idx[] = { 0, -1 };
      maybe_warn_alloc_args_overflow (fndecl, exp, args, idx);
    }

  /* Compute the argument.  */
  op0 = expand_normal (CALL_EXPR_ARG (exp, 0));

  /* Compute the alignment.  */
  align = (fcode == BUILT_IN_ALLOCA
	   ? BIGGEST_ALIGNMENT
	   : TREE_INT_CST_LOW (CALL_EXPR_ARG (exp, 1)));

  /* Compute the maximum size.  */
  max_size = (fcode == BUILT_IN_ALLOCA_WITH_ALIGN_AND_MAX
              ? TREE_INT_CST_LOW (CALL_EXPR_ARG (exp, 2))
              : -1);

  /* Allocate the desired space.  If the allocation stems from the declaration
     of a variable-sized object, it cannot accumulate.  */
  result
    = allocate_dynamic_stack_space (op0, 0, align, max_size, alloca_for_var);
  result = convert_memory_address (ptr_mode, result);

  return result;
}

/* Emit a call to __asan_allocas_unpoison call in EXP.  Replace second argument
   of the call with virtual_stack_dynamic_rtx because in asan pass we emit a
   dummy value into second parameter relying on this function to perform the
   change.  See motivation for this in comment to handle_builtin_stack_restore
   function.  */

static rtx
expand_asan_emit_allocas_unpoison (tree exp)
{
  tree arg0 = CALL_EXPR_ARG (exp, 0);
  rtx top = expand_expr (arg0, NULL_RTX, ptr_mode, EXPAND_NORMAL);
  rtx bot = convert_memory_address (ptr_mode, virtual_stack_dynamic_rtx);
  rtx ret = init_one_libfunc ("__asan_allocas_unpoison");
  ret = emit_library_call_value (ret, NULL_RTX, LCT_NORMAL, ptr_mode,
				 top, ptr_mode, bot, ptr_mode);
  return ret;
}

/* Expand a call to bswap builtin in EXP.
   Return NULL_RTX if a normal call should be emitted rather than expanding the
   function in-line.  If convenient, the result should be placed in TARGET.
   SUBTARGET may be used as the target for computing one of EXP's operands.  */

static rtx
expand_builtin_bswap (machine_mode target_mode, tree exp, rtx target,
		      rtx subtarget)
{
  tree arg;
  rtx op0;

  if (!validate_arglist (exp, INTEGER_TYPE, VOID_TYPE))
    return NULL_RTX;

  arg = CALL_EXPR_ARG (exp, 0);
  op0 = expand_expr (arg,
		     subtarget && GET_MODE (subtarget) == target_mode
		     ? subtarget : NULL_RTX,
		     target_mode, EXPAND_NORMAL);
  if (GET_MODE (op0) != target_mode)
    op0 = convert_to_mode (target_mode, op0, 1);

  target = expand_unop (target_mode, bswap_optab, op0, target, 1);

  gcc_assert (target);

  return convert_to_mode (target_mode, target, 1);
}

/* Expand a call to a unary builtin in EXP.
   Return NULL_RTX if a normal call should be emitted rather than expanding the
   function in-line.  If convenient, the result should be placed in TARGET.
   SUBTARGET may be used as the target for computing one of EXP's operands.  */

static rtx
expand_builtin_unop (machine_mode target_mode, tree exp, rtx target,
		     rtx subtarget, optab op_optab)
{
  rtx op0;

  if (!validate_arglist (exp, INTEGER_TYPE, VOID_TYPE))
    return NULL_RTX;

  /* Compute the argument.  */
  op0 = expand_expr (CALL_EXPR_ARG (exp, 0),
		     (subtarget
		      && (TYPE_MODE (TREE_TYPE (CALL_EXPR_ARG (exp, 0)))
			  == GET_MODE (subtarget))) ? subtarget : NULL_RTX,
		     VOIDmode, EXPAND_NORMAL);
  /* Compute op, into TARGET if possible.
     Set TARGET to wherever the result comes back.  */
  target = expand_unop (TYPE_MODE (TREE_TYPE (CALL_EXPR_ARG (exp, 0))),
			op_optab, op0, target, op_optab != clrsb_optab);
  gcc_assert (target);

  return convert_to_mode (target_mode, target, 0);
}

/* Expand a call to __builtin_expect.  We just return our argument
   as the builtin_expect semantic should've been already executed by
   tree branch prediction pass. */

static rtx
expand_builtin_expect (tree exp, rtx target)
{
  tree arg;

  if (call_expr_nargs (exp) < 2)
    return const0_rtx;
  arg = CALL_EXPR_ARG (exp, 0);

  target = expand_expr (arg, target, VOIDmode, EXPAND_NORMAL);
  /* When guessing was done, the hints should be already stripped away.  */
  gcc_assert (!flag_guess_branch_prob
	      || optimize == 0 || seen_error ());
  return target;
}

/* Expand a call to __builtin_assume_aligned.  We just return our first
   argument as the builtin_assume_aligned semantic should've been already
   executed by CCP.  */

static rtx
expand_builtin_assume_aligned (tree exp, rtx target)
{
  if (call_expr_nargs (exp) < 2)
    return const0_rtx;
  target = expand_expr (CALL_EXPR_ARG (exp, 0), target, VOIDmode,
			EXPAND_NORMAL);
  gcc_assert (!TREE_SIDE_EFFECTS (CALL_EXPR_ARG (exp, 1))
	      && (call_expr_nargs (exp) < 3
		  || !TREE_SIDE_EFFECTS (CALL_EXPR_ARG (exp, 2))));
  return target;
}

void
expand_builtin_trap (void)
{
  if (targetm.have_trap ())
    {
      rtx_insn *insn = emit_insn (targetm.gen_trap ());
      /* For trap insns when not accumulating outgoing args force
	 REG_ARGS_SIZE note to prevent crossjumping of calls with
	 different args sizes.  */
      if (!ACCUMULATE_OUTGOING_ARGS)
	add_args_size_note (insn, stack_pointer_delta);
    }
  else
    {
      tree fn = builtin_decl_implicit (BUILT_IN_ABORT);
      tree call_expr = build_call_expr (fn, 0);
      expand_call (call_expr, NULL_RTX, false);
    }

  emit_barrier ();
}

/* Expand a call to __builtin_unreachable.  We do nothing except emit
   a barrier saying that control flow will not pass here.

   It is the responsibility of the program being compiled to ensure
   that control flow does never reach __builtin_unreachable.  */
static void
expand_builtin_unreachable (void)
{
  emit_barrier ();
}

/* Expand EXP, a call to fabs, fabsf or fabsl.
   Return NULL_RTX if a normal call should be emitted rather than expanding
   the function inline.  If convenient, the result should be placed
   in TARGET.  SUBTARGET may be used as the target for computing
   the operand.  */

static rtx
expand_builtin_fabs (tree exp, rtx target, rtx subtarget)
{
  machine_mode mode;
  tree arg;
  rtx op0;

  if (!validate_arglist (exp, REAL_TYPE, VOID_TYPE))
    return NULL_RTX;

  arg = CALL_EXPR_ARG (exp, 0);
  CALL_EXPR_ARG (exp, 0) = arg = builtin_save_expr (arg);
  mode = TYPE_MODE (TREE_TYPE (arg));
  op0 = expand_expr (arg, subtarget, VOIDmode, EXPAND_NORMAL);
  return expand_abs (mode, op0, target, 0, safe_from_p (target, arg, 1));
}

/* Expand EXP, a call to copysign, copysignf, or copysignl.
   Return NULL is a normal call should be emitted rather than expanding the
   function inline.  If convenient, the result should be placed in TARGET.
   SUBTARGET may be used as the target for computing the operand.  */

static rtx
expand_builtin_copysign (tree exp, rtx target, rtx subtarget)
{
  rtx op0, op1;
  tree arg;

  if (!validate_arglist (exp, REAL_TYPE, REAL_TYPE, VOID_TYPE))
    return NULL_RTX;

  arg = CALL_EXPR_ARG (exp, 0);
  op0 = expand_expr (arg, subtarget, VOIDmode, EXPAND_NORMAL);

  arg = CALL_EXPR_ARG (exp, 1);
  op1 = expand_normal (arg);

  return expand_copysign (op0, op1, target);
}

/* Expand a call to __builtin___clear_cache.  */

static rtx
expand_builtin___clear_cache (tree exp)
{
  if (!targetm.code_for_clear_cache)
    {
#ifdef CLEAR_INSN_CACHE
      /* There is no "clear_cache" insn, and __clear_cache() in libgcc
	 does something.  Just do the default expansion to a call to
	 __clear_cache().  */
      return NULL_RTX;
#else
      /* There is no "clear_cache" insn, and __clear_cache() in libgcc
	 does nothing.  There is no need to call it.  Do nothing.  */
      return const0_rtx;
#endif /* CLEAR_INSN_CACHE */
    }

  /* We have a "clear_cache" insn, and it will handle everything.  */
  tree begin, end;
  rtx begin_rtx, end_rtx;

  /* We must not expand to a library call.  If we did, any
     fallback library function in libgcc that might contain a call to
     __builtin___clear_cache() would recurse infinitely.  */
  if (!validate_arglist (exp, POINTER_TYPE, POINTER_TYPE, VOID_TYPE))
    {
      error ("both arguments to %<__builtin___clear_cache%> must be pointers");
      return const0_rtx;
    }

  if (targetm.have_clear_cache ())
    {
      struct expand_operand ops[2];

      begin = CALL_EXPR_ARG (exp, 0);
      begin_rtx = expand_expr (begin, NULL_RTX, Pmode, EXPAND_NORMAL);

      end = CALL_EXPR_ARG (exp, 1);
      end_rtx = expand_expr (end, NULL_RTX, Pmode, EXPAND_NORMAL);

      create_address_operand (&ops[0], begin_rtx);
      create_address_operand (&ops[1], end_rtx);
      if (maybe_expand_insn (targetm.code_for_clear_cache, 2, ops))
	return const0_rtx;
    }
  return const0_rtx;
}

/* Given a trampoline address, make sure it satisfies TRAMPOLINE_ALIGNMENT.  */

static rtx
round_trampoline_addr (rtx tramp)
{
  rtx temp, addend, mask;

  /* If we don't need too much alignment, we'll have been guaranteed
     proper alignment by get_trampoline_type.  */
  if (TRAMPOLINE_ALIGNMENT <= STACK_BOUNDARY)
    return tramp;

  /* Round address up to desired boundary.  */
  temp = gen_reg_rtx (Pmode);
  addend = gen_int_mode (TRAMPOLINE_ALIGNMENT / BITS_PER_UNIT - 1, Pmode);
  mask = gen_int_mode (-TRAMPOLINE_ALIGNMENT / BITS_PER_UNIT, Pmode);

  temp  = expand_simple_binop (Pmode, PLUS, tramp, addend,
			       temp, 0, OPTAB_LIB_WIDEN);
  tramp = expand_simple_binop (Pmode, AND, temp, mask,
			       temp, 0, OPTAB_LIB_WIDEN);

  return tramp;
}

static rtx
expand_builtin_init_trampoline (tree exp, bool onstack)
{
  tree t_tramp, t_func, t_chain;
  rtx m_tramp, r_tramp, r_chain, tmp;

  if (!validate_arglist (exp, POINTER_TYPE, POINTER_TYPE,
			 POINTER_TYPE, VOID_TYPE))
    return NULL_RTX;

  t_tramp = CALL_EXPR_ARG (exp, 0);
  t_func = CALL_EXPR_ARG (exp, 1);
  t_chain = CALL_EXPR_ARG (exp, 2);

  r_tramp = expand_normal (t_tramp);
  m_tramp = gen_rtx_MEM (BLKmode, r_tramp);
  MEM_NOTRAP_P (m_tramp) = 1;

  /* If ONSTACK, the TRAMP argument should be the address of a field
     within the local function's FRAME decl.  Either way, let's see if
     we can fill in the MEM_ATTRs for this memory.  */
  if (TREE_CODE (t_tramp) == ADDR_EXPR)
    set_mem_attributes (m_tramp, TREE_OPERAND (t_tramp, 0), true);

  /* Creator of a heap trampoline is responsible for making sure the
     address is aligned to at least STACK_BOUNDARY.  Normally malloc
     will ensure this anyhow.  */
  tmp = round_trampoline_addr (r_tramp);
  if (tmp != r_tramp)
    {
      m_tramp = change_address (m_tramp, BLKmode, tmp);
      set_mem_align (m_tramp, TRAMPOLINE_ALIGNMENT);
      set_mem_size (m_tramp, TRAMPOLINE_SIZE);
    }

  /* The FUNC argument should be the address of the nested function.
     Extract the actual function decl to pass to the hook.  */
  gcc_assert (TREE_CODE (t_func) == ADDR_EXPR);
  t_func = TREE_OPERAND (t_func, 0);
  gcc_assert (TREE_CODE (t_func) == FUNCTION_DECL);

  r_chain = expand_normal (t_chain);

  /* Generate insns to initialize the trampoline.  */
  targetm.calls.trampoline_init (m_tramp, t_func, r_chain);

  if (onstack)
    {
      trampolines_created = 1;

      if (targetm.calls.custom_function_descriptors != 0)
	warning_at (DECL_SOURCE_LOCATION (t_func), OPT_Wtrampolines,
		    "trampoline generated for nested function %qD", t_func);
    }

  return const0_rtx;
}

static rtx
expand_builtin_adjust_trampoline (tree exp)
{
  rtx tramp;

  if (!validate_arglist (exp, POINTER_TYPE, VOID_TYPE))
    return NULL_RTX;

  tramp = expand_normal (CALL_EXPR_ARG (exp, 0));
  tramp = round_trampoline_addr (tramp);
  if (targetm.calls.trampoline_adjust_address)
    tramp = targetm.calls.trampoline_adjust_address (tramp);

  return tramp;
}

/* Expand a call to the builtin descriptor initialization routine.
   A descriptor is made up of a couple of pointers to the static
   chain and the code entry in this order.  */

static rtx
expand_builtin_init_descriptor (tree exp)
{
  tree t_descr, t_func, t_chain;
  rtx m_descr, r_descr, r_func, r_chain;

  if (!validate_arglist (exp, POINTER_TYPE, POINTER_TYPE, POINTER_TYPE,
			 VOID_TYPE))
    return NULL_RTX;

  t_descr = CALL_EXPR_ARG (exp, 0);
  t_func = CALL_EXPR_ARG (exp, 1);
  t_chain = CALL_EXPR_ARG (exp, 2);

  r_descr = expand_normal (t_descr);
  m_descr = gen_rtx_MEM (BLKmode, r_descr);
  MEM_NOTRAP_P (m_descr) = 1;

  r_func = expand_normal (t_func);
  r_chain = expand_normal (t_chain);

  /* Generate insns to initialize the descriptor.  */
  emit_move_insn (adjust_address_nv (m_descr, ptr_mode, 0), r_chain);
  emit_move_insn (adjust_address_nv (m_descr, ptr_mode,
				     POINTER_SIZE / BITS_PER_UNIT), r_func);

  return const0_rtx;
}

/* Expand a call to the builtin descriptor adjustment routine.  */

static rtx
expand_builtin_adjust_descriptor (tree exp)
{
  rtx tramp;

  if (!validate_arglist (exp, POINTER_TYPE, VOID_TYPE))
    return NULL_RTX;

  tramp = expand_normal (CALL_EXPR_ARG (exp, 0));

  /* Unalign the descriptor to allow runtime identification.  */
  tramp = plus_constant (ptr_mode, tramp,
			 targetm.calls.custom_function_descriptors);

  return force_operand (tramp, NULL_RTX);
}

/* Expand the call EXP to the built-in signbit, signbitf or signbitl
   function.  The function first checks whether the back end provides
   an insn to implement signbit for the respective mode.  If not, it
   checks whether the floating point format of the value is such that
   the sign bit can be extracted.  If that is not the case, error out.
   EXP is the expression that is a call to the builtin function; if
   convenient, the result should be placed in TARGET.  */
static rtx
expand_builtin_signbit (tree exp, rtx target)
{
  const struct real_format *fmt;
  scalar_float_mode fmode;
  scalar_int_mode rmode, imode;
  tree arg;
  int word, bitpos;
  enum insn_code icode;
  rtx temp;
  location_t loc = EXPR_LOCATION (exp);

  if (!validate_arglist (exp, REAL_TYPE, VOID_TYPE))
    return NULL_RTX;

  arg = CALL_EXPR_ARG (exp, 0);
  fmode = SCALAR_FLOAT_TYPE_MODE (TREE_TYPE (arg));
  rmode = SCALAR_INT_TYPE_MODE (TREE_TYPE (exp));
  fmt = REAL_MODE_FORMAT (fmode);

  arg = builtin_save_expr (arg);

  /* Expand the argument yielding a RTX expression. */
  temp = expand_normal (arg);

  /* Check if the back end provides an insn that handles signbit for the
     argument's mode. */
  icode = optab_handler (signbit_optab, fmode);
  if (icode != CODE_FOR_nothing)
    {
      rtx_insn *last = get_last_insn ();
      target = gen_reg_rtx (TYPE_MODE (TREE_TYPE (exp)));
      if (maybe_emit_unop_insn (icode, target, temp, UNKNOWN))
	return target;
      delete_insns_since (last);
    }

  /* For floating point formats without a sign bit, implement signbit
     as "ARG < 0.0".  */
  bitpos = fmt->signbit_ro;
  if (bitpos < 0)
  {
    /* But we can't do this if the format supports signed zero.  */
    gcc_assert (!fmt->has_signed_zero || !HONOR_SIGNED_ZEROS (fmode));

    arg = fold_build2_loc (loc, LT_EXPR, TREE_TYPE (exp), arg,
		       build_real (TREE_TYPE (arg), dconst0));
    return expand_expr (arg, target, VOIDmode, EXPAND_NORMAL);
  }

  if (GET_MODE_SIZE (fmode) <= UNITS_PER_WORD)
    {
      imode = int_mode_for_mode (fmode).require ();
      temp = gen_lowpart (imode, temp);
    }
  else
    {
      imode = word_mode;
      /* Handle targets with different FP word orders.  */
      if (FLOAT_WORDS_BIG_ENDIAN)
	word = (GET_MODE_BITSIZE (fmode) - bitpos) / BITS_PER_WORD;
      else
	word = bitpos / BITS_PER_WORD;
      temp = operand_subword_force (temp, word, fmode);
      bitpos = bitpos % BITS_PER_WORD;
    }

  /* Force the intermediate word_mode (or narrower) result into a
     register.  This avoids attempting to create paradoxical SUBREGs
     of floating point modes below.  */
  temp = force_reg (imode, temp);

  /* If the bitpos is within the "result mode" lowpart, the operation
     can be implement with a single bitwise AND.  Otherwise, we need
     a right shift and an AND.  */

  if (bitpos < GET_MODE_BITSIZE (rmode))
    {
      wide_int mask = wi::set_bit_in_zero (bitpos, GET_MODE_PRECISION (rmode));

      if (GET_MODE_SIZE (imode) > GET_MODE_SIZE (rmode))
	temp = gen_lowpart (rmode, temp);
      temp = expand_binop (rmode, and_optab, temp,
			   immed_wide_int_const (mask, rmode),
			   NULL_RTX, 1, OPTAB_LIB_WIDEN);
    }
  else
    {
      /* Perform a logical right shift to place the signbit in the least
	 significant bit, then truncate the result to the desired mode
	 and mask just this bit.  */
      temp = expand_shift (RSHIFT_EXPR, imode, temp, bitpos, NULL_RTX, 1);
      temp = gen_lowpart (rmode, temp);
      temp = expand_binop (rmode, and_optab, temp, const1_rtx,
			   NULL_RTX, 1, OPTAB_LIB_WIDEN);
    }

  return temp;
}

/* Expand fork or exec calls.  TARGET is the desired target of the
   call.  EXP is the call. FN is the
   identificator of the actual function.  IGNORE is nonzero if the
   value is to be ignored.  */

static rtx
expand_builtin_fork_or_exec (tree fn, tree exp, rtx target, int ignore)
{
  tree id, decl;
  tree call;

  /* If we are not profiling, just call the function.  */
  if (!profile_arc_flag)
    return NULL_RTX;

  /* Otherwise call the wrapper.  This should be equivalent for the rest of
     compiler, so the code does not diverge, and the wrapper may run the
     code necessary for keeping the profiling sane.  */

  switch (DECL_FUNCTION_CODE (fn))
    {
    case BUILT_IN_FORK:
      id = get_identifier ("__gcov_fork");
      break;

    case BUILT_IN_EXECL:
      id = get_identifier ("__gcov_execl");
      break;

    case BUILT_IN_EXECV:
      id = get_identifier ("__gcov_execv");
      break;

    case BUILT_IN_EXECLP:
      id = get_identifier ("__gcov_execlp");
      break;

    case BUILT_IN_EXECLE:
      id = get_identifier ("__gcov_execle");
      break;

    case BUILT_IN_EXECVP:
      id = get_identifier ("__gcov_execvp");
      break;

    case BUILT_IN_EXECVE:
      id = get_identifier ("__gcov_execve");
      break;

    default:
      gcc_unreachable ();
    }

  decl = build_decl (DECL_SOURCE_LOCATION (fn),
		     FUNCTION_DECL, id, TREE_TYPE (fn));
  DECL_EXTERNAL (decl) = 1;
  TREE_PUBLIC (decl) = 1;
  DECL_ARTIFICIAL (decl) = 1;
  TREE_NOTHROW (decl) = 1;
  DECL_VISIBILITY (decl) = VISIBILITY_DEFAULT;
  DECL_VISIBILITY_SPECIFIED (decl) = 1;
  call = rewrite_call_expr (EXPR_LOCATION (exp), exp, 0, decl, 0);
  return expand_call (call, target, ignore);
 }



/* Reconstitute a mode for a __sync intrinsic operation.  Since the type of
   the pointer in these functions is void*, the tree optimizers may remove
   casts.  The mode computed in expand_builtin isn't reliable either, due
   to __sync_bool_compare_and_swap.

   FCODE_DIFF should be fcode - base, where base is the FOO_1 code for the
   group of builtins.  This gives us log2 of the mode size.  */

static inline machine_mode
get_builtin_sync_mode (int fcode_diff)
{
  /* The size is not negotiable, so ask not to get BLKmode in return
     if the target indicates that a smaller size would be better.  */
  return int_mode_for_size (BITS_PER_UNIT << fcode_diff, 0).require ();
}

/* Expand the memory expression LOC and return the appropriate memory operand
   for the builtin_sync operations.  */

static rtx
get_builtin_sync_mem (tree loc, machine_mode mode)
{
  rtx addr, mem;

  addr = expand_expr (loc, NULL_RTX, ptr_mode, EXPAND_SUM);
  addr = convert_memory_address (Pmode, addr);

  /* Note that we explicitly do not want any alias information for this
     memory, so that we kill all other live memories.  Otherwise we don't
     satisfy the full barrier semantics of the intrinsic.  */
  mem = validize_mem (gen_rtx_MEM (mode, addr));

  /* The alignment needs to be at least according to that of the mode.  */
  set_mem_align (mem, MAX (GET_MODE_ALIGNMENT (mode),
			   get_pointer_alignment (loc)));
  set_mem_alias_set (mem, ALIAS_SET_MEMORY_BARRIER);
  MEM_VOLATILE_P (mem) = 1;

  return mem;
}

/* Make sure an argument is in the right mode.
   EXP is the tree argument. 
   MODE is the mode it should be in.  */

static rtx
expand_expr_force_mode (tree exp, machine_mode mode)
{
  rtx val;
  machine_mode old_mode;

  val = expand_expr (exp, NULL_RTX, mode, EXPAND_NORMAL);
  /* If VAL is promoted to a wider mode, convert it back to MODE.  Take care
     of CONST_INTs, where we know the old_mode only from the call argument.  */

  old_mode = GET_MODE (val);
  if (old_mode == VOIDmode)
    old_mode = TYPE_MODE (TREE_TYPE (exp));
  val = convert_modes (mode, old_mode, val, 1);
  return val;
}


/* Expand the __sync_xxx_and_fetch and __sync_fetch_and_xxx intrinsics.
   EXP is the CALL_EXPR.  CODE is the rtx code
   that corresponds to the arithmetic or logical operation from the name;
   an exception here is that NOT actually means NAND.  TARGET is an optional
   place for us to store the results; AFTER is true if this is the
   fetch_and_xxx form.  */

static rtx
expand_builtin_sync_operation (machine_mode mode, tree exp,
			       enum rtx_code code, bool after,
			       rtx target)
{
  rtx val, mem;
  location_t loc = EXPR_LOCATION (exp);

  if (code == NOT && warn_sync_nand)
    {
      tree fndecl = get_callee_fndecl (exp);
      enum built_in_function fcode = DECL_FUNCTION_CODE (fndecl);

      static bool warned_f_a_n, warned_n_a_f;

      switch (fcode)
	{
	case BUILT_IN_SYNC_FETCH_AND_NAND_1:
	case BUILT_IN_SYNC_FETCH_AND_NAND_2:
	case BUILT_IN_SYNC_FETCH_AND_NAND_4:
	case BUILT_IN_SYNC_FETCH_AND_NAND_8:
	case BUILT_IN_SYNC_FETCH_AND_NAND_16:
	  if (warned_f_a_n)
	    break;

	  fndecl = builtin_decl_implicit (BUILT_IN_SYNC_FETCH_AND_NAND_N);
	  inform (loc, "%qD changed semantics in GCC 4.4", fndecl);
	  warned_f_a_n = true;
	  break;

	case BUILT_IN_SYNC_NAND_AND_FETCH_1:
	case BUILT_IN_SYNC_NAND_AND_FETCH_2:
	case BUILT_IN_SYNC_NAND_AND_FETCH_4:
	case BUILT_IN_SYNC_NAND_AND_FETCH_8:
	case BUILT_IN_SYNC_NAND_AND_FETCH_16:
	  if (warned_n_a_f)
	    break;

	 fndecl = builtin_decl_implicit (BUILT_IN_SYNC_NAND_AND_FETCH_N);
	  inform (loc, "%qD changed semantics in GCC 4.4", fndecl);
	  warned_n_a_f = true;
	  break;

	default:
	  gcc_unreachable ();
	}
    }

  /* Expand the operands.  */
  mem = get_builtin_sync_mem (CALL_EXPR_ARG (exp, 0), mode);
  val = expand_expr_force_mode (CALL_EXPR_ARG (exp, 1), mode);

  return expand_atomic_fetch_op (target, mem, val, code, MEMMODEL_SYNC_SEQ_CST,
				 after);
}

/* Expand the __sync_val_compare_and_swap and __sync_bool_compare_and_swap
   intrinsics. EXP is the CALL_EXPR.  IS_BOOL is
   true if this is the boolean form.  TARGET is a place for us to store the
   results; this is NOT optional if IS_BOOL is true.  */

static rtx
expand_builtin_compare_and_swap (machine_mode mode, tree exp,
				 bool is_bool, rtx target)
{
  rtx old_val, new_val, mem;
  rtx *pbool, *poval;

  /* Expand the operands.  */
  mem = get_builtin_sync_mem (CALL_EXPR_ARG (exp, 0), mode);
  old_val = expand_expr_force_mode (CALL_EXPR_ARG (exp, 1), mode);
  new_val = expand_expr_force_mode (CALL_EXPR_ARG (exp, 2), mode);

  pbool = poval = NULL;
  if (target != const0_rtx)
    {
      if (is_bool)
	pbool = &target;
      else
	poval = &target;
    }
  if (!expand_atomic_compare_and_swap (pbool, poval, mem, old_val, new_val,
				       false, MEMMODEL_SYNC_SEQ_CST,
				       MEMMODEL_SYNC_SEQ_CST))
    return NULL_RTX;

  return target;
}

/* Expand the __sync_lock_test_and_set intrinsic.  Note that the most
   general form is actually an atomic exchange, and some targets only
   support a reduced form with the second argument being a constant 1.
   EXP is the CALL_EXPR; TARGET is an optional place for us to store
   the results.  */

static rtx
expand_builtin_sync_lock_test_and_set (machine_mode mode, tree exp,
				       rtx target)
{
  rtx val, mem;

  /* Expand the operands.  */
  mem = get_builtin_sync_mem (CALL_EXPR_ARG (exp, 0), mode);
  val = expand_expr_force_mode (CALL_EXPR_ARG (exp, 1), mode);

  return expand_sync_lock_test_and_set (target, mem, val);
}

/* Expand the __sync_lock_release intrinsic.  EXP is the CALL_EXPR.  */

static void
expand_builtin_sync_lock_release (machine_mode mode, tree exp)
{
  rtx mem;

  /* Expand the operands.  */
  mem = get_builtin_sync_mem (CALL_EXPR_ARG (exp, 0), mode);

  expand_atomic_store (mem, const0_rtx, MEMMODEL_SYNC_RELEASE, true);
}

/* Given an integer representing an ``enum memmodel'', verify its
   correctness and return the memory model enum.  */

static enum memmodel
get_memmodel (tree exp)
{
  rtx op;
  unsigned HOST_WIDE_INT val;
  source_location loc
    = expansion_point_location_if_in_system_header (input_location);

  /* If the parameter is not a constant, it's a run time value so we'll just
     convert it to MEMMODEL_SEQ_CST to avoid annoying runtime checking.  */
  if (TREE_CODE (exp) != INTEGER_CST)
    return MEMMODEL_SEQ_CST;

  op = expand_normal (exp);

  val = INTVAL (op);
  if (targetm.memmodel_check)
    val = targetm.memmodel_check (val);
  else if (val & ~MEMMODEL_MASK)
    {
      warning_at (loc, OPT_Winvalid_memory_model,
		  "unknown architecture specifier in memory model to builtin");
      return MEMMODEL_SEQ_CST;
    }

  /* Should never see a user explicit SYNC memodel model, so >= LAST works. */
  if (memmodel_base (val) >= MEMMODEL_LAST)
    {
      warning_at (loc, OPT_Winvalid_memory_model,
		  "invalid memory model argument to builtin");
      return MEMMODEL_SEQ_CST;
    }

  /* Workaround for Bugzilla 59448. GCC doesn't track consume properly, so
     be conservative and promote consume to acquire.  */
  if (val == MEMMODEL_CONSUME)
    val = MEMMODEL_ACQUIRE;

  return (enum memmodel) val;
}

/* Expand the __atomic_exchange intrinsic:
   	TYPE __atomic_exchange (TYPE *object, TYPE desired, enum memmodel)
   EXP is the CALL_EXPR.
   TARGET is an optional place for us to store the results.  */

static rtx
expand_builtin_atomic_exchange (machine_mode mode, tree exp, rtx target)
{
  rtx val, mem;
  enum memmodel model;

  model = get_memmodel (CALL_EXPR_ARG (exp, 2));

  if (!flag_inline_atomics)
    return NULL_RTX;

  /* Expand the operands.  */
  mem = get_builtin_sync_mem (CALL_EXPR_ARG (exp, 0), mode);
  val = expand_expr_force_mode (CALL_EXPR_ARG (exp, 1), mode);

  return expand_atomic_exchange (target, mem, val, model);
}

/* Expand the __atomic_compare_exchange intrinsic:
   	bool __atomic_compare_exchange (TYPE *object, TYPE *expect, 
					TYPE desired, BOOL weak, 
					enum memmodel success,
					enum memmodel failure)
   EXP is the CALL_EXPR.
   TARGET is an optional place for us to store the results.  */

static rtx
expand_builtin_atomic_compare_exchange (machine_mode mode, tree exp, 
					rtx target)
{
  rtx expect, desired, mem, oldval;
  rtx_code_label *label;
  enum memmodel success, failure;
  tree weak;
  bool is_weak;
  source_location loc
    = expansion_point_location_if_in_system_header (input_location);

  success = get_memmodel (CALL_EXPR_ARG (exp, 4));
  failure = get_memmodel (CALL_EXPR_ARG (exp, 5));

  if (failure > success)
    {
      warning_at (loc, OPT_Winvalid_memory_model,
		  "failure memory model cannot be stronger than success "
		  "memory model for %<__atomic_compare_exchange%>");
      success = MEMMODEL_SEQ_CST;
    }
 
  if (is_mm_release (failure) || is_mm_acq_rel (failure))
    {
      warning_at (loc, OPT_Winvalid_memory_model,
		  "invalid failure memory model for "
		  "%<__atomic_compare_exchange%>");
      failure = MEMMODEL_SEQ_CST;
      success = MEMMODEL_SEQ_CST;
    }

 
  if (!flag_inline_atomics)
    return NULL_RTX;

  /* Expand the operands.  */
  mem = get_builtin_sync_mem (CALL_EXPR_ARG (exp, 0), mode);

  expect = expand_normal (CALL_EXPR_ARG (exp, 1));
  expect = convert_memory_address (Pmode, expect);
  expect = gen_rtx_MEM (mode, expect);
  desired = expand_expr_force_mode (CALL_EXPR_ARG (exp, 2), mode);

  weak = CALL_EXPR_ARG (exp, 3);
  is_weak = false;
  if (tree_fits_shwi_p (weak) && tree_to_shwi (weak) != 0)
    is_weak = true;

  if (target == const0_rtx)
    target = NULL;

  /* Lest the rtl backend create a race condition with an imporoper store
     to memory, always create a new pseudo for OLDVAL.  */
  oldval = NULL;

  if (!expand_atomic_compare_and_swap (&target, &oldval, mem, expect, desired,
				       is_weak, success, failure))
    return NULL_RTX;

  /* Conditionally store back to EXPECT, lest we create a race condition
     with an improper store to memory.  */
  /* ??? With a rearrangement of atomics at the gimple level, we can handle
     the normal case where EXPECT is totally private, i.e. a register.  At
     which point the store can be unconditional.  */
  label = gen_label_rtx ();
  emit_cmp_and_jump_insns (target, const0_rtx, NE, NULL,
			   GET_MODE (target), 1, label);
  emit_move_insn (expect, oldval);
  emit_label (label);

  return target;
}

/* Helper function for expand_ifn_atomic_compare_exchange - expand
   internal ATOMIC_COMPARE_EXCHANGE call into __atomic_compare_exchange_N
   call.  The weak parameter must be dropped to match the expected parameter
   list and the expected argument changed from value to pointer to memory
   slot.  */

static void
expand_ifn_atomic_compare_exchange_into_call (gcall *call, machine_mode mode)
{
  unsigned int z;
  vec<tree, va_gc> *vec;

  vec_alloc (vec, 5);
  vec->quick_push (gimple_call_arg (call, 0));
  tree expected = gimple_call_arg (call, 1);
  rtx x = assign_stack_temp_for_type (mode, GET_MODE_SIZE (mode),
				      TREE_TYPE (expected));
  rtx expd = expand_expr (expected, x, mode, EXPAND_NORMAL);
  if (expd != x)
    emit_move_insn (x, expd);
  tree v = make_tree (TREE_TYPE (expected), x);
  vec->quick_push (build1 (ADDR_EXPR,
			   build_pointer_type (TREE_TYPE (expected)), v));
  vec->quick_push (gimple_call_arg (call, 2));
  /* Skip the boolean weak parameter.  */
  for (z = 4; z < 6; z++)
    vec->quick_push (gimple_call_arg (call, z));
  /* At present we only have BUILT_IN_ATOMIC_COMPARE_EXCHANGE_{1,2,4,8,16}.  */
  unsigned int bytes_log2 = exact_log2 (GET_MODE_SIZE (mode).to_constant ());
  gcc_assert (bytes_log2 < 5);
  built_in_function fncode
    = (built_in_function) ((int) BUILT_IN_ATOMIC_COMPARE_EXCHANGE_1
			   + bytes_log2);
  tree fndecl = builtin_decl_explicit (fncode);
  tree fn = build1 (ADDR_EXPR, build_pointer_type (TREE_TYPE (fndecl)),
		    fndecl);
  tree exp = build_call_vec (boolean_type_node, fn, vec);
  tree lhs = gimple_call_lhs (call);
  rtx boolret = expand_call (exp, NULL_RTX, lhs == NULL_TREE);
  if (lhs)
    {
      rtx target = expand_expr (lhs, NULL_RTX, VOIDmode, EXPAND_WRITE);
      if (GET_MODE (boolret) != mode)
	boolret = convert_modes (mode, GET_MODE (boolret), boolret, 1);
      x = force_reg (mode, x);
      write_complex_part (target, boolret, true);
      write_complex_part (target, x, false);
    }
}

/* Expand IFN_ATOMIC_COMPARE_EXCHANGE internal function.  */

void
expand_ifn_atomic_compare_exchange (gcall *call)
{
  int size = tree_to_shwi (gimple_call_arg (call, 3)) & 255;
  gcc_assert (size == 1 || size == 2 || size == 4 || size == 8 || size == 16);
  machine_mode mode = int_mode_for_size (BITS_PER_UNIT * size, 0).require ();
  rtx expect, desired, mem, oldval, boolret;
  enum memmodel success, failure;
  tree lhs;
  bool is_weak;
  source_location loc
    = expansion_point_location_if_in_system_header (gimple_location (call));

  success = get_memmodel (gimple_call_arg (call, 4));
  failure = get_memmodel (gimple_call_arg (call, 5));

  if (failure > success)
    {
      warning_at (loc, OPT_Winvalid_memory_model,
		  "failure memory model cannot be stronger than success "
		  "memory model for %<__atomic_compare_exchange%>");
      success = MEMMODEL_SEQ_CST;
    }

  if (is_mm_release (failure) || is_mm_acq_rel (failure))
    {
      warning_at (loc, OPT_Winvalid_memory_model,
		  "invalid failure memory model for "
		  "%<__atomic_compare_exchange%>");
      failure = MEMMODEL_SEQ_CST;
      success = MEMMODEL_SEQ_CST;
    }

  if (!flag_inline_atomics)
    {
      expand_ifn_atomic_compare_exchange_into_call (call, mode);
      return;
    }

  /* Expand the operands.  */
  mem = get_builtin_sync_mem (gimple_call_arg (call, 0), mode);

  expect = expand_expr_force_mode (gimple_call_arg (call, 1), mode);
  desired = expand_expr_force_mode (gimple_call_arg (call, 2), mode);

  is_weak = (tree_to_shwi (gimple_call_arg (call, 3)) & 256) != 0;

  boolret = NULL;
  oldval = NULL;

  if (!expand_atomic_compare_and_swap (&boolret, &oldval, mem, expect, desired,
				       is_weak, success, failure))
    {
      expand_ifn_atomic_compare_exchange_into_call (call, mode);
      return;
    }

  lhs = gimple_call_lhs (call);
  if (lhs)
    {
      rtx target = expand_expr (lhs, NULL_RTX, VOIDmode, EXPAND_WRITE);
      if (GET_MODE (boolret) != mode)
	boolret = convert_modes (mode, GET_MODE (boolret), boolret, 1);
      write_complex_part (target, boolret, true);
      write_complex_part (target, oldval, false);
    }
}

/* Expand the __atomic_load intrinsic:
   	TYPE __atomic_load (TYPE *object, enum memmodel)
   EXP is the CALL_EXPR.
   TARGET is an optional place for us to store the results.  */

static rtx
expand_builtin_atomic_load (machine_mode mode, tree exp, rtx target)
{
  rtx mem;
  enum memmodel model;

  model = get_memmodel (CALL_EXPR_ARG (exp, 1));
  if (is_mm_release (model) || is_mm_acq_rel (model))
    {
      source_location loc
	= expansion_point_location_if_in_system_header (input_location);
      warning_at (loc, OPT_Winvalid_memory_model,
		  "invalid memory model for %<__atomic_load%>");
      model = MEMMODEL_SEQ_CST;
    }

  if (!flag_inline_atomics)
    return NULL_RTX;

  /* Expand the operand.  */
  mem = get_builtin_sync_mem (CALL_EXPR_ARG (exp, 0), mode);

  return expand_atomic_load (target, mem, model);
}


/* Expand the __atomic_store intrinsic:
   	void __atomic_store (TYPE *object, TYPE desired, enum memmodel)
   EXP is the CALL_EXPR.
   TARGET is an optional place for us to store the results.  */

static rtx
expand_builtin_atomic_store (machine_mode mode, tree exp)
{
  rtx mem, val;
  enum memmodel model;

  model = get_memmodel (CALL_EXPR_ARG (exp, 2));
  if (!(is_mm_relaxed (model) || is_mm_seq_cst (model)
	|| is_mm_release (model)))
    {
      source_location loc
	= expansion_point_location_if_in_system_header (input_location);
      warning_at (loc, OPT_Winvalid_memory_model,
		  "invalid memory model for %<__atomic_store%>");
      model = MEMMODEL_SEQ_CST;
    }

  if (!flag_inline_atomics)
    return NULL_RTX;

  /* Expand the operands.  */
  mem = get_builtin_sync_mem (CALL_EXPR_ARG (exp, 0), mode);
  val = expand_expr_force_mode (CALL_EXPR_ARG (exp, 1), mode);

  return expand_atomic_store (mem, val, model, false);
}

/* Expand the __atomic_fetch_XXX intrinsic:
   	TYPE __atomic_fetch_XXX (TYPE *object, TYPE val, enum memmodel)
   EXP is the CALL_EXPR.
   TARGET is an optional place for us to store the results.
   CODE is the operation, PLUS, MINUS, ADD, XOR, or IOR.
   FETCH_AFTER is true if returning the result of the operation.
   FETCH_AFTER is false if returning the value before the operation.
   IGNORE is true if the result is not used.
   EXT_CALL is the correct builtin for an external call if this cannot be
   resolved to an instruction sequence.  */

static rtx
expand_builtin_atomic_fetch_op (machine_mode mode, tree exp, rtx target,
				enum rtx_code code, bool fetch_after,
				bool ignore, enum built_in_function ext_call)
{
  rtx val, mem, ret;
  enum memmodel model;
  tree fndecl;
  tree addr;

  model = get_memmodel (CALL_EXPR_ARG (exp, 2));

  /* Expand the operands.  */
  mem = get_builtin_sync_mem (CALL_EXPR_ARG (exp, 0), mode);
  val = expand_expr_force_mode (CALL_EXPR_ARG (exp, 1), mode);

  /* Only try generating instructions if inlining is turned on.  */
  if (flag_inline_atomics)
    {
      ret = expand_atomic_fetch_op (target, mem, val, code, model, fetch_after);
      if (ret)
	return ret;
    }

  /* Return if a different routine isn't needed for the library call.  */
  if (ext_call == BUILT_IN_NONE)
    return NULL_RTX;

  /* Change the call to the specified function.  */
  fndecl = get_callee_fndecl (exp);
  addr = CALL_EXPR_FN (exp);
  STRIP_NOPS (addr);

  gcc_assert (TREE_OPERAND (addr, 0) == fndecl);
  TREE_OPERAND (addr, 0) = builtin_decl_explicit (ext_call);

  /* If we will emit code after the call, the call can not be a tail call.
     If it is emitted as a tail call, a barrier is emitted after it, and
     then all trailing code is removed.  */
  if (!ignore)
    CALL_EXPR_TAILCALL (exp) = 0;

  /* Expand the call here so we can emit trailing code.  */
  ret = expand_call (exp, target, ignore);

  /* Replace the original function just in case it matters.  */
  TREE_OPERAND (addr, 0) = fndecl;

  /* Then issue the arithmetic correction to return the right result.  */
  if (!ignore)
    {
      if (code == NOT)
	{
	  ret = expand_simple_binop (mode, AND, ret, val, NULL_RTX, true,
				     OPTAB_LIB_WIDEN);
	  ret = expand_simple_unop (mode, NOT, ret, target, true);
	}
      else
	ret = expand_simple_binop (mode, code, ret, val, target, true,
				   OPTAB_LIB_WIDEN);
    }
  return ret;
}

/* Expand IFN_ATOMIC_BIT_TEST_AND_* internal function.  */

void
expand_ifn_atomic_bit_test_and (gcall *call)
{
  tree ptr = gimple_call_arg (call, 0);
  tree bit = gimple_call_arg (call, 1);
  tree flag = gimple_call_arg (call, 2);
  tree lhs = gimple_call_lhs (call);
  enum memmodel model = MEMMODEL_SYNC_SEQ_CST;
  machine_mode mode = TYPE_MODE (TREE_TYPE (flag));
  enum rtx_code code;
  optab optab;
  struct expand_operand ops[5];

  gcc_assert (flag_inline_atomics);

  if (gimple_call_num_args (call) == 4)
    model = get_memmodel (gimple_call_arg (call, 3));

  rtx mem = get_builtin_sync_mem (ptr, mode);
  rtx val = expand_expr_force_mode (bit, mode);

  switch (gimple_call_internal_fn (call))
    {
    case IFN_ATOMIC_BIT_TEST_AND_SET:
      code = IOR;
      optab = atomic_bit_test_and_set_optab;
      break;
    case IFN_ATOMIC_BIT_TEST_AND_COMPLEMENT:
      code = XOR;
      optab = atomic_bit_test_and_complement_optab;
      break;
    case IFN_ATOMIC_BIT_TEST_AND_RESET:
      code = AND;
      optab = atomic_bit_test_and_reset_optab;
      break;
    default:
      gcc_unreachable ();
    }

  if (lhs == NULL_TREE)
    {
      val = expand_simple_binop (mode, ASHIFT, const1_rtx,
				 val, NULL_RTX, true, OPTAB_DIRECT);
      if (code == AND)
	val = expand_simple_unop (mode, NOT, val, NULL_RTX, true);
      expand_atomic_fetch_op (const0_rtx, mem, val, code, model, false);
      return;
    }

  rtx target = expand_expr (lhs, NULL_RTX, VOIDmode, EXPAND_WRITE);
  enum insn_code icode = direct_optab_handler (optab, mode);
  gcc_assert (icode != CODE_FOR_nothing);
  create_output_operand (&ops[0], target, mode);
  create_fixed_operand (&ops[1], mem);
  create_convert_operand_to (&ops[2], val, mode, true);
  create_integer_operand (&ops[3], model);
  create_integer_operand (&ops[4], integer_onep (flag));
  if (maybe_expand_insn (icode, 5, ops))
    return;

  rtx bitval = val;
  val = expand_simple_binop (mode, ASHIFT, const1_rtx,
			     val, NULL_RTX, true, OPTAB_DIRECT);
  rtx maskval = val;
  if (code == AND)
    val = expand_simple_unop (mode, NOT, val, NULL_RTX, true);
  rtx result = expand_atomic_fetch_op (gen_reg_rtx (mode), mem, val,
				       code, model, false);
  if (integer_onep (flag))
    {
      result = expand_simple_binop (mode, ASHIFTRT, result, bitval,
				    NULL_RTX, true, OPTAB_DIRECT);
      result = expand_simple_binop (mode, AND, result, const1_rtx, target,
				    true, OPTAB_DIRECT);
    }
  else
    result = expand_simple_binop (mode, AND, result, maskval, target, true,
				  OPTAB_DIRECT);
  if (result != target)
    emit_move_insn (target, result);
}

/* Expand an atomic clear operation.
	void _atomic_clear (BOOL *obj, enum memmodel)
   EXP is the call expression.  */

static rtx
expand_builtin_atomic_clear (tree exp) 
{
  machine_mode mode;
  rtx mem, ret;
  enum memmodel model;

  mode = int_mode_for_size (BOOL_TYPE_SIZE, 0).require ();
  mem = get_builtin_sync_mem (CALL_EXPR_ARG (exp, 0), mode);
  model = get_memmodel (CALL_EXPR_ARG (exp, 1));

  if (is_mm_consume (model) || is_mm_acquire (model) || is_mm_acq_rel (model))
    {
      source_location loc
	= expansion_point_location_if_in_system_header (input_location);
      warning_at (loc, OPT_Winvalid_memory_model,
		  "invalid memory model for %<__atomic_store%>");
      model = MEMMODEL_SEQ_CST;
    }

  /* Try issuing an __atomic_store, and allow fallback to __sync_lock_release.
     Failing that, a store is issued by __atomic_store.  The only way this can
     fail is if the bool type is larger than a word size.  Unlikely, but
     handle it anyway for completeness.  Assume a single threaded model since
     there is no atomic support in this case, and no barriers are required.  */
  ret = expand_atomic_store (mem, const0_rtx, model, true);
  if (!ret)
    emit_move_insn (mem, const0_rtx);
  return const0_rtx;
}

/* Expand an atomic test_and_set operation.
	bool _atomic_test_and_set (BOOL *obj, enum memmodel)
   EXP is the call expression.  */

static rtx
expand_builtin_atomic_test_and_set (tree exp, rtx target)
{
  rtx mem;
  enum memmodel model;
  machine_mode mode;

  mode = int_mode_for_size (BOOL_TYPE_SIZE, 0).require ();
  mem = get_builtin_sync_mem (CALL_EXPR_ARG (exp, 0), mode);
  model = get_memmodel (CALL_EXPR_ARG (exp, 1));

  return expand_atomic_test_and_set (target, mem, model);
}


/* Return true if (optional) argument ARG1 of size ARG0 is always lock free on
   this architecture.  If ARG1 is NULL, use typical alignment for size ARG0.  */

static tree
fold_builtin_atomic_always_lock_free (tree arg0, tree arg1)
{
  int size;
  machine_mode mode;
  unsigned int mode_align, type_align;

  if (TREE_CODE (arg0) != INTEGER_CST)
    return NULL_TREE;

  /* We need a corresponding integer mode for the access to be lock-free.  */
  size = INTVAL (expand_normal (arg0)) * BITS_PER_UNIT;
  if (!int_mode_for_size (size, 0).exists (&mode))
    return boolean_false_node;

  mode_align = GET_MODE_ALIGNMENT (mode);

  if (TREE_CODE (arg1) == INTEGER_CST)
    {
      unsigned HOST_WIDE_INT val = UINTVAL (expand_normal (arg1));

      /* Either this argument is null, or it's a fake pointer encoding
         the alignment of the object.  */
      val = least_bit_hwi (val);
      val *= BITS_PER_UNIT;

      if (val == 0 || mode_align < val)
        type_align = mode_align;
      else
        type_align = val;
    }
  else
    {
      tree ttype = TREE_TYPE (arg1);

      /* This function is usually invoked and folded immediately by the front
	 end before anything else has a chance to look at it.  The pointer
	 parameter at this point is usually cast to a void *, so check for that
	 and look past the cast.  */
      if (CONVERT_EXPR_P (arg1)
	  && POINTER_TYPE_P (ttype)
	  && VOID_TYPE_P (TREE_TYPE (ttype))
	  && POINTER_TYPE_P (TREE_TYPE (TREE_OPERAND (arg1, 0))))
	arg1 = TREE_OPERAND (arg1, 0);

      ttype = TREE_TYPE (arg1);
      gcc_assert (POINTER_TYPE_P (ttype));

      /* Get the underlying type of the object.  */
      ttype = TREE_TYPE (ttype);
      type_align = TYPE_ALIGN (ttype);
    }

  /* If the object has smaller alignment, the lock free routines cannot
     be used.  */
  if (type_align < mode_align)
    return boolean_false_node;

  /* Check if a compare_and_swap pattern exists for the mode which represents
     the required size.  The pattern is not allowed to fail, so the existence
     of the pattern indicates support is present.  Also require that an
     atomic load exists for the required size.  */
  if (can_compare_and_swap_p (mode, true) && can_atomic_load_p (mode))
    return boolean_true_node;
  else
    return boolean_false_node;
}

/* Return true if the parameters to call EXP represent an object which will
   always generate lock free instructions.  The first argument represents the
   size of the object, and the second parameter is a pointer to the object 
   itself.  If NULL is passed for the object, then the result is based on 
   typical alignment for an object of the specified size.  Otherwise return 
   false.  */

static rtx
expand_builtin_atomic_always_lock_free (tree exp)
{
  tree size;
  tree arg0 = CALL_EXPR_ARG (exp, 0);
  tree arg1 = CALL_EXPR_ARG (exp, 1);

  if (TREE_CODE (arg0) != INTEGER_CST)
    {
      error ("non-constant argument 1 to __atomic_always_lock_free");
      return const0_rtx;
    }

  size = fold_builtin_atomic_always_lock_free (arg0, arg1);
  if (size == boolean_true_node)
    return const1_rtx;
  return const0_rtx;
}

/* Return a one or zero if it can be determined that object ARG1 of size ARG 
   is lock free on this architecture.  */

static tree
fold_builtin_atomic_is_lock_free (tree arg0, tree arg1)
{
  if (!flag_inline_atomics)
    return NULL_TREE;
  
  /* If it isn't always lock free, don't generate a result.  */
  if (fold_builtin_atomic_always_lock_free (arg0, arg1) == boolean_true_node)
    return boolean_true_node;

  return NULL_TREE;
}

/* Return true if the parameters to call EXP represent an object which will
   always generate lock free instructions.  The first argument represents the
   size of the object, and the second parameter is a pointer to the object 
   itself.  If NULL is passed for the object, then the result is based on 
   typical alignment for an object of the specified size.  Otherwise return 
   NULL*/

static rtx
expand_builtin_atomic_is_lock_free (tree exp)
{
  tree size;
  tree arg0 = CALL_EXPR_ARG (exp, 0);
  tree arg1 = CALL_EXPR_ARG (exp, 1);

  if (!INTEGRAL_TYPE_P (TREE_TYPE (arg0)))
    {
      error ("non-integer argument 1 to __atomic_is_lock_free");
      return NULL_RTX;
    }

  if (!flag_inline_atomics)
    return NULL_RTX; 

  /* If the value is known at compile time, return the RTX for it.  */
  size = fold_builtin_atomic_is_lock_free (arg0, arg1);
  if (size == boolean_true_node)
    return const1_rtx;

  return NULL_RTX;
}

/* Expand the __atomic_thread_fence intrinsic:
   	void __atomic_thread_fence (enum memmodel)
   EXP is the CALL_EXPR.  */

static void
expand_builtin_atomic_thread_fence (tree exp)
{
  enum memmodel model = get_memmodel (CALL_EXPR_ARG (exp, 0));
  expand_mem_thread_fence (model);
}

/* Expand the __atomic_signal_fence intrinsic:
   	void __atomic_signal_fence (enum memmodel)
   EXP is the CALL_EXPR.  */

static void
expand_builtin_atomic_signal_fence (tree exp)
{
  enum memmodel model = get_memmodel (CALL_EXPR_ARG (exp, 0));
  expand_mem_signal_fence (model);
}

/* Expand the __sync_synchronize intrinsic.  */

static void
expand_builtin_sync_synchronize (void)
{
  expand_mem_thread_fence (MEMMODEL_SYNC_SEQ_CST);
}

static rtx
expand_builtin_thread_pointer (tree exp, rtx target)
{
  enum insn_code icode;
  if (!validate_arglist (exp, VOID_TYPE))
    return const0_rtx;
  icode = direct_optab_handler (get_thread_pointer_optab, Pmode);
  if (icode != CODE_FOR_nothing)
    {
      struct expand_operand op;
      /* If the target is not sutitable then create a new target. */
      if (target == NULL_RTX
	  || !REG_P (target)
	  || GET_MODE (target) != Pmode)
	target = gen_reg_rtx (Pmode);
      create_output_operand (&op, target, Pmode);
      expand_insn (icode, 1, &op);
      return target;
    }
  error ("__builtin_thread_pointer is not supported on this target");
  return const0_rtx;
}

static void
expand_builtin_set_thread_pointer (tree exp)
{
  enum insn_code icode;
  if (!validate_arglist (exp, POINTER_TYPE, VOID_TYPE))
    return;
  icode = direct_optab_handler (set_thread_pointer_optab, Pmode);
  if (icode != CODE_FOR_nothing)
    {
      struct expand_operand op;
      rtx val = expand_expr (CALL_EXPR_ARG (exp, 0), NULL_RTX,
			     Pmode, EXPAND_NORMAL);      
      create_input_operand (&op, val, Pmode);
      expand_insn (icode, 1, &op);
      return;
    }
  error ("__builtin_set_thread_pointer is not supported on this target");
}


/* Emit code to restore the current value of stack.  */

static void
expand_stack_restore (tree var)
{
  rtx_insn *prev;
  rtx sa = expand_normal (var);

  sa = convert_memory_address (Pmode, sa);

  prev = get_last_insn ();
  emit_stack_restore (SAVE_BLOCK, sa);

  record_new_stack_level ();

  fixup_args_size_notes (prev, get_last_insn (), 0);
}

/* Emit code to save the current value of stack.  */

static rtx
expand_stack_save (void)
{
  rtx ret = NULL_RTX;

  emit_stack_save (SAVE_BLOCK, &ret);
  return ret;
}


/* Expand an expression EXP that calls a built-in function,
   with result going to TARGET if that's convenient
   (and in mode MODE if that's convenient).
   SUBTARGET may be used as the target for computing one of EXP's operands.
   IGNORE is nonzero if the value is to be ignored.  */

rtx
expand_builtin (tree exp, rtx target, rtx subtarget, machine_mode mode,
		int ignore)
{
  tree fndecl = get_callee_fndecl (exp);
  enum built_in_function fcode = DECL_FUNCTION_CODE (fndecl);
  machine_mode target_mode = TYPE_MODE (TREE_TYPE (exp));
  int flags;

  if (DECL_BUILT_IN_CLASS (fndecl) == BUILT_IN_MD)
    return targetm.expand_builtin (exp, target, subtarget, mode, ignore);

  /* When ASan is enabled, we don't want to expand some memory/string
     builtins and rely on libsanitizer's hooks.  This allows us to avoid
     redundant checks and be sure, that possible overflow will be detected
     by ASan.  */

  if ((flag_sanitize & SANITIZE_ADDRESS) && asan_intercepted_p (fcode))
    return expand_call (exp, target, ignore);

  /* When not optimizing, generate calls to library functions for a certain
     set of builtins.  */
  if (!optimize
      && !called_as_built_in (fndecl)
      && fcode != BUILT_IN_FORK
      && fcode != BUILT_IN_EXECL
      && fcode != BUILT_IN_EXECV
      && fcode != BUILT_IN_EXECLP
      && fcode != BUILT_IN_EXECLE
      && fcode != BUILT_IN_EXECVP
      && fcode != BUILT_IN_EXECVE
      && !ALLOCA_FUNCTION_CODE_P (fcode)
      && fcode != BUILT_IN_FREE
      && fcode != BUILT_IN_CHKP_SET_PTR_BOUNDS
      && fcode != BUILT_IN_CHKP_INIT_PTR_BOUNDS
      && fcode != BUILT_IN_CHKP_NULL_PTR_BOUNDS
      && fcode != BUILT_IN_CHKP_COPY_PTR_BOUNDS
      && fcode != BUILT_IN_CHKP_NARROW_PTR_BOUNDS
      && fcode != BUILT_IN_CHKP_STORE_PTR_BOUNDS
      && fcode != BUILT_IN_CHKP_CHECK_PTR_LBOUNDS
      && fcode != BUILT_IN_CHKP_CHECK_PTR_UBOUNDS
      && fcode != BUILT_IN_CHKP_CHECK_PTR_BOUNDS
      && fcode != BUILT_IN_CHKP_GET_PTR_LBOUND
      && fcode != BUILT_IN_CHKP_GET_PTR_UBOUND
      && fcode != BUILT_IN_CHKP_BNDRET)
    return expand_call (exp, target, ignore);

  /* The built-in function expanders test for target == const0_rtx
     to determine whether the function's result will be ignored.  */
  if (ignore)
    target = const0_rtx;

  /* If the result of a pure or const built-in function is ignored, and
     none of its arguments are volatile, we can avoid expanding the
     built-in call and just evaluate the arguments for side-effects.  */
  if (target == const0_rtx
      && ((flags = flags_from_decl_or_type (fndecl)) & (ECF_CONST | ECF_PURE))
      && !(flags & ECF_LOOPING_CONST_OR_PURE))
    {
      bool volatilep = false;
      tree arg;
      call_expr_arg_iterator iter;

      FOR_EACH_CALL_EXPR_ARG (arg, iter, exp)
	if (TREE_THIS_VOLATILE (arg))
	  {
	    volatilep = true;
	    break;
	  }

      if (! volatilep)
	{
	  FOR_EACH_CALL_EXPR_ARG (arg, iter, exp)
	    expand_expr (arg, const0_rtx, VOIDmode, EXPAND_NORMAL);
	  return const0_rtx;
	}
    }

  /* expand_builtin_with_bounds is supposed to be used for
     instrumented builtin calls.  */
  gcc_assert (!CALL_WITH_BOUNDS_P (exp));

  switch (fcode)
    {
    CASE_FLT_FN (BUILT_IN_FABS):
    CASE_FLT_FN_FLOATN_NX (BUILT_IN_FABS):
    case BUILT_IN_FABSD32:
    case BUILT_IN_FABSD64:
    case BUILT_IN_FABSD128:
      target = expand_builtin_fabs (exp, target, subtarget);
      if (target)
	return target;
      break;

    CASE_FLT_FN (BUILT_IN_COPYSIGN):
    CASE_FLT_FN_FLOATN_NX (BUILT_IN_COPYSIGN):
      target = expand_builtin_copysign (exp, target, subtarget);
      if (target)
	return target;
      break;

      /* Just do a normal library call if we were unable to fold
	 the values.  */
    CASE_FLT_FN (BUILT_IN_CABS):
      break;

    CASE_FLT_FN (BUILT_IN_FMA):
    CASE_FLT_FN_FLOATN_NX (BUILT_IN_FMA):
      target = expand_builtin_mathfn_ternary (exp, target, subtarget);
      if (target)
	return target;
      break;

    CASE_FLT_FN (BUILT_IN_ILOGB):
      if (! flag_unsafe_math_optimizations)
	break;
      gcc_fallthrough ();
    CASE_FLT_FN (BUILT_IN_ISINF):
    CASE_FLT_FN (BUILT_IN_FINITE):
    case BUILT_IN_ISFINITE:
    case BUILT_IN_ISNORMAL:
      target = expand_builtin_interclass_mathfn (exp, target);
      if (target)
	return target;
      break;

    CASE_FLT_FN (BUILT_IN_ICEIL):
    CASE_FLT_FN (BUILT_IN_LCEIL):
    CASE_FLT_FN (BUILT_IN_LLCEIL):
    CASE_FLT_FN (BUILT_IN_LFLOOR):
    CASE_FLT_FN (BUILT_IN_IFLOOR):
    CASE_FLT_FN (BUILT_IN_LLFLOOR):
      target = expand_builtin_int_roundingfn (exp, target);
      if (target)
	return target;
      break;

    CASE_FLT_FN (BUILT_IN_IRINT):
    CASE_FLT_FN (BUILT_IN_LRINT):
    CASE_FLT_FN (BUILT_IN_LLRINT):
    CASE_FLT_FN (BUILT_IN_IROUND):
    CASE_FLT_FN (BUILT_IN_LROUND):
    CASE_FLT_FN (BUILT_IN_LLROUND):
      target = expand_builtin_int_roundingfn_2 (exp, target);
      if (target)
	return target;
      break;

    CASE_FLT_FN (BUILT_IN_POWI):
      target = expand_builtin_powi (exp, target);
      if (target)
	return target;
      break;

    CASE_FLT_FN (BUILT_IN_CEXPI):
      target = expand_builtin_cexpi (exp, target);
      gcc_assert (target);
      return target;

    CASE_FLT_FN (BUILT_IN_SIN):
    CASE_FLT_FN (BUILT_IN_COS):
      if (! flag_unsafe_math_optimizations)
	break;
      target = expand_builtin_mathfn_3 (exp, target, subtarget);
      if (target)
	return target;
      break;

    CASE_FLT_FN (BUILT_IN_SINCOS):
      if (! flag_unsafe_math_optimizations)
	break;
      target = expand_builtin_sincos (exp);
      if (target)
	return target;
      break;

    case BUILT_IN_APPLY_ARGS:
      return expand_builtin_apply_args ();

      /* __builtin_apply (FUNCTION, ARGUMENTS, ARGSIZE) invokes
	 FUNCTION with a copy of the parameters described by
	 ARGUMENTS, and ARGSIZE.  It returns a block of memory
	 allocated on the stack into which is stored all the registers
	 that might possibly be used for returning the result of a
	 function.  ARGUMENTS is the value returned by
	 __builtin_apply_args.  ARGSIZE is the number of bytes of
	 arguments that must be copied.  ??? How should this value be
	 computed?  We'll also need a safe worst case value for varargs
	 functions.  */
    case BUILT_IN_APPLY:
      if (!validate_arglist (exp, POINTER_TYPE,
			     POINTER_TYPE, INTEGER_TYPE, VOID_TYPE)
	  && !validate_arglist (exp, REFERENCE_TYPE,
				POINTER_TYPE, INTEGER_TYPE, VOID_TYPE))
	return const0_rtx;
      else
	{
	  rtx ops[3];

	  ops[0] = expand_normal (CALL_EXPR_ARG (exp, 0));
	  ops[1] = expand_normal (CALL_EXPR_ARG (exp, 1));
	  ops[2] = expand_normal (CALL_EXPR_ARG (exp, 2));

	  return expand_builtin_apply (ops[0], ops[1], ops[2]);
	}

      /* __builtin_return (RESULT) causes the function to return the
	 value described by RESULT.  RESULT is address of the block of
	 memory returned by __builtin_apply.  */
    case BUILT_IN_RETURN:
      if (validate_arglist (exp, POINTER_TYPE, VOID_TYPE))
	expand_builtin_return (expand_normal (CALL_EXPR_ARG (exp, 0)));
      return const0_rtx;

    case BUILT_IN_SAVEREGS:
      return expand_builtin_saveregs ();

    case BUILT_IN_VA_ARG_PACK:
      /* All valid uses of __builtin_va_arg_pack () are removed during
	 inlining.  */
      error ("%Kinvalid use of %<__builtin_va_arg_pack ()%>", exp);
      return const0_rtx;

    case BUILT_IN_VA_ARG_PACK_LEN:
      /* All valid uses of __builtin_va_arg_pack_len () are removed during
	 inlining.  */
      error ("%Kinvalid use of %<__builtin_va_arg_pack_len ()%>", exp);
      return const0_rtx;

      /* Return the address of the first anonymous stack arg.  */
    case BUILT_IN_NEXT_ARG:
      if (fold_builtin_next_arg (exp, false))
	return const0_rtx;
      return expand_builtin_next_arg ();

    case BUILT_IN_CLEAR_CACHE:
      target = expand_builtin___clear_cache (exp);
      if (target)
        return target;
      break;

    case BUILT_IN_CLASSIFY_TYPE:
      return expand_builtin_classify_type (exp);

    case BUILT_IN_CONSTANT_P:
      return const0_rtx;

    case BUILT_IN_FRAME_ADDRESS:
    case BUILT_IN_RETURN_ADDRESS:
      return expand_builtin_frame_address (fndecl, exp);

    /* Returns the address of the area where the structure is returned.
       0 otherwise.  */
    case BUILT_IN_AGGREGATE_INCOMING_ADDRESS:
      if (call_expr_nargs (exp) != 0
	  || ! AGGREGATE_TYPE_P (TREE_TYPE (TREE_TYPE (current_function_decl)))
	  || !MEM_P (DECL_RTL (DECL_RESULT (current_function_decl))))
	return const0_rtx;
      else
	return XEXP (DECL_RTL (DECL_RESULT (current_function_decl)), 0);

    CASE_BUILT_IN_ALLOCA:
      target = expand_builtin_alloca (exp);
      if (target)
	return target;
      break;

    case BUILT_IN_ASAN_ALLOCAS_UNPOISON:
      return expand_asan_emit_allocas_unpoison (exp);

    case BUILT_IN_STACK_SAVE:
      return expand_stack_save ();

    case BUILT_IN_STACK_RESTORE:
      expand_stack_restore (CALL_EXPR_ARG (exp, 0));
      return const0_rtx;

    case BUILT_IN_BSWAP16:
    case BUILT_IN_BSWAP32:
    case BUILT_IN_BSWAP64:
      target = expand_builtin_bswap (target_mode, exp, target, subtarget);
      if (target)
	return target;
      break;

    CASE_INT_FN (BUILT_IN_FFS):
      target = expand_builtin_unop (target_mode, exp, target,
				    subtarget, ffs_optab);
      if (target)
	return target;
      break;

    CASE_INT_FN (BUILT_IN_CLZ):
      target = expand_builtin_unop (target_mode, exp, target,
				    subtarget, clz_optab);
      if (target)
	return target;
      break;

    CASE_INT_FN (BUILT_IN_CTZ):
      target = expand_builtin_unop (target_mode, exp, target,
				    subtarget, ctz_optab);
      if (target)
	return target;
      break;

    CASE_INT_FN (BUILT_IN_CLRSB):
      target = expand_builtin_unop (target_mode, exp, target,
				    subtarget, clrsb_optab);
      if (target)
	return target;
      break;

    CASE_INT_FN (BUILT_IN_POPCOUNT):
      target = expand_builtin_unop (target_mode, exp, target,
				    subtarget, popcount_optab);
      if (target)
	return target;
      break;

    CASE_INT_FN (BUILT_IN_PARITY):
      target = expand_builtin_unop (target_mode, exp, target,
				    subtarget, parity_optab);
      if (target)
	return target;
      break;

    case BUILT_IN_STRLEN:
      target = expand_builtin_strlen (exp, target, target_mode);
      if (target)
	return target;
      break;

    case BUILT_IN_STRCAT:
      target = expand_builtin_strcat (exp, target);
      if (target)
	return target;
      break;

    case BUILT_IN_STRCPY:
      target = expand_builtin_strcpy (exp, target);
      if (target)
	return target;
      break;

    case BUILT_IN_STRNCAT:
      target = expand_builtin_strncat (exp, target);
      if (target)
	return target;
      break;

    case BUILT_IN_STRNCPY:
      target = expand_builtin_strncpy (exp, target);
      if (target)
	return target;
      break;

    case BUILT_IN_STPCPY:
      target = expand_builtin_stpcpy (exp, target, mode);
      if (target)
	return target;
      break;

    case BUILT_IN_STPNCPY:
      target = expand_builtin_stpncpy (exp, target);
      if (target)
	return target;
      break;

    case BUILT_IN_MEMCHR:
      target = expand_builtin_memchr (exp, target);
      if (target)
	return target;
      break;

    case BUILT_IN_MEMCPY:
      target = expand_builtin_memcpy (exp, target);
      if (target)
	return target;
      break;

    case BUILT_IN_MEMMOVE:
      target = expand_builtin_memmove (exp, target);
      if (target)
	return target;
      break;

    case BUILT_IN_MEMPCPY:
      target = expand_builtin_mempcpy (exp, target);
      if (target)
	return target;
      break;

    case BUILT_IN_MEMSET:
      target = expand_builtin_memset (exp, target, mode);
      if (target)
	return target;
      break;

    case BUILT_IN_BZERO:
      target = expand_builtin_bzero (exp);
      if (target)
	return target;
      break;

    case BUILT_IN_STRCMP:
      target = expand_builtin_strcmp (exp, target);
      if (target)
	return target;
      break;

    case BUILT_IN_STRNCMP:
      target = expand_builtin_strncmp (exp, target, mode);
      if (target)
	return target;
      break;

    case BUILT_IN_BCMP:
    case BUILT_IN_MEMCMP:
    case BUILT_IN_MEMCMP_EQ:
      target = expand_builtin_memcmp (exp, target, fcode == BUILT_IN_MEMCMP_EQ);
      if (target)
	return target;
      if (fcode == BUILT_IN_MEMCMP_EQ)
	{
	  tree newdecl = builtin_decl_explicit (BUILT_IN_MEMCMP);
	  TREE_OPERAND (exp, 1) = build_fold_addr_expr (newdecl);
	}
      break;

    case BUILT_IN_SETJMP:
      /* This should have been lowered to the builtins below.  */
      gcc_unreachable ();

    case BUILT_IN_SETJMP_SETUP:
      /* __builtin_setjmp_setup is passed a pointer to an array of five words
          and the receiver label.  */
      if (validate_arglist (exp, POINTER_TYPE, POINTER_TYPE, VOID_TYPE))
	{
	  rtx buf_addr = expand_expr (CALL_EXPR_ARG (exp, 0), subtarget,
				      VOIDmode, EXPAND_NORMAL);
	  tree label = TREE_OPERAND (CALL_EXPR_ARG (exp, 1), 0);
	  rtx_insn *label_r = label_rtx (label);

	  /* This is copied from the handling of non-local gotos.  */
	  expand_builtin_setjmp_setup (buf_addr, label_r);
	  nonlocal_goto_handler_labels
	    = gen_rtx_INSN_LIST (VOIDmode, label_r,
				 nonlocal_goto_handler_labels);
	  /* ??? Do not let expand_label treat us as such since we would
	     not want to be both on the list of non-local labels and on
	     the list of forced labels.  */
	  FORCED_LABEL (label) = 0;
	  return const0_rtx;
	}
      break;

    case BUILT_IN_SETJMP_RECEIVER:
       /* __builtin_setjmp_receiver is passed the receiver label.  */
      if (validate_arglist (exp, POINTER_TYPE, VOID_TYPE))
	{
	  tree label = TREE_OPERAND (CALL_EXPR_ARG (exp, 0), 0);
	  rtx_insn *label_r = label_rtx (label);

	  expand_builtin_setjmp_receiver (label_r);
	  return const0_rtx;
	}
      break;

      /* __builtin_longjmp is passed a pointer to an array of five words.
	 It's similar to the C library longjmp function but works with
	 __builtin_setjmp above.  */
    case BUILT_IN_LONGJMP:
      if (validate_arglist (exp, POINTER_TYPE, INTEGER_TYPE, VOID_TYPE))
	{
	  rtx buf_addr = expand_expr (CALL_EXPR_ARG (exp, 0), subtarget,
				      VOIDmode, EXPAND_NORMAL);
	  rtx value = expand_normal (CALL_EXPR_ARG (exp, 1));

	  if (value != const1_rtx)
	    {
	      error ("%<__builtin_longjmp%> second argument must be 1");
	      return const0_rtx;
	    }

	  expand_builtin_longjmp (buf_addr, value);
	  return const0_rtx;
	}
      break;

    case BUILT_IN_NONLOCAL_GOTO:
      target = expand_builtin_nonlocal_goto (exp);
      if (target)
	return target;
      break;

      /* This updates the setjmp buffer that is its argument with the value
	 of the current stack pointer.  */
    case BUILT_IN_UPDATE_SETJMP_BUF:
      if (validate_arglist (exp, POINTER_TYPE, VOID_TYPE))
	{
	  rtx buf_addr
	    = expand_normal (CALL_EXPR_ARG (exp, 0));

	  expand_builtin_update_setjmp_buf (buf_addr);
	  return const0_rtx;
	}
      break;

    case BUILT_IN_TRAP:
      expand_builtin_trap ();
      return const0_rtx;

    case BUILT_IN_UNREACHABLE:
      expand_builtin_unreachable ();
      return const0_rtx;

    CASE_FLT_FN (BUILT_IN_SIGNBIT):
    case BUILT_IN_SIGNBITD32:
    case BUILT_IN_SIGNBITD64:
    case BUILT_IN_SIGNBITD128:
      target = expand_builtin_signbit (exp, target);
      if (target)
	return target;
      break;

      /* Various hooks for the DWARF 2 __throw routine.  */
    case BUILT_IN_UNWIND_INIT:
      expand_builtin_unwind_init ();
      return const0_rtx;
    case BUILT_IN_DWARF_CFA:
      return virtual_cfa_rtx;
#ifdef DWARF2_UNWIND_INFO
    case BUILT_IN_DWARF_SP_COLUMN:
      return expand_builtin_dwarf_sp_column ();
    case BUILT_IN_INIT_DWARF_REG_SIZES:
      expand_builtin_init_dwarf_reg_sizes (CALL_EXPR_ARG (exp, 0));
      return const0_rtx;
#endif
    case BUILT_IN_FROB_RETURN_ADDR:
      return expand_builtin_frob_return_addr (CALL_EXPR_ARG (exp, 0));
    case BUILT_IN_EXTRACT_RETURN_ADDR:
      return expand_builtin_extract_return_addr (CALL_EXPR_ARG (exp, 0));
    case BUILT_IN_EH_RETURN:
      expand_builtin_eh_return (CALL_EXPR_ARG (exp, 0),
				CALL_EXPR_ARG (exp, 1));
      return const0_rtx;
    case BUILT_IN_EH_RETURN_DATA_REGNO:
      return expand_builtin_eh_return_data_regno (exp);
    case BUILT_IN_EXTEND_POINTER:
      return expand_builtin_extend_pointer (CALL_EXPR_ARG (exp, 0));
    case BUILT_IN_EH_POINTER:
      return expand_builtin_eh_pointer (exp);
    case BUILT_IN_EH_FILTER:
      return expand_builtin_eh_filter (exp);
    case BUILT_IN_EH_COPY_VALUES:
      return expand_builtin_eh_copy_values (exp);

    case BUILT_IN_VA_START:
      return expand_builtin_va_start (exp);
    case BUILT_IN_VA_END:
      return expand_builtin_va_end (exp);
    case BUILT_IN_VA_COPY:
      return expand_builtin_va_copy (exp);
    case BUILT_IN_EXPECT:
      return expand_builtin_expect (exp, target);
    case BUILT_IN_ASSUME_ALIGNED:
      return expand_builtin_assume_aligned (exp, target);
    case BUILT_IN_PREFETCH:
      expand_builtin_prefetch (exp);
      return const0_rtx;

    case BUILT_IN_INIT_TRAMPOLINE:
      return expand_builtin_init_trampoline (exp, true);
    case BUILT_IN_INIT_HEAP_TRAMPOLINE:
      return expand_builtin_init_trampoline (exp, false);
    case BUILT_IN_ADJUST_TRAMPOLINE:
      return expand_builtin_adjust_trampoline (exp);

    case BUILT_IN_INIT_DESCRIPTOR:
      return expand_builtin_init_descriptor (exp);
    case BUILT_IN_ADJUST_DESCRIPTOR:
      return expand_builtin_adjust_descriptor (exp);

    case BUILT_IN_FORK:
    case BUILT_IN_EXECL:
    case BUILT_IN_EXECV:
    case BUILT_IN_EXECLP:
    case BUILT_IN_EXECLE:
    case BUILT_IN_EXECVP:
    case BUILT_IN_EXECVE:
      target = expand_builtin_fork_or_exec (fndecl, exp, target, ignore);
      if (target)
	return target;
      break;

    case BUILT_IN_SYNC_FETCH_AND_ADD_1:
    case BUILT_IN_SYNC_FETCH_AND_ADD_2:
    case BUILT_IN_SYNC_FETCH_AND_ADD_4:
    case BUILT_IN_SYNC_FETCH_AND_ADD_8:
    case BUILT_IN_SYNC_FETCH_AND_ADD_16:
      mode = get_builtin_sync_mode (fcode - BUILT_IN_SYNC_FETCH_AND_ADD_1);
      target = expand_builtin_sync_operation (mode, exp, PLUS, false, target);
      if (target)
	return target;
      break;

    case BUILT_IN_SYNC_FETCH_AND_SUB_1:
    case BUILT_IN_SYNC_FETCH_AND_SUB_2:
    case BUILT_IN_SYNC_FETCH_AND_SUB_4:
    case BUILT_IN_SYNC_FETCH_AND_SUB_8:
    case BUILT_IN_SYNC_FETCH_AND_SUB_16:
      mode = get_builtin_sync_mode (fcode - BUILT_IN_SYNC_FETCH_AND_SUB_1);
      target = expand_builtin_sync_operation (mode, exp, MINUS, false, target);
      if (target)
	return target;
      break;

    case BUILT_IN_SYNC_FETCH_AND_OR_1:
    case BUILT_IN_SYNC_FETCH_AND_OR_2:
    case BUILT_IN_SYNC_FETCH_AND_OR_4:
    case BUILT_IN_SYNC_FETCH_AND_OR_8:
    case BUILT_IN_SYNC_FETCH_AND_OR_16:
      mode = get_builtin_sync_mode (fcode - BUILT_IN_SYNC_FETCH_AND_OR_1);
      target = expand_builtin_sync_operation (mode, exp, IOR, false, target);
      if (target)
	return target;
      break;

    case BUILT_IN_SYNC_FETCH_AND_AND_1:
    case BUILT_IN_SYNC_FETCH_AND_AND_2:
    case BUILT_IN_SYNC_FETCH_AND_AND_4:
    case BUILT_IN_SYNC_FETCH_AND_AND_8:
    case BUILT_IN_SYNC_FETCH_AND_AND_16:
      mode = get_builtin_sync_mode (fcode - BUILT_IN_SYNC_FETCH_AND_AND_1);
      target = expand_builtin_sync_operation (mode, exp, AND, false, target);
      if (target)
	return target;
      break;

    case BUILT_IN_SYNC_FETCH_AND_XOR_1:
    case BUILT_IN_SYNC_FETCH_AND_XOR_2:
    case BUILT_IN_SYNC_FETCH_AND_XOR_4:
    case BUILT_IN_SYNC_FETCH_AND_XOR_8:
    case BUILT_IN_SYNC_FETCH_AND_XOR_16:
      mode = get_builtin_sync_mode (fcode - BUILT_IN_SYNC_FETCH_AND_XOR_1);
      target = expand_builtin_sync_operation (mode, exp, XOR, false, target);
      if (target)
	return target;
      break;

    case BUILT_IN_SYNC_FETCH_AND_NAND_1:
    case BUILT_IN_SYNC_FETCH_AND_NAND_2:
    case BUILT_IN_SYNC_FETCH_AND_NAND_4:
    case BUILT_IN_SYNC_FETCH_AND_NAND_8:
    case BUILT_IN_SYNC_FETCH_AND_NAND_16:
      mode = get_builtin_sync_mode (fcode - BUILT_IN_SYNC_FETCH_AND_NAND_1);
      target = expand_builtin_sync_operation (mode, exp, NOT, false, target);
      if (target)
	return target;
      break;

    case BUILT_IN_SYNC_ADD_AND_FETCH_1:
    case BUILT_IN_SYNC_ADD_AND_FETCH_2:
    case BUILT_IN_SYNC_ADD_AND_FETCH_4:
    case BUILT_IN_SYNC_ADD_AND_FETCH_8:
    case BUILT_IN_SYNC_ADD_AND_FETCH_16:
      mode = get_builtin_sync_mode (fcode - BUILT_IN_SYNC_ADD_AND_FETCH_1);
      target = expand_builtin_sync_operation (mode, exp, PLUS, true, target);
      if (target)
	return target;
      break;

    case BUILT_IN_SYNC_SUB_AND_FETCH_1:
    case BUILT_IN_SYNC_SUB_AND_FETCH_2:
    case BUILT_IN_SYNC_SUB_AND_FETCH_4:
    case BUILT_IN_SYNC_SUB_AND_FETCH_8:
    case BUILT_IN_SYNC_SUB_AND_FETCH_16:
      mode = get_builtin_sync_mode (fcode - BUILT_IN_SYNC_SUB_AND_FETCH_1);
      target = expand_builtin_sync_operation (mode, exp, MINUS, true, target);
      if (target)
	return target;
      break;

    case BUILT_IN_SYNC_OR_AND_FETCH_1:
    case BUILT_IN_SYNC_OR_AND_FETCH_2:
    case BUILT_IN_SYNC_OR_AND_FETCH_4:
    case BUILT_IN_SYNC_OR_AND_FETCH_8:
    case BUILT_IN_SYNC_OR_AND_FETCH_16:
      mode = get_builtin_sync_mode (fcode - BUILT_IN_SYNC_OR_AND_FETCH_1);
      target = expand_builtin_sync_operation (mode, exp, IOR, true, target);
      if (target)
	return target;
      break;

    case BUILT_IN_SYNC_AND_AND_FETCH_1:
    case BUILT_IN_SYNC_AND_AND_FETCH_2:
    case BUILT_IN_SYNC_AND_AND_FETCH_4:
    case BUILT_IN_SYNC_AND_AND_FETCH_8:
    case BUILT_IN_SYNC_AND_AND_FETCH_16:
      mode = get_builtin_sync_mode (fcode - BUILT_IN_SYNC_AND_AND_FETCH_1);
      target = expand_builtin_sync_operation (mode, exp, AND, true, target);
      if (target)
	return target;
      break;

    case BUILT_IN_SYNC_XOR_AND_FETCH_1:
    case BUILT_IN_SYNC_XOR_AND_FETCH_2:
    case BUILT_IN_SYNC_XOR_AND_FETCH_4:
    case BUILT_IN_SYNC_XOR_AND_FETCH_8:
    case BUILT_IN_SYNC_XOR_AND_FETCH_16:
      mode = get_builtin_sync_mode (fcode - BUILT_IN_SYNC_XOR_AND_FETCH_1);
      target = expand_builtin_sync_operation (mode, exp, XOR, true, target);
      if (target)
	return target;
      break;

    case BUILT_IN_SYNC_NAND_AND_FETCH_1:
    case BUILT_IN_SYNC_NAND_AND_FETCH_2:
    case BUILT_IN_SYNC_NAND_AND_FETCH_4:
    case BUILT_IN_SYNC_NAND_AND_FETCH_8:
    case BUILT_IN_SYNC_NAND_AND_FETCH_16:
      mode = get_builtin_sync_mode (fcode - BUILT_IN_SYNC_NAND_AND_FETCH_1);
      target = expand_builtin_sync_operation (mode, exp, NOT, true, target);
      if (target)
	return target;
      break;

    case BUILT_IN_SYNC_BOOL_COMPARE_AND_SWAP_1:
    case BUILT_IN_SYNC_BOOL_COMPARE_AND_SWAP_2:
    case BUILT_IN_SYNC_BOOL_COMPARE_AND_SWAP_4:
    case BUILT_IN_SYNC_BOOL_COMPARE_AND_SWAP_8:
    case BUILT_IN_SYNC_BOOL_COMPARE_AND_SWAP_16:
      if (mode == VOIDmode)
	mode = TYPE_MODE (boolean_type_node);
      if (!target || !register_operand (target, mode))
	target = gen_reg_rtx (mode);

      mode = get_builtin_sync_mode 
				(fcode - BUILT_IN_SYNC_BOOL_COMPARE_AND_SWAP_1);
      target = expand_builtin_compare_and_swap (mode, exp, true, target);
      if (target)
	return target;
      break;

    case BUILT_IN_SYNC_VAL_COMPARE_AND_SWAP_1:
    case BUILT_IN_SYNC_VAL_COMPARE_AND_SWAP_2:
    case BUILT_IN_SYNC_VAL_COMPARE_AND_SWAP_4:
    case BUILT_IN_SYNC_VAL_COMPARE_AND_SWAP_8:
    case BUILT_IN_SYNC_VAL_COMPARE_AND_SWAP_16:
      mode = get_builtin_sync_mode 
				(fcode - BUILT_IN_SYNC_VAL_COMPARE_AND_SWAP_1);
      target = expand_builtin_compare_and_swap (mode, exp, false, target);
      if (target)
	return target;
      break;

    case BUILT_IN_SYNC_LOCK_TEST_AND_SET_1:
    case BUILT_IN_SYNC_LOCK_TEST_AND_SET_2:
    case BUILT_IN_SYNC_LOCK_TEST_AND_SET_4:
    case BUILT_IN_SYNC_LOCK_TEST_AND_SET_8:
    case BUILT_IN_SYNC_LOCK_TEST_AND_SET_16:
      mode = get_builtin_sync_mode (fcode - BUILT_IN_SYNC_LOCK_TEST_AND_SET_1);
      target = expand_builtin_sync_lock_test_and_set (mode, exp, target);
      if (target)
	return target;
      break;

    case BUILT_IN_SYNC_LOCK_RELEASE_1:
    case BUILT_IN_SYNC_LOCK_RELEASE_2:
    case BUILT_IN_SYNC_LOCK_RELEASE_4:
    case BUILT_IN_SYNC_LOCK_RELEASE_8:
    case BUILT_IN_SYNC_LOCK_RELEASE_16:
      mode = get_builtin_sync_mode (fcode - BUILT_IN_SYNC_LOCK_RELEASE_1);
      expand_builtin_sync_lock_release (mode, exp);
      return const0_rtx;

    case BUILT_IN_SYNC_SYNCHRONIZE:
      expand_builtin_sync_synchronize ();
      return const0_rtx;

    case BUILT_IN_ATOMIC_EXCHANGE_1:
    case BUILT_IN_ATOMIC_EXCHANGE_2:
    case BUILT_IN_ATOMIC_EXCHANGE_4:
    case BUILT_IN_ATOMIC_EXCHANGE_8:
    case BUILT_IN_ATOMIC_EXCHANGE_16:
      mode = get_builtin_sync_mode (fcode - BUILT_IN_ATOMIC_EXCHANGE_1);
      target = expand_builtin_atomic_exchange (mode, exp, target);
      if (target)
	return target;
      break;

    case BUILT_IN_ATOMIC_COMPARE_EXCHANGE_1:
    case BUILT_IN_ATOMIC_COMPARE_EXCHANGE_2:
    case BUILT_IN_ATOMIC_COMPARE_EXCHANGE_4:
    case BUILT_IN_ATOMIC_COMPARE_EXCHANGE_8:
    case BUILT_IN_ATOMIC_COMPARE_EXCHANGE_16:
      {
	unsigned int nargs, z;
	vec<tree, va_gc> *vec;

	mode = 
	    get_builtin_sync_mode (fcode - BUILT_IN_ATOMIC_COMPARE_EXCHANGE_1);
	target = expand_builtin_atomic_compare_exchange (mode, exp, target);
	if (target)
	  return target;

	/* If this is turned into an external library call, the weak parameter
	   must be dropped to match the expected parameter list.  */
	nargs = call_expr_nargs (exp);
	vec_alloc (vec, nargs - 1);
	for (z = 0; z < 3; z++)
	  vec->quick_push (CALL_EXPR_ARG (exp, z));
	/* Skip the boolean weak parameter.  */
	for (z = 4; z < 6; z++)
	  vec->quick_push (CALL_EXPR_ARG (exp, z));
	exp = build_call_vec (TREE_TYPE (exp), CALL_EXPR_FN (exp), vec);
	break;
      }

    case BUILT_IN_ATOMIC_LOAD_1:
    case BUILT_IN_ATOMIC_LOAD_2:
    case BUILT_IN_ATOMIC_LOAD_4:
    case BUILT_IN_ATOMIC_LOAD_8:
    case BUILT_IN_ATOMIC_LOAD_16:
      mode = get_builtin_sync_mode (fcode - BUILT_IN_ATOMIC_LOAD_1);
      target = expand_builtin_atomic_load (mode, exp, target);
      if (target)
	return target;
      break;

    case BUILT_IN_ATOMIC_STORE_1:
    case BUILT_IN_ATOMIC_STORE_2:
    case BUILT_IN_ATOMIC_STORE_4:
    case BUILT_IN_ATOMIC_STORE_8:
    case BUILT_IN_ATOMIC_STORE_16:
      mode = get_builtin_sync_mode (fcode - BUILT_IN_ATOMIC_STORE_1);
      target = expand_builtin_atomic_store (mode, exp);
      if (target)
	return const0_rtx;
      break;

    case BUILT_IN_ATOMIC_ADD_FETCH_1:
    case BUILT_IN_ATOMIC_ADD_FETCH_2:
    case BUILT_IN_ATOMIC_ADD_FETCH_4:
    case BUILT_IN_ATOMIC_ADD_FETCH_8:
    case BUILT_IN_ATOMIC_ADD_FETCH_16:
      {
	enum built_in_function lib;
	mode = get_builtin_sync_mode (fcode - BUILT_IN_ATOMIC_ADD_FETCH_1);
	lib = (enum built_in_function)((int)BUILT_IN_ATOMIC_FETCH_ADD_1 + 
				       (fcode - BUILT_IN_ATOMIC_ADD_FETCH_1));
	target = expand_builtin_atomic_fetch_op (mode, exp, target, PLUS, true,
						 ignore, lib);
	if (target)
	  return target;
	break;
      }
    case BUILT_IN_ATOMIC_SUB_FETCH_1:
    case BUILT_IN_ATOMIC_SUB_FETCH_2:
    case BUILT_IN_ATOMIC_SUB_FETCH_4:
    case BUILT_IN_ATOMIC_SUB_FETCH_8:
    case BUILT_IN_ATOMIC_SUB_FETCH_16:
      {
	enum built_in_function lib;
	mode = get_builtin_sync_mode (fcode - BUILT_IN_ATOMIC_SUB_FETCH_1);
	lib = (enum built_in_function)((int)BUILT_IN_ATOMIC_FETCH_SUB_1 + 
				       (fcode - BUILT_IN_ATOMIC_SUB_FETCH_1));
	target = expand_builtin_atomic_fetch_op (mode, exp, target, MINUS, true,
						 ignore, lib);
	if (target)
	  return target;
	break;
      }
    case BUILT_IN_ATOMIC_AND_FETCH_1:
    case BUILT_IN_ATOMIC_AND_FETCH_2:
    case BUILT_IN_ATOMIC_AND_FETCH_4:
    case BUILT_IN_ATOMIC_AND_FETCH_8:
    case BUILT_IN_ATOMIC_AND_FETCH_16:
      {
	enum built_in_function lib;
	mode = get_builtin_sync_mode (fcode - BUILT_IN_ATOMIC_AND_FETCH_1);
	lib = (enum built_in_function)((int)BUILT_IN_ATOMIC_FETCH_AND_1 + 
				       (fcode - BUILT_IN_ATOMIC_AND_FETCH_1));
	target = expand_builtin_atomic_fetch_op (mode, exp, target, AND, true,
						 ignore, lib);
	if (target)
	  return target;
	break;
      }
    case BUILT_IN_ATOMIC_NAND_FETCH_1:
    case BUILT_IN_ATOMIC_NAND_FETCH_2:
    case BUILT_IN_ATOMIC_NAND_FETCH_4:
    case BUILT_IN_ATOMIC_NAND_FETCH_8:
    case BUILT_IN_ATOMIC_NAND_FETCH_16:
      {
	enum built_in_function lib;
	mode = get_builtin_sync_mode (fcode - BUILT_IN_ATOMIC_NAND_FETCH_1);
	lib = (enum built_in_function)((int)BUILT_IN_ATOMIC_FETCH_NAND_1 + 
				       (fcode - BUILT_IN_ATOMIC_NAND_FETCH_1));
	target = expand_builtin_atomic_fetch_op (mode, exp, target, NOT, true,
						 ignore, lib);
	if (target)
	  return target;
	break;
      }
    case BUILT_IN_ATOMIC_XOR_FETCH_1:
    case BUILT_IN_ATOMIC_XOR_FETCH_2:
    case BUILT_IN_ATOMIC_XOR_FETCH_4:
    case BUILT_IN_ATOMIC_XOR_FETCH_8:
    case BUILT_IN_ATOMIC_XOR_FETCH_16:
      {
	enum built_in_function lib;
	mode = get_builtin_sync_mode (fcode - BUILT_IN_ATOMIC_XOR_FETCH_1);
	lib = (enum built_in_function)((int)BUILT_IN_ATOMIC_FETCH_XOR_1 + 
				       (fcode - BUILT_IN_ATOMIC_XOR_FETCH_1));
	target = expand_builtin_atomic_fetch_op (mode, exp, target, XOR, true,
						 ignore, lib);
	if (target)
	  return target;
	break;
      }
    case BUILT_IN_ATOMIC_OR_FETCH_1:
    case BUILT_IN_ATOMIC_OR_FETCH_2:
    case BUILT_IN_ATOMIC_OR_FETCH_4:
    case BUILT_IN_ATOMIC_OR_FETCH_8:
    case BUILT_IN_ATOMIC_OR_FETCH_16:
      {
	enum built_in_function lib;
	mode = get_builtin_sync_mode (fcode - BUILT_IN_ATOMIC_OR_FETCH_1);
	lib = (enum built_in_function)((int)BUILT_IN_ATOMIC_FETCH_OR_1 + 
				       (fcode - BUILT_IN_ATOMIC_OR_FETCH_1));
	target = expand_builtin_atomic_fetch_op (mode, exp, target, IOR, true,
						 ignore, lib);
	if (target)
	  return target;
	break;
      }
    case BUILT_IN_ATOMIC_FETCH_ADD_1:
    case BUILT_IN_ATOMIC_FETCH_ADD_2:
    case BUILT_IN_ATOMIC_FETCH_ADD_4:
    case BUILT_IN_ATOMIC_FETCH_ADD_8:
    case BUILT_IN_ATOMIC_FETCH_ADD_16:
      mode = get_builtin_sync_mode (fcode - BUILT_IN_ATOMIC_FETCH_ADD_1);
      target = expand_builtin_atomic_fetch_op (mode, exp, target, PLUS, false,
					       ignore, BUILT_IN_NONE);
      if (target)
	return target;
      break;
 
    case BUILT_IN_ATOMIC_FETCH_SUB_1:
    case BUILT_IN_ATOMIC_FETCH_SUB_2:
    case BUILT_IN_ATOMIC_FETCH_SUB_4:
    case BUILT_IN_ATOMIC_FETCH_SUB_8:
    case BUILT_IN_ATOMIC_FETCH_SUB_16:
      mode = get_builtin_sync_mode (fcode - BUILT_IN_ATOMIC_FETCH_SUB_1);
      target = expand_builtin_atomic_fetch_op (mode, exp, target, MINUS, false,
					       ignore, BUILT_IN_NONE);
      if (target)
	return target;
      break;

    case BUILT_IN_ATOMIC_FETCH_AND_1:
    case BUILT_IN_ATOMIC_FETCH_AND_2:
    case BUILT_IN_ATOMIC_FETCH_AND_4:
    case BUILT_IN_ATOMIC_FETCH_AND_8:
    case BUILT_IN_ATOMIC_FETCH_AND_16:
      mode = get_builtin_sync_mode (fcode - BUILT_IN_ATOMIC_FETCH_AND_1);
      target = expand_builtin_atomic_fetch_op (mode, exp, target, AND, false,
					       ignore, BUILT_IN_NONE);
      if (target)
	return target;
      break;
  
    case BUILT_IN_ATOMIC_FETCH_NAND_1:
    case BUILT_IN_ATOMIC_FETCH_NAND_2:
    case BUILT_IN_ATOMIC_FETCH_NAND_4:
    case BUILT_IN_ATOMIC_FETCH_NAND_8:
    case BUILT_IN_ATOMIC_FETCH_NAND_16:
      mode = get_builtin_sync_mode (fcode - BUILT_IN_ATOMIC_FETCH_NAND_1);
      target = expand_builtin_atomic_fetch_op (mode, exp, target, NOT, false,
					       ignore, BUILT_IN_NONE);
      if (target)
	return target;
      break;
 
    case BUILT_IN_ATOMIC_FETCH_XOR_1:
    case BUILT_IN_ATOMIC_FETCH_XOR_2:
    case BUILT_IN_ATOMIC_FETCH_XOR_4:
    case BUILT_IN_ATOMIC_FETCH_XOR_8:
    case BUILT_IN_ATOMIC_FETCH_XOR_16:
      mode = get_builtin_sync_mode (fcode - BUILT_IN_ATOMIC_FETCH_XOR_1);
      target = expand_builtin_atomic_fetch_op (mode, exp, target, XOR, false,
					       ignore, BUILT_IN_NONE);
      if (target)
	return target;
      break;
 
    case BUILT_IN_ATOMIC_FETCH_OR_1:
    case BUILT_IN_ATOMIC_FETCH_OR_2:
    case BUILT_IN_ATOMIC_FETCH_OR_4:
    case BUILT_IN_ATOMIC_FETCH_OR_8:
    case BUILT_IN_ATOMIC_FETCH_OR_16:
      mode = get_builtin_sync_mode (fcode - BUILT_IN_ATOMIC_FETCH_OR_1);
      target = expand_builtin_atomic_fetch_op (mode, exp, target, IOR, false,
					       ignore, BUILT_IN_NONE);
      if (target)
	return target;
      break;

    case BUILT_IN_ATOMIC_TEST_AND_SET:
      return expand_builtin_atomic_test_and_set (exp, target);

    case BUILT_IN_ATOMIC_CLEAR:
      return expand_builtin_atomic_clear (exp);
 
    case BUILT_IN_ATOMIC_ALWAYS_LOCK_FREE:
      return expand_builtin_atomic_always_lock_free (exp);

    case BUILT_IN_ATOMIC_IS_LOCK_FREE:
      target = expand_builtin_atomic_is_lock_free (exp);
      if (target)
        return target;
      break;

    case BUILT_IN_ATOMIC_THREAD_FENCE:
      expand_builtin_atomic_thread_fence (exp);
      return const0_rtx;

    case BUILT_IN_ATOMIC_SIGNAL_FENCE:
      expand_builtin_atomic_signal_fence (exp);
      return const0_rtx;

    case BUILT_IN_OBJECT_SIZE:
      return expand_builtin_object_size (exp);

    case BUILT_IN_MEMCPY_CHK:
    case BUILT_IN_MEMPCPY_CHK:
    case BUILT_IN_MEMMOVE_CHK:
    case BUILT_IN_MEMSET_CHK:
      target = expand_builtin_memory_chk (exp, target, mode, fcode);
      if (target)
	return target;
      break;

    case BUILT_IN_STRCPY_CHK:
    case BUILT_IN_STPCPY_CHK:
    case BUILT_IN_STRNCPY_CHK:
    case BUILT_IN_STPNCPY_CHK:
    case BUILT_IN_STRCAT_CHK:
    case BUILT_IN_STRNCAT_CHK:
    case BUILT_IN_SNPRINTF_CHK:
    case BUILT_IN_VSNPRINTF_CHK:
      maybe_emit_chk_warning (exp, fcode);
      break;

    case BUILT_IN_SPRINTF_CHK:
    case BUILT_IN_VSPRINTF_CHK:
      maybe_emit_sprintf_chk_warning (exp, fcode);
      break;

    case BUILT_IN_FREE:
      if (warn_free_nonheap_object)
	maybe_emit_free_warning (exp);
      break;

    case BUILT_IN_THREAD_POINTER:
      return expand_builtin_thread_pointer (exp, target);

    case BUILT_IN_SET_THREAD_POINTER:
      expand_builtin_set_thread_pointer (exp);
      return const0_rtx;

    case BUILT_IN_CHKP_INIT_PTR_BOUNDS:
    case BUILT_IN_CHKP_NULL_PTR_BOUNDS:
    case BUILT_IN_CHKP_COPY_PTR_BOUNDS:
    case BUILT_IN_CHKP_CHECK_PTR_LBOUNDS:
    case BUILT_IN_CHKP_CHECK_PTR_UBOUNDS:
    case BUILT_IN_CHKP_CHECK_PTR_BOUNDS:
    case BUILT_IN_CHKP_SET_PTR_BOUNDS:
    case BUILT_IN_CHKP_NARROW_PTR_BOUNDS:
    case BUILT_IN_CHKP_STORE_PTR_BOUNDS:
    case BUILT_IN_CHKP_GET_PTR_LBOUND:
    case BUILT_IN_CHKP_GET_PTR_UBOUND:
      /* We allow user CHKP builtins if Pointer Bounds
	 Checker is off.  */
      if (!chkp_function_instrumented_p (current_function_decl))
	{
	  if (fcode == BUILT_IN_CHKP_SET_PTR_BOUNDS
	      || fcode == BUILT_IN_CHKP_NARROW_PTR_BOUNDS
	      || fcode == BUILT_IN_CHKP_INIT_PTR_BOUNDS
	      || fcode == BUILT_IN_CHKP_NULL_PTR_BOUNDS
	      || fcode == BUILT_IN_CHKP_COPY_PTR_BOUNDS)
	    return expand_normal (CALL_EXPR_ARG (exp, 0));
	  else if (fcode == BUILT_IN_CHKP_GET_PTR_LBOUND)
	    return expand_normal (size_zero_node);
	  else if (fcode == BUILT_IN_CHKP_GET_PTR_UBOUND)
	    return expand_normal (size_int (-1));
	  else
	    return const0_rtx;
	}
      /* FALLTHROUGH */

    case BUILT_IN_CHKP_BNDMK:
    case BUILT_IN_CHKP_BNDSTX:
    case BUILT_IN_CHKP_BNDCL:
    case BUILT_IN_CHKP_BNDCU:
    case BUILT_IN_CHKP_BNDLDX:
    case BUILT_IN_CHKP_BNDRET:
    case BUILT_IN_CHKP_INTERSECT:
    case BUILT_IN_CHKP_NARROW:
    case BUILT_IN_CHKP_EXTRACT_LOWER:
    case BUILT_IN_CHKP_EXTRACT_UPPER:
      /* Software implementation of Pointer Bounds Checker is NYI.
	 Target support is required.  */
      error ("Your target platform does not support -fcheck-pointer-bounds");
      break;

    case BUILT_IN_ACC_ON_DEVICE:
      /* Do library call, if we failed to expand the builtin when
	 folding.  */
      break;

    default:	/* just do library call, if unknown builtin */
      break;
    }

  /* The switch statement above can drop through to cause the function
     to be called normally.  */
  return expand_call (exp, target, ignore);
}

/* Similar to expand_builtin but is used for instrumented calls.  */

rtx
expand_builtin_with_bounds (tree exp, rtx target,
			    rtx subtarget ATTRIBUTE_UNUSED,
			    machine_mode mode, int ignore)
{
  tree fndecl = get_callee_fndecl (exp);
  enum built_in_function fcode = DECL_FUNCTION_CODE (fndecl);

  gcc_assert (CALL_WITH_BOUNDS_P (exp));

  if (DECL_BUILT_IN_CLASS (fndecl) == BUILT_IN_MD)
    return targetm.expand_builtin (exp, target, subtarget, mode, ignore);

  gcc_assert (fcode > BEGIN_CHKP_BUILTINS
	      && fcode < END_CHKP_BUILTINS);

  switch (fcode)
    {
    case BUILT_IN_CHKP_MEMCPY_NOBND_NOCHK_CHKP:
      target = expand_builtin_memcpy_with_bounds (exp, target);
      if (target)
	return target;
      break;

    case BUILT_IN_CHKP_MEMPCPY_NOBND_NOCHK_CHKP:
      target = expand_builtin_mempcpy_with_bounds (exp, target);
      if (target)
	return target;
      break;

    case BUILT_IN_CHKP_MEMSET_NOBND_NOCHK_CHKP:
      target = expand_builtin_memset_with_bounds (exp, target, mode);
      if (target)
	return target;
      break;

    case BUILT_IN_MEMCPY_CHKP:
    case BUILT_IN_MEMMOVE_CHKP:
    case BUILT_IN_MEMPCPY_CHKP:
      if (call_expr_nargs (exp) > 3)
	{
	  /* memcpy_chkp (void *dst, size_t dstbnd,
	                  const void *src, size_t srcbnd, size_t n)
  	     and others take a pointer bound argument just after each
	     pointer argument.  */
	  tree dest = CALL_EXPR_ARG (exp, 0);
	  tree src = CALL_EXPR_ARG (exp, 2);
	  tree len = CALL_EXPR_ARG (exp, 4);

	  check_memop_access (exp, dest, src, len);
	  break;
	}

    default:
      break;
    }

  /* The switch statement above can drop through to cause the function
     to be called normally.  */
  return expand_call (exp, target, ignore);
 }

/* Determine whether a tree node represents a call to a built-in
   function.  If the tree T is a call to a built-in function with
   the right number of arguments of the appropriate types, return
   the DECL_FUNCTION_CODE of the call, e.g. BUILT_IN_SQRT.
   Otherwise the return value is END_BUILTINS.  */

enum built_in_function
builtin_mathfn_code (const_tree t)
{
  const_tree fndecl, arg, parmlist;
  const_tree argtype, parmtype;
  const_call_expr_arg_iterator iter;

  if (TREE_CODE (t) != CALL_EXPR)
    return END_BUILTINS;

  fndecl = get_callee_fndecl (t);
  if (fndecl == NULL_TREE
      || TREE_CODE (fndecl) != FUNCTION_DECL
      || ! DECL_BUILT_IN (fndecl)
      || DECL_BUILT_IN_CLASS (fndecl) == BUILT_IN_MD)
    return END_BUILTINS;

  parmlist = TYPE_ARG_TYPES (TREE_TYPE (fndecl));
  init_const_call_expr_arg_iterator (t, &iter);
  for (; parmlist; parmlist = TREE_CHAIN (parmlist))
    {
      /* If a function doesn't take a variable number of arguments,
	 the last element in the list will have type `void'.  */
      parmtype = TREE_VALUE (parmlist);
      if (VOID_TYPE_P (parmtype))
	{
	  if (more_const_call_expr_args_p (&iter))
	    return END_BUILTINS;
	  return DECL_FUNCTION_CODE (fndecl);
	}

      if (! more_const_call_expr_args_p (&iter))
	return END_BUILTINS;

      arg = next_const_call_expr_arg (&iter);
      argtype = TREE_TYPE (arg);

      if (SCALAR_FLOAT_TYPE_P (parmtype))
	{
	  if (! SCALAR_FLOAT_TYPE_P (argtype))
	    return END_BUILTINS;
	}
      else if (COMPLEX_FLOAT_TYPE_P (parmtype))
	{
	  if (! COMPLEX_FLOAT_TYPE_P (argtype))
	    return END_BUILTINS;
	}
      else if (POINTER_TYPE_P (parmtype))
	{
	  if (! POINTER_TYPE_P (argtype))
	    return END_BUILTINS;
	}
      else if (INTEGRAL_TYPE_P (parmtype))
	{
	  if (! INTEGRAL_TYPE_P (argtype))
	    return END_BUILTINS;
	}
      else
	return END_BUILTINS;
    }

  /* Variable-length argument list.  */
  return DECL_FUNCTION_CODE (fndecl);
}

/* Fold a call to __builtin_constant_p, if we know its argument ARG will
   evaluate to a constant.  */

static tree
fold_builtin_constant_p (tree arg)
{
  /* We return 1 for a numeric type that's known to be a constant
     value at compile-time or for an aggregate type that's a
     literal constant.  */
  STRIP_NOPS (arg);

  /* If we know this is a constant, emit the constant of one.  */
  if (CONSTANT_CLASS_P (arg)
      || (TREE_CODE (arg) == CONSTRUCTOR
	  && TREE_CONSTANT (arg)))
    return integer_one_node;
  if (TREE_CODE (arg) == ADDR_EXPR)
    {
       tree op = TREE_OPERAND (arg, 0);
       if (TREE_CODE (op) == STRING_CST
	   || (TREE_CODE (op) == ARRAY_REF
	       && integer_zerop (TREE_OPERAND (op, 1))
	       && TREE_CODE (TREE_OPERAND (op, 0)) == STRING_CST))
	 return integer_one_node;
    }

  /* If this expression has side effects, show we don't know it to be a
     constant.  Likewise if it's a pointer or aggregate type since in
     those case we only want literals, since those are only optimized
     when generating RTL, not later.
     And finally, if we are compiling an initializer, not code, we
     need to return a definite result now; there's not going to be any
     more optimization done.  */
  if (TREE_SIDE_EFFECTS (arg)
      || AGGREGATE_TYPE_P (TREE_TYPE (arg))
      || POINTER_TYPE_P (TREE_TYPE (arg))
      || cfun == 0
      || folding_initializer
      || force_folding_builtin_constant_p)
    return integer_zero_node;

  return NULL_TREE;
}

/* Create builtin_expect with PRED and EXPECTED as its arguments and
   return it as a truthvalue.  */

static tree
build_builtin_expect_predicate (location_t loc, tree pred, tree expected,
				tree predictor)
{
  tree fn, arg_types, pred_type, expected_type, call_expr, ret_type;

  fn = builtin_decl_explicit (BUILT_IN_EXPECT);
  arg_types = TYPE_ARG_TYPES (TREE_TYPE (fn));
  ret_type = TREE_TYPE (TREE_TYPE (fn));
  pred_type = TREE_VALUE (arg_types);
  expected_type = TREE_VALUE (TREE_CHAIN (arg_types));

  pred = fold_convert_loc (loc, pred_type, pred);
  expected = fold_convert_loc (loc, expected_type, expected);
  call_expr = build_call_expr_loc (loc, fn, predictor ? 3 : 2, pred, expected,
				   predictor);

  return build2 (NE_EXPR, TREE_TYPE (pred), call_expr,
		 build_int_cst (ret_type, 0));
}

/* Fold a call to builtin_expect with arguments ARG0 and ARG1.  Return
   NULL_TREE if no simplification is possible.  */

tree
fold_builtin_expect (location_t loc, tree arg0, tree arg1, tree arg2)
{
  tree inner, fndecl, inner_arg0;
  enum tree_code code;

  /* Distribute the expected value over short-circuiting operators.
     See through the cast from truthvalue_type_node to long.  */
  inner_arg0 = arg0;
  while (CONVERT_EXPR_P (inner_arg0)
	 && INTEGRAL_TYPE_P (TREE_TYPE (inner_arg0))
	 && INTEGRAL_TYPE_P (TREE_TYPE (TREE_OPERAND (inner_arg0, 0))))
    inner_arg0 = TREE_OPERAND (inner_arg0, 0);

  /* If this is a builtin_expect within a builtin_expect keep the
     inner one.  See through a comparison against a constant.  It
     might have been added to create a thruthvalue.  */
  inner = inner_arg0;

  if (COMPARISON_CLASS_P (inner)
      && TREE_CODE (TREE_OPERAND (inner, 1)) == INTEGER_CST)
    inner = TREE_OPERAND (inner, 0);

  if (TREE_CODE (inner) == CALL_EXPR
      && (fndecl = get_callee_fndecl (inner))
      && DECL_BUILT_IN_CLASS (fndecl) == BUILT_IN_NORMAL
      && DECL_FUNCTION_CODE (fndecl) == BUILT_IN_EXPECT)
    return arg0;

  inner = inner_arg0;
  code = TREE_CODE (inner);
  if (code == TRUTH_ANDIF_EXPR || code == TRUTH_ORIF_EXPR)
    {
      tree op0 = TREE_OPERAND (inner, 0);
      tree op1 = TREE_OPERAND (inner, 1);

      op0 = build_builtin_expect_predicate (loc, op0, arg1, arg2);
      op1 = build_builtin_expect_predicate (loc, op1, arg1, arg2);
      inner = build2 (code, TREE_TYPE (inner), op0, op1);

      return fold_convert_loc (loc, TREE_TYPE (arg0), inner);
    }

  /* If the argument isn't invariant then there's nothing else we can do.  */
  if (!TREE_CONSTANT (inner_arg0))
    return NULL_TREE;

  /* If we expect that a comparison against the argument will fold to
     a constant return the constant.  In practice, this means a true
     constant or the address of a non-weak symbol.  */
  inner = inner_arg0;
  STRIP_NOPS (inner);
  if (TREE_CODE (inner) == ADDR_EXPR)
    {
      do
	{
	  inner = TREE_OPERAND (inner, 0);
	}
      while (TREE_CODE (inner) == COMPONENT_REF
	     || TREE_CODE (inner) == ARRAY_REF);
      if (VAR_OR_FUNCTION_DECL_P (inner) && DECL_WEAK (inner))
	return NULL_TREE;
    }

  /* Otherwise, ARG0 already has the proper type for the return value.  */
  return arg0;
}

/* Fold a call to __builtin_classify_type with argument ARG.  */

static tree
fold_builtin_classify_type (tree arg)
{
  if (arg == 0)
    return build_int_cst (integer_type_node, no_type_class);

  return build_int_cst (integer_type_node, type_to_class (TREE_TYPE (arg)));
}

/* Fold a call to __builtin_strlen with argument ARG.  */

static tree
fold_builtin_strlen (location_t loc, tree type, tree arg)
{
  if (!validate_arg (arg, POINTER_TYPE))
    return NULL_TREE;
  else
    {
      tree len = c_strlen (arg, 0);

      if (len)
	return fold_convert_loc (loc, type, len);

      return NULL_TREE;
    }
}

/* Fold a call to __builtin_inf or __builtin_huge_val.  */

static tree
fold_builtin_inf (location_t loc, tree type, int warn)
{
  REAL_VALUE_TYPE real;

  /* __builtin_inff is intended to be usable to define INFINITY on all
     targets.  If an infinity is not available, INFINITY expands "to a
     positive constant of type float that overflows at translation
     time", footnote "In this case, using INFINITY will violate the
     constraint in 6.4.4 and thus require a diagnostic." (C99 7.12#4).
     Thus we pedwarn to ensure this constraint violation is
     diagnosed.  */
  if (!MODE_HAS_INFINITIES (TYPE_MODE (type)) && warn)
    pedwarn (loc, 0, "target format does not support infinity");

  real_inf (&real);
  return build_real (type, real);
}

/* Fold function call to builtin sincos, sincosf, or sincosl.  Return
   NULL_TREE if no simplification can be made.  */

static tree
fold_builtin_sincos (location_t loc,
		     tree arg0, tree arg1, tree arg2)
{
  tree type;
  tree fndecl, call = NULL_TREE;

  if (!validate_arg (arg0, REAL_TYPE)
      || !validate_arg (arg1, POINTER_TYPE)
      || !validate_arg (arg2, POINTER_TYPE))
    return NULL_TREE;

  type = TREE_TYPE (arg0);

  /* Calculate the result when the argument is a constant.  */
  built_in_function fn = mathfn_built_in_2 (type, CFN_BUILT_IN_CEXPI);
  if (fn == END_BUILTINS)
    return NULL_TREE;

  /* Canonicalize sincos to cexpi.  */
  if (TREE_CODE (arg0) == REAL_CST)
    {
      tree complex_type = build_complex_type (type);
      call = fold_const_call (as_combined_fn (fn), complex_type, arg0);
    }
  if (!call)
    {
      if (!targetm.libc_has_function (function_c99_math_complex)
	  || !builtin_decl_implicit_p (fn))
	return NULL_TREE;
      fndecl = builtin_decl_explicit (fn);
      call = build_call_expr_loc (loc, fndecl, 1, arg0);
      call = builtin_save_expr (call);
    }

  return build2 (COMPOUND_EXPR, void_type_node,
		 build2 (MODIFY_EXPR, void_type_node,
			 build_fold_indirect_ref_loc (loc, arg1),
			 fold_build1_loc (loc, IMAGPART_EXPR, type, call)),
		 build2 (MODIFY_EXPR, void_type_node,
			 build_fold_indirect_ref_loc (loc, arg2),
			 fold_build1_loc (loc, REALPART_EXPR, type, call)));
}

/* Fold function call to builtin memcmp with arguments ARG1 and ARG2.
   Return NULL_TREE if no simplification can be made.  */

static tree
fold_builtin_memcmp (location_t loc, tree arg1, tree arg2, tree len)
{
  if (!validate_arg (arg1, POINTER_TYPE)
      || !validate_arg (arg2, POINTER_TYPE)
      || !validate_arg (len, INTEGER_TYPE))
    return NULL_TREE;

  /* If the LEN parameter is zero, return zero.  */
  if (integer_zerop (len))
    return omit_two_operands_loc (loc, integer_type_node, integer_zero_node,
			      arg1, arg2);

  /* If ARG1 and ARG2 are the same (and not volatile), return zero.  */
  if (operand_equal_p (arg1, arg2, 0))
    return omit_one_operand_loc (loc, integer_type_node, integer_zero_node, len);

  /* If len parameter is one, return an expression corresponding to
     (*(const unsigned char*)arg1 - (const unsigned char*)arg2).  */
  if (tree_fits_uhwi_p (len) && tree_to_uhwi (len) == 1)
    {
      tree cst_uchar_node = build_type_variant (unsigned_char_type_node, 1, 0);
      tree cst_uchar_ptr_node
	= build_pointer_type_for_mode (cst_uchar_node, ptr_mode, true);

      tree ind1
	= fold_convert_loc (loc, integer_type_node,
			    build1 (INDIRECT_REF, cst_uchar_node,
				    fold_convert_loc (loc,
						      cst_uchar_ptr_node,
						      arg1)));
      tree ind2
	= fold_convert_loc (loc, integer_type_node,
			    build1 (INDIRECT_REF, cst_uchar_node,
				    fold_convert_loc (loc,
						      cst_uchar_ptr_node,
						      arg2)));
      return fold_build2_loc (loc, MINUS_EXPR, integer_type_node, ind1, ind2);
    }

  return NULL_TREE;
}

/* Fold a call to builtin isascii with argument ARG.  */

static tree
fold_builtin_isascii (location_t loc, tree arg)
{
  if (!validate_arg (arg, INTEGER_TYPE))
    return NULL_TREE;
  else
    {
      /* Transform isascii(c) -> ((c & ~0x7f) == 0).  */
      arg = fold_build2 (BIT_AND_EXPR, integer_type_node, arg,
			 build_int_cst (integer_type_node,
					~ (unsigned HOST_WIDE_INT) 0x7f));
      return fold_build2_loc (loc, EQ_EXPR, integer_type_node,
			      arg, integer_zero_node);
    }
}

/* Fold a call to builtin toascii with argument ARG.  */

static tree
fold_builtin_toascii (location_t loc, tree arg)
{
  if (!validate_arg (arg, INTEGER_TYPE))
    return NULL_TREE;

  /* Transform toascii(c) -> (c & 0x7f).  */
  return fold_build2_loc (loc, BIT_AND_EXPR, integer_type_node, arg,
			  build_int_cst (integer_type_node, 0x7f));
}

/* Fold a call to builtin isdigit with argument ARG.  */

static tree
fold_builtin_isdigit (location_t loc, tree arg)
{
  if (!validate_arg (arg, INTEGER_TYPE))
    return NULL_TREE;
  else
    {
      /* Transform isdigit(c) -> (unsigned)(c) - '0' <= 9.  */
      /* According to the C standard, isdigit is unaffected by locale.
	 However, it definitely is affected by the target character set.  */
      unsigned HOST_WIDE_INT target_digit0
	= lang_hooks.to_target_charset ('0');

      if (target_digit0 == 0)
	return NULL_TREE;

      arg = fold_convert_loc (loc, unsigned_type_node, arg);
      arg = fold_build2 (MINUS_EXPR, unsigned_type_node, arg,
			 build_int_cst (unsigned_type_node, target_digit0));
      return fold_build2_loc (loc, LE_EXPR, integer_type_node, arg,
			  build_int_cst (unsigned_type_node, 9));
    }
}

/* Fold a call to fabs, fabsf or fabsl with argument ARG.  */

static tree
fold_builtin_fabs (location_t loc, tree arg, tree type)
{
  if (!validate_arg (arg, REAL_TYPE))
    return NULL_TREE;

  arg = fold_convert_loc (loc, type, arg);
  return fold_build1_loc (loc, ABS_EXPR, type, arg);
}

/* Fold a call to abs, labs, llabs or imaxabs with argument ARG.  */

static tree
fold_builtin_abs (location_t loc, tree arg, tree type)
{
  if (!validate_arg (arg, INTEGER_TYPE))
    return NULL_TREE;

  arg = fold_convert_loc (loc, type, arg);
  return fold_build1_loc (loc, ABS_EXPR, type, arg);
}

/* Fold a call to fma, fmaf, or fmal with arguments ARG[012].  */

static tree
fold_builtin_fma (location_t loc, tree arg0, tree arg1, tree arg2, tree type)
{
  /* ??? Only expand to FMA_EXPR if it's directly supported.  */
  if (validate_arg (arg0, REAL_TYPE)
      && validate_arg (arg1, REAL_TYPE)
      && validate_arg (arg2, REAL_TYPE)
      && optab_handler (fma_optab, TYPE_MODE (type)) != CODE_FOR_nothing)
    return fold_build3_loc (loc, FMA_EXPR, type, arg0, arg1, arg2);

  return NULL_TREE;
}

/* Fold a call to builtin carg(a+bi) -> atan2(b,a).  */

static tree
fold_builtin_carg (location_t loc, tree arg, tree type)
{
  if (validate_arg (arg, COMPLEX_TYPE)
      && TREE_CODE (TREE_TYPE (TREE_TYPE (arg))) == REAL_TYPE)
    {
      tree atan2_fn = mathfn_built_in (type, BUILT_IN_ATAN2);

      if (atan2_fn)
        {
  	  tree new_arg = builtin_save_expr (arg);
	  tree r_arg = fold_build1_loc (loc, REALPART_EXPR, type, new_arg);
	  tree i_arg = fold_build1_loc (loc, IMAGPART_EXPR, type, new_arg);
	  return build_call_expr_loc (loc, atan2_fn, 2, i_arg, r_arg);
	}
    }

  return NULL_TREE;
}

/* Fold a call to builtin frexp, we can assume the base is 2.  */

static tree
fold_builtin_frexp (location_t loc, tree arg0, tree arg1, tree rettype)
{
  if (! validate_arg (arg0, REAL_TYPE) || ! validate_arg (arg1, POINTER_TYPE))
    return NULL_TREE;

  STRIP_NOPS (arg0);

  if (!(TREE_CODE (arg0) == REAL_CST && ! TREE_OVERFLOW (arg0)))
    return NULL_TREE;

  arg1 = build_fold_indirect_ref_loc (loc, arg1);

  /* Proceed if a valid pointer type was passed in.  */
  if (TYPE_MAIN_VARIANT (TREE_TYPE (arg1)) == integer_type_node)
    {
      const REAL_VALUE_TYPE *const value = TREE_REAL_CST_PTR (arg0);
      tree frac, exp;

      switch (value->cl)
      {
      case rvc_zero:
	/* For +-0, return (*exp = 0, +-0).  */
	exp = integer_zero_node;
	frac = arg0;
	break;
      case rvc_nan:
      case rvc_inf:
	/* For +-NaN or +-Inf, *exp is unspecified, return arg0.  */
	return omit_one_operand_loc (loc, rettype, arg0, arg1);
      case rvc_normal:
	{
	  /* Since the frexp function always expects base 2, and in
	     GCC normalized significands are already in the range
	     [0.5, 1.0), we have exactly what frexp wants.  */
	  REAL_VALUE_TYPE frac_rvt = *value;
	  SET_REAL_EXP (&frac_rvt, 0);
	  frac = build_real (rettype, frac_rvt);
	  exp = build_int_cst (integer_type_node, REAL_EXP (value));
	}
	break;
      default:
	gcc_unreachable ();
      }

      /* Create the COMPOUND_EXPR (*arg1 = trunc, frac). */
      arg1 = fold_build2_loc (loc, MODIFY_EXPR, rettype, arg1, exp);
      TREE_SIDE_EFFECTS (arg1) = 1;
      return fold_build2_loc (loc, COMPOUND_EXPR, rettype, arg1, frac);
    }

  return NULL_TREE;
}

/* Fold a call to builtin modf.  */

static tree
fold_builtin_modf (location_t loc, tree arg0, tree arg1, tree rettype)
{
  if (! validate_arg (arg0, REAL_TYPE) || ! validate_arg (arg1, POINTER_TYPE))
    return NULL_TREE;

  STRIP_NOPS (arg0);

  if (!(TREE_CODE (arg0) == REAL_CST && ! TREE_OVERFLOW (arg0)))
    return NULL_TREE;

  arg1 = build_fold_indirect_ref_loc (loc, arg1);

  /* Proceed if a valid pointer type was passed in.  */
  if (TYPE_MAIN_VARIANT (TREE_TYPE (arg1)) == TYPE_MAIN_VARIANT (rettype))
    {
      const REAL_VALUE_TYPE *const value = TREE_REAL_CST_PTR (arg0);
      REAL_VALUE_TYPE trunc, frac;

      switch (value->cl)
      {
      case rvc_nan:
      case rvc_zero:
	/* For +-NaN or +-0, return (*arg1 = arg0, arg0).  */
	trunc = frac = *value;
	break;
      case rvc_inf:
	/* For +-Inf, return (*arg1 = arg0, +-0).  */
	frac = dconst0;
	frac.sign = value->sign;
	trunc = *value;
	break;
      case rvc_normal:
	/* Return (*arg1 = trunc(arg0), arg0-trunc(arg0)).  */
	real_trunc (&trunc, VOIDmode, value);
	real_arithmetic (&frac, MINUS_EXPR, value, &trunc);
	/* If the original number was negative and already
	   integral, then the fractional part is -0.0.  */
	if (value->sign && frac.cl == rvc_zero)
	  frac.sign = value->sign;
	break;
      }

      /* Create the COMPOUND_EXPR (*arg1 = trunc, frac). */
      arg1 = fold_build2_loc (loc, MODIFY_EXPR, rettype, arg1,
			  build_real (rettype, trunc));
      TREE_SIDE_EFFECTS (arg1) = 1;
      return fold_build2_loc (loc, COMPOUND_EXPR, rettype, arg1,
			  build_real (rettype, frac));
    }

  return NULL_TREE;
}

/* Given a location LOC, an interclass builtin function decl FNDECL
   and its single argument ARG, return an folded expression computing
   the same, or NULL_TREE if we either couldn't or didn't want to fold
   (the latter happen if there's an RTL instruction available).  */

static tree
fold_builtin_interclass_mathfn (location_t loc, tree fndecl, tree arg)
{
  machine_mode mode;

  if (!validate_arg (arg, REAL_TYPE))
    return NULL_TREE;

  if (interclass_mathfn_icode (arg, fndecl) != CODE_FOR_nothing)
    return NULL_TREE;

  mode = TYPE_MODE (TREE_TYPE (arg));

  bool is_ibm_extended = MODE_COMPOSITE_P (mode);

  /* If there is no optab, try generic code.  */
  switch (DECL_FUNCTION_CODE (fndecl))
    {
      tree result;

    CASE_FLT_FN (BUILT_IN_ISINF):
      {
	/* isinf(x) -> isgreater(fabs(x),DBL_MAX).  */
	tree const isgr_fn = builtin_decl_explicit (BUILT_IN_ISGREATER);
	tree type = TREE_TYPE (arg);
	REAL_VALUE_TYPE r;
	char buf[128];

	if (is_ibm_extended)
	  {
	    /* NaN and Inf are encoded in the high-order double value
	       only.  The low-order value is not significant.  */
	    type = double_type_node;
	    mode = DFmode;
	    arg = fold_build1_loc (loc, NOP_EXPR, type, arg);
	  }
	get_max_float (REAL_MODE_FORMAT (mode), buf, sizeof (buf));
	real_from_string (&r, buf);
	result = build_call_expr (isgr_fn, 2,
				  fold_build1_loc (loc, ABS_EXPR, type, arg),
				  build_real (type, r));
	return result;
      }
    CASE_FLT_FN (BUILT_IN_FINITE):
    case BUILT_IN_ISFINITE:
      {
	/* isfinite(x) -> islessequal(fabs(x),DBL_MAX).  */
	tree const isle_fn = builtin_decl_explicit (BUILT_IN_ISLESSEQUAL);
	tree type = TREE_TYPE (arg);
	REAL_VALUE_TYPE r;
	char buf[128];

	if (is_ibm_extended)
	  {
	    /* NaN and Inf are encoded in the high-order double value
	       only.  The low-order value is not significant.  */
	    type = double_type_node;
	    mode = DFmode;
	    arg = fold_build1_loc (loc, NOP_EXPR, type, arg);
	  }
	get_max_float (REAL_MODE_FORMAT (mode), buf, sizeof (buf));
	real_from_string (&r, buf);
	result = build_call_expr (isle_fn, 2,
				  fold_build1_loc (loc, ABS_EXPR, type, arg),
				  build_real (type, r));
	/*result = fold_build2_loc (loc, UNGT_EXPR,
				  TREE_TYPE (TREE_TYPE (fndecl)),
				  fold_build1_loc (loc, ABS_EXPR, type, arg),
				  build_real (type, r));
	result = fold_build1_loc (loc, TRUTH_NOT_EXPR,
				  TREE_TYPE (TREE_TYPE (fndecl)),
				  result);*/
	return result;
      }
    case BUILT_IN_ISNORMAL:
      {
	/* isnormal(x) -> isgreaterequal(fabs(x),DBL_MIN) &
	   islessequal(fabs(x),DBL_MAX).  */
	tree const isle_fn = builtin_decl_explicit (BUILT_IN_ISLESSEQUAL);
	tree type = TREE_TYPE (arg);
	tree orig_arg, max_exp, min_exp;
	machine_mode orig_mode = mode;
	REAL_VALUE_TYPE rmax, rmin;
	char buf[128];

	orig_arg = arg = builtin_save_expr (arg);
	if (is_ibm_extended)
	  {
	    /* Use double to test the normal range of IBM extended
	       precision.  Emin for IBM extended precision is
	       different to emin for IEEE double, being 53 higher
	       since the low double exponent is at least 53 lower
	       than the high double exponent.  */
	    type = double_type_node;
	    mode = DFmode;
	    arg = fold_build1_loc (loc, NOP_EXPR, type, arg);
	  }
	arg = fold_build1_loc (loc, ABS_EXPR, type, arg);

	get_max_float (REAL_MODE_FORMAT (mode), buf, sizeof (buf));
	real_from_string (&rmax, buf);
	sprintf (buf, "0x1p%d", REAL_MODE_FORMAT (orig_mode)->emin - 1);
	real_from_string (&rmin, buf);
	max_exp = build_real (type, rmax);
	min_exp = build_real (type, rmin);

	max_exp = build_call_expr (isle_fn, 2, arg, max_exp);
	if (is_ibm_extended)
	  {
	    /* Testing the high end of the range is done just using
	       the high double, using the same test as isfinite().
	       For the subnormal end of the range we first test the
	       high double, then if its magnitude is equal to the
	       limit of 0x1p-969, we test whether the low double is
	       non-zero and opposite sign to the high double.  */
	    tree const islt_fn = builtin_decl_explicit (BUILT_IN_ISLESS);
	    tree const isgt_fn = builtin_decl_explicit (BUILT_IN_ISGREATER);
	    tree gt_min = build_call_expr (isgt_fn, 2, arg, min_exp);
	    tree eq_min = fold_build2 (EQ_EXPR, integer_type_node,
				       arg, min_exp);
	    tree as_complex = build1 (VIEW_CONVERT_EXPR,
				      complex_double_type_node, orig_arg);
	    tree hi_dbl = build1 (REALPART_EXPR, type, as_complex);
	    tree lo_dbl = build1 (IMAGPART_EXPR, type, as_complex);
	    tree zero = build_real (type, dconst0);
	    tree hilt = build_call_expr (islt_fn, 2, hi_dbl, zero);
	    tree lolt = build_call_expr (islt_fn, 2, lo_dbl, zero);
	    tree logt = build_call_expr (isgt_fn, 2, lo_dbl, zero);
	    tree ok_lo = fold_build1 (TRUTH_NOT_EXPR, integer_type_node,
				      fold_build3 (COND_EXPR,
						   integer_type_node,
						   hilt, logt, lolt));
	    eq_min = fold_build2 (TRUTH_ANDIF_EXPR, integer_type_node,
				  eq_min, ok_lo);
	    min_exp = fold_build2 (TRUTH_ORIF_EXPR, integer_type_node,
				   gt_min, eq_min);
	  }
	else
	  {
	    tree const isge_fn
	      = builtin_decl_explicit (BUILT_IN_ISGREATEREQUAL);
	    min_exp = build_call_expr (isge_fn, 2, arg, min_exp);
	  }
	result = fold_build2 (BIT_AND_EXPR, integer_type_node,
			      max_exp, min_exp);
	return result;
      }
    default:
      break;
    }

  return NULL_TREE;
}

/* Fold a call to __builtin_isnan(), __builtin_isinf, __builtin_finite.
   ARG is the argument for the call.  */

static tree
fold_builtin_classify (location_t loc, tree fndecl, tree arg, int builtin_index)
{
  tree type = TREE_TYPE (TREE_TYPE (fndecl));

  if (!validate_arg (arg, REAL_TYPE))
    return NULL_TREE;

  switch (builtin_index)
    {
    case BUILT_IN_ISINF:
      if (!HONOR_INFINITIES (arg))
	return omit_one_operand_loc (loc, type, integer_zero_node, arg);

      return NULL_TREE;

    case BUILT_IN_ISINF_SIGN:
      {
	/* isinf_sign(x) -> isinf(x) ? (signbit(x) ? -1 : 1) : 0 */
	/* In a boolean context, GCC will fold the inner COND_EXPR to
	   1.  So e.g. "if (isinf_sign(x))" would be folded to just
	   "if (isinf(x) ? 1 : 0)" which becomes "if (isinf(x))". */
	tree signbit_fn = builtin_decl_explicit (BUILT_IN_SIGNBIT);
	tree isinf_fn = builtin_decl_explicit (BUILT_IN_ISINF);
	tree tmp = NULL_TREE;

	arg = builtin_save_expr (arg);

	if (signbit_fn && isinf_fn)
	  {
	    tree signbit_call = build_call_expr_loc (loc, signbit_fn, 1, arg);
	    tree isinf_call = build_call_expr_loc (loc, isinf_fn, 1, arg);

	    signbit_call = fold_build2_loc (loc, NE_EXPR, integer_type_node,
					signbit_call, integer_zero_node);
	    isinf_call = fold_build2_loc (loc, NE_EXPR, integer_type_node,
				      isinf_call, integer_zero_node);

	    tmp = fold_build3_loc (loc, COND_EXPR, integer_type_node, signbit_call,
			       integer_minus_one_node, integer_one_node);
	    tmp = fold_build3_loc (loc, COND_EXPR, integer_type_node,
			       isinf_call, tmp,
			       integer_zero_node);
	  }

	return tmp;
      }

    case BUILT_IN_ISFINITE:
      if (!HONOR_NANS (arg)
	  && !HONOR_INFINITIES (arg))
	return omit_one_operand_loc (loc, type, integer_one_node, arg);

      return NULL_TREE;

    case BUILT_IN_ISNAN:
      if (!HONOR_NANS (arg))
	return omit_one_operand_loc (loc, type, integer_zero_node, arg);

      {
	bool is_ibm_extended = MODE_COMPOSITE_P (TYPE_MODE (TREE_TYPE (arg)));
	if (is_ibm_extended)
	  {
	    /* NaN and Inf are encoded in the high-order double value
	       only.  The low-order value is not significant.  */
	    arg = fold_build1_loc (loc, NOP_EXPR, double_type_node, arg);
	  }
      }
      arg = builtin_save_expr (arg);
      return fold_build2_loc (loc, UNORDERED_EXPR, type, arg, arg);

    default:
      gcc_unreachable ();
    }
}

/* Fold a call to __builtin_fpclassify(int, int, int, int, int, ...).
   This builtin will generate code to return the appropriate floating
   point classification depending on the value of the floating point
   number passed in.  The possible return values must be supplied as
   int arguments to the call in the following order: FP_NAN, FP_INFINITE,
   FP_NORMAL, FP_SUBNORMAL and FP_ZERO.  The ellipses is for exactly
   one floating point argument which is "type generic".  */

static tree
fold_builtin_fpclassify (location_t loc, tree *args, int nargs)
{
  tree fp_nan, fp_infinite, fp_normal, fp_subnormal, fp_zero,
    arg, type, res, tmp;
  machine_mode mode;
  REAL_VALUE_TYPE r;
  char buf[128];

  /* Verify the required arguments in the original call.  */
  if (nargs != 6
      || !validate_arg (args[0], INTEGER_TYPE)
      || !validate_arg (args[1], INTEGER_TYPE)
      || !validate_arg (args[2], INTEGER_TYPE)
      || !validate_arg (args[3], INTEGER_TYPE)
      || !validate_arg (args[4], INTEGER_TYPE)
      || !validate_arg (args[5], REAL_TYPE))
    return NULL_TREE;

  fp_nan = args[0];
  fp_infinite = args[1];
  fp_normal = args[2];
  fp_subnormal = args[3];
  fp_zero = args[4];
  arg = args[5];
  type = TREE_TYPE (arg);
  mode = TYPE_MODE (type);
  arg = builtin_save_expr (fold_build1_loc (loc, ABS_EXPR, type, arg));

  /* fpclassify(x) ->
       isnan(x) ? FP_NAN :
         (fabs(x) == Inf ? FP_INFINITE :
	   (fabs(x) >= DBL_MIN ? FP_NORMAL :
	     (x == 0 ? FP_ZERO : FP_SUBNORMAL))).  */

  tmp = fold_build2_loc (loc, EQ_EXPR, integer_type_node, arg,
		     build_real (type, dconst0));
  res = fold_build3_loc (loc, COND_EXPR, integer_type_node,
		     tmp, fp_zero, fp_subnormal);

  sprintf (buf, "0x1p%d", REAL_MODE_FORMAT (mode)->emin - 1);
  real_from_string (&r, buf);
  tmp = fold_build2_loc (loc, GE_EXPR, integer_type_node,
		     arg, build_real (type, r));
  res = fold_build3_loc (loc, COND_EXPR, integer_type_node, tmp, fp_normal, res);

  if (HONOR_INFINITIES (mode))
    {
      real_inf (&r);
      tmp = fold_build2_loc (loc, EQ_EXPR, integer_type_node, arg,
			 build_real (type, r));
      res = fold_build3_loc (loc, COND_EXPR, integer_type_node, tmp,
			 fp_infinite, res);
    }

  if (HONOR_NANS (mode))
    {
      tmp = fold_build2_loc (loc, ORDERED_EXPR, integer_type_node, arg, arg);
      res = fold_build3_loc (loc, COND_EXPR, integer_type_node, tmp, res, fp_nan);
    }

  return res;
}

/* Fold a call to an unordered comparison function such as
   __builtin_isgreater().  FNDECL is the FUNCTION_DECL for the function
   being called and ARG0 and ARG1 are the arguments for the call.
   UNORDERED_CODE and ORDERED_CODE are comparison codes that give
   the opposite of the desired result.  UNORDERED_CODE is used
   for modes that can hold NaNs and ORDERED_CODE is used for
   the rest.  */

static tree
fold_builtin_unordered_cmp (location_t loc, tree fndecl, tree arg0, tree arg1,
			    enum tree_code unordered_code,
			    enum tree_code ordered_code)
{
  tree type = TREE_TYPE (TREE_TYPE (fndecl));
  enum tree_code code;
  tree type0, type1;
  enum tree_code code0, code1;
  tree cmp_type = NULL_TREE;

  type0 = TREE_TYPE (arg0);
  type1 = TREE_TYPE (arg1);

  code0 = TREE_CODE (type0);
  code1 = TREE_CODE (type1);

  if (code0 == REAL_TYPE && code1 == REAL_TYPE)
    /* Choose the wider of two real types.  */
    cmp_type = TYPE_PRECISION (type0) >= TYPE_PRECISION (type1)
      ? type0 : type1;
  else if (code0 == REAL_TYPE && code1 == INTEGER_TYPE)
    cmp_type = type0;
  else if (code0 == INTEGER_TYPE && code1 == REAL_TYPE)
    cmp_type = type1;

  arg0 = fold_convert_loc (loc, cmp_type, arg0);
  arg1 = fold_convert_loc (loc, cmp_type, arg1);

  if (unordered_code == UNORDERED_EXPR)
    {
      if (!HONOR_NANS (arg0))
	return omit_two_operands_loc (loc, type, integer_zero_node, arg0, arg1);
      return fold_build2_loc (loc, UNORDERED_EXPR, type, arg0, arg1);
    }

  code = HONOR_NANS (arg0) ? unordered_code : ordered_code;
  return fold_build1_loc (loc, TRUTH_NOT_EXPR, type,
		      fold_build2_loc (loc, code, type, arg0, arg1));
}

/* Fold __builtin_{,s,u}{add,sub,mul}{,l,ll}_overflow, either into normal
   arithmetics if it can never overflow, or into internal functions that
   return both result of arithmetics and overflowed boolean flag in
   a complex integer result, or some other check for overflow.
   Similarly fold __builtin_{add,sub,mul}_overflow_p to just the overflow
   checking part of that.  */

static tree
fold_builtin_arith_overflow (location_t loc, enum built_in_function fcode,
			     tree arg0, tree arg1, tree arg2)
{
  enum internal_fn ifn = IFN_LAST;
  /* The code of the expression corresponding to the type-generic
     built-in, or ERROR_MARK for the type-specific ones.  */
  enum tree_code opcode = ERROR_MARK;
  bool ovf_only = false;

  switch (fcode)
    {
    case BUILT_IN_ADD_OVERFLOW_P:
      ovf_only = true;
      /* FALLTHRU */
    case BUILT_IN_ADD_OVERFLOW:
      opcode = PLUS_EXPR;
      /* FALLTHRU */
    case BUILT_IN_SADD_OVERFLOW:
    case BUILT_IN_SADDL_OVERFLOW:
    case BUILT_IN_SADDLL_OVERFLOW:
    case BUILT_IN_UADD_OVERFLOW:
    case BUILT_IN_UADDL_OVERFLOW:
    case BUILT_IN_UADDLL_OVERFLOW:
      ifn = IFN_ADD_OVERFLOW;
      break;
    case BUILT_IN_SUB_OVERFLOW_P:
      ovf_only = true;
      /* FALLTHRU */
    case BUILT_IN_SUB_OVERFLOW:
      opcode = MINUS_EXPR;
      /* FALLTHRU */
    case BUILT_IN_SSUB_OVERFLOW:
    case BUILT_IN_SSUBL_OVERFLOW:
    case BUILT_IN_SSUBLL_OVERFLOW:
    case BUILT_IN_USUB_OVERFLOW:
    case BUILT_IN_USUBL_OVERFLOW:
    case BUILT_IN_USUBLL_OVERFLOW:
      ifn = IFN_SUB_OVERFLOW;
      break;
    case BUILT_IN_MUL_OVERFLOW_P:
      ovf_only = true;
      /* FALLTHRU */
    case BUILT_IN_MUL_OVERFLOW:
      opcode = MULT_EXPR;
      /* FALLTHRU */
    case BUILT_IN_SMUL_OVERFLOW:
    case BUILT_IN_SMULL_OVERFLOW:
    case BUILT_IN_SMULLL_OVERFLOW:
    case BUILT_IN_UMUL_OVERFLOW:
    case BUILT_IN_UMULL_OVERFLOW:
    case BUILT_IN_UMULLL_OVERFLOW:
      ifn = IFN_MUL_OVERFLOW;
      break;
    default:
      gcc_unreachable ();
    }

  /* For the "generic" overloads, the first two arguments can have different
     types and the last argument determines the target type to use to check
     for overflow.  The arguments of the other overloads all have the same
     type.  */
  tree type = ovf_only ? TREE_TYPE (arg2) : TREE_TYPE (TREE_TYPE (arg2));

  /* For the __builtin_{add,sub,mul}_overflow_p builtins, when the first two
     arguments are constant, attempt to fold the built-in call into a constant
     expression indicating whether or not it detected an overflow.  */
  if (ovf_only
      && TREE_CODE (arg0) == INTEGER_CST
      && TREE_CODE (arg1) == INTEGER_CST)
    /* Perform the computation in the target type and check for overflow.  */
    return omit_one_operand_loc (loc, boolean_type_node,
				 arith_overflowed_p (opcode, type, arg0, arg1)
				 ? boolean_true_node : boolean_false_node,
				 arg2);

  tree ctype = build_complex_type (type);
  tree call = build_call_expr_internal_loc (loc, ifn, ctype,
					    2, arg0, arg1);
  tree tgt = save_expr (call);
  tree intres = build1_loc (loc, REALPART_EXPR, type, tgt);
  tree ovfres = build1_loc (loc, IMAGPART_EXPR, type, tgt);
  ovfres = fold_convert_loc (loc, boolean_type_node, ovfres);

  if (ovf_only)
    return omit_one_operand_loc (loc, boolean_type_node, ovfres, arg2);

  tree mem_arg2 = build_fold_indirect_ref_loc (loc, arg2);
  tree store
    = fold_build2_loc (loc, MODIFY_EXPR, void_type_node, mem_arg2, intres);
  return build2_loc (loc, COMPOUND_EXPR, boolean_type_node, store, ovfres);
}

/* Fold a call to __builtin_FILE to a constant string.  */

static inline tree
fold_builtin_FILE (location_t loc)
{
  if (const char *fname = LOCATION_FILE (loc))
    {
      /* The documentation says this builtin is equivalent to the preprocessor
	 __FILE__ macro so it appears appropriate to use the same file prefix
	 mappings.  */
      fname = remap_macro_filename (fname);
    return build_string_literal (strlen (fname) + 1, fname);
    }

  return build_string_literal (1, "");
}

/* Fold a call to __builtin_FUNCTION to a constant string.  */

static inline tree
fold_builtin_FUNCTION ()
{
  const char *name = "";

  if (current_function_decl)
    name = lang_hooks.decl_printable_name (current_function_decl, 0);

  return build_string_literal (strlen (name) + 1, name);
}

/* Fold a call to __builtin_LINE to an integer constant.  */

static inline tree
fold_builtin_LINE (location_t loc, tree type)
{
  return build_int_cst (type, LOCATION_LINE (loc));
}

/* Fold a call to built-in function FNDECL with 0 arguments.
   This function returns NULL_TREE if no simplification was possible.  */

static tree
fold_builtin_0 (location_t loc, tree fndecl)
{
  tree type = TREE_TYPE (TREE_TYPE (fndecl));
  enum built_in_function fcode = DECL_FUNCTION_CODE (fndecl);
  switch (fcode)
    {
    case BUILT_IN_FILE:
      return fold_builtin_FILE (loc);

    case BUILT_IN_FUNCTION:
      return fold_builtin_FUNCTION ();

    case BUILT_IN_LINE:
      return fold_builtin_LINE (loc, type);

    CASE_FLT_FN (BUILT_IN_INF):
    CASE_FLT_FN_FLOATN_NX (BUILT_IN_INF):
    case BUILT_IN_INFD32:
    case BUILT_IN_INFD64:
    case BUILT_IN_INFD128:
      return fold_builtin_inf (loc, type, true);

    CASE_FLT_FN (BUILT_IN_HUGE_VAL):
    CASE_FLT_FN_FLOATN_NX (BUILT_IN_HUGE_VAL):
      return fold_builtin_inf (loc, type, false);

    case BUILT_IN_CLASSIFY_TYPE:
      return fold_builtin_classify_type (NULL_TREE);

    default:
      break;
    }
  return NULL_TREE;
}

/* Fold a call to built-in function FNDECL with 1 argument, ARG0.
   This function returns NULL_TREE if no simplification was possible.  */

static tree
fold_builtin_1 (location_t loc, tree fndecl, tree arg0)
{
  tree type = TREE_TYPE (TREE_TYPE (fndecl));
  enum built_in_function fcode = DECL_FUNCTION_CODE (fndecl);

  if (TREE_CODE (arg0) == ERROR_MARK)
    return NULL_TREE;

  if (tree ret = fold_const_call (as_combined_fn (fcode), type, arg0))
    return ret;

  switch (fcode)
    {
    case BUILT_IN_CONSTANT_P:
      {
	tree val = fold_builtin_constant_p (arg0);

	/* Gimplification will pull the CALL_EXPR for the builtin out of
	   an if condition.  When not optimizing, we'll not CSE it back.
	   To avoid link error types of regressions, return false now.  */
	if (!val && !optimize)
	  val = integer_zero_node;

	return val;
      }

    case BUILT_IN_CLASSIFY_TYPE:
      return fold_builtin_classify_type (arg0);

    case BUILT_IN_STRLEN:
      return fold_builtin_strlen (loc, type, arg0);

    CASE_FLT_FN (BUILT_IN_FABS):
    CASE_FLT_FN_FLOATN_NX (BUILT_IN_FABS):
    case BUILT_IN_FABSD32:
    case BUILT_IN_FABSD64:
    case BUILT_IN_FABSD128:
      return fold_builtin_fabs (loc, arg0, type);

    case BUILT_IN_ABS:
    case BUILT_IN_LABS:
    case BUILT_IN_LLABS:
    case BUILT_IN_IMAXABS:
      return fold_builtin_abs (loc, arg0, type);

    CASE_FLT_FN (BUILT_IN_CONJ):
      if (validate_arg (arg0, COMPLEX_TYPE)
	&& TREE_CODE (TREE_TYPE (TREE_TYPE (arg0))) == REAL_TYPE)
	return fold_build1_loc (loc, CONJ_EXPR, type, arg0);
    break;

    CASE_FLT_FN (BUILT_IN_CREAL):
      if (validate_arg (arg0, COMPLEX_TYPE)
	&& TREE_CODE (TREE_TYPE (TREE_TYPE (arg0))) == REAL_TYPE)
	return non_lvalue_loc (loc, fold_build1_loc (loc, REALPART_EXPR, type, arg0));
    break;

    CASE_FLT_FN (BUILT_IN_CIMAG):
      if (validate_arg (arg0, COMPLEX_TYPE)
	  && TREE_CODE (TREE_TYPE (TREE_TYPE (arg0))) == REAL_TYPE)
	return non_lvalue_loc (loc, fold_build1_loc (loc, IMAGPART_EXPR, type, arg0));
    break;

    CASE_FLT_FN (BUILT_IN_CARG):
      return fold_builtin_carg (loc, arg0, type);

    case BUILT_IN_ISASCII:
      return fold_builtin_isascii (loc, arg0);

    case BUILT_IN_TOASCII:
      return fold_builtin_toascii (loc, arg0);

    case BUILT_IN_ISDIGIT:
      return fold_builtin_isdigit (loc, arg0);

    CASE_FLT_FN (BUILT_IN_FINITE):
    case BUILT_IN_FINITED32:
    case BUILT_IN_FINITED64:
    case BUILT_IN_FINITED128:
    case BUILT_IN_ISFINITE:
      {
	tree ret = fold_builtin_classify (loc, fndecl, arg0, BUILT_IN_ISFINITE);
	if (ret)
	  return ret;
	return fold_builtin_interclass_mathfn (loc, fndecl, arg0);
      }

    CASE_FLT_FN (BUILT_IN_ISINF):
    case BUILT_IN_ISINFD32:
    case BUILT_IN_ISINFD64:
    case BUILT_IN_ISINFD128:
      {
	tree ret = fold_builtin_classify (loc, fndecl, arg0, BUILT_IN_ISINF);
	if (ret)
	  return ret;
	return fold_builtin_interclass_mathfn (loc, fndecl, arg0);
      }

    case BUILT_IN_ISNORMAL:
      return fold_builtin_interclass_mathfn (loc, fndecl, arg0);

    case BUILT_IN_ISINF_SIGN:
      return fold_builtin_classify (loc, fndecl, arg0, BUILT_IN_ISINF_SIGN);

    CASE_FLT_FN (BUILT_IN_ISNAN):
    case BUILT_IN_ISNAND32:
    case BUILT_IN_ISNAND64:
    case BUILT_IN_ISNAND128:
      return fold_builtin_classify (loc, fndecl, arg0, BUILT_IN_ISNAN);

    case BUILT_IN_FREE:
      if (integer_zerop (arg0))
	return build_empty_stmt (loc);
      break;

    default:
      break;
    }

  return NULL_TREE;

}

/* Fold a call to built-in function FNDECL with 2 arguments, ARG0 and ARG1.
   This function returns NULL_TREE if no simplification was possible.  */

static tree
fold_builtin_2 (location_t loc, tree fndecl, tree arg0, tree arg1)
{
  tree type = TREE_TYPE (TREE_TYPE (fndecl));
  enum built_in_function fcode = DECL_FUNCTION_CODE (fndecl);

  if (TREE_CODE (arg0) == ERROR_MARK
      || TREE_CODE (arg1) == ERROR_MARK)
    return NULL_TREE;

  if (tree ret = fold_const_call (as_combined_fn (fcode), type, arg0, arg1))
    return ret;

  switch (fcode)
    {
    CASE_FLT_FN_REENT (BUILT_IN_GAMMA): /* GAMMA_R */
    CASE_FLT_FN_REENT (BUILT_IN_LGAMMA): /* LGAMMA_R */
      if (validate_arg (arg0, REAL_TYPE)
	  && validate_arg (arg1, POINTER_TYPE))
	return do_mpfr_lgamma_r (arg0, arg1, type);
    break;

    CASE_FLT_FN (BUILT_IN_FREXP):
      return fold_builtin_frexp (loc, arg0, arg1, type);

    CASE_FLT_FN (BUILT_IN_MODF):
      return fold_builtin_modf (loc, arg0, arg1, type);

    case BUILT_IN_STRSPN:
      return fold_builtin_strspn (loc, arg0, arg1);

    case BUILT_IN_STRCSPN:
      return fold_builtin_strcspn (loc, arg0, arg1);

    case BUILT_IN_STRPBRK:
      return fold_builtin_strpbrk (loc, arg0, arg1, type);

    case BUILT_IN_EXPECT:
      return fold_builtin_expect (loc, arg0, arg1, NULL_TREE);

    case BUILT_IN_ISGREATER:
      return fold_builtin_unordered_cmp (loc, fndecl,
					 arg0, arg1, UNLE_EXPR, LE_EXPR);
    case BUILT_IN_ISGREATEREQUAL:
      return fold_builtin_unordered_cmp (loc, fndecl,
					 arg0, arg1, UNLT_EXPR, LT_EXPR);
    case BUILT_IN_ISLESS:
      return fold_builtin_unordered_cmp (loc, fndecl,
					 arg0, arg1, UNGE_EXPR, GE_EXPR);
    case BUILT_IN_ISLESSEQUAL:
      return fold_builtin_unordered_cmp (loc, fndecl,
					 arg0, arg1, UNGT_EXPR, GT_EXPR);
    case BUILT_IN_ISLESSGREATER:
      return fold_builtin_unordered_cmp (loc, fndecl,
					 arg0, arg1, UNEQ_EXPR, EQ_EXPR);
    case BUILT_IN_ISUNORDERED:
      return fold_builtin_unordered_cmp (loc, fndecl,
					 arg0, arg1, UNORDERED_EXPR,
					 NOP_EXPR);

      /* We do the folding for va_start in the expander.  */
    case BUILT_IN_VA_START:
      break;

    case BUILT_IN_OBJECT_SIZE:
      return fold_builtin_object_size (arg0, arg1);

    case BUILT_IN_ATOMIC_ALWAYS_LOCK_FREE:
      return fold_builtin_atomic_always_lock_free (arg0, arg1);

    case BUILT_IN_ATOMIC_IS_LOCK_FREE:
      return fold_builtin_atomic_is_lock_free (arg0, arg1);

    default:
      break;
    }
  return NULL_TREE;
}

/* Fold a call to built-in function FNDECL with 3 arguments, ARG0, ARG1,
   and ARG2.
   This function returns NULL_TREE if no simplification was possible.  */

static tree
fold_builtin_3 (location_t loc, tree fndecl,
		tree arg0, tree arg1, tree arg2)
{
  tree type = TREE_TYPE (TREE_TYPE (fndecl));
  enum built_in_function fcode = DECL_FUNCTION_CODE (fndecl);

  if (TREE_CODE (arg0) == ERROR_MARK
      || TREE_CODE (arg1) == ERROR_MARK
      || TREE_CODE (arg2) == ERROR_MARK)
    return NULL_TREE;

  if (tree ret = fold_const_call (as_combined_fn (fcode), type,
				  arg0, arg1, arg2))
    return ret;

  switch (fcode)
    {

    CASE_FLT_FN (BUILT_IN_SINCOS):
      return fold_builtin_sincos (loc, arg0, arg1, arg2);

    CASE_FLT_FN (BUILT_IN_FMA):
    CASE_FLT_FN_FLOATN_NX (BUILT_IN_FMA):
      return fold_builtin_fma (loc, arg0, arg1, arg2, type);

    CASE_FLT_FN (BUILT_IN_REMQUO):
      if (validate_arg (arg0, REAL_TYPE)
	  && validate_arg (arg1, REAL_TYPE)
	  && validate_arg (arg2, POINTER_TYPE))
	return do_mpfr_remquo (arg0, arg1, arg2);
    break;

    case BUILT_IN_MEMCMP:
      return fold_builtin_memcmp (loc, arg0, arg1, arg2);

    case BUILT_IN_EXPECT:
      return fold_builtin_expect (loc, arg0, arg1, arg2);

    case BUILT_IN_ADD_OVERFLOW:
    case BUILT_IN_SUB_OVERFLOW:
    case BUILT_IN_MUL_OVERFLOW:
    case BUILT_IN_ADD_OVERFLOW_P:
    case BUILT_IN_SUB_OVERFLOW_P:
    case BUILT_IN_MUL_OVERFLOW_P:
    case BUILT_IN_SADD_OVERFLOW:
    case BUILT_IN_SADDL_OVERFLOW:
    case BUILT_IN_SADDLL_OVERFLOW:
    case BUILT_IN_SSUB_OVERFLOW:
    case BUILT_IN_SSUBL_OVERFLOW:
    case BUILT_IN_SSUBLL_OVERFLOW:
    case BUILT_IN_SMUL_OVERFLOW:
    case BUILT_IN_SMULL_OVERFLOW:
    case BUILT_IN_SMULLL_OVERFLOW:
    case BUILT_IN_UADD_OVERFLOW:
    case BUILT_IN_UADDL_OVERFLOW:
    case BUILT_IN_UADDLL_OVERFLOW:
    case BUILT_IN_USUB_OVERFLOW:
    case BUILT_IN_USUBL_OVERFLOW:
    case BUILT_IN_USUBLL_OVERFLOW:
    case BUILT_IN_UMUL_OVERFLOW:
    case BUILT_IN_UMULL_OVERFLOW:
    case BUILT_IN_UMULLL_OVERFLOW:
      return fold_builtin_arith_overflow (loc, fcode, arg0, arg1, arg2);

    default:
      break;
    }
  return NULL_TREE;
}

/* Fold a call to built-in function FNDECL.  ARGS is an array of NARGS
   arguments.  IGNORE is true if the result of the
   function call is ignored.  This function returns NULL_TREE if no
   simplification was possible.  */

tree
fold_builtin_n (location_t loc, tree fndecl, tree *args, int nargs, bool)
{
  tree ret = NULL_TREE;

  switch (nargs)
    {
    case 0:
      ret = fold_builtin_0 (loc, fndecl);
      break;
    case 1:
      ret = fold_builtin_1 (loc, fndecl, args[0]);
      break;
    case 2:
      ret = fold_builtin_2 (loc, fndecl, args[0], args[1]);
      break;
    case 3:
      ret = fold_builtin_3 (loc, fndecl, args[0], args[1], args[2]);
      break;
    default:
      ret = fold_builtin_varargs (loc, fndecl, args, nargs);
      break;
    }
  if (ret)
    {
      ret = build1 (NOP_EXPR, TREE_TYPE (ret), ret);
      SET_EXPR_LOCATION (ret, loc);
      TREE_NO_WARNING (ret) = 1;
      return ret;
    }
  return NULL_TREE;
}

/* Construct a new CALL_EXPR to FNDECL using the tail of the argument
   list ARGS along with N new arguments in NEWARGS.  SKIP is the number
   of arguments in ARGS to be omitted.  OLDNARGS is the number of
   elements in ARGS.  */

static tree
rewrite_call_expr_valist (location_t loc, int oldnargs, tree *args,
			  int skip, tree fndecl, int n, va_list newargs)
{
  int nargs = oldnargs - skip + n;
  tree *buffer;

  if (n > 0)
    {
      int i, j;

      buffer = XALLOCAVEC (tree, nargs);
      for (i = 0; i < n; i++)
	buffer[i] = va_arg (newargs, tree);
      for (j = skip; j < oldnargs; j++, i++)
	buffer[i] = args[j];
    }
  else
    buffer = args + skip;

  return build_call_expr_loc_array (loc, fndecl, nargs, buffer);
}

/* Return true if FNDECL shouldn't be folded right now.
   If a built-in function has an inline attribute always_inline
   wrapper, defer folding it after always_inline functions have
   been inlined, otherwise e.g. -D_FORTIFY_SOURCE checking
   might not be performed.  */

bool
avoid_folding_inline_builtin (tree fndecl)
{
  return (DECL_DECLARED_INLINE_P (fndecl)
	  && DECL_DISREGARD_INLINE_LIMITS (fndecl)
	  && cfun
	  && !cfun->always_inline_functions_inlined
	  && lookup_attribute ("always_inline", DECL_ATTRIBUTES (fndecl)));
}

/* A wrapper function for builtin folding that prevents warnings for
   "statement without effect" and the like, caused by removing the
   call node earlier than the warning is generated.  */

tree
fold_call_expr (location_t loc, tree exp, bool ignore)
{
  tree ret = NULL_TREE;
  tree fndecl = get_callee_fndecl (exp);
  if (fndecl
      && TREE_CODE (fndecl) == FUNCTION_DECL
      && DECL_BUILT_IN (fndecl)
      /* If CALL_EXPR_VA_ARG_PACK is set, the arguments aren't finalized
	 yet.  Defer folding until we see all the arguments
	 (after inlining).  */
      && !CALL_EXPR_VA_ARG_PACK (exp))
    {
      int nargs = call_expr_nargs (exp);

      /* Before gimplification CALL_EXPR_VA_ARG_PACK is not set, but
	 instead last argument is __builtin_va_arg_pack ().  Defer folding
	 even in that case, until arguments are finalized.  */
      if (nargs && TREE_CODE (CALL_EXPR_ARG (exp, nargs - 1)) == CALL_EXPR)
	{
	  tree fndecl2 = get_callee_fndecl (CALL_EXPR_ARG (exp, nargs - 1));
	  if (fndecl2
	      && TREE_CODE (fndecl2) == FUNCTION_DECL
	      && DECL_BUILT_IN_CLASS (fndecl2) == BUILT_IN_NORMAL
	      && DECL_FUNCTION_CODE (fndecl2) == BUILT_IN_VA_ARG_PACK)
	    return NULL_TREE;
	}

      if (avoid_folding_inline_builtin (fndecl))
	return NULL_TREE;

      if (DECL_BUILT_IN_CLASS (fndecl) == BUILT_IN_MD)
        return targetm.fold_builtin (fndecl, call_expr_nargs (exp),
				     CALL_EXPR_ARGP (exp), ignore);
      else
	{
	  tree *args = CALL_EXPR_ARGP (exp);
	  ret = fold_builtin_n (loc, fndecl, args, nargs, ignore);
	  if (ret)
	    return ret;
	}
    }
  return NULL_TREE;
}

/* Fold a CALL_EXPR with type TYPE with FN as the function expression.
   N arguments are passed in the array ARGARRAY.  Return a folded
   expression or NULL_TREE if no simplification was possible.  */

tree
fold_builtin_call_array (location_t loc, tree,
			 tree fn,
			 int n,
			 tree *argarray)
{
  if (TREE_CODE (fn) != ADDR_EXPR)
    return NULL_TREE;

  tree fndecl = TREE_OPERAND (fn, 0);
  if (TREE_CODE (fndecl) == FUNCTION_DECL
      && DECL_BUILT_IN (fndecl))
    {
      /* If last argument is __builtin_va_arg_pack (), arguments to this
	 function are not finalized yet.  Defer folding until they are.  */
      if (n && TREE_CODE (argarray[n - 1]) == CALL_EXPR)
	{
	  tree fndecl2 = get_callee_fndecl (argarray[n - 1]);
	  if (fndecl2
	      && TREE_CODE (fndecl2) == FUNCTION_DECL
	      && DECL_BUILT_IN_CLASS (fndecl2) == BUILT_IN_NORMAL
	      && DECL_FUNCTION_CODE (fndecl2) == BUILT_IN_VA_ARG_PACK)
	    return NULL_TREE;
	}
      if (avoid_folding_inline_builtin (fndecl))
	return NULL_TREE;
      if (DECL_BUILT_IN_CLASS (fndecl) == BUILT_IN_MD)
	return targetm.fold_builtin (fndecl, n, argarray, false);
      else
	return fold_builtin_n (loc, fndecl, argarray, n, false);
    }

  return NULL_TREE;
}

/* Construct a new CALL_EXPR using the tail of the argument list of EXP
   along with N new arguments specified as the "..." parameters.  SKIP
   is the number of arguments in EXP to be omitted.  This function is used
   to do varargs-to-varargs transformations.  */

static tree
rewrite_call_expr (location_t loc, tree exp, int skip, tree fndecl, int n, ...)
{
  va_list ap;
  tree t;

  va_start (ap, n);
  t = rewrite_call_expr_valist (loc, call_expr_nargs (exp),
				CALL_EXPR_ARGP (exp), skip, fndecl, n, ap);
  va_end (ap);

  return t;
}

/* Validate a single argument ARG against a tree code CODE representing
   a type.  Return true when argument is valid.  */

static bool
validate_arg (const_tree arg, enum tree_code code)
{
  if (!arg)
    return false;
  else if (code == POINTER_TYPE)
    return POINTER_TYPE_P (TREE_TYPE (arg));
  else if (code == INTEGER_TYPE)
    return INTEGRAL_TYPE_P (TREE_TYPE (arg));
  return code == TREE_CODE (TREE_TYPE (arg));
}

/* This function validates the types of a function call argument list
   against a specified list of tree_codes.  If the last specifier is a 0,
   that represents an ellipses, otherwise the last specifier must be a
   VOID_TYPE.

   This is the GIMPLE version of validate_arglist.  Eventually we want to
   completely convert builtins.c to work from GIMPLEs and the tree based
   validate_arglist will then be removed.  */

bool
validate_gimple_arglist (const gcall *call, ...)
{
  enum tree_code code;
  bool res = 0;
  va_list ap;
  const_tree arg;
  size_t i;

  va_start (ap, call);
  i = 0;

  do
    {
      code = (enum tree_code) va_arg (ap, int);
      switch (code)
	{
	case 0:
	  /* This signifies an ellipses, any further arguments are all ok.  */
	  res = true;
	  goto end;
	case VOID_TYPE:
	  /* This signifies an endlink, if no arguments remain, return
	     true, otherwise return false.  */
	  res = (i == gimple_call_num_args (call));
	  goto end;
	default:
	  /* If no parameters remain or the parameter's code does not
	     match the specified code, return false.  Otherwise continue
	     checking any remaining arguments.  */
	  arg = gimple_call_arg (call, i++);
	  if (!validate_arg (arg, code))
	    goto end;
	  break;
	}
    }
  while (1);

  /* We need gotos here since we can only have one VA_CLOSE in a
     function.  */
 end: ;
  va_end (ap);

  return res;
}

/* Default target-specific builtin expander that does nothing.  */

rtx
default_expand_builtin (tree exp ATTRIBUTE_UNUSED,
			rtx target ATTRIBUTE_UNUSED,
			rtx subtarget ATTRIBUTE_UNUSED,
			machine_mode mode ATTRIBUTE_UNUSED,
			int ignore ATTRIBUTE_UNUSED)
{
  return NULL_RTX;
}

/* Returns true is EXP represents data that would potentially reside
   in a readonly section.  */

bool
readonly_data_expr (tree exp)
{
  STRIP_NOPS (exp);

  if (TREE_CODE (exp) != ADDR_EXPR)
    return false;

  exp = get_base_address (TREE_OPERAND (exp, 0));
  if (!exp)
    return false;

  /* Make sure we call decl_readonly_section only for trees it
     can handle (since it returns true for everything it doesn't
     understand).  */
  if (TREE_CODE (exp) == STRING_CST
      || TREE_CODE (exp) == CONSTRUCTOR
      || (VAR_P (exp) && TREE_STATIC (exp)))
    return decl_readonly_section (exp, 0);
  else
    return false;
}

/* Simplify a call to the strpbrk builtin.  S1 and S2 are the arguments
   to the call, and TYPE is its return type.

   Return NULL_TREE if no simplification was possible, otherwise return the
   simplified form of the call as a tree.

   The simplified form may be a constant or other expression which
   computes the same value, but in a more efficient manner (including
   calls to other builtin functions).

   The call may contain arguments which need to be evaluated, but
   which are not useful to determine the result of the call.  In
   this case we return a chain of COMPOUND_EXPRs.  The LHS of each
   COMPOUND_EXPR will be an argument which must be evaluated.
   COMPOUND_EXPRs are chained through their RHS.  The RHS of the last
   COMPOUND_EXPR in the chain will contain the tree for the simplified
   form of the builtin function call.  */

static tree
fold_builtin_strpbrk (location_t loc, tree s1, tree s2, tree type)
{
  if (!validate_arg (s1, POINTER_TYPE)
      || !validate_arg (s2, POINTER_TYPE))
    return NULL_TREE;
  else
    {
      tree fn;
      const char *p1, *p2;

      p2 = c_getstr (s2);
      if (p2 == NULL)
	return NULL_TREE;

      p1 = c_getstr (s1);
      if (p1 != NULL)
	{
	  const char *r = strpbrk (p1, p2);
	  tree tem;

	  if (r == NULL)
	    return build_int_cst (TREE_TYPE (s1), 0);

	  /* Return an offset into the constant string argument.  */
	  tem = fold_build_pointer_plus_hwi_loc (loc, s1, r - p1);
	  return fold_convert_loc (loc, type, tem);
	}

      if (p2[0] == '\0')
	/* strpbrk(x, "") == NULL.
	   Evaluate and ignore s1 in case it had side-effects.  */
	return omit_one_operand_loc (loc, type, integer_zero_node, s1);

      if (p2[1] != '\0')
	return NULL_TREE;  /* Really call strpbrk.  */

      fn = builtin_decl_implicit (BUILT_IN_STRCHR);
      if (!fn)
	return NULL_TREE;

      /* New argument list transforming strpbrk(s1, s2) to
	 strchr(s1, s2[0]).  */
      return build_call_expr_loc (loc, fn, 2, s1,
				  build_int_cst (integer_type_node, p2[0]));
    }
}

/* Simplify a call to the strspn builtin.  S1 and S2 are the arguments
   to the call.

   Return NULL_TREE if no simplification was possible, otherwise return the
   simplified form of the call as a tree.

   The simplified form may be a constant or other expression which
   computes the same value, but in a more efficient manner (including
   calls to other builtin functions).

   The call may contain arguments which need to be evaluated, but
   which are not useful to determine the result of the call.  In
   this case we return a chain of COMPOUND_EXPRs.  The LHS of each
   COMPOUND_EXPR will be an argument which must be evaluated.
   COMPOUND_EXPRs are chained through their RHS.  The RHS of the last
   COMPOUND_EXPR in the chain will contain the tree for the simplified
   form of the builtin function call.  */

static tree
fold_builtin_strspn (location_t loc, tree s1, tree s2)
{
  if (!validate_arg (s1, POINTER_TYPE)
      || !validate_arg (s2, POINTER_TYPE))
    return NULL_TREE;
  else
    {
      const char *p1 = c_getstr (s1), *p2 = c_getstr (s2);

      /* If either argument is "", return NULL_TREE.  */
      if ((p1 && *p1 == '\0') || (p2 && *p2 == '\0'))
	/* Evaluate and ignore both arguments in case either one has
	   side-effects.  */
	return omit_two_operands_loc (loc, size_type_node, size_zero_node,
				  s1, s2);
      return NULL_TREE;
    }
}

/* Simplify a call to the strcspn builtin.  S1 and S2 are the arguments
   to the call.

   Return NULL_TREE if no simplification was possible, otherwise return the
   simplified form of the call as a tree.

   The simplified form may be a constant or other expression which
   computes the same value, but in a more efficient manner (including
   calls to other builtin functions).

   The call may contain arguments which need to be evaluated, but
   which are not useful to determine the result of the call.  In
   this case we return a chain of COMPOUND_EXPRs.  The LHS of each
   COMPOUND_EXPR will be an argument which must be evaluated.
   COMPOUND_EXPRs are chained through their RHS.  The RHS of the last
   COMPOUND_EXPR in the chain will contain the tree for the simplified
   form of the builtin function call.  */

static tree
fold_builtin_strcspn (location_t loc, tree s1, tree s2)
{
  if (!validate_arg (s1, POINTER_TYPE)
      || !validate_arg (s2, POINTER_TYPE))
    return NULL_TREE;
  else
    {
      /* If the first argument is "", return NULL_TREE.  */
      const char *p1 = c_getstr (s1);
      if (p1 && *p1 == '\0')
	{
	  /* Evaluate and ignore argument s2 in case it has
	     side-effects.  */
	  return omit_one_operand_loc (loc, size_type_node,
				   size_zero_node, s2);
	}

      /* If the second argument is "", return __builtin_strlen(s1).  */
      const char *p2 = c_getstr (s2);
      if (p2 && *p2 == '\0')
	{
	  tree fn = builtin_decl_implicit (BUILT_IN_STRLEN);

	  /* If the replacement _DECL isn't initialized, don't do the
	     transformation.  */
	  if (!fn)
	    return NULL_TREE;

	  return build_call_expr_loc (loc, fn, 1, s1);
	}
      return NULL_TREE;
    }
}

/* Fold the next_arg or va_start call EXP. Returns true if there was an error
   produced.  False otherwise.  This is done so that we don't output the error
   or warning twice or three times.  */

bool
fold_builtin_next_arg (tree exp, bool va_start_p)
{
  tree fntype = TREE_TYPE (current_function_decl);
  int nargs = call_expr_nargs (exp);
  tree arg;
  /* There is good chance the current input_location points inside the
     definition of the va_start macro (perhaps on the token for
     builtin) in a system header, so warnings will not be emitted.
     Use the location in real source code.  */
  source_location current_location =
    linemap_unwind_to_first_non_reserved_loc (line_table, input_location,
					      NULL);

  if (!stdarg_p (fntype))
    {
      error ("%<va_start%> used in function with fixed args");
      return true;
    }

  if (va_start_p)
    {
      if (va_start_p && (nargs != 2))
	{
	  error ("wrong number of arguments to function %<va_start%>");
	  return true;
	}
      arg = CALL_EXPR_ARG (exp, 1);
    }
  /* We use __builtin_va_start (ap, 0, 0) or __builtin_next_arg (0, 0)
     when we checked the arguments and if needed issued a warning.  */
  else
    {
      if (nargs == 0)
	{
	  /* Evidently an out of date version of <stdarg.h>; can't validate
	     va_start's second argument, but can still work as intended.  */
	  warning_at (current_location,
		      OPT_Wvarargs,
		   "%<__builtin_next_arg%> called without an argument");
	  return true;
	}
      else if (nargs > 1)
	{
	  error ("wrong number of arguments to function %<__builtin_next_arg%>");
	  return true;
	}
      arg = CALL_EXPR_ARG (exp, 0);
    }

  if (TREE_CODE (arg) == SSA_NAME)
    arg = SSA_NAME_VAR (arg);

  /* We destructively modify the call to be __builtin_va_start (ap, 0)
     or __builtin_next_arg (0) the first time we see it, after checking
     the arguments and if needed issuing a warning.  */
  if (!integer_zerop (arg))
    {
      tree last_parm = tree_last (DECL_ARGUMENTS (current_function_decl));

      /* Strip off all nops for the sake of the comparison.  This
	 is not quite the same as STRIP_NOPS.  It does more.
	 We must also strip off INDIRECT_EXPR for C++ reference
	 parameters.  */
      while (CONVERT_EXPR_P (arg)
	     || TREE_CODE (arg) == INDIRECT_REF)
	arg = TREE_OPERAND (arg, 0);
      if (arg != last_parm)
	{
	  /* FIXME: Sometimes with the tree optimizers we can get the
	     not the last argument even though the user used the last
	     argument.  We just warn and set the arg to be the last
	     argument so that we will get wrong-code because of
	     it.  */
	  warning_at (current_location,
		      OPT_Wvarargs,
		      "second parameter of %<va_start%> not last named argument");
	}

      /* Undefined by C99 7.15.1.4p4 (va_start):
         "If the parameter parmN is declared with the register storage
         class, with a function or array type, or with a type that is
         not compatible with the type that results after application of
         the default argument promotions, the behavior is undefined."
      */
      else if (DECL_REGISTER (arg))
	{
	  warning_at (current_location,
		      OPT_Wvarargs,
		      "undefined behavior when second parameter of "
		      "%<va_start%> is declared with %<register%> storage");
	}

      /* We want to verify the second parameter just once before the tree
	 optimizers are run and then avoid keeping it in the tree,
	 as otherwise we could warn even for correct code like:
	 void foo (int i, ...)
	 { va_list ap; i++; va_start (ap, i); va_end (ap); }  */
      if (va_start_p)
	CALL_EXPR_ARG (exp, 1) = integer_zero_node;
      else
	CALL_EXPR_ARG (exp, 0) = integer_zero_node;
    }
  return false;
}


/* Expand a call EXP to __builtin_object_size.  */

static rtx
expand_builtin_object_size (tree exp)
{
  tree ost;
  int object_size_type;
  tree fndecl = get_callee_fndecl (exp);

  if (!validate_arglist (exp, POINTER_TYPE, INTEGER_TYPE, VOID_TYPE))
    {
      error ("%Kfirst argument of %qD must be a pointer, second integer constant",
	     exp, fndecl);
      expand_builtin_trap ();
      return const0_rtx;
    }

  ost = CALL_EXPR_ARG (exp, 1);
  STRIP_NOPS (ost);

  if (TREE_CODE (ost) != INTEGER_CST
      || tree_int_cst_sgn (ost) < 0
      || compare_tree_int (ost, 3) > 0)
    {
      error ("%Klast argument of %qD is not integer constant between 0 and 3",
	     exp, fndecl);
      expand_builtin_trap ();
      return const0_rtx;
    }

  object_size_type = tree_to_shwi (ost);

  return object_size_type < 2 ? constm1_rtx : const0_rtx;
}

/* Expand EXP, a call to the __mem{cpy,pcpy,move,set}_chk builtin.
   FCODE is the BUILT_IN_* to use.
   Return NULL_RTX if we failed; the caller should emit a normal call,
   otherwise try to get the result in TARGET, if convenient (and in
   mode MODE if that's convenient).  */

static rtx
expand_builtin_memory_chk (tree exp, rtx target, machine_mode mode,
			   enum built_in_function fcode)
{
  if (!validate_arglist (exp,
			 POINTER_TYPE,
			 fcode == BUILT_IN_MEMSET_CHK
			 ? INTEGER_TYPE : POINTER_TYPE,
			 INTEGER_TYPE, INTEGER_TYPE, VOID_TYPE))
    return NULL_RTX;

  tree dest = CALL_EXPR_ARG (exp, 0);
  tree src = CALL_EXPR_ARG (exp, 1);
  tree len = CALL_EXPR_ARG (exp, 2);
  tree size = CALL_EXPR_ARG (exp, 3);

  bool sizes_ok = check_access (exp, dest, src, len, /*maxread=*/NULL_TREE,
				/*str=*/NULL_TREE, size);

  if (!tree_fits_uhwi_p (size))
    return NULL_RTX;

  if (tree_fits_uhwi_p (len) || integer_all_onesp (size))
    {
      /* Avoid transforming the checking call to an ordinary one when
	 an overflow has been detected or when the call couldn't be
	 validated because the size is not constant.  */
      if (!sizes_ok && !integer_all_onesp (size) && tree_int_cst_lt (size, len))
	return NULL_RTX;

      tree fn = NULL_TREE;
      /* If __builtin_mem{cpy,pcpy,move,set}_chk is used, assume
	 mem{cpy,pcpy,move,set} is available.  */
      switch (fcode)
	{
	case BUILT_IN_MEMCPY_CHK:
	  fn = builtin_decl_explicit (BUILT_IN_MEMCPY);
	  break;
	case BUILT_IN_MEMPCPY_CHK:
	  fn = builtin_decl_explicit (BUILT_IN_MEMPCPY);
	  break;
	case BUILT_IN_MEMMOVE_CHK:
	  fn = builtin_decl_explicit (BUILT_IN_MEMMOVE);
	  break;
	case BUILT_IN_MEMSET_CHK:
	  fn = builtin_decl_explicit (BUILT_IN_MEMSET);
	  break;
	default:
	  break;
	}

      if (! fn)
	return NULL_RTX;

      fn = build_call_nofold_loc (EXPR_LOCATION (exp), fn, 3, dest, src, len);
      gcc_assert (TREE_CODE (fn) == CALL_EXPR);
      CALL_EXPR_TAILCALL (fn) = CALL_EXPR_TAILCALL (exp);
      return expand_expr (fn, target, mode, EXPAND_NORMAL);
    }
  else if (fcode == BUILT_IN_MEMSET_CHK)
    return NULL_RTX;
  else
    {
      unsigned int dest_align = get_pointer_alignment (dest);

      /* If DEST is not a pointer type, call the normal function.  */
      if (dest_align == 0)
	return NULL_RTX;

      /* If SRC and DEST are the same (and not volatile), do nothing.  */
      if (operand_equal_p (src, dest, 0))
	{
	  tree expr;

	  if (fcode != BUILT_IN_MEMPCPY_CHK)
	    {
	      /* Evaluate and ignore LEN in case it has side-effects.  */
	      expand_expr (len, const0_rtx, VOIDmode, EXPAND_NORMAL);
	      return expand_expr (dest, target, mode, EXPAND_NORMAL);
	    }

	  expr = fold_build_pointer_plus (dest, len);
	  return expand_expr (expr, target, mode, EXPAND_NORMAL);
	}

      /* __memmove_chk special case.  */
      if (fcode == BUILT_IN_MEMMOVE_CHK)
	{
	  unsigned int src_align = get_pointer_alignment (src);

	  if (src_align == 0)
	    return NULL_RTX;

	  /* If src is categorized for a readonly section we can use
	     normal __memcpy_chk.  */
	  if (readonly_data_expr (src))
	    {
	      tree fn = builtin_decl_explicit (BUILT_IN_MEMCPY_CHK);
	      if (!fn)
		return NULL_RTX;
	      fn = build_call_nofold_loc (EXPR_LOCATION (exp), fn, 4,
					  dest, src, len, size);
	      gcc_assert (TREE_CODE (fn) == CALL_EXPR);
	      CALL_EXPR_TAILCALL (fn) = CALL_EXPR_TAILCALL (exp);
	      return expand_expr (fn, target, mode, EXPAND_NORMAL);
	    }
	}
      return NULL_RTX;
    }
}

/* Emit warning if a buffer overflow is detected at compile time.  */

static void
maybe_emit_chk_warning (tree exp, enum built_in_function fcode)
{
  /* The source string.  */
  tree srcstr = NULL_TREE;
  /* The size of the destination object.  */
  tree objsize = NULL_TREE;
  /* The string that is being concatenated with (as in __strcat_chk)
     or null if it isn't.  */
  tree catstr = NULL_TREE;
  /* The maximum length of the source sequence in a bounded operation
     (such as __strncat_chk) or null if the operation isn't bounded
     (such as __strcat_chk).  */
  tree maxread = NULL_TREE;
  /* The exact size of the access (such as in __strncpy_chk).  */
  tree size = NULL_TREE;

  switch (fcode)
    {
    case BUILT_IN_STRCPY_CHK:
    case BUILT_IN_STPCPY_CHK:
      srcstr = CALL_EXPR_ARG (exp, 1);
      objsize = CALL_EXPR_ARG (exp, 2);
      break;

    case BUILT_IN_STRCAT_CHK:
      /* For __strcat_chk the warning will be emitted only if overflowing
	 by at least strlen (dest) + 1 bytes.  */
      catstr = CALL_EXPR_ARG (exp, 0);
      srcstr = CALL_EXPR_ARG (exp, 1);
      objsize = CALL_EXPR_ARG (exp, 2);
      break;

    case BUILT_IN_STRNCAT_CHK:
      catstr = CALL_EXPR_ARG (exp, 0);
      srcstr = CALL_EXPR_ARG (exp, 1);
      maxread = CALL_EXPR_ARG (exp, 2);
      objsize = CALL_EXPR_ARG (exp, 3);
      break;

    case BUILT_IN_STRNCPY_CHK:
    case BUILT_IN_STPNCPY_CHK:
      srcstr = CALL_EXPR_ARG (exp, 1);
      size = CALL_EXPR_ARG (exp, 2);
      objsize = CALL_EXPR_ARG (exp, 3);
      break;

    case BUILT_IN_SNPRINTF_CHK:
    case BUILT_IN_VSNPRINTF_CHK:
      maxread = CALL_EXPR_ARG (exp, 1);
      objsize = CALL_EXPR_ARG (exp, 3);
      break;
    default:
      gcc_unreachable ();
    }

  if (catstr && maxread)
    {
      /* Check __strncat_chk.  There is no way to determine the length
	 of the string to which the source string is being appended so
	 just warn when the length of the source string is not known.  */
      check_strncat_sizes (exp, objsize);
      return;
    }

  /* The destination argument is the first one for all built-ins above.  */
  tree dst = CALL_EXPR_ARG (exp, 0);

  check_access (exp, dst, srcstr, size, maxread, srcstr, objsize);
}

/* Emit warning if a buffer overflow is detected at compile time
   in __sprintf_chk/__vsprintf_chk calls.  */

static void
maybe_emit_sprintf_chk_warning (tree exp, enum built_in_function fcode)
{
  tree size, len, fmt;
  const char *fmt_str;
  int nargs = call_expr_nargs (exp);

  /* Verify the required arguments in the original call.  */

  if (nargs < 4)
    return;
  size = CALL_EXPR_ARG (exp, 2);
  fmt = CALL_EXPR_ARG (exp, 3);

  if (! tree_fits_uhwi_p (size) || integer_all_onesp (size))
    return;

  /* Check whether the format is a literal string constant.  */
  fmt_str = c_getstr (fmt);
  if (fmt_str == NULL)
    return;

  if (!init_target_chars ())
    return;

  /* If the format doesn't contain % args or %%, we know its size.  */
  if (strchr (fmt_str, target_percent) == 0)
    len = build_int_cstu (size_type_node, strlen (fmt_str));
  /* If the format is "%s" and first ... argument is a string literal,
     we know it too.  */
  else if (fcode == BUILT_IN_SPRINTF_CHK
	   && strcmp (fmt_str, target_percent_s) == 0)
    {
      tree arg;

      if (nargs < 5)
	return;
      arg = CALL_EXPR_ARG (exp, 4);
      if (! POINTER_TYPE_P (TREE_TYPE (arg)))
	return;

      len = c_strlen (arg, 1);
      if (!len || ! tree_fits_uhwi_p (len))
	return;
    }
  else
    return;

  /* Add one for the terminating nul.  */
  len = fold_build2 (PLUS_EXPR, TREE_TYPE (len), len, size_one_node);

  check_access (exp, /*dst=*/NULL_TREE, /*src=*/NULL_TREE, /*size=*/NULL_TREE,
		/*maxread=*/NULL_TREE, len, size);
}

/* Emit warning if a free is called with address of a variable.  */

static void
maybe_emit_free_warning (tree exp)
{
  tree arg = CALL_EXPR_ARG (exp, 0);

  STRIP_NOPS (arg);
  if (TREE_CODE (arg) != ADDR_EXPR)
    return;

  arg = get_base_address (TREE_OPERAND (arg, 0));
  if (arg == NULL || INDIRECT_REF_P (arg) || TREE_CODE (arg) == MEM_REF)
    return;

  if (SSA_VAR_P (arg))
    warning_at (tree_nonartificial_location (exp), OPT_Wfree_nonheap_object,
		"%Kattempt to free a non-heap object %qD", exp, arg);
  else
    warning_at (tree_nonartificial_location (exp), OPT_Wfree_nonheap_object,
		"%Kattempt to free a non-heap object", exp);
}

/* Fold a call to __builtin_object_size with arguments PTR and OST,
   if possible.  */

static tree
fold_builtin_object_size (tree ptr, tree ost)
{
  unsigned HOST_WIDE_INT bytes;
  int object_size_type;

  if (!validate_arg (ptr, POINTER_TYPE)
      || !validate_arg (ost, INTEGER_TYPE))
    return NULL_TREE;

  STRIP_NOPS (ost);

  if (TREE_CODE (ost) != INTEGER_CST
      || tree_int_cst_sgn (ost) < 0
      || compare_tree_int (ost, 3) > 0)
    return NULL_TREE;

  object_size_type = tree_to_shwi (ost);

  /* __builtin_object_size doesn't evaluate side-effects in its arguments;
     if there are any side-effects, it returns (size_t) -1 for types 0 and 1
     and (size_t) 0 for types 2 and 3.  */
  if (TREE_SIDE_EFFECTS (ptr))
    return build_int_cst_type (size_type_node, object_size_type < 2 ? -1 : 0);

  if (TREE_CODE (ptr) == ADDR_EXPR)
    {
      compute_builtin_object_size (ptr, object_size_type, &bytes);
      if (wi::fits_to_tree_p (bytes, size_type_node))
	return build_int_cstu (size_type_node, bytes);
    }
  else if (TREE_CODE (ptr) == SSA_NAME)
    {
      /* If object size is not known yet, delay folding until
       later.  Maybe subsequent passes will help determining
       it.  */
      if (compute_builtin_object_size (ptr, object_size_type, &bytes)
	  && wi::fits_to_tree_p (bytes, size_type_node))
	return build_int_cstu (size_type_node, bytes);
    }

  return NULL_TREE;
}

/* Builtins with folding operations that operate on "..." arguments
   need special handling; we need to store the arguments in a convenient
   data structure before attempting any folding.  Fortunately there are
   only a few builtins that fall into this category.  FNDECL is the
   function, EXP is the CALL_EXPR for the call.  */

static tree
fold_builtin_varargs (location_t loc, tree fndecl, tree *args, int nargs)
{
  enum built_in_function fcode = DECL_FUNCTION_CODE (fndecl);
  tree ret = NULL_TREE;

  switch (fcode)
    {
    case BUILT_IN_FPCLASSIFY:
      ret = fold_builtin_fpclassify (loc, args, nargs);
      break;

    default:
      break;
    }
  if (ret)
    {
      ret = build1 (NOP_EXPR, TREE_TYPE (ret), ret);
      SET_EXPR_LOCATION (ret, loc);
      TREE_NO_WARNING (ret) = 1;
      return ret;
    }
  return NULL_TREE;
}

/* Initialize format string characters in the target charset.  */

bool
init_target_chars (void)
{
  static bool init;
  if (!init)
    {
      target_newline = lang_hooks.to_target_charset ('\n');
      target_percent = lang_hooks.to_target_charset ('%');
      target_c = lang_hooks.to_target_charset ('c');
      target_s = lang_hooks.to_target_charset ('s');
      if (target_newline == 0 || target_percent == 0 || target_c == 0
	  || target_s == 0)
	return false;

      target_percent_c[0] = target_percent;
      target_percent_c[1] = target_c;
      target_percent_c[2] = '\0';

      target_percent_s[0] = target_percent;
      target_percent_s[1] = target_s;
      target_percent_s[2] = '\0';

      target_percent_s_newline[0] = target_percent;
      target_percent_s_newline[1] = target_s;
      target_percent_s_newline[2] = target_newline;
      target_percent_s_newline[3] = '\0';

      init = true;
    }
  return true;
}

/* Helper function for do_mpfr_arg*().  Ensure M is a normal number
   and no overflow/underflow occurred.  INEXACT is true if M was not
   exactly calculated.  TYPE is the tree type for the result.  This
   function assumes that you cleared the MPFR flags and then
   calculated M to see if anything subsequently set a flag prior to
   entering this function.  Return NULL_TREE if any checks fail.  */

static tree
do_mpfr_ckconv (mpfr_srcptr m, tree type, int inexact)
{
  /* Proceed iff we get a normal number, i.e. not NaN or Inf and no
     overflow/underflow occurred.  If -frounding-math, proceed iff the
     result of calling FUNC was exact.  */
  if (mpfr_number_p (m) && !mpfr_overflow_p () && !mpfr_underflow_p ()
      && (!flag_rounding_math || !inexact))
    {
      REAL_VALUE_TYPE rr;

      real_from_mpfr (&rr, m, type, GMP_RNDN);
      /* Proceed iff GCC's REAL_VALUE_TYPE can hold the MPFR value,
	 check for overflow/underflow.  If the REAL_VALUE_TYPE is zero
	 but the mpft_t is not, then we underflowed in the
	 conversion.  */
      if (real_isfinite (&rr)
	  && (rr.cl == rvc_zero) == (mpfr_zero_p (m) != 0))
        {
	  REAL_VALUE_TYPE rmode;

	  real_convert (&rmode, TYPE_MODE (type), &rr);
	  /* Proceed iff the specified mode can hold the value.  */
	  if (real_identical (&rmode, &rr))
	    return build_real (type, rmode);
	}
    }
  return NULL_TREE;
}

/* Helper function for do_mpc_arg*().  Ensure M is a normal complex
   number and no overflow/underflow occurred.  INEXACT is true if M
   was not exactly calculated.  TYPE is the tree type for the result.
   This function assumes that you cleared the MPFR flags and then
   calculated M to see if anything subsequently set a flag prior to
   entering this function.  Return NULL_TREE if any checks fail, if
   FORCE_CONVERT is true, then bypass the checks.  */

static tree
do_mpc_ckconv (mpc_srcptr m, tree type, int inexact, int force_convert)
{
  /* Proceed iff we get a normal number, i.e. not NaN or Inf and no
     overflow/underflow occurred.  If -frounding-math, proceed iff the
     result of calling FUNC was exact.  */
  if (force_convert
      || (mpfr_number_p (mpc_realref (m)) && mpfr_number_p (mpc_imagref (m))
	  && !mpfr_overflow_p () && !mpfr_underflow_p ()
	  && (!flag_rounding_math || !inexact)))
    {
      REAL_VALUE_TYPE re, im;

      real_from_mpfr (&re, mpc_realref (m), TREE_TYPE (type), GMP_RNDN);
      real_from_mpfr (&im, mpc_imagref (m), TREE_TYPE (type), GMP_RNDN);
      /* Proceed iff GCC's REAL_VALUE_TYPE can hold the MPFR values,
	 check for overflow/underflow.  If the REAL_VALUE_TYPE is zero
	 but the mpft_t is not, then we underflowed in the
	 conversion.  */
      if (force_convert
	  || (real_isfinite (&re) && real_isfinite (&im)
	      && (re.cl == rvc_zero) == (mpfr_zero_p (mpc_realref (m)) != 0)
	      && (im.cl == rvc_zero) == (mpfr_zero_p (mpc_imagref (m)) != 0)))
        {
	  REAL_VALUE_TYPE re_mode, im_mode;

	  real_convert (&re_mode, TYPE_MODE (TREE_TYPE (type)), &re);
	  real_convert (&im_mode, TYPE_MODE (TREE_TYPE (type)), &im);
	  /* Proceed iff the specified mode can hold the value.  */
	  if (force_convert
	      || (real_identical (&re_mode, &re)
		  && real_identical (&im_mode, &im)))
	    return build_complex (type, build_real (TREE_TYPE (type), re_mode),
				  build_real (TREE_TYPE (type), im_mode));
	}
    }
  return NULL_TREE;
}

/* If arguments ARG0 and ARG1 are REAL_CSTs, call mpfr_remquo() to set
   the pointer *(ARG_QUO) and return the result.  The type is taken
   from the type of ARG0 and is used for setting the precision of the
   calculation and results.  */

static tree
do_mpfr_remquo (tree arg0, tree arg1, tree arg_quo)
{
  tree const type = TREE_TYPE (arg0);
  tree result = NULL_TREE;

  STRIP_NOPS (arg0);
  STRIP_NOPS (arg1);

  /* To proceed, MPFR must exactly represent the target floating point
     format, which only happens when the target base equals two.  */
  if (REAL_MODE_FORMAT (TYPE_MODE (type))->b == 2
      && TREE_CODE (arg0) == REAL_CST && !TREE_OVERFLOW (arg0)
      && TREE_CODE (arg1) == REAL_CST && !TREE_OVERFLOW (arg1))
    {
      const REAL_VALUE_TYPE *const ra0 = TREE_REAL_CST_PTR (arg0);
      const REAL_VALUE_TYPE *const ra1 = TREE_REAL_CST_PTR (arg1);

      if (real_isfinite (ra0) && real_isfinite (ra1))
        {
	  const struct real_format *fmt = REAL_MODE_FORMAT (TYPE_MODE (type));
	  const int prec = fmt->p;
	  const mp_rnd_t rnd = fmt->round_towards_zero? GMP_RNDZ : GMP_RNDN;
	  tree result_rem;
	  long integer_quo;
	  mpfr_t m0, m1;

	  mpfr_inits2 (prec, m0, m1, NULL);
	  mpfr_from_real (m0, ra0, GMP_RNDN);
	  mpfr_from_real (m1, ra1, GMP_RNDN);
	  mpfr_clear_flags ();
	  mpfr_remquo (m0, &integer_quo, m0, m1, rnd);
	  /* Remquo is independent of the rounding mode, so pass
	     inexact=0 to do_mpfr_ckconv().  */
	  result_rem = do_mpfr_ckconv (m0, type, /*inexact=*/ 0);
	  mpfr_clears (m0, m1, NULL);
	  if (result_rem)
	    {
	      /* MPFR calculates quo in the host's long so it may
		 return more bits in quo than the target int can hold
		 if sizeof(host long) > sizeof(target int).  This can
		 happen even for native compilers in LP64 mode.  In
		 these cases, modulo the quo value with the largest
		 number that the target int can hold while leaving one
		 bit for the sign.  */
	      if (sizeof (integer_quo) * CHAR_BIT > INT_TYPE_SIZE)
		integer_quo %= (long)(1UL << (INT_TYPE_SIZE - 1));

	      /* Dereference the quo pointer argument.  */
	      arg_quo = build_fold_indirect_ref (arg_quo);
	      /* Proceed iff a valid pointer type was passed in.  */
	      if (TYPE_MAIN_VARIANT (TREE_TYPE (arg_quo)) == integer_type_node)
	        {
		  /* Set the value. */
		  tree result_quo
		    = fold_build2 (MODIFY_EXPR, TREE_TYPE (arg_quo), arg_quo,
				   build_int_cst (TREE_TYPE (arg_quo),
						  integer_quo));
		  TREE_SIDE_EFFECTS (result_quo) = 1;
		  /* Combine the quo assignment with the rem.  */
		  result = non_lvalue (fold_build2 (COMPOUND_EXPR, type,
						    result_quo, result_rem));
		}
	    }
	}
    }
  return result;
}

/* If ARG is a REAL_CST, call mpfr_lgamma() on it and return the
   resulting value as a tree with type TYPE.  The mpfr precision is
   set to the precision of TYPE.  We assume that this mpfr function
   returns zero if the result could be calculated exactly within the
   requested precision.  In addition, the integer pointer represented
   by ARG_SG will be dereferenced and set to the appropriate signgam
   (-1,1) value.  */

static tree
do_mpfr_lgamma_r (tree arg, tree arg_sg, tree type)
{
  tree result = NULL_TREE;

  STRIP_NOPS (arg);

  /* To proceed, MPFR must exactly represent the target floating point
     format, which only happens when the target base equals two.  Also
     verify ARG is a constant and that ARG_SG is an int pointer.  */
  if (REAL_MODE_FORMAT (TYPE_MODE (type))->b == 2
      && TREE_CODE (arg) == REAL_CST && !TREE_OVERFLOW (arg)
      && TREE_CODE (TREE_TYPE (arg_sg)) == POINTER_TYPE
      && TYPE_MAIN_VARIANT (TREE_TYPE (TREE_TYPE (arg_sg))) == integer_type_node)
    {
      const REAL_VALUE_TYPE *const ra = TREE_REAL_CST_PTR (arg);

      /* In addition to NaN and Inf, the argument cannot be zero or a
	 negative integer.  */
      if (real_isfinite (ra)
	  && ra->cl != rvc_zero
	  && !(real_isneg (ra) && real_isinteger (ra, TYPE_MODE (type))))
        {
	  const struct real_format *fmt = REAL_MODE_FORMAT (TYPE_MODE (type));
	  const int prec = fmt->p;
	  const mp_rnd_t rnd = fmt->round_towards_zero? GMP_RNDZ : GMP_RNDN;
	  int inexact, sg;
	  mpfr_t m;
	  tree result_lg;

	  mpfr_init2 (m, prec);
	  mpfr_from_real (m, ra, GMP_RNDN);
	  mpfr_clear_flags ();
	  inexact = mpfr_lgamma (m, &sg, m, rnd);
	  result_lg = do_mpfr_ckconv (m, type, inexact);
	  mpfr_clear (m);
	  if (result_lg)
	    {
	      tree result_sg;

	      /* Dereference the arg_sg pointer argument.  */
	      arg_sg = build_fold_indirect_ref (arg_sg);
	      /* Assign the signgam value into *arg_sg. */
	      result_sg = fold_build2 (MODIFY_EXPR,
				       TREE_TYPE (arg_sg), arg_sg,
				       build_int_cst (TREE_TYPE (arg_sg), sg));
	      TREE_SIDE_EFFECTS (result_sg) = 1;
	      /* Combine the signgam assignment with the lgamma result.  */
	      result = non_lvalue (fold_build2 (COMPOUND_EXPR, type,
						result_sg, result_lg));
	    }
	}
    }

  return result;
}

/* If arguments ARG0 and ARG1 are a COMPLEX_CST, call the two-argument
   mpc function FUNC on it and return the resulting value as a tree
   with type TYPE.  The mpfr precision is set to the precision of
   TYPE.  We assume that function FUNC returns zero if the result
   could be calculated exactly within the requested precision.  If
   DO_NONFINITE is true, then fold expressions containing Inf or NaN
   in the arguments and/or results.  */

tree
do_mpc_arg2 (tree arg0, tree arg1, tree type, int do_nonfinite,
	     int (*func)(mpc_ptr, mpc_srcptr, mpc_srcptr, mpc_rnd_t))
{
  tree result = NULL_TREE;

  STRIP_NOPS (arg0);
  STRIP_NOPS (arg1);

  /* To proceed, MPFR must exactly represent the target floating point
     format, which only happens when the target base equals two.  */
  if (TREE_CODE (arg0) == COMPLEX_CST && !TREE_OVERFLOW (arg0)
      && TREE_CODE (TREE_TYPE (TREE_TYPE (arg0))) == REAL_TYPE
      && TREE_CODE (arg1) == COMPLEX_CST && !TREE_OVERFLOW (arg1)
      && TREE_CODE (TREE_TYPE (TREE_TYPE (arg1))) == REAL_TYPE
      && REAL_MODE_FORMAT (TYPE_MODE (TREE_TYPE (TREE_TYPE (arg0))))->b == 2)
    {
      const REAL_VALUE_TYPE *const re0 = TREE_REAL_CST_PTR (TREE_REALPART (arg0));
      const REAL_VALUE_TYPE *const im0 = TREE_REAL_CST_PTR (TREE_IMAGPART (arg0));
      const REAL_VALUE_TYPE *const re1 = TREE_REAL_CST_PTR (TREE_REALPART (arg1));
      const REAL_VALUE_TYPE *const im1 = TREE_REAL_CST_PTR (TREE_IMAGPART (arg1));

      if (do_nonfinite
	  || (real_isfinite (re0) && real_isfinite (im0)
	      && real_isfinite (re1) && real_isfinite (im1)))
        {
	  const struct real_format *const fmt =
	    REAL_MODE_FORMAT (TYPE_MODE (TREE_TYPE (type)));
	  const int prec = fmt->p;
	  const mp_rnd_t rnd = fmt->round_towards_zero ? GMP_RNDZ : GMP_RNDN;
	  const mpc_rnd_t crnd = fmt->round_towards_zero ? MPC_RNDZZ : MPC_RNDNN;
	  int inexact;
	  mpc_t m0, m1;

	  mpc_init2 (m0, prec);
	  mpc_init2 (m1, prec);
	  mpfr_from_real (mpc_realref (m0), re0, rnd);
	  mpfr_from_real (mpc_imagref (m0), im0, rnd);
	  mpfr_from_real (mpc_realref (m1), re1, rnd);
	  mpfr_from_real (mpc_imagref (m1), im1, rnd);
	  mpfr_clear_flags ();
	  inexact = func (m0, m0, m1, crnd);
	  result = do_mpc_ckconv (m0, type, inexact, do_nonfinite);
	  mpc_clear (m0);
	  mpc_clear (m1);
	}
    }

  return result;
}

/* A wrapper function for builtin folding that prevents warnings for
   "statement without effect" and the like, caused by removing the
   call node earlier than the warning is generated.  */

tree
fold_call_stmt (gcall *stmt, bool ignore)
{
  tree ret = NULL_TREE;
  tree fndecl = gimple_call_fndecl (stmt);
  location_t loc = gimple_location (stmt);
  if (fndecl
      && TREE_CODE (fndecl) == FUNCTION_DECL
      && DECL_BUILT_IN (fndecl)
      && !gimple_call_va_arg_pack_p (stmt))
    {
      int nargs = gimple_call_num_args (stmt);
      tree *args = (nargs > 0
		    ? gimple_call_arg_ptr (stmt, 0)
		    : &error_mark_node);

      if (avoid_folding_inline_builtin (fndecl))
	return NULL_TREE;
      if (DECL_BUILT_IN_CLASS (fndecl) == BUILT_IN_MD)
        {
	  return targetm.fold_builtin (fndecl, nargs, args, ignore);
        }
      else
	{
	  ret = fold_builtin_n (loc, fndecl, args, nargs, ignore);
	  if (ret)
	    {
	      /* Propagate location information from original call to
		 expansion of builtin.  Otherwise things like
		 maybe_emit_chk_warning, that operate on the expansion
		 of a builtin, will use the wrong location information.  */
	      if (gimple_has_location (stmt))
                {
		  tree realret = ret;
		  if (TREE_CODE (ret) == NOP_EXPR)
		    realret = TREE_OPERAND (ret, 0);
		  if (CAN_HAVE_LOCATION_P (realret)
		      && !EXPR_HAS_LOCATION (realret))
		    SET_EXPR_LOCATION (realret, loc);
                  return realret;
                }
	      return ret;
	    }
	}
    }
  return NULL_TREE;
}

/* Look up the function in builtin_decl that corresponds to DECL
   and set ASMSPEC as its user assembler name.  DECL must be a
   function decl that declares a builtin.  */

void
set_builtin_user_assembler_name (tree decl, const char *asmspec)
{
  gcc_assert (TREE_CODE (decl) == FUNCTION_DECL
	      && DECL_BUILT_IN_CLASS (decl) == BUILT_IN_NORMAL
	      && asmspec != 0);

  tree builtin = builtin_decl_explicit (DECL_FUNCTION_CODE (decl));
  set_user_assembler_name (builtin, asmspec);

  if (DECL_FUNCTION_CODE (decl) == BUILT_IN_FFS
      && INT_TYPE_SIZE < BITS_PER_WORD)
    {
      scalar_int_mode mode = int_mode_for_size (INT_TYPE_SIZE, 0).require ();
      set_user_assembler_libfunc ("ffs", asmspec);
      set_optab_libfunc (ffs_optab, mode, "ffs");
    }
}

/* Return true if DECL is a builtin that expands to a constant or similarly
   simple code.  */
bool
is_simple_builtin (tree decl)
{
  if (decl && DECL_BUILT_IN_CLASS (decl) == BUILT_IN_NORMAL)
    switch (DECL_FUNCTION_CODE (decl))
      {
	/* Builtins that expand to constants.  */
      case BUILT_IN_CONSTANT_P:
      case BUILT_IN_EXPECT:
      case BUILT_IN_OBJECT_SIZE:
      case BUILT_IN_UNREACHABLE:
	/* Simple register moves or loads from stack.  */
      case BUILT_IN_ASSUME_ALIGNED:
      case BUILT_IN_RETURN_ADDRESS:
      case BUILT_IN_EXTRACT_RETURN_ADDR:
      case BUILT_IN_FROB_RETURN_ADDR:
      case BUILT_IN_RETURN:
      case BUILT_IN_AGGREGATE_INCOMING_ADDRESS:
      case BUILT_IN_FRAME_ADDRESS:
      case BUILT_IN_VA_END:
      case BUILT_IN_STACK_SAVE:
      case BUILT_IN_STACK_RESTORE:
	/* Exception state returns or moves registers around.  */
      case BUILT_IN_EH_FILTER:
      case BUILT_IN_EH_POINTER:
      case BUILT_IN_EH_COPY_VALUES:
	return true;

      default:
	return false;
      }

  return false;
}

/* Return true if DECL is a builtin that is not expensive, i.e., they are
   most probably expanded inline into reasonably simple code.  This is a
   superset of is_simple_builtin.  */
bool
is_inexpensive_builtin (tree decl)
{
  if (!decl)
    return false;
  else if (DECL_BUILT_IN_CLASS (decl) == BUILT_IN_MD)
    return true;
  else if (DECL_BUILT_IN_CLASS (decl) == BUILT_IN_NORMAL)
    switch (DECL_FUNCTION_CODE (decl))
      {
      case BUILT_IN_ABS:
      CASE_BUILT_IN_ALLOCA:
      case BUILT_IN_BSWAP16:
      case BUILT_IN_BSWAP32:
      case BUILT_IN_BSWAP64:
      case BUILT_IN_CLZ:
      case BUILT_IN_CLZIMAX:
      case BUILT_IN_CLZL:
      case BUILT_IN_CLZLL:
      case BUILT_IN_CTZ:
      case BUILT_IN_CTZIMAX:
      case BUILT_IN_CTZL:
      case BUILT_IN_CTZLL:
      case BUILT_IN_FFS:
      case BUILT_IN_FFSIMAX:
      case BUILT_IN_FFSL:
      case BUILT_IN_FFSLL:
      case BUILT_IN_IMAXABS:
      case BUILT_IN_FINITE:
      case BUILT_IN_FINITEF:
      case BUILT_IN_FINITEL:
      case BUILT_IN_FINITED32:
      case BUILT_IN_FINITED64:
      case BUILT_IN_FINITED128:
      case BUILT_IN_FPCLASSIFY:
      case BUILT_IN_ISFINITE:
      case BUILT_IN_ISINF_SIGN:
      case BUILT_IN_ISINF:
      case BUILT_IN_ISINFF:
      case BUILT_IN_ISINFL:
      case BUILT_IN_ISINFD32:
      case BUILT_IN_ISINFD64:
      case BUILT_IN_ISINFD128:
      case BUILT_IN_ISNAN:
      case BUILT_IN_ISNANF:
      case BUILT_IN_ISNANL:
      case BUILT_IN_ISNAND32:
      case BUILT_IN_ISNAND64:
      case BUILT_IN_ISNAND128:
      case BUILT_IN_ISNORMAL:
      case BUILT_IN_ISGREATER:
      case BUILT_IN_ISGREATEREQUAL:
      case BUILT_IN_ISLESS:
      case BUILT_IN_ISLESSEQUAL:
      case BUILT_IN_ISLESSGREATER:
      case BUILT_IN_ISUNORDERED:
      case BUILT_IN_VA_ARG_PACK:
      case BUILT_IN_VA_ARG_PACK_LEN:
      case BUILT_IN_VA_COPY:
      case BUILT_IN_TRAP:
      case BUILT_IN_SAVEREGS:
      case BUILT_IN_POPCOUNTL:
      case BUILT_IN_POPCOUNTLL:
      case BUILT_IN_POPCOUNTIMAX:
      case BUILT_IN_POPCOUNT:
      case BUILT_IN_PARITYL:
      case BUILT_IN_PARITYLL:
      case BUILT_IN_PARITYIMAX:
      case BUILT_IN_PARITY:
      case BUILT_IN_LABS:
      case BUILT_IN_LLABS:
      case BUILT_IN_PREFETCH:
      case BUILT_IN_ACC_ON_DEVICE:
	return true;

      default:
	return is_simple_builtin (decl);
      }

  return false;
}

/* Return true if T is a constant and the value cast to a target char
   can be represented by a host char.
   Store the casted char constant in *P if so.  */

bool
target_char_cst_p (tree t, char *p)
{
  if (!tree_fits_uhwi_p (t) || CHAR_TYPE_SIZE != HOST_BITS_PER_CHAR)
    return false;

  *p = (char)tree_to_uhwi (t);
  return true;
}

/* Return the maximum object size.  */

tree
max_object_size (void)
{
  /* To do: Make this a configurable parameter.  */
  return TYPE_MAX_VALUE (ptrdiff_type_node);
}<|MERGE_RESOLUTION|>--- conflicted
+++ resolved
@@ -3147,14 +3147,9 @@
     dstsize = maxobjsize;
 
   if (dstwrite)
-    get_size_range (dstwrite, range);
-
-<<<<<<< HEAD
-  if (size)
-    get_size_range (size, range, /*range_starts_at=*/0);
-=======
+    get_size_range (dstwrite, range, /*range_starts_at=*/0);
+
   tree func = get_callee_fndecl (exp);
->>>>>>> 1bdbef09
 
   /* First check the number of bytes to be written against the maximum
      object size.  */
@@ -3374,9 +3369,7 @@
 	      && INTEGRAL_TYPE_P (TREE_TYPE (off)))
 	    {
 	      wide_int min, max;
-	      enum value_range_type rng = get_range_info (off, &min, &max);
-
-	      if (rng == VR_RANGE)
+	      if (get_range_info (off, &min, &max))
 		{
 		  if (tree size = compute_objsize (dest, ostype))
 		    {
