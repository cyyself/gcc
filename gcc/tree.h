--- conflicted
+++ resolved
@@ -4705,20 +4705,12 @@
 /* In tree.c */
 extern unsigned crc32_unsigned_n (unsigned, unsigned, unsigned);
 extern unsigned crc32_string (unsigned, const char *);
-<<<<<<< HEAD
-static inline unsigned
-=======
 inline unsigned
->>>>>>> f88523e5
 crc32_unsigned (unsigned chksum, unsigned value)
 {
   return crc32_unsigned_n (chksum, value, 4);
 }
-<<<<<<< HEAD
-static inline unsigned
-=======
 inline unsigned
->>>>>>> f88523e5
 crc32_byte (unsigned chksum, char byte)
 {
   return crc32_unsigned_n (chksum, byte, 1);
