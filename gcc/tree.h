--- conflicted
+++ resolved
@@ -443,40 +443,6 @@
   unsigned protected_flag : 1;
   unsigned deprecated_flag : 1;
   unsigned default_def_flag : 1;
-<<<<<<< HEAD
-  unsigned lang_flag_0 : 1;
-  unsigned lang_flag_1 : 1;
-  unsigned lang_flag_2 : 1;
-  unsigned lang_flag_3 : 1;
-  unsigned lang_flag_4 : 1;
-  unsigned lang_flag_5 : 1;
-  unsigned lang_flag_6 : 1;
-
-  unsigned visited : 1;
-  unsigned packed_flag : 1;
-  unsigned user_align : 1;
-  unsigned nameless_flag : 1;
-  unsigned upc_shared_flag : 1;
-  unsigned upc_strict_flag : 1;
-  unsigned upc_relaxed_flag : 1;
-
-  unsigned spare : 9;
-
-  /* This field is only used with type nodes; the only reason it is present
-     in tree_base instead of tree_type is to save space.  The size of the
-     field must be large enough to hold addr_space_t values.  */
-  unsigned address_space : 8;
-};
-
-struct GTY(()) tree_typed {
-  struct tree_base base;
-  tree type;
-};
-
-struct GTY(()) tree_common {
-  struct tree_typed typed;
-  tree chain;
-=======
 
   union {
     /* The bits in the following structure should only be used with
@@ -495,7 +461,10 @@
       unsigned packed_flag : 1;
       unsigned user_align : 1;
       unsigned nameless_flag : 1;
-      unsigned spare0 : 4;
+      unsigned upc_shared_flag : 1;
+      unsigned upc_strict_flag : 1;
+      unsigned upc_relaxed_flag : 1;
+      unsigned spare0 : 1;
 
       unsigned spare1 : 8;
 
@@ -512,7 +481,6 @@
     /* SSA version number.  This field is only used with SSA_NAME.  */
     unsigned int version;
   } GTY((skip(""))) u;
->>>>>>> e9b49000
 };
 
 /* The following table lists the uses of each of the above flags and
@@ -1501,9 +1469,9 @@
   (IDENTIFIER_NODE_CHECK (NODE)->base.deprecated_flag)
 
 /* UPC common tree flags */
-#define TREE_SHARED(NODE) ((NODE)->base.upc_shared_flag)
-#define TREE_STRICT(NODE) ((NODE)->base.upc_strict_flag)
-#define TREE_RELAXED(NODE) ((NODE)->base.upc_relaxed_flag)
+#define TREE_SHARED(NODE) ((NODE)->base.u.bits.upc_shared_flag)
+#define TREE_STRICT(NODE) ((NODE)->base.u.bits.upc_strict_flag)
+#define TREE_RELAXED(NODE) ((NODE)->base.u.bits.upc_relaxed_flag)
 
 /* In fixed-point types, means a saturating type.  */
 #define TYPE_SATURATING(NODE) (TYPE_CHECK (NODE)->base.u.bits.saturating_flag)
@@ -2348,13 +2316,13 @@
 #define TYPE_RESTRICT(NODE) (TYPE_CHECK (NODE)->type_common.restrict_flag)
 
 /* If nonzero, this type is `shared'-qualified, in the UPC dialect */
-#define TYPE_SHARED(NODE) (TYPE_CHECK (NODE)->base.upc_shared_flag)
+#define TYPE_SHARED(NODE) (TYPE_CHECK (NODE)->base.u.bits.upc_shared_flag)
 
 /* If nonzero, this type is `strict'-qualified, in the UPC dialect  */
-#define TYPE_STRICT(NODE) (TYPE_CHECK (NODE)->base.upc_strict_flag)
+#define TYPE_STRICT(NODE) (TYPE_CHECK (NODE)->base.u.bits.upc_strict_flag)
 
 /* If nonzero, this type is `relaxed'-qualified, in the UPC dialect  */
-#define TYPE_RELAXED(NODE) (TYPE_CHECK (NODE)->base.upc_relaxed_flag)
+#define TYPE_RELAXED(NODE) (TYPE_CHECK (NODE)->base.u.bits.upc_relaxed_flag)
 
 /* If nonzero, type's name shouldn't be emitted into debug info.  */
 #define TYPE_NAMELESS(NODE) (TYPE_CHECK (NODE)->base.u.bits.nameless_flag)
