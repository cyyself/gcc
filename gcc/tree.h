/* Front-end tree definitions for GNU compiler.
   Copyright (C) 1989, 1993, 1994, 1995, 1996, 1997, 1998, 1999, 2000,
   2001, 2002, 2003, 2004, 2005, 2006, 2007, 2008, 2009, 2010
   Free Software Foundation, Inc.

This file is part of GCC.

GCC is free software; you can redistribute it and/or modify it under
the terms of the GNU General Public License as published by the Free
Software Foundation; either version 3, or (at your option) any later
version.

GCC is distributed in the hope that it will be useful, but WITHOUT ANY
WARRANTY; without even the implied warranty of MERCHANTABILITY or
FITNESS FOR A PARTICULAR PURPOSE.  See the GNU General Public License
for more details.

You should have received a copy of the GNU General Public License
along with GCC; see the file COPYING3.  If not see
<http://www.gnu.org/licenses/>.  */

#ifndef GCC_TREE_H
#define GCC_TREE_H

#include "hashtab.h"
#include "machmode.h"
#include "input.h"
#include "statistics.h"
#include "vec.h"
#include "vecir.h"
#include "double-int.h"
#include "real.h"
#include "fixed-value.h"
#include "alias.h"
#include "flags.h"

/* Codes of tree nodes */

#define DEFTREECODE(SYM, STRING, TYPE, NARGS)   SYM,
#define END_OF_BASE_TREE_CODES LAST_AND_UNUSED_TREE_CODE,

enum tree_code {
#include "all-tree.def"
MAX_TREE_CODES
};

#undef DEFTREECODE
#undef END_OF_BASE_TREE_CODES

extern unsigned char tree_contains_struct[MAX_TREE_CODES][64];
#define CODE_CONTAINS_STRUCT(CODE, STRUCT) (tree_contains_struct[(CODE)][(STRUCT)])

/* Macros for initializing `tree_contains_struct'.  */
#define MARK_TS_BASE(C)					\
  do {							\
    tree_contains_struct[C][TS_BASE] = 1;		\
  } while (0)

#define MARK_TS_TYPED(C)				\
  do {							\
    MARK_TS_BASE (C);					\
    tree_contains_struct[C][TS_TYPED] = 1;		\
  } while (0)

#define MARK_TS_COMMON(C)				\
  do {							\
    MARK_TS_TYPED (C);					\
    tree_contains_struct[C][TS_COMMON] = 1;		\
  } while (0)

#define MARK_TS_TYPE_COMMON(C)				\
  do {							\
    MARK_TS_COMMON (C);					\
    tree_contains_struct[C][TS_TYPE_COMMON] = 1;	\
  } while (0)

#define MARK_TS_TYPE_WITH_LANG_SPECIFIC(C)		\
  do {							\
    MARK_TS_TYPE_COMMON (C);				\
    tree_contains_struct[C][TS_TYPE_WITH_LANG_SPECIFIC] = 1;	\
  } while (0)

#define MARK_TS_DECL_MINIMAL(C)				\
  do {							\
    MARK_TS_COMMON (C);					\
    tree_contains_struct[C][TS_DECL_MINIMAL] = 1;	\
  } while (0)

#define MARK_TS_DECL_COMMON(C)				\
  do {							\
    MARK_TS_DECL_MINIMAL (C);				\
    tree_contains_struct[C][TS_DECL_COMMON] = 1;	\
  } while (0)

#define MARK_TS_DECL_WRTL(C)				\
  do {							\
    MARK_TS_DECL_COMMON (C);				\
    tree_contains_struct[C][TS_DECL_WRTL] = 1;		\
  } while (0)

#define MARK_TS_DECL_WITH_VIS(C)			\
  do {							\
    MARK_TS_DECL_WRTL (C);				\
    tree_contains_struct[C][TS_DECL_WITH_VIS] = 1;	\
  } while (0)

#define MARK_TS_DECL_NON_COMMON(C)			\
  do {							\
    MARK_TS_DECL_WITH_VIS (C);				\
    tree_contains_struct[C][TS_DECL_NON_COMMON] = 1;	\
  } while (0)

/* Number of language-independent tree codes.  */
#define NUM_TREE_CODES ((int) LAST_AND_UNUSED_TREE_CODE)

/* Tree code classes.  */

/* Each tree_code has an associated code class represented by a
   TREE_CODE_CLASS.  */

enum tree_code_class {
  tcc_exceptional, /* An exceptional code (fits no category).  */
  tcc_constant,    /* A constant.  */
  /* Order of tcc_type and tcc_declaration is important.  */
  tcc_type,        /* A type object code.  */
  tcc_declaration, /* A declaration (also serving as variable refs).  */
  tcc_reference,   /* A reference to storage.  */
  tcc_comparison,  /* A comparison expression.  */
  tcc_unary,       /* A unary arithmetic expression.  */
  tcc_binary,      /* A binary arithmetic expression.  */
  tcc_statement,   /* A statement expression, which have side effects
		      but usually no interesting value.  */
  tcc_vl_exp,      /* A function call or other expression with a
		      variable-length operand vector.  */
  tcc_expression   /* Any other expression.  */
};

/* Each tree code class has an associated string representation.
   These must correspond to the tree_code_class entries.  */

extern const char *const tree_code_class_strings[];

/* Returns the string representing CLASS.  */

#define TREE_CODE_CLASS_STRING(CLASS)\
        tree_code_class_strings[(int) (CLASS)]

extern const enum tree_code_class tree_code_type[];
#define TREE_CODE_CLASS(CODE)	tree_code_type[(int) (CODE)]

/* Nonzero if CODE represents an exceptional code.  */

#define EXCEPTIONAL_CLASS_P(CODE)\
	(TREE_CODE_CLASS (TREE_CODE (CODE)) == tcc_exceptional)

/* Nonzero if CODE represents a constant.  */

#define CONSTANT_CLASS_P(CODE)\
	(TREE_CODE_CLASS (TREE_CODE (CODE)) == tcc_constant)

/* Nonzero if CODE represents a type.  */

#define TYPE_P(CODE)\
	(TREE_CODE_CLASS (TREE_CODE (CODE)) == tcc_type)

/* Nonzero if CODE represents a declaration.  */

#define DECL_P(CODE)\
        (TREE_CODE_CLASS (TREE_CODE (CODE)) == tcc_declaration)

/* Nonzero if DECL represents a VAR_DECL or FUNCTION_DECL.  */

#define VAR_OR_FUNCTION_DECL_P(DECL)\
  (TREE_CODE (DECL) == VAR_DECL || TREE_CODE (DECL) == FUNCTION_DECL)

/* Nonzero if CODE represents a INDIRECT_REF.  Keep these checks in
   ascending code order.  */

#define INDIRECT_REF_P(CODE)\
  (TREE_CODE (CODE) == INDIRECT_REF)

/* Nonzero if CODE represents a reference.  */

#define REFERENCE_CLASS_P(CODE)\
	(TREE_CODE_CLASS (TREE_CODE (CODE)) == tcc_reference)

/* Nonzero if CODE represents a comparison.  */

#define COMPARISON_CLASS_P(CODE)\
	(TREE_CODE_CLASS (TREE_CODE (CODE)) == tcc_comparison)

/* Nonzero if CODE represents a unary arithmetic expression.  */

#define UNARY_CLASS_P(CODE)\
	(TREE_CODE_CLASS (TREE_CODE (CODE)) == tcc_unary)

/* Nonzero if CODE represents a binary arithmetic expression.  */

#define BINARY_CLASS_P(CODE)\
	(TREE_CODE_CLASS (TREE_CODE (CODE)) == tcc_binary)

/* Nonzero if CODE represents a statement expression.  */

#define STATEMENT_CLASS_P(CODE)\
	(TREE_CODE_CLASS (TREE_CODE (CODE)) == tcc_statement)

/* Nonzero if CODE represents a function call-like expression with a
   variable-length operand vector.  */

#define VL_EXP_CLASS_P(CODE)\
	(TREE_CODE_CLASS (TREE_CODE (CODE)) == tcc_vl_exp)

/* Nonzero if CODE represents any other expression.  */

#define EXPRESSION_CLASS_P(CODE)\
	(TREE_CODE_CLASS (TREE_CODE (CODE)) == tcc_expression)

/* Returns nonzero iff CODE represents a type or declaration.  */

#define IS_TYPE_OR_DECL_P(CODE)\
	(TYPE_P (CODE) || DECL_P (CODE))

/* Returns nonzero iff CLASS is the tree-code class of an
   expression.  */

#define IS_EXPR_CODE_CLASS(CLASS)\
	((CLASS) >= tcc_reference && (CLASS) <= tcc_expression)

/* Returns nonzero iff NODE is an expression of some kind.  */

#define EXPR_P(NODE) IS_EXPR_CODE_CLASS (TREE_CODE_CLASS (TREE_CODE (NODE)))

/* Number of argument-words in each kind of tree-node.  */

extern const unsigned char tree_code_length[];
#define TREE_CODE_LENGTH(CODE)	tree_code_length[(int) (CODE)]

/* Names of tree components.  */

extern const char *const tree_code_name[];

/* We have to be able to tell cgraph about the needed-ness of the target
   of an alias.  This requires that the decl have been defined.  Aliases
   that precede their definition have to be queued for later processing.  */

/* The deferred processing proceeds in several passes.  We memorize the
   diagnostics emitted for a pair to prevent repeating messages when the
   queue gets re-scanned after possible updates.  */

typedef enum {
  ALIAS_DIAG_NONE      = 0x0,
  ALIAS_DIAG_TO_UNDEF  = 0x1,
  ALIAS_DIAG_TO_EXTERN = 0x2
} alias_diag_flags;
  
typedef struct GTY(()) alias_pair
{
  tree decl;
  tree target;  
  int  emitted_diags;  /* alias_diags already emitted for this pair.  */
} alias_pair;

/* Define gc'd vector type.  */
DEF_VEC_O(alias_pair);
DEF_VEC_ALLOC_O(alias_pair,gc);

extern GTY(()) VEC(alias_pair,gc) * alias_pairs;


/* Classify which part of the compiler has defined a given builtin function.
   Note that we assume below that this is no more than two bits.  */
enum built_in_class
{
  NOT_BUILT_IN = 0,
  BUILT_IN_FRONTEND,
  BUILT_IN_MD,
  BUILT_IN_NORMAL
};

/* Names for the above.  */
extern const char *const built_in_class_names[4];

/* Codes that identify the various built in functions
   so that expand_call can identify them quickly.  */

#define DEF_BUILTIN(ENUM, N, C, T, LT, B, F, NA, AT, IM, COND) ENUM,
enum built_in_function
{
#include "builtins.def"

  /* Complex division routines in libgcc.  These are done via builtins
     because emit_library_call_value can't handle complex values.  */
  BUILT_IN_COMPLEX_MUL_MIN,
  BUILT_IN_COMPLEX_MUL_MAX
    = BUILT_IN_COMPLEX_MUL_MIN
      + MAX_MODE_COMPLEX_FLOAT
      - MIN_MODE_COMPLEX_FLOAT,

  BUILT_IN_COMPLEX_DIV_MIN,
  BUILT_IN_COMPLEX_DIV_MAX
    = BUILT_IN_COMPLEX_DIV_MIN
      + MAX_MODE_COMPLEX_FLOAT
      - MIN_MODE_COMPLEX_FLOAT,

  /* Upper bound on non-language-specific builtins.  */
  END_BUILTINS
};
#undef DEF_BUILTIN

/* Names for the above.  */
extern const char * built_in_names[(int) END_BUILTINS];

/* Helper macros for math builtins.  */

#define BUILTIN_EXP10_P(FN) \
 ((FN) == BUILT_IN_EXP10 || (FN) == BUILT_IN_EXP10F || (FN) == BUILT_IN_EXP10L \
  || (FN) == BUILT_IN_POW10 || (FN) == BUILT_IN_POW10F || (FN) == BUILT_IN_POW10L)

#define BUILTIN_EXPONENT_P(FN) (BUILTIN_EXP10_P (FN) \
  || (FN) == BUILT_IN_EXP || (FN) == BUILT_IN_EXPF || (FN) == BUILT_IN_EXPL \
  || (FN) == BUILT_IN_EXP2 || (FN) == BUILT_IN_EXP2F || (FN) == BUILT_IN_EXP2L)

#define BUILTIN_SQRT_P(FN) \
 ((FN) == BUILT_IN_SQRT || (FN) == BUILT_IN_SQRTF || (FN) == BUILT_IN_SQRTL)

#define BUILTIN_CBRT_P(FN) \
 ((FN) == BUILT_IN_CBRT || (FN) == BUILT_IN_CBRTF || (FN) == BUILT_IN_CBRTL)

#define BUILTIN_ROOT_P(FN) (BUILTIN_SQRT_P (FN) || BUILTIN_CBRT_P (FN))

#define CASE_FLT_FN(FN) case FN: case FN##F: case FN##L
#define CASE_FLT_FN_REENT(FN) case FN##_R: case FN##F_R: case FN##L_R
#define CASE_INT_FN(FN) case FN: case FN##L: case FN##LL

/* An array of _DECL trees for the above.  */
extern GTY(()) tree built_in_decls[(int) END_BUILTINS];
extern GTY(()) tree implicit_built_in_decls[(int) END_BUILTINS];

/* In an OMP_CLAUSE node.  */

/* Number of operands and names for each clause.  */
extern unsigned const char omp_clause_num_ops[];
extern const char * const omp_clause_code_name[];

/* Clause codes.  Do not reorder, as this is used to index into the tables
   omp_clause_num_ops and omp_clause_code_name.  */
enum omp_clause_code
{
  /* Clause zero is special-cased inside the parser
     (c_parser_omp_variable_list).  */
  OMP_CLAUSE_ERROR = 0,

  /* OpenMP clause: private (variable_list).  */
  OMP_CLAUSE_PRIVATE,

  /* OpenMP clause: shared (variable_list).  */
  OMP_CLAUSE_SHARED,

  /* OpenMP clause: firstprivate (variable_list).  */
  OMP_CLAUSE_FIRSTPRIVATE,

  /* OpenMP clause: lastprivate (variable_list).  */
  OMP_CLAUSE_LASTPRIVATE,

  /* OpenMP clause: reduction (operator:variable_list).
     OMP_CLAUSE_REDUCTION_CODE: The tree_code of the operator.
     Operand 1: OMP_CLAUSE_REDUCTION_INIT: Stmt-list to initialize the var.
     Operand 2: OMP_CLAUSE_REDUCTION_MERGE: Stmt-list to merge private var
                into the shared one.
     Operand 3: OMP_CLAUSE_REDUCTION_PLACEHOLDER: A dummy VAR_DECL
                placeholder used in OMP_CLAUSE_REDUCTION_{INIT,MERGE}.  */
  OMP_CLAUSE_REDUCTION,

  /* OpenMP clause: copyin (variable_list).  */
  OMP_CLAUSE_COPYIN,

  /* OpenMP clause: copyprivate (variable_list).  */
  OMP_CLAUSE_COPYPRIVATE,

  /* OpenMP clause: if (scalar-expression).  */
  OMP_CLAUSE_IF,

  /* OpenMP clause: num_threads (integer-expression).  */
  OMP_CLAUSE_NUM_THREADS,

  /* OpenMP clause: schedule.  */
  OMP_CLAUSE_SCHEDULE,

  /* OpenMP clause: nowait.  */
  OMP_CLAUSE_NOWAIT,

  /* OpenMP clause: ordered.  */
  OMP_CLAUSE_ORDERED,

  /* OpenMP clause: default.  */
  OMP_CLAUSE_DEFAULT,

  /* OpenMP clause: collapse (constant-integer-expression).  */
  OMP_CLAUSE_COLLAPSE,

  /* OpenMP clause: untied.  */
  OMP_CLAUSE_UNTIED
};

/* The definition of tree nodes fills the next several pages.  */

/* A tree node can represent a data type, a variable, an expression
   or a statement.  Each node has a TREE_CODE which says what kind of
   thing it represents.  Some common codes are:
   INTEGER_TYPE -- represents a type of integers.
   ARRAY_TYPE -- represents a type of pointer.
   VAR_DECL -- represents a declared variable.
   INTEGER_CST -- represents a constant integer value.
   PLUS_EXPR -- represents a sum (an expression).

   As for the contents of a tree node: there are some fields
   that all nodes share.  Each TREE_CODE has various special-purpose
   fields as well.  The fields of a node are never accessed directly,
   always through accessor macros.  */

/* Every kind of tree node starts with this structure,
   so all nodes have these fields.

   See the accessor macros, defined below, for documentation of the
   fields.  */

struct GTY(()) tree_base {
  ENUM_BITFIELD(tree_code) code : 16;

  unsigned side_effects_flag : 1;
  unsigned constant_flag : 1;
  unsigned addressable_flag : 1;
  unsigned volatile_flag : 1;
  unsigned readonly_flag : 1;
  unsigned unsigned_flag : 1;
  unsigned asm_written_flag: 1;
  unsigned nowarning_flag : 1;

  unsigned used_flag : 1;
  unsigned nothrow_flag : 1;
  unsigned static_flag : 1;
  unsigned public_flag : 1;
  unsigned private_flag : 1;
  unsigned protected_flag : 1;
  unsigned deprecated_flag : 1;
  unsigned saturating_flag : 1;

  unsigned default_def_flag : 1;
  unsigned lang_flag_0 : 1;
  unsigned lang_flag_1 : 1;
  unsigned lang_flag_2 : 1;
  unsigned lang_flag_3 : 1;
  unsigned lang_flag_4 : 1;
  unsigned lang_flag_5 : 1;
  unsigned lang_flag_6 : 1;

  unsigned visited : 1;
  unsigned packed_flag : 1;
  unsigned user_align : 1;
  unsigned nameless_flag : 1;
  unsigned upc_shared_flag : 1;
  unsigned upc_strict_flag : 1;
  unsigned upc_relaxed_flag : 1;

  unsigned spare : 9;

  /* This field is only used with type nodes; the only reason it is present
     in tree_base instead of tree_type is to save space.  The size of the
     field must be large enough to hold addr_space_t values.  */
  unsigned address_space : 8;
};

struct GTY(()) tree_typed {
  struct tree_base base;
  tree type;
};

struct GTY(()) tree_common {
  struct tree_typed typed;
  tree chain;
};

/* The following table lists the uses of each of the above flags and
   for which types of nodes they are defined.

   addressable_flag:

       TREE_ADDRESSABLE in
           VAR_DECL, PARM_DECL, RESULT_DECL, FUNCTION_DECL, LABEL_DECL
           all types
           CONSTRUCTOR, IDENTIFIER_NODE
           STMT_EXPR, it means we want the result of the enclosed expression

       CALL_EXPR_TAILCALL in
           CALL_EXPR

       CASE_LOW_SEEN in
           CASE_LABEL_EXPR

   static_flag:

       TREE_STATIC in
           VAR_DECL, FUNCTION_DECL
           CONSTRUCTOR

       TREE_NO_TRAMPOLINE in
           ADDR_EXPR

       BINFO_VIRTUAL_P in
           TREE_BINFO

       TREE_SYMBOL_REFERENCED in
           IDENTIFIER_NODE

       CLEANUP_EH_ONLY in
           TARGET_EXPR, WITH_CLEANUP_EXPR

       TRY_CATCH_IS_CLEANUP in
           TRY_CATCH_EXPR

       ASM_INPUT_P in
           ASM_EXPR

       TYPE_REF_CAN_ALIAS_ALL in
           POINTER_TYPE, REFERENCE_TYPE

       MOVE_NONTEMPORAL in
           MODIFY_EXPR

       CASE_HIGH_SEEN in
           CASE_LABEL_EXPR

       CALL_CANNOT_INLINE_P in
           CALL_EXPR
 
       ENUM_IS_SCOPED in
	   ENUMERAL_TYPE

   public_flag:

       TREE_OVERFLOW in
           INTEGER_CST, REAL_CST, COMPLEX_CST, VECTOR_CST

       TREE_PUBLIC in
           VAR_DECL, FUNCTION_DECL
           IDENTIFIER_NODE

       ASM_VOLATILE_P in
           ASM_EXPR

       CALL_EXPR_VA_ARG_PACK in
           CALL_EXPR

       TYPE_CACHED_VALUES_P in
           all types

       SAVE_EXPR_RESOLVED_P in
           SAVE_EXPR

       OMP_CLAUSE_LASTPRIVATE_FIRSTPRIVATE in
           OMP_CLAUSE_LASTPRIVATE

       OMP_CLAUSE_PRIVATE_DEBUG in
           OMP_CLAUSE_PRIVATE

   private_flag:

       TREE_PRIVATE in
           all decls

       CALL_EXPR_RETURN_SLOT_OPT in
           CALL_EXPR

       OMP_SECTION_LAST in
           OMP_SECTION

       OMP_PARALLEL_COMBINED in
           OMP_PARALLEL
       OMP_CLAUSE_PRIVATE_OUTER_REF in
	   OMP_CLAUSE_PRIVATE

       TYPE_REF_IS_RVALUE in
	   REFERENCE_TYPE

   protected_flag:

       TREE_PROTECTED in
           BLOCK
           all decls

       CALL_FROM_THUNK_P and
       CALL_ALLOCA_FOR_VAR_P in
           CALL_EXPR

   side_effects_flag:

       TREE_SIDE_EFFECTS in
           all expressions
           all decls
           all constants

       FORCED_LABEL in
           LABEL_DECL

   volatile_flag:

       TREE_THIS_VOLATILE in
           all expressions
           all decls

       TYPE_VOLATILE in
           all types

   readonly_flag:

       TREE_READONLY in
           all expressions
           all decls

       TYPE_READONLY in
           all types

   constant_flag:

       TREE_CONSTANT in
           all expressions
           all decls
           all constants

       TYPE_SIZES_GIMPLIFIED in
           all types

   unsigned_flag:

       TYPE_UNSIGNED in
           all types

       DECL_UNSIGNED in
           all decls

       REGISTER_DEFS_IN_THIS_STMT in
           all expressions (tree-into-ssa.c)

   asm_written_flag:

       TREE_ASM_WRITTEN in
           VAR_DECL, FUNCTION_DECL
           RECORD_TYPE, UNION_TYPE, QUAL_UNION_TYPE
           BLOCK, SSA_NAME, STRING_CST

       NECESSARY in
           all expressions (tree-ssa-dce.c, tree-ssa-pre.c)

   used_flag:

       TREE_USED in
           all expressions
           all decls
           IDENTIFIER_NODE

   nothrow_flag:

       TREE_NOTHROW in
           CALL_EXPR
           FUNCTION_DECL

       TYPE_ALIGN_OK in
           all types

       TREE_THIS_NOTRAP in
          INDIRECT_REF, MEM_REF, TARGET_MEM_REF, ARRAY_REF, ARRAY_RANGE_REF

   deprecated_flag:

       TREE_DEPRECATED in
           all decls
	   all types

       IDENTIFIER_TRANSPARENT_ALIAS in
           IDENTIFIER_NODE

       STMT_IN_SSA_EDGE_WORKLIST in
           all expressions (tree-ssa-propagate.c)

   visited:

       TREE_VISITED in
           all trees (used liberally by many passes)

   saturating_flag:

       TYPE_SATURATING in
           all types

   nowarning_flag:

       TREE_NO_WARNING in
           all expressions
           all decls

   default_def_flag:

       TYPE_VECTOR_OPAQUE in
	   VECTOR_TYPE

       SSA_NAME_IS_DEFAULT_DEF in
           SSA_NAME
*/

#undef DEFTREESTRUCT
#define DEFTREESTRUCT(ENUM, NAME) ENUM,
enum tree_node_structure_enum {
#include "treestruct.def"
  LAST_TS_ENUM
};
#undef DEFTREESTRUCT

/* Define accessors for the fields that all tree nodes have
   (though some fields are not used for all kinds of nodes).  */

/* The tree-code says what kind of node it is.
   Codes are defined in tree.def.  */
#define TREE_CODE(NODE) ((enum tree_code) (NODE)->base.code)
#define TREE_SET_CODE(NODE, VALUE) ((NODE)->base.code = (VALUE))

/* When checking is enabled, errors will be generated if a tree node
   is accessed incorrectly. The macros die with a fatal error.  */
#if defined ENABLE_TREE_CHECKING && (GCC_VERSION >= 2007)

#define TREE_CHECK(T, CODE) __extension__				\
({  __typeof (T) const __t = (T);					\
    if (TREE_CODE (__t) != (CODE))					\
      tree_check_failed (__t, __FILE__, __LINE__, __FUNCTION__, 	\
			 (CODE), 0);					\
    __t; })

#define TREE_NOT_CHECK(T, CODE) __extension__				\
({  __typeof (T) const __t = (T);					\
    if (TREE_CODE (__t) == (CODE))					\
      tree_not_check_failed (__t, __FILE__, __LINE__, __FUNCTION__,	\
			     (CODE), 0);				\
    __t; })

#define TREE_CHECK2(T, CODE1, CODE2) __extension__			\
({  __typeof (T) const __t = (T);					\
    if (TREE_CODE (__t) != (CODE1)					\
	&& TREE_CODE (__t) != (CODE2))					\
      tree_check_failed (__t, __FILE__, __LINE__, __FUNCTION__,		\
 			 (CODE1), (CODE2), 0);				\
    __t; })

#define TREE_NOT_CHECK2(T, CODE1, CODE2) __extension__			\
({  __typeof (T) const __t = (T);					\
    if (TREE_CODE (__t) == (CODE1)					\
	|| TREE_CODE (__t) == (CODE2))					\
      tree_not_check_failed (__t, __FILE__, __LINE__, __FUNCTION__,	\
			     (CODE1), (CODE2), 0);			\
    __t; })

#define TREE_CHECK3(T, CODE1, CODE2, CODE3) __extension__		\
({  __typeof (T) const __t = (T);					\
    if (TREE_CODE (__t) != (CODE1)					\
	&& TREE_CODE (__t) != (CODE2)					\
	&& TREE_CODE (__t) != (CODE3))					\
      tree_check_failed (__t, __FILE__, __LINE__, __FUNCTION__,		\
			     (CODE1), (CODE2), (CODE3), 0);		\
    __t; })

#define TREE_NOT_CHECK3(T, CODE1, CODE2, CODE3) __extension__		\
({  __typeof (T) const __t = (T);					\
    if (TREE_CODE (__t) == (CODE1)					\
	|| TREE_CODE (__t) == (CODE2)					\
	|| TREE_CODE (__t) == (CODE3))					\
      tree_not_check_failed (__t, __FILE__, __LINE__, __FUNCTION__,	\
			     (CODE1), (CODE2), (CODE3), 0);		\
    __t; })

#define TREE_CHECK4(T, CODE1, CODE2, CODE3, CODE4) __extension__	\
({  __typeof (T) const __t = (T);					\
    if (TREE_CODE (__t) != (CODE1)					\
	&& TREE_CODE (__t) != (CODE2)					\
	&& TREE_CODE (__t) != (CODE3)					\
	&& TREE_CODE (__t) != (CODE4))					\
      tree_check_failed (__t, __FILE__, __LINE__, __FUNCTION__,		\
			     (CODE1), (CODE2), (CODE3), (CODE4), 0);	\
    __t; })

#define NON_TREE_CHECK4(T, CODE1, CODE2, CODE3, CODE4) __extension__	\
({  __typeof (T) const __t = (T);					\
    if (TREE_CODE (__t) == (CODE1)					\
	|| TREE_CODE (__t) == (CODE2)					\
	|| TREE_CODE (__t) == (CODE3)					\
	|| TREE_CODE (__t) == (CODE4))					\
      tree_not_check_failed (__t, __FILE__, __LINE__, __FUNCTION__,	\
			     (CODE1), (CODE2), (CODE3), (CODE4), 0);	\
    __t; })

#define TREE_CHECK5(T, CODE1, CODE2, CODE3, CODE4, CODE5) __extension__	\
({  __typeof (T) const __t = (T);					\
    if (TREE_CODE (__t) != (CODE1)					\
	&& TREE_CODE (__t) != (CODE2)					\
	&& TREE_CODE (__t) != (CODE3)					\
	&& TREE_CODE (__t) != (CODE4)					\
	&& TREE_CODE (__t) != (CODE5))					\
      tree_check_failed (__t, __FILE__, __LINE__, __FUNCTION__,		\
			     (CODE1), (CODE2), (CODE3), (CODE4), (CODE5), 0);\
    __t; })

#define TREE_NOT_CHECK5(T, CODE1, CODE2, CODE3, CODE4, CODE5) __extension__ \
({  __typeof (T) const __t = (T);					\
    if (TREE_CODE (__t) == (CODE1)					\
	|| TREE_CODE (__t) == (CODE2)					\
	|| TREE_CODE (__t) == (CODE3)					\
	|| TREE_CODE (__t) == (CODE4)					\
	|| TREE_CODE (__t) == (CODE5))					\
      tree_not_check_failed (__t, __FILE__, __LINE__, __FUNCTION__,	\
			     (CODE1), (CODE2), (CODE3), (CODE4), (CODE5), 0);\
    __t; })

#define CONTAINS_STRUCT_CHECK(T, STRUCT) __extension__			\
({  __typeof (T) const __t = (T);					\
  if (tree_contains_struct[TREE_CODE(__t)][(STRUCT)] != 1)		\
      tree_contains_struct_check_failed (__t, (STRUCT), __FILE__, __LINE__,	\
			       __FUNCTION__);				\
    __t; })

#define TREE_CLASS_CHECK(T, CLASS) __extension__			\
({  __typeof (T) const __t = (T);					\
    if (TREE_CODE_CLASS (TREE_CODE(__t)) != (CLASS))			\
      tree_class_check_failed (__t, (CLASS), __FILE__, __LINE__,	\
			       __FUNCTION__);				\
    __t; })

#define TREE_RANGE_CHECK(T, CODE1, CODE2) __extension__			\
({  __typeof (T) const __t = (T);					\
    if (TREE_CODE (__t) < (CODE1) || TREE_CODE (__t) > (CODE2))		\
      tree_range_check_failed (__t, __FILE__, __LINE__, __FUNCTION__,	\
			       (CODE1), (CODE2));			\
    __t; })

#define OMP_CLAUSE_SUBCODE_CHECK(T, CODE) __extension__			\
({  __typeof (T) const __t = (T);					\
    if (TREE_CODE (__t) != OMP_CLAUSE)					\
      tree_check_failed (__t, __FILE__, __LINE__, __FUNCTION__,  	\
			 OMP_CLAUSE, 0);				\
    if (__t->omp_clause.code != (CODE))					\
      omp_clause_check_failed (__t, __FILE__, __LINE__, __FUNCTION__, 	\
			       (CODE));					\
    __t; })

#define OMP_CLAUSE_RANGE_CHECK(T, CODE1, CODE2) __extension__		\
({  __typeof (T) const __t = (T);					\
    if (TREE_CODE (__t) != OMP_CLAUSE)					\
      tree_check_failed (__t, __FILE__, __LINE__, __FUNCTION__,  	\
			 OMP_CLAUSE, 0);				\
    if ((int) __t->omp_clause.code < (int) (CODE1)			\
        || (int) __t->omp_clause.code > (int) (CODE2))			\
      omp_clause_range_check_failed (__t, __FILE__, __LINE__,		\
				     __FUNCTION__, (CODE1), (CODE2));	\
    __t; })

/* These checks have to be special cased.  */
#define EXPR_CHECK(T) __extension__					\
({  __typeof (T) const __t = (T);					\
    char const __c = TREE_CODE_CLASS (TREE_CODE (__t));			\
    if (!IS_EXPR_CODE_CLASS (__c))					\
      tree_class_check_failed (__t, tcc_expression, __FILE__, __LINE__,	\
			       __FUNCTION__);				\
    __t; })

/* These checks have to be special cased.  */
#define NON_TYPE_CHECK(T) __extension__					\
({  __typeof (T) const __t = (T);					\
    if (TYPE_P (__t))							\
      tree_not_class_check_failed (__t, tcc_type, __FILE__, __LINE__,	\
				   __FUNCTION__);			\
    __t; })

#define TREE_VEC_ELT_CHECK(T, I) __extension__				\
(*({__typeof (T) const __t = (T);					\
    const int __i = (I);						\
    if (TREE_CODE (__t) != TREE_VEC)					\
      tree_check_failed (__t, __FILE__, __LINE__, __FUNCTION__,		\
  			 TREE_VEC, 0);					\
    if (__i < 0 || __i >= __t->vec.length)				\
      tree_vec_elt_check_failed (__i, __t->vec.length,			\
				 __FILE__, __LINE__, __FUNCTION__);	\
    &__t->vec.a[__i]; }))

#define OMP_CLAUSE_ELT_CHECK(T, I) __extension__			\
(*({__typeof (T) const __t = (T);					\
    const int __i = (I);						\
    if (TREE_CODE (__t) != OMP_CLAUSE)					\
      tree_check_failed (__t, __FILE__, __LINE__, __FUNCTION__,  	\
			 OMP_CLAUSE, 0);				\
    if (__i < 0 || __i >= omp_clause_num_ops [__t->omp_clause.code])	\
      omp_clause_operand_check_failed (__i, __t, __FILE__, __LINE__,	\
	                               __FUNCTION__);			\
    &__t->omp_clause.ops[__i]; }))

/* Special checks for TREE_OPERANDs.  */
#define TREE_OPERAND_CHECK(T, I) __extension__				\
(*({__typeof (T) const __t = EXPR_CHECK (T);				\
    const int __i = (I);						\
    if (__i < 0 || __i >= TREE_OPERAND_LENGTH (__t))			\
      tree_operand_check_failed (__i, __t,				\
				 __FILE__, __LINE__, __FUNCTION__);	\
    &__t->exp.operands[__i]; }))

#define TREE_OPERAND_CHECK_CODE(T, CODE, I) __extension__		\
(*({__typeof (T) const __t = (T);					\
    const int __i = (I);						\
    if (TREE_CODE (__t) != CODE)					\
      tree_check_failed (__t, __FILE__, __LINE__, __FUNCTION__, (CODE), 0);\
    if (__i < 0 || __i >= TREE_OPERAND_LENGTH (__t))			\
      tree_operand_check_failed (__i, __t,				\
				 __FILE__, __LINE__, __FUNCTION__);	\
    &__t->exp.operands[__i]; }))

/* Nodes are chained together for many purposes.
   Types are chained together to record them for being output to the debugger
   (see the function `chain_type').
   Decls in the same scope are chained together to record the contents
   of the scope.
   Statement nodes for successive statements used to be chained together.
   Often lists of things are represented by TREE_LIST nodes that
   are chained together.  */

#define TREE_CHAIN(NODE) __extension__ \
(*({__typeof (NODE) const __t = CONTAINS_STRUCT_CHECK (NODE, TS_COMMON);\
    &__t->common.chain; }))

/* In all nodes that are expressions, this is the data type of the expression.
   In POINTER_TYPE nodes, this is the type that the pointer points to.
   In ARRAY_TYPE nodes, this is the type of the elements.
   In VECTOR_TYPE nodes, this is the type of the elements.  */
#define TREE_TYPE(NODE) __extension__ \
(*({__typeof (NODE) const __t = CONTAINS_STRUCT_CHECK (NODE, TS_TYPED); \
    &__t->typed.type; }))

extern void tree_contains_struct_check_failed (const_tree,
					       const enum tree_node_structure_enum,
					       const char *, int, const char *)
  ATTRIBUTE_NORETURN;

extern void tree_check_failed (const_tree, const char *, int, const char *,
			       ...) ATTRIBUTE_NORETURN;
extern void tree_not_check_failed (const_tree, const char *, int, const char *,
				   ...) ATTRIBUTE_NORETURN;
extern void tree_class_check_failed (const_tree, const enum tree_code_class,
				     const char *, int, const char *)
    ATTRIBUTE_NORETURN;
extern void tree_range_check_failed (const_tree, const char *, int,
				     const char *, enum tree_code,
				     enum tree_code)
    ATTRIBUTE_NORETURN;
extern void tree_not_class_check_failed (const_tree,
					 const enum tree_code_class,
					 const char *, int, const char *)
    ATTRIBUTE_NORETURN;
extern void tree_vec_elt_check_failed (int, int, const char *,
				       int, const char *)
    ATTRIBUTE_NORETURN;
extern void phi_node_elt_check_failed (int, int, const char *,
				       int, const char *)
    ATTRIBUTE_NORETURN;
extern void tree_operand_check_failed (int, const_tree,
				       const char *, int, const char *)
    ATTRIBUTE_NORETURN;
extern void omp_clause_check_failed (const_tree, const char *, int,
				     const char *, enum omp_clause_code)
    ATTRIBUTE_NORETURN;
extern void omp_clause_operand_check_failed (int, const_tree, const char *,
				             int, const char *)
    ATTRIBUTE_NORETURN;
extern void omp_clause_range_check_failed (const_tree, const char *, int,
			       const char *, enum omp_clause_code,
			       enum omp_clause_code)
    ATTRIBUTE_NORETURN;

#else /* not ENABLE_TREE_CHECKING, or not gcc */

#define CONTAINS_STRUCT_CHECK(T, ENUM)          (T)
#define TREE_CHECK(T, CODE)			(T)
#define TREE_NOT_CHECK(T, CODE)			(T)
#define TREE_CHECK2(T, CODE1, CODE2)		(T)
#define TREE_NOT_CHECK2(T, CODE1, CODE2)	(T)
#define TREE_CHECK3(T, CODE1, CODE2, CODE3)	(T)
#define TREE_NOT_CHECK3(T, CODE1, CODE2, CODE3)	(T)
#define TREE_CHECK4(T, CODE1, CODE2, CODE3, CODE4) (T)
#define TREE_NOT_CHECK4(T, CODE1, CODE2, CODE3, CODE4) (T)
#define TREE_CHECK5(T, CODE1, CODE2, CODE3, CODE4, CODE5) (T)
#define TREE_NOT_CHECK5(T, CODE1, CODE2, CODE3, CODE4, CODE5) (T)
#define TREE_CLASS_CHECK(T, CODE)		(T)
#define TREE_RANGE_CHECK(T, CODE1, CODE2)	(T)
#define EXPR_CHECK(T)				(T)
#define NON_TYPE_CHECK(T)			(T)
#define TREE_VEC_ELT_CHECK(T, I)		((T)->vec.a[I])
#define TREE_OPERAND_CHECK(T, I)		((T)->exp.operands[I])
#define TREE_OPERAND_CHECK_CODE(T, CODE, I)	((T)->exp.operands[I])
#define OMP_CLAUSE_ELT_CHECK(T, i)	        ((T)->omp_clause.ops[i])
#define OMP_CLAUSE_RANGE_CHECK(T, CODE1, CODE2)	(T)
#define OMP_CLAUSE_SUBCODE_CHECK(T, CODE)	(T)

#define TREE_CHAIN(NODE) ((NODE)->common.chain)
#define TREE_TYPE(NODE) ((NODE)->typed.type)

#endif

#define TREE_BLOCK(NODE)		*(tree_block (NODE))

#include "tree-check.h"

#define TYPE_CHECK(T)		TREE_CLASS_CHECK (T, tcc_type)
#define DECL_MINIMAL_CHECK(T)   CONTAINS_STRUCT_CHECK (T, TS_DECL_MINIMAL)
#define DECL_COMMON_CHECK(T)    CONTAINS_STRUCT_CHECK (T, TS_DECL_COMMON)
#define DECL_WRTL_CHECK(T)      CONTAINS_STRUCT_CHECK (T, TS_DECL_WRTL)
#define DECL_WITH_VIS_CHECK(T)  CONTAINS_STRUCT_CHECK (T, TS_DECL_WITH_VIS)
#define DECL_NON_COMMON_CHECK(T) CONTAINS_STRUCT_CHECK (T, TS_DECL_NON_COMMON)
#define CST_CHECK(T)		TREE_CLASS_CHECK (T, tcc_constant)
#define STMT_CHECK(T)		TREE_CLASS_CHECK (T, tcc_statement)
#define VL_EXP_CHECK(T)		TREE_CLASS_CHECK (T, tcc_vl_exp)
#define FUNC_OR_METHOD_CHECK(T)	TREE_CHECK2 (T, FUNCTION_TYPE, METHOD_TYPE)
#define PTR_OR_REF_CHECK(T)	TREE_CHECK2 (T, POINTER_TYPE, REFERENCE_TYPE)

#define RECORD_OR_UNION_CHECK(T)	\
  TREE_CHECK3 (T, RECORD_TYPE, UNION_TYPE, QUAL_UNION_TYPE)
#define NOT_RECORD_OR_UNION_CHECK(T) \
  TREE_NOT_CHECK3 (T, RECORD_TYPE, UNION_TYPE, QUAL_UNION_TYPE)

#define NUMERICAL_TYPE_CHECK(T)					\
  TREE_CHECK5 (T, INTEGER_TYPE, ENUMERAL_TYPE, BOOLEAN_TYPE, REAL_TYPE,	\
	       FIXED_POINT_TYPE)

/* Here is how primitive or already-canonicalized types' hash codes
   are made.  */
#define TYPE_HASH(TYPE) (TYPE_UID (TYPE))

/* A simple hash function for an arbitrary tree node.  This must not be
   used in hash tables which are saved to a PCH.  */
#define TREE_HASH(NODE) ((size_t) (NODE) & 0777777)

/* Tests if CODE is a conversion expr (NOP_EXPR or CONVERT_EXPR).  */
#define CONVERT_EXPR_CODE_P(CODE)				\
  ((CODE) == NOP_EXPR || (CODE) == CONVERT_EXPR)

/* Similarly, but accept an expressions instead of a tree code.  */
#define CONVERT_EXPR_P(EXP)	CONVERT_EXPR_CODE_P (TREE_CODE (EXP))

/* Generate case for NOP_EXPR, CONVERT_EXPR.  */

#define CASE_CONVERT						\
  case NOP_EXPR:						\
  case CONVERT_EXPR

/* Given an expression as a tree, strip any conversion that generates
   no instruction.  Accepts both tree and const_tree arguments since
   we are not modifying the tree itself.  */

#define STRIP_NOPS(EXP) \
  (EXP) = tree_strip_nop_conversions (CONST_CAST_TREE (EXP))

/* Like STRIP_NOPS, but don't let the signedness change either.  */

#define STRIP_SIGN_NOPS(EXP) \
  (EXP) = tree_strip_sign_nop_conversions (CONST_CAST_TREE (EXP))

/* Like STRIP_NOPS, but don't alter the TREE_TYPE either.  */

#define STRIP_TYPE_NOPS(EXP) \
  while ((CONVERT_EXPR_P (EXP)					\
	  || TREE_CODE (EXP) == NON_LVALUE_EXPR)		\
	 && TREE_OPERAND (EXP, 0) != error_mark_node		\
	 && (TREE_TYPE (EXP)					\
	     == TREE_TYPE (TREE_OPERAND (EXP, 0))))		\
    (EXP) = TREE_OPERAND (EXP, 0)

/* Remove unnecessary type conversions according to
   tree_ssa_useless_type_conversion.  */

#define STRIP_USELESS_TYPE_CONVERSION(EXP) \
  (EXP) = tree_ssa_strip_useless_type_conversions (EXP)

/* Nonzero if TYPE represents an integral type.  Note that we do not
   include COMPLEX types here.  Keep these checks in ascending code
   order.  */

#define INTEGRAL_TYPE_P(TYPE)  \
  (TREE_CODE (TYPE) == ENUMERAL_TYPE  \
   || TREE_CODE (TYPE) == BOOLEAN_TYPE \
   || TREE_CODE (TYPE) == INTEGER_TYPE)

/* Nonzero if TYPE represents a non-saturating fixed-point type.  */

#define NON_SAT_FIXED_POINT_TYPE_P(TYPE) \
  (TREE_CODE (TYPE) == FIXED_POINT_TYPE && !TYPE_SATURATING (TYPE))

/* Nonzero if TYPE represents a saturating fixed-point type.  */

#define SAT_FIXED_POINT_TYPE_P(TYPE) \
  (TREE_CODE (TYPE) == FIXED_POINT_TYPE && TYPE_SATURATING (TYPE))

/* Nonzero if TYPE represents a fixed-point type.  */

#define FIXED_POINT_TYPE_P(TYPE)	(TREE_CODE (TYPE) == FIXED_POINT_TYPE)

/* Nonzero if TYPE represents a scalar floating-point type.  */

#define SCALAR_FLOAT_TYPE_P(TYPE) (TREE_CODE (TYPE) == REAL_TYPE)

/* Nonzero if TYPE represents a complex floating-point type.  */

#define COMPLEX_FLOAT_TYPE_P(TYPE)	\
  (TREE_CODE (TYPE) == COMPLEX_TYPE	\
   && TREE_CODE (TREE_TYPE (TYPE)) == REAL_TYPE)

/* Nonzero if TYPE represents a vector floating-point type.  */

#define VECTOR_FLOAT_TYPE_P(TYPE)	\
  (TREE_CODE (TYPE) == VECTOR_TYPE	\
   && TREE_CODE (TREE_TYPE (TYPE)) == REAL_TYPE)

/* Nonzero if TYPE represents a floating-point type, including complex
   and vector floating-point types.  The vector and complex check does
   not use the previous two macros to enable early folding.  */

#define FLOAT_TYPE_P(TYPE)			\
  (SCALAR_FLOAT_TYPE_P (TYPE)			\
   || ((TREE_CODE (TYPE) == COMPLEX_TYPE 	\
        || TREE_CODE (TYPE) == VECTOR_TYPE)	\
       && SCALAR_FLOAT_TYPE_P (TREE_TYPE (TYPE))))

/* Nonzero if TYPE represents a decimal floating-point type.  */
#define DECIMAL_FLOAT_TYPE_P(TYPE)		\
  (SCALAR_FLOAT_TYPE_P (TYPE)			\
   && DECIMAL_FLOAT_MODE_P (TYPE_MODE (TYPE)))

/* Nonzero if TYPE is a record or union type.  */
#define RECORD_OR_UNION_TYPE_P(TYPE)		\
  (TREE_CODE (TYPE) == RECORD_TYPE		\
   || TREE_CODE (TYPE) == UNION_TYPE		\
   || TREE_CODE (TYPE) == QUAL_UNION_TYPE)

/* Nonzero if TYPE represents an aggregate (multi-component) type.
   Keep these checks in ascending code order.  */

#define AGGREGATE_TYPE_P(TYPE) \
  (TREE_CODE (TYPE) == ARRAY_TYPE || RECORD_OR_UNION_TYPE_P (TYPE))

/* Nonzero if TYPE represents a pointer or reference type.
   (It should be renamed to INDIRECT_TYPE_P.)  Keep these checks in
   ascending code order.  */

#define POINTER_TYPE_P(TYPE) \
  (TREE_CODE (TYPE) == POINTER_TYPE || TREE_CODE (TYPE) == REFERENCE_TYPE)

/* Nonzero if this type is a complete type.  */
#define COMPLETE_TYPE_P(NODE) (TYPE_SIZE (NODE) != NULL_TREE)

/* Nonzero if this type is the (possibly qualified) void type.  */
#define VOID_TYPE_P(NODE) (TREE_CODE (NODE) == VOID_TYPE)

/* Nonzero if this type is complete or is cv void.  */
#define COMPLETE_OR_VOID_TYPE_P(NODE) \
  (COMPLETE_TYPE_P (NODE) || VOID_TYPE_P (NODE))

/* Nonzero if this type is complete or is an array with unspecified bound.  */
#define COMPLETE_OR_UNBOUND_ARRAY_TYPE_P(NODE) \
  (COMPLETE_TYPE_P (TREE_CODE (NODE) == ARRAY_TYPE ? TREE_TYPE (NODE) : (NODE)))


/* Record that we are processing a UPC shared array declaration
   or type definition that refers to THREADS in its array dimension.*/
#define UPC_TYPE_HAS_THREADS_FACTOR(TYPE) TYPE_LANG_FLAG_3 (TYPE)

/* Return TRUE if TYPE is a UPC shared type.  For arrays,
   the element type must be queried, because array types
   are never qualified.  */
#define upc_shared_type_p(TYPE) \
  ((TYPE) && TYPE_P (TYPE) \
   && TYPE_SHARED ((TREE_CODE (TYPE) != ARRAY_TYPE \
                    ? (TYPE) : strip_array_types (TYPE))))

/* Return TRUE if EXP is a conversion operation involving
   UPC pointers-to-shared.  If either of the types involved
   in the conversion is a UPC pointer-to-shared type, return TRUE.  */
#define upc_pts_cvt_op_p(EXP) \
  ((EXP) && ((POINTER_TYPE_P (TREE_TYPE (EXP)) \
              && POINTER_TYPE_P (TREE_TYPE (TREE_OPERAND (EXP, 0)))) \
              && (upc_shared_type_p (TREE_TYPE (TREE_TYPE (EXP))) \
                  || upc_shared_type_p (TREE_TYPE ( \
	                TREE_TYPE (TREE_OPERAND (EXP, 0)))))))


/* Define many boolean fields that all tree nodes have.  */

/* In VAR_DECL, PARM_DECL and RESULT_DECL nodes, nonzero means address
   of this is needed.  So it cannot be in a register.
   In a FUNCTION_DECL it has no meaning.
   In CONSTRUCTOR nodes, it means object constructed must be in memory.
   In LABEL_DECL nodes, it means a goto for this label has been seen
   from a place outside all binding contours that restore stack levels.
   In ..._TYPE nodes, it means that objects of this type must be fully
   addressable.  This means that pieces of this object cannot go into
   register parameters, for example.  If this a function type, this
   means that the value must be returned in memory.
   In IDENTIFIER_NODEs, this means that some extern decl for this name
   had its address taken.  That matters for inline functions.  */
#define TREE_ADDRESSABLE(NODE) ((NODE)->base.addressable_flag)

/* Set on a CALL_EXPR if the call is in a tail position, ie. just before the
   exit of a function.  Calls for which this is true are candidates for tail
   call optimizations.  */
#define CALL_EXPR_TAILCALL(NODE) \
  (CALL_EXPR_CHECK(NODE)->base.addressable_flag)

/* Used as a temporary field on a CASE_LABEL_EXPR to indicate that the
   CASE_LOW operand has been processed.  */
#define CASE_LOW_SEEN(NODE) \
  (CASE_LABEL_EXPR_CHECK (NODE)->base.addressable_flag)

#define PREDICT_EXPR_OUTCOME(NODE) \
  ((enum prediction) (PREDICT_EXPR_CHECK(NODE)->base.addressable_flag))
#define SET_PREDICT_EXPR_OUTCOME(NODE, OUTCOME) \
  (PREDICT_EXPR_CHECK(NODE)->base.addressable_flag = (int) OUTCOME)
#define PREDICT_EXPR_PREDICTOR(NODE) \
  ((enum br_predictor)tree_low_cst (TREE_OPERAND (PREDICT_EXPR_CHECK (NODE), 0), 0))

/* In a VAR_DECL, nonzero means allocate static storage.
   In a FUNCTION_DECL, nonzero if function has been defined.
   In a CONSTRUCTOR, nonzero means allocate static storage.  */
#define TREE_STATIC(NODE) ((NODE)->base.static_flag)

/* In an ADDR_EXPR, nonzero means do not use a trampoline.  */
#define TREE_NO_TRAMPOLINE(NODE) (ADDR_EXPR_CHECK (NODE)->base.static_flag)

/* In a TARGET_EXPR or WITH_CLEANUP_EXPR, means that the pertinent cleanup
   should only be executed if an exception is thrown, not on normal exit
   of its scope.  */
#define CLEANUP_EH_ONLY(NODE) ((NODE)->base.static_flag)

/* In a TRY_CATCH_EXPR, means that the handler should be considered a
   separate cleanup in honor_protect_cleanup_actions.  */
#define TRY_CATCH_IS_CLEANUP(NODE) \
  (TRY_CATCH_EXPR_CHECK (NODE)->base.static_flag)

/* Used as a temporary field on a CASE_LABEL_EXPR to indicate that the
   CASE_HIGH operand has been processed.  */
#define CASE_HIGH_SEEN(NODE) \
  (CASE_LABEL_EXPR_CHECK (NODE)->base.static_flag)

/* Used to mark a CALL_EXPR as not suitable for inlining.  */
#define CALL_CANNOT_INLINE_P(NODE) (CALL_EXPR_CHECK (NODE)->base.static_flag)

/* Used to mark scoped enums.  */
#define ENUM_IS_SCOPED(NODE) (ENUMERAL_TYPE_CHECK (NODE)->base.static_flag)

/* Determines whether an ENUMERAL_TYPE has defined the list of constants. */
#define ENUM_IS_OPAQUE(NODE) (ENUMERAL_TYPE_CHECK (NODE)->base.private_flag)

/* In an expr node (usually a conversion) this means the node was made
   implicitly and should not lead to any sort of warning.  In a decl node,
   warnings concerning the decl should be suppressed.  This is used at
   least for used-before-set warnings, and it set after one warning is
   emitted.  */
#define TREE_NO_WARNING(NODE) ((NODE)->base.nowarning_flag)

/* In an IDENTIFIER_NODE, this means that assemble_name was called with
   this string as an argument.  */
#define TREE_SYMBOL_REFERENCED(NODE) \
  (IDENTIFIER_NODE_CHECK (NODE)->base.static_flag)

/* Nonzero in a pointer or reference type means the data pointed to
   by this type can alias anything.  */
#define TYPE_REF_CAN_ALIAS_ALL(NODE) \
  (PTR_OR_REF_CHECK (NODE)->base.static_flag)

/* In a MODIFY_EXPR, means that the store in the expression is nontemporal.  */
#define MOVE_NONTEMPORAL(NODE) \
  (EXPR_CHECK (NODE)->base.static_flag)

/* In an INTEGER_CST, REAL_CST, COMPLEX_CST, or VECTOR_CST, this means
   there was an overflow in folding.  */

#define TREE_OVERFLOW(NODE) (CST_CHECK (NODE)->base.public_flag)

/* TREE_OVERFLOW can only be true for EXPR of CONSTANT_CLASS_P.  */

#define TREE_OVERFLOW_P(EXPR) \
 (CONSTANT_CLASS_P (EXPR) && TREE_OVERFLOW (EXPR))

/* In a VAR_DECL, FUNCTION_DECL, NAMESPACE_DECL or TYPE_DECL,
   nonzero means name is to be accessible from outside this translation unit.
   In an IDENTIFIER_NODE, nonzero means an external declaration
   accessible from outside this translation unit was previously seen
   for this name in an inner scope.  */
#define TREE_PUBLIC(NODE) ((NODE)->base.public_flag)

/* In a _TYPE, indicates whether TYPE_CACHED_VALUES contains a vector
   of cached values, or is something else.  */
#define TYPE_CACHED_VALUES_P(NODE) (TYPE_CHECK(NODE)->base.public_flag)

/* In a SAVE_EXPR, indicates that the original expression has already
   been substituted with a VAR_DECL that contains the value.  */
#define SAVE_EXPR_RESOLVED_P(NODE) \
  (SAVE_EXPR_CHECK (NODE)->base.public_flag)

/* Set on a CALL_EXPR if this stdarg call should be passed the argument
   pack.  */
#define CALL_EXPR_VA_ARG_PACK(NODE) \
  (CALL_EXPR_CHECK(NODE)->base.public_flag)

/* In any expression, decl, or constant, nonzero means it has side effects or
   reevaluation of the whole expression could produce a different value.
   This is set if any subexpression is a function call, a side effect or a
   reference to a volatile variable.  In a ..._DECL, this is set only if the
   declaration said `volatile'.  This will never be set for a constant.  */
#define TREE_SIDE_EFFECTS(NODE) \
  (NON_TYPE_CHECK (NODE)->base.side_effects_flag)

/* In a LABEL_DECL, nonzero means this label had its address taken
   and therefore can never be deleted and is a jump target for
   computed gotos.  */
#define FORCED_LABEL(NODE) (LABEL_DECL_CHECK (NODE)->base.side_effects_flag)

/* Nonzero means this expression is volatile in the C sense:
   its address should be of type `volatile WHATEVER *'.
   In other words, the declared item is volatile qualified.
   This is used in _DECL nodes and _REF nodes.
   On a FUNCTION_DECL node, this means the function does not
   return normally.  This is the same effect as setting
   the attribute noreturn on the function in C.

   In a ..._TYPE node, means this type is volatile-qualified.
   But use TYPE_VOLATILE instead of this macro when the node is a type,
   because eventually we may make that a different bit.

   If this bit is set in an expression, so is TREE_SIDE_EFFECTS.  */
#define TREE_THIS_VOLATILE(NODE) ((NODE)->base.volatile_flag)

/* Nonzero means this node will not trap.  In an INDIRECT_REF, means
   accessing the memory pointed to won't generate a trap.  However,
   this only applies to an object when used appropriately: it doesn't
   mean that writing a READONLY mem won't trap.

   In ARRAY_REF and ARRAY_RANGE_REF means that we know that the index
   (or slice of the array) always belongs to the range of the array.
   I.e. that the access will not trap, provided that the access to
   the base to the array will not trap.  */
#define TREE_THIS_NOTRAP(NODE) \
  (TREE_CHECK5 (NODE, INDIRECT_REF, MEM_REF, TARGET_MEM_REF, ARRAY_REF,	\
		ARRAY_RANGE_REF)->base.nothrow_flag)

/* In a VAR_DECL, PARM_DECL or FIELD_DECL, or any kind of ..._REF node,
   nonzero means it may not be the lhs of an assignment.
   Nonzero in a FUNCTION_DECL means this function should be treated
   as "const" function (can only read its arguments).  */
#define TREE_READONLY(NODE) (NON_TYPE_CHECK (NODE)->base.readonly_flag)

/* Value of expression is constant.  Always on in all ..._CST nodes.  May
   also appear in an expression or decl where the value is constant.  */
#define TREE_CONSTANT(NODE) (NON_TYPE_CHECK (NODE)->base.constant_flag)

/* Nonzero if NODE, a type, has had its sizes gimplified.  */
#define TYPE_SIZES_GIMPLIFIED(NODE) \
  (TYPE_CHECK (NODE)->base.constant_flag)

/* In a decl (most significantly a FIELD_DECL), means an unsigned field.  */
#define DECL_UNSIGNED(NODE) \
  (DECL_COMMON_CHECK (NODE)->base.unsigned_flag)

/* Convert tree flags to type qualifiers. */
#define TREE_QUALS(NODE)			\
  ((TREE_READONLY(NODE) * TYPE_QUAL_CONST) |	\
   (TREE_THIS_VOLATILE(NODE) * TYPE_QUAL_VOLATILE) |	\
   (TREE_SHARED(NODE) * TYPE_QUAL_SHARED) |	\
   (TREE_STRICT(NODE) * TYPE_QUAL_STRICT) |	\
   (TREE_RELAXED(NODE) * TYPE_QUAL_RELAXED))

/* In integral and pointer types, means an unsigned type.  */
#define TYPE_UNSIGNED(NODE) (TYPE_CHECK (NODE)->base.unsigned_flag)

/* Nonzero in a VAR_DECL or STRING_CST means assembler code has been written.
   Nonzero in a FUNCTION_DECL means that the function has been compiled.
   This is interesting in an inline function, since it might not need
   to be compiled separately.
   Nonzero in a RECORD_TYPE, UNION_TYPE, QUAL_UNION_TYPE or ENUMERAL_TYPE
   if the debugging info for the type has been written.
   In a BLOCK node, nonzero if reorder_blocks has already seen this block.
   In an SSA_NAME node, nonzero if the SSA_NAME occurs in an abnormal
   PHI node.  */
#define TREE_ASM_WRITTEN(NODE) ((NODE)->base.asm_written_flag)

/* Nonzero in a _DECL if the name is used in its scope.
   Nonzero in an expr node means inhibit warning if value is unused.
   In IDENTIFIER_NODEs, this means that some extern decl for this name
   was used.
   In a BLOCK, this means that the block contains variables that are used.  */
#define TREE_USED(NODE) ((NODE)->base.used_flag)

/* In a FUNCTION_DECL, nonzero means a call to the function cannot
   throw an exception.  In a CALL_EXPR, nonzero means the call cannot
   throw.  We can't easily check the node type here as the C++
   frontend also uses this flag (for AGGR_INIT_EXPR).  */
#define TREE_NOTHROW(NODE) ((NODE)->base.nothrow_flag)

/* In a CALL_EXPR, means that it's safe to use the target of the call
   expansion as the return slot for a call that returns in memory.  */
#define CALL_EXPR_RETURN_SLOT_OPT(NODE) \
  (CALL_EXPR_CHECK (NODE)->base.private_flag)

/* In a RESULT_DECL, PARM_DECL and VAR_DECL, means that it is
   passed by invisible reference (and the TREE_TYPE is a pointer to the true
   type).  */
#define DECL_BY_REFERENCE(NODE) \
  (TREE_CHECK3 (NODE, VAR_DECL, PARM_DECL, \
		RESULT_DECL)->decl_common.decl_by_reference_flag)

/* In a RESULT_DECL, PARM_DECL and VAR_DECL, means that this decl
   can be used as restricted tag to disambiguate against other restrict
   pointers.  Used by fortran to capture something like non-addressability
   (which it isn't really because the middle-end does take addresses of
   such variables).  */
#define DECL_RESTRICTED_P(NODE) \
  (TREE_CHECK3 (NODE, VAR_DECL, PARM_DECL, \
		RESULT_DECL)->decl_common.decl_restricted_flag)

#define DECL_READ_P(NODE) \
  (TREE_CHECK2 (NODE, VAR_DECL, PARM_DECL)->decl_common.decl_read_flag)

/* In a CALL_EXPR, means that the call is the jump from a thunk to the
   thunked-to function.  */
#define CALL_FROM_THUNK_P(NODE) (CALL_EXPR_CHECK (NODE)->base.protected_flag)

/* In a CALL_EXPR, if the function being called is BUILT_IN_ALLOCA, means that
   it has been built for the declaration of a variable-sized object.  */
#define CALL_ALLOCA_FOR_VAR_P(NODE) \
  (CALL_EXPR_CHECK (NODE)->base.protected_flag)

/* In a type, nonzero means that all objects of the type are guaranteed by the
   language or front-end to be properly aligned, so we can indicate that a MEM
   of this type is aligned at least to the alignment of the type, even if it
   doesn't appear that it is.  We see this, for example, in object-oriented
   languages where a tag field may show this is an object of a more-aligned
   variant of the more generic type.

   In an SSA_NAME node, nonzero if the SSA_NAME node is on the SSA_NAME
   freelist.  */
#define TYPE_ALIGN_OK(NODE) (TYPE_CHECK (NODE)->base.nothrow_flag)

/* Used in classes in C++.  */
#define TREE_PRIVATE(NODE) ((NODE)->base.private_flag)
/* Used in classes in C++. */
#define TREE_PROTECTED(NODE) ((NODE)->base.protected_flag)

/* True if reference type NODE is a C++ rvalue reference.  */
#define TYPE_REF_IS_RVALUE(NODE) \
  (REFERENCE_TYPE_CHECK (NODE)->base.private_flag)

/* Nonzero in a _DECL if the use of the name is defined as a
   deprecated feature by __attribute__((deprecated)).  */
#define TREE_DEPRECATED(NODE) \
  ((NODE)->base.deprecated_flag)

/* Nonzero in an IDENTIFIER_NODE if the name is a local alias, whose
   uses are to be substituted for uses of the TREE_CHAINed identifier.  */
#define IDENTIFIER_TRANSPARENT_ALIAS(NODE) \
  (IDENTIFIER_NODE_CHECK (NODE)->base.deprecated_flag)

/* UPC common tree flags */
#define TREE_SHARED(NODE) ((NODE)->base.upc_shared_flag)
#define TREE_STRICT(NODE) ((NODE)->base.upc_strict_flag)
#define TREE_RELAXED(NODE) ((NODE)->base.upc_relaxed_flag)

/* In fixed-point types, means a saturating type.  */
#define TYPE_SATURATING(NODE) ((NODE)->base.saturating_flag)

/* These flags are available for each language front end to use internally.  */
#define TREE_LANG_FLAG_0(NODE) ((NODE)->base.lang_flag_0)
#define TREE_LANG_FLAG_1(NODE) ((NODE)->base.lang_flag_1)
#define TREE_LANG_FLAG_2(NODE) ((NODE)->base.lang_flag_2)
#define TREE_LANG_FLAG_3(NODE) ((NODE)->base.lang_flag_3)
#define TREE_LANG_FLAG_4(NODE) ((NODE)->base.lang_flag_4)
#define TREE_LANG_FLAG_5(NODE) ((NODE)->base.lang_flag_5)
#define TREE_LANG_FLAG_6(NODE) ((NODE)->base.lang_flag_6)

/* Define additional fields and accessors for nodes representing constants.  */

/* In an INTEGER_CST node.  These two together make a 2-word integer.
   If the data type is signed, the value is sign-extended to 2 words
   even though not all of them may really be in use.
   In an unsigned constant shorter than 2 words, the extra bits are 0.  */
#define TREE_INT_CST(NODE) (INTEGER_CST_CHECK (NODE)->int_cst.int_cst)
#define TREE_INT_CST_LOW(NODE) (TREE_INT_CST (NODE).low)
#define TREE_INT_CST_HIGH(NODE) (TREE_INT_CST (NODE).high)

#define INT_CST_LT(A, B)				\
  (TREE_INT_CST_HIGH (A) < TREE_INT_CST_HIGH (B)	\
   || (TREE_INT_CST_HIGH (A) == TREE_INT_CST_HIGH (B)	\
       && TREE_INT_CST_LOW (A) < TREE_INT_CST_LOW (B)))

#define INT_CST_LT_UNSIGNED(A, B)				\
  (((unsigned HOST_WIDE_INT) TREE_INT_CST_HIGH (A)		\
    < (unsigned HOST_WIDE_INT) TREE_INT_CST_HIGH (B))		\
   || (((unsigned HOST_WIDE_INT) TREE_INT_CST_HIGH (A)		\
	== (unsigned HOST_WIDE_INT) TREE_INT_CST_HIGH (B))	\
       && TREE_INT_CST_LOW (A) < TREE_INT_CST_LOW (B)))

struct GTY(()) tree_int_cst {
  struct tree_typed typed;
  double_int int_cst;
};

/* In a REAL_CST node.  struct real_value is an opaque entity, with
   manipulators defined in real.h.  We don't want tree.h depending on
   real.h and transitively on tm.h.  */
struct real_value;

#define TREE_REAL_CST_PTR(NODE) (REAL_CST_CHECK (NODE)->real_cst.real_cst_ptr)
#define TREE_REAL_CST(NODE) (*TREE_REAL_CST_PTR (NODE))

struct GTY(()) tree_real_cst {
  struct tree_typed typed;
  struct real_value * real_cst_ptr;
};

/* In a FIXED_CST node.  */
struct fixed_value;

#define TREE_FIXED_CST_PTR(NODE) \
  (FIXED_CST_CHECK (NODE)->fixed_cst.fixed_cst_ptr)
#define TREE_FIXED_CST(NODE) (*TREE_FIXED_CST_PTR (NODE))

struct GTY(()) tree_fixed_cst {
  struct tree_typed typed;
  struct fixed_value * fixed_cst_ptr;
};

/* In a STRING_CST */
#define TREE_STRING_LENGTH(NODE) (STRING_CST_CHECK (NODE)->string.length)
#define TREE_STRING_POINTER(NODE) \
  ((const char *)(STRING_CST_CHECK (NODE)->string.str))

struct GTY(()) tree_string {
  struct tree_typed typed;
  int length;
  char str[1];
};

/* In a COMPLEX_CST node.  */
#define TREE_REALPART(NODE) (COMPLEX_CST_CHECK (NODE)->complex.real)
#define TREE_IMAGPART(NODE) (COMPLEX_CST_CHECK (NODE)->complex.imag)

struct GTY(()) tree_complex {
  struct tree_typed typed;
  tree real;
  tree imag;
};

/* In a VECTOR_CST node.  */
#define TREE_VECTOR_CST_ELTS(NODE) (VECTOR_CST_CHECK (NODE)->vector.elements)

struct GTY(()) tree_vector {
  struct tree_typed typed;
  tree elements;
};

#include "symtab.h"

/* Define fields and accessors for some special-purpose tree nodes.  */

#define IDENTIFIER_LENGTH(NODE) \
  (IDENTIFIER_NODE_CHECK (NODE)->identifier.id.len)
#define IDENTIFIER_POINTER(NODE) \
  ((const char *) IDENTIFIER_NODE_CHECK (NODE)->identifier.id.str)
#define IDENTIFIER_HASH_VALUE(NODE) \
  (IDENTIFIER_NODE_CHECK (NODE)->identifier.id.hash_value)

/* Translate a hash table identifier pointer to a tree_identifier
   pointer, and vice versa.  */

#define HT_IDENT_TO_GCC_IDENT(NODE) \
  ((tree) ((char *) (NODE) - sizeof (struct tree_common)))
#define GCC_IDENT_TO_HT_IDENT(NODE) (&((struct tree_identifier *) (NODE))->id)

struct GTY(()) tree_identifier {
  struct tree_common common;
  struct ht_identifier id;
};

/* In a TREE_LIST node.  */
#define TREE_PURPOSE(NODE) (TREE_LIST_CHECK (NODE)->list.purpose)
#define TREE_VALUE(NODE) (TREE_LIST_CHECK (NODE)->list.value)

struct GTY(()) tree_list {
  struct tree_common common;
  tree purpose;
  tree value;
};

/* In a TREE_VEC node.  */
#define TREE_VEC_LENGTH(NODE) (TREE_VEC_CHECK (NODE)->vec.length)
#define TREE_VEC_END(NODE) \
  ((void) TREE_VEC_CHECK (NODE), &((NODE)->vec.a[(NODE)->vec.length]))

#define TREE_VEC_ELT(NODE,I) TREE_VEC_ELT_CHECK (NODE, I)

struct GTY(()) tree_vec {
  struct tree_common common;
  int length;
  tree GTY ((length ("TREE_VEC_LENGTH ((tree)&%h)"))) a[1];
};

/* In a CONSTRUCTOR node.  */
#define CONSTRUCTOR_ELTS(NODE) (CONSTRUCTOR_CHECK (NODE)->constructor.elts)
#define CONSTRUCTOR_ELT(NODE,IDX) \
  (VEC_index (constructor_elt, CONSTRUCTOR_ELTS (NODE), IDX))
#define CONSTRUCTOR_NELTS(NODE) \
  (VEC_length (constructor_elt, CONSTRUCTOR_ELTS (NODE)))

/* Iterate through the vector V of CONSTRUCTOR_ELT elements, yielding the
   value of each element (stored within VAL). IX must be a scratch variable
   of unsigned integer type.  */
#define FOR_EACH_CONSTRUCTOR_VALUE(V, IX, VAL) \
  for (IX = 0; (IX >= VEC_length (constructor_elt, V)) \
	       ? false \
	       : ((VAL = VEC_index (constructor_elt, V, IX)->value), \
	       true); \
       (IX)++)

/* Iterate through the vector V of CONSTRUCTOR_ELT elements, yielding both
   the value of each element (stored within VAL) and its index (stored
   within INDEX). IX must be a scratch variable of unsigned integer type.  */
#define FOR_EACH_CONSTRUCTOR_ELT(V, IX, INDEX, VAL) \
  for (IX = 0; (IX >= VEC_length (constructor_elt, V)) \
	       ? false \
	       : (((void) (VAL = VEC_index (constructor_elt, V, IX)->value)), \
		  (INDEX = VEC_index (constructor_elt, V, IX)->index), \
		  true); \
       (IX)++)

/* Append a new constructor element to V, with the specified INDEX and VAL.  */
#define CONSTRUCTOR_APPEND_ELT(V, INDEX, VALUE) \
  do { \
    constructor_elt *_ce___ = VEC_safe_push (constructor_elt, gc, V, NULL); \
    _ce___->index = INDEX; \
    _ce___->value = VALUE; \
  } while (0)

/* True if NODE, a FIELD_DECL, is to be processed as a bitfield for
   constructor output purposes.  */
#define CONSTRUCTOR_BITFIELD_P(NODE) \
  (DECL_BIT_FIELD (FIELD_DECL_CHECK (NODE)) && DECL_MODE (NODE) != BLKmode)

/* A single element of a CONSTRUCTOR. VALUE holds the actual value of the
   element. INDEX can optionally design the position of VALUE: in arrays,
   it is the index where VALUE has to be placed; in structures, it is the
   FIELD_DECL of the member.  */
typedef struct GTY(()) constructor_elt_d {
  tree index;
  tree value;
} constructor_elt;

DEF_VEC_O(constructor_elt);
DEF_VEC_ALLOC_O(constructor_elt,gc);

struct GTY(()) tree_constructor {
  struct tree_typed typed;
  VEC(constructor_elt,gc) *elts;
};

/* Define fields and accessors for some nodes that represent expressions.  */

/* Nonzero if NODE is an empty statement (NOP_EXPR <0>).  */
#define IS_EMPTY_STMT(NODE)	(TREE_CODE (NODE) == NOP_EXPR \
				 && VOID_TYPE_P (TREE_TYPE (NODE)) \
				 && integer_zerop (TREE_OPERAND (NODE, 0)))

/* In ordinary expression nodes.  */
#define TREE_OPERAND_LENGTH(NODE) tree_operand_length (NODE)
#define TREE_OPERAND(NODE, I) TREE_OPERAND_CHECK (NODE, I)

/* In a tcc_vl_exp node, operand 0 is an INT_CST node holding the operand
   length.  Its value includes the length operand itself; that is,
   the minimum valid length is 1.
   Note that we have to bypass the use of TREE_OPERAND to access
   that field to avoid infinite recursion in expanding the macros.  */
#define VL_EXP_OPERAND_LENGTH(NODE) \
  ((int)TREE_INT_CST_LOW (VL_EXP_CHECK (NODE)->exp.operands[0]))

/* Nonzero if is_gimple_debug() may possibly hold.  */
#define MAY_HAVE_DEBUG_STMTS    (flag_var_tracking_assignments)

/* In a LOOP_EXPR node.  */
#define LOOP_EXPR_BODY(NODE) TREE_OPERAND_CHECK_CODE (NODE, LOOP_EXPR, 0)

/* The source location of this expression.  Non-tree_exp nodes such as
   decls and constants can be shared among multiple locations, so
   return nothing.  */
#define EXPR_LOCATION(NODE) \
  (EXPR_P ((NODE)) ? (NODE)->exp.locus : UNKNOWN_LOCATION)
#define SET_EXPR_LOCATION(NODE, LOCUS) EXPR_CHECK ((NODE))->exp.locus = (LOCUS)
#define EXPR_HAS_LOCATION(NODE) (EXPR_LOCATION (NODE) != UNKNOWN_LOCATION)
#define EXPR_LOC_OR_HERE(NODE) (EXPR_HAS_LOCATION (NODE) ? (NODE)->exp.locus : input_location)
#define EXPR_FILENAME(NODE) LOCATION_FILE (EXPR_CHECK ((NODE))->exp.locus)
#define EXPR_LINENO(NODE) LOCATION_LINE (EXPR_CHECK (NODE)->exp.locus)

/* True if a tree is an expression or statement that can have a
   location.  */
#define CAN_HAVE_LOCATION_P(NODE) ((NODE) && EXPR_P (NODE))

extern void protected_set_expr_location (tree, location_t);

/* In a TARGET_EXPR node.  */
#define TARGET_EXPR_SLOT(NODE) TREE_OPERAND_CHECK_CODE (NODE, TARGET_EXPR, 0)
#define TARGET_EXPR_INITIAL(NODE) TREE_OPERAND_CHECK_CODE (NODE, TARGET_EXPR, 1)
#define TARGET_EXPR_CLEANUP(NODE) TREE_OPERAND_CHECK_CODE (NODE, TARGET_EXPR, 2)

/* DECL_EXPR accessor. This gives access to the DECL associated with
   the given declaration statement.  */
#define DECL_EXPR_DECL(NODE)    TREE_OPERAND (DECL_EXPR_CHECK (NODE), 0)

#define EXIT_EXPR_COND(NODE)	     TREE_OPERAND (EXIT_EXPR_CHECK (NODE), 0)

/* COMPOUND_LITERAL_EXPR accessors.  */
#define COMPOUND_LITERAL_EXPR_DECL_EXPR(NODE)		\
  TREE_OPERAND (COMPOUND_LITERAL_EXPR_CHECK (NODE), 0)
#define COMPOUND_LITERAL_EXPR_DECL(NODE)			\
  DECL_EXPR_DECL (COMPOUND_LITERAL_EXPR_DECL_EXPR (NODE))

/* SWITCH_EXPR accessors. These give access to the condition, body and
   original condition type (before any compiler conversions)
   of the switch statement, respectively.  */
#define SWITCH_COND(NODE)       TREE_OPERAND (SWITCH_EXPR_CHECK (NODE), 0)
#define SWITCH_BODY(NODE)       TREE_OPERAND (SWITCH_EXPR_CHECK (NODE), 1)
#define SWITCH_LABELS(NODE)     TREE_OPERAND (SWITCH_EXPR_CHECK (NODE), 2)

/* CASE_LABEL_EXPR accessors. These give access to the high and low values
   of a case label, respectively.  */
#define CASE_LOW(NODE)          	TREE_OPERAND (CASE_LABEL_EXPR_CHECK (NODE), 0)
#define CASE_HIGH(NODE)         	TREE_OPERAND (CASE_LABEL_EXPR_CHECK (NODE), 1)
#define CASE_LABEL(NODE)		TREE_OPERAND (CASE_LABEL_EXPR_CHECK (NODE), 2)
#define CASE_CHAIN(NODE)		TREE_OPERAND (CASE_LABEL_EXPR_CHECK (NODE), 3)

/* The operands of a TARGET_MEM_REF.  Operands 0 and 1 have to match
   corresponding MEM_REF operands.  */
#define TMR_BASE(NODE) (TREE_OPERAND (TARGET_MEM_REF_CHECK (NODE), 0))
#define TMR_OFFSET(NODE) (TREE_OPERAND (TARGET_MEM_REF_CHECK (NODE), 1))
#define TMR_INDEX(NODE) (TREE_OPERAND (TARGET_MEM_REF_CHECK (NODE), 2))
#define TMR_STEP(NODE) (TREE_OPERAND (TARGET_MEM_REF_CHECK (NODE), 3))
#define TMR_INDEX2(NODE) (TREE_OPERAND (TARGET_MEM_REF_CHECK (NODE), 4))

/* The operands of a BIND_EXPR.  */
#define BIND_EXPR_VARS(NODE) (TREE_OPERAND (BIND_EXPR_CHECK (NODE), 0))
#define BIND_EXPR_BODY(NODE) (TREE_OPERAND (BIND_EXPR_CHECK (NODE), 1))
#define BIND_EXPR_BLOCK(NODE) (TREE_OPERAND (BIND_EXPR_CHECK (NODE), 2))

/* GOTO_EXPR accessor. This gives access to the label associated with
   a goto statement.  */
#define GOTO_DESTINATION(NODE)  TREE_OPERAND ((NODE), 0)

/* ASM_EXPR accessors. ASM_STRING returns a STRING_CST for the
   instruction (e.g., "mov x, y"). ASM_OUTPUTS, ASM_INPUTS, and
   ASM_CLOBBERS represent the outputs, inputs, and clobbers for the
   statement.  */
#define ASM_STRING(NODE)        TREE_OPERAND (ASM_EXPR_CHECK (NODE), 0)
#define ASM_OUTPUTS(NODE)       TREE_OPERAND (ASM_EXPR_CHECK (NODE), 1)
#define ASM_INPUTS(NODE)        TREE_OPERAND (ASM_EXPR_CHECK (NODE), 2)
#define ASM_CLOBBERS(NODE)      TREE_OPERAND (ASM_EXPR_CHECK (NODE), 3)
#define ASM_LABELS(NODE)	TREE_OPERAND (ASM_EXPR_CHECK (NODE), 4)
/* Nonzero if we want to create an ASM_INPUT instead of an
   ASM_OPERAND with no operands.  */
#define ASM_INPUT_P(NODE) (ASM_EXPR_CHECK (NODE)->base.static_flag)
#define ASM_VOLATILE_P(NODE) (ASM_EXPR_CHECK (NODE)->base.public_flag)

/* COND_EXPR accessors.  */
#define COND_EXPR_COND(NODE)	(TREE_OPERAND (COND_EXPR_CHECK (NODE), 0))
#define COND_EXPR_THEN(NODE)	(TREE_OPERAND (COND_EXPR_CHECK (NODE), 1))
#define COND_EXPR_ELSE(NODE)	(TREE_OPERAND (COND_EXPR_CHECK (NODE), 2))

/* Accessors for the chains of recurrences.  */
#define CHREC_VAR(NODE)           TREE_OPERAND (POLYNOMIAL_CHREC_CHECK (NODE), 0)
#define CHREC_LEFT(NODE)          TREE_OPERAND (POLYNOMIAL_CHREC_CHECK (NODE), 1)
#define CHREC_RIGHT(NODE)         TREE_OPERAND (POLYNOMIAL_CHREC_CHECK (NODE), 2)
#define CHREC_VARIABLE(NODE)      TREE_INT_CST_LOW (CHREC_VAR (NODE))

/* LABEL_EXPR accessor. This gives access to the label associated with
   the given label expression.  */
#define LABEL_EXPR_LABEL(NODE)  TREE_OPERAND (LABEL_EXPR_CHECK (NODE), 0)

/* VDEF_EXPR accessors are specified in tree-flow.h, along with the other
   accessors for SSA operands.  */

/* CATCH_EXPR accessors.  */
#define CATCH_TYPES(NODE)	TREE_OPERAND (CATCH_EXPR_CHECK (NODE), 0)
#define CATCH_BODY(NODE)	TREE_OPERAND (CATCH_EXPR_CHECK (NODE), 1)

/* EH_FILTER_EXPR accessors.  */
#define EH_FILTER_TYPES(NODE)	TREE_OPERAND (EH_FILTER_EXPR_CHECK (NODE), 0)
#define EH_FILTER_FAILURE(NODE)	TREE_OPERAND (EH_FILTER_EXPR_CHECK (NODE), 1)

/* OBJ_TYPE_REF accessors.  */
#define OBJ_TYPE_REF_EXPR(NODE)	  TREE_OPERAND (OBJ_TYPE_REF_CHECK (NODE), 0)
#define OBJ_TYPE_REF_OBJECT(NODE) TREE_OPERAND (OBJ_TYPE_REF_CHECK (NODE), 1)
#define OBJ_TYPE_REF_TOKEN(NODE)  TREE_OPERAND (OBJ_TYPE_REF_CHECK (NODE), 2)

/* ASSERT_EXPR accessors.  */
#define ASSERT_EXPR_VAR(NODE)	TREE_OPERAND (ASSERT_EXPR_CHECK (NODE), 0)
#define ASSERT_EXPR_COND(NODE)	TREE_OPERAND (ASSERT_EXPR_CHECK (NODE), 1)

/* CALL_EXPR accessors.
 */
#define CALL_EXPR_FN(NODE) TREE_OPERAND (CALL_EXPR_CHECK (NODE), 1)
#define CALL_EXPR_STATIC_CHAIN(NODE) TREE_OPERAND (CALL_EXPR_CHECK (NODE), 2)
#define CALL_EXPR_ARG(NODE, I) TREE_OPERAND (CALL_EXPR_CHECK (NODE), (I) + 3)
#define call_expr_nargs(NODE) (VL_EXP_OPERAND_LENGTH(NODE) - 3)

/* CALL_EXPR_ARGP returns a pointer to the argument vector for NODE.
   We can't use &CALL_EXPR_ARG (NODE, 0) because that will complain if
   the argument count is zero when checking is enabled.  Instead, do
   the pointer arithmetic to advance past the 3 fixed operands in a
   CALL_EXPR.  That produces a valid pointer to just past the end of the
   operand array, even if it's not valid to dereference it.  */
#define CALL_EXPR_ARGP(NODE) \
  (&(TREE_OPERAND (CALL_EXPR_CHECK (NODE), 0)) + 3)

/* OpenMP directive and clause accessors.  */

#define OMP_BODY(NODE) \
  TREE_OPERAND (TREE_RANGE_CHECK (NODE, OMP_PARALLEL, OMP_CRITICAL), 0)
#define OMP_CLAUSES(NODE) \
  TREE_OPERAND (TREE_RANGE_CHECK (NODE, OMP_PARALLEL, OMP_SINGLE), 1)

#define OMP_PARALLEL_BODY(NODE)    TREE_OPERAND (OMP_PARALLEL_CHECK (NODE), 0)
#define OMP_PARALLEL_CLAUSES(NODE) TREE_OPERAND (OMP_PARALLEL_CHECK (NODE), 1)

#define OMP_TASK_BODY(NODE)	   TREE_OPERAND (OMP_TASK_CHECK (NODE), 0)
#define OMP_TASK_CLAUSES(NODE)	   TREE_OPERAND (OMP_TASK_CHECK (NODE), 1)

#define OMP_TASKREG_CHECK(NODE)	  TREE_RANGE_CHECK (NODE, OMP_PARALLEL, OMP_TASK)
#define OMP_TASKREG_BODY(NODE)    TREE_OPERAND (OMP_TASKREG_CHECK (NODE), 0)
#define OMP_TASKREG_CLAUSES(NODE) TREE_OPERAND (OMP_TASKREG_CHECK (NODE), 1)

#define OMP_FOR_BODY(NODE)	   TREE_OPERAND (OMP_FOR_CHECK (NODE), 0)
#define OMP_FOR_CLAUSES(NODE)	   TREE_OPERAND (OMP_FOR_CHECK (NODE), 1)
#define OMP_FOR_INIT(NODE)	   TREE_OPERAND (OMP_FOR_CHECK (NODE), 2)
#define OMP_FOR_COND(NODE)	   TREE_OPERAND (OMP_FOR_CHECK (NODE), 3)
#define OMP_FOR_INCR(NODE)	   TREE_OPERAND (OMP_FOR_CHECK (NODE), 4)
#define OMP_FOR_PRE_BODY(NODE)	   TREE_OPERAND (OMP_FOR_CHECK (NODE), 5)

#define OMP_SECTIONS_BODY(NODE)    TREE_OPERAND (OMP_SECTIONS_CHECK (NODE), 0)
#define OMP_SECTIONS_CLAUSES(NODE) TREE_OPERAND (OMP_SECTIONS_CHECK (NODE), 1)

#define OMP_SECTION_BODY(NODE)	   TREE_OPERAND (OMP_SECTION_CHECK (NODE), 0)

#define OMP_SINGLE_BODY(NODE)	   TREE_OPERAND (OMP_SINGLE_CHECK (NODE), 0)
#define OMP_SINGLE_CLAUSES(NODE)   TREE_OPERAND (OMP_SINGLE_CHECK (NODE), 1)

#define OMP_MASTER_BODY(NODE)	   TREE_OPERAND (OMP_MASTER_CHECK (NODE), 0)

#define OMP_ORDERED_BODY(NODE)	   TREE_OPERAND (OMP_ORDERED_CHECK (NODE), 0)

#define OMP_CRITICAL_BODY(NODE)    TREE_OPERAND (OMP_CRITICAL_CHECK (NODE), 0)
#define OMP_CRITICAL_NAME(NODE)    TREE_OPERAND (OMP_CRITICAL_CHECK (NODE), 1)

#define OMP_CLAUSE_CHAIN(NODE)     TREE_CHAIN (OMP_CLAUSE_CHECK (NODE))
#define OMP_CLAUSE_DECL(NODE)      					\
  OMP_CLAUSE_OPERAND (OMP_CLAUSE_RANGE_CHECK (OMP_CLAUSE_CHECK (NODE),	\
					      OMP_CLAUSE_PRIVATE,	\
	                                      OMP_CLAUSE_COPYPRIVATE), 0)
#define OMP_CLAUSE_HAS_LOCATION(NODE) \
  ((OMP_CLAUSE_CHECK (NODE))->omp_clause.locus != UNKNOWN_LOCATION)
#define OMP_CLAUSE_LOCATION(NODE)  (OMP_CLAUSE_CHECK (NODE))->omp_clause.locus

/* True on an OMP_SECTION statement that was the last lexical member.
   This status is meaningful in the implementation of lastprivate.  */
#define OMP_SECTION_LAST(NODE) \
  (OMP_SECTION_CHECK (NODE)->base.private_flag)

/* True on an OMP_PARALLEL statement if it represents an explicit
   combined parallel work-sharing constructs.  */
#define OMP_PARALLEL_COMBINED(NODE) \
  (OMP_PARALLEL_CHECK (NODE)->base.private_flag)

/* True on a PRIVATE clause if its decl is kept around for debugging
   information only and its DECL_VALUE_EXPR is supposed to point
   to what it has been remapped to.  */
#define OMP_CLAUSE_PRIVATE_DEBUG(NODE) \
  (OMP_CLAUSE_SUBCODE_CHECK (NODE, OMP_CLAUSE_PRIVATE)->base.public_flag)

/* True on a PRIVATE clause if ctor needs access to outer region's
   variable.  */
#define OMP_CLAUSE_PRIVATE_OUTER_REF(NODE) \
  TREE_PRIVATE (OMP_CLAUSE_SUBCODE_CHECK (NODE, OMP_CLAUSE_PRIVATE))

/* True on a LASTPRIVATE clause if a FIRSTPRIVATE clause for the same
   decl is present in the chain.  */
#define OMP_CLAUSE_LASTPRIVATE_FIRSTPRIVATE(NODE) \
  (OMP_CLAUSE_SUBCODE_CHECK (NODE, OMP_CLAUSE_LASTPRIVATE)->base.public_flag)
#define OMP_CLAUSE_LASTPRIVATE_STMT(NODE) \
  OMP_CLAUSE_OPERAND (OMP_CLAUSE_SUBCODE_CHECK (NODE,			\
						OMP_CLAUSE_LASTPRIVATE),\
		      1)
#define OMP_CLAUSE_LASTPRIVATE_GIMPLE_SEQ(NODE) \
  (OMP_CLAUSE_CHECK (NODE))->omp_clause.gimple_reduction_init

#define OMP_CLAUSE_IF_EXPR(NODE) \
  OMP_CLAUSE_OPERAND (OMP_CLAUSE_SUBCODE_CHECK (NODE, OMP_CLAUSE_IF), 0)
#define OMP_CLAUSE_NUM_THREADS_EXPR(NODE) \
  OMP_CLAUSE_OPERAND (OMP_CLAUSE_SUBCODE_CHECK (NODE, OMP_CLAUSE_NUM_THREADS),0)
#define OMP_CLAUSE_SCHEDULE_CHUNK_EXPR(NODE) \
  OMP_CLAUSE_OPERAND (OMP_CLAUSE_SUBCODE_CHECK (NODE, OMP_CLAUSE_SCHEDULE), 0)

#define OMP_CLAUSE_COLLAPSE_EXPR(NODE) \
  OMP_CLAUSE_OPERAND (OMP_CLAUSE_SUBCODE_CHECK (NODE, OMP_CLAUSE_COLLAPSE), 0)
#define OMP_CLAUSE_COLLAPSE_ITERVAR(NODE) \
  OMP_CLAUSE_OPERAND (OMP_CLAUSE_SUBCODE_CHECK (NODE, OMP_CLAUSE_COLLAPSE), 1)
#define OMP_CLAUSE_COLLAPSE_COUNT(NODE) \
  OMP_CLAUSE_OPERAND (OMP_CLAUSE_SUBCODE_CHECK (NODE, OMP_CLAUSE_COLLAPSE), 2)

#define OMP_CLAUSE_REDUCTION_CODE(NODE)	\
  (OMP_CLAUSE_SUBCODE_CHECK (NODE, OMP_CLAUSE_REDUCTION)->omp_clause.subcode.reduction_code)
#define OMP_CLAUSE_REDUCTION_INIT(NODE) \
  OMP_CLAUSE_OPERAND (OMP_CLAUSE_SUBCODE_CHECK (NODE, OMP_CLAUSE_REDUCTION), 1)
#define OMP_CLAUSE_REDUCTION_MERGE(NODE) \
  OMP_CLAUSE_OPERAND (OMP_CLAUSE_SUBCODE_CHECK (NODE, OMP_CLAUSE_REDUCTION), 2)
#define OMP_CLAUSE_REDUCTION_GIMPLE_INIT(NODE) \
  (OMP_CLAUSE_CHECK (NODE))->omp_clause.gimple_reduction_init
#define OMP_CLAUSE_REDUCTION_GIMPLE_MERGE(NODE) \
  (OMP_CLAUSE_CHECK (NODE))->omp_clause.gimple_reduction_merge
#define OMP_CLAUSE_REDUCTION_PLACEHOLDER(NODE) \
  OMP_CLAUSE_OPERAND (OMP_CLAUSE_SUBCODE_CHECK (NODE, OMP_CLAUSE_REDUCTION), 3)

enum omp_clause_schedule_kind
{
  OMP_CLAUSE_SCHEDULE_STATIC,
  OMP_CLAUSE_SCHEDULE_DYNAMIC,
  OMP_CLAUSE_SCHEDULE_GUIDED,
  OMP_CLAUSE_SCHEDULE_AUTO,
  OMP_CLAUSE_SCHEDULE_RUNTIME
};

#define OMP_CLAUSE_SCHEDULE_KIND(NODE) \
  (OMP_CLAUSE_SUBCODE_CHECK (NODE, OMP_CLAUSE_SCHEDULE)->omp_clause.subcode.schedule_kind)

enum omp_clause_default_kind
{
  OMP_CLAUSE_DEFAULT_UNSPECIFIED,
  OMP_CLAUSE_DEFAULT_SHARED,
  OMP_CLAUSE_DEFAULT_NONE,
  OMP_CLAUSE_DEFAULT_PRIVATE,
  OMP_CLAUSE_DEFAULT_FIRSTPRIVATE
};

#define OMP_CLAUSE_DEFAULT_KIND(NODE) \
  (OMP_CLAUSE_SUBCODE_CHECK (NODE, OMP_CLAUSE_DEFAULT)->omp_clause.subcode.default_kind)

struct GTY(()) tree_exp {
  struct tree_common common;
  location_t locus;
  tree block;
  tree GTY ((special ("tree_exp"),
	     desc ("TREE_CODE ((tree) &%0)")))
    operands[1];
};

/* SSA_NAME accessors.  */

/* Returns the variable being referenced.  Once released, this is the
   only field that can be relied upon.  */
#define SSA_NAME_VAR(NODE)	SSA_NAME_CHECK (NODE)->ssa_name.var

/* Returns the statement which defines this SSA name.  */
#define SSA_NAME_DEF_STMT(NODE)	SSA_NAME_CHECK (NODE)->ssa_name.def_stmt

/* Returns the SSA version number of this SSA name.  Note that in
   tree SSA, version numbers are not per variable and may be recycled.  */
#define SSA_NAME_VERSION(NODE)	SSA_NAME_CHECK (NODE)->ssa_name.version

/* Nonzero if this SSA name occurs in an abnormal PHI.  SSA_NAMES are
   never output, so we can safely use the ASM_WRITTEN_FLAG for this
   status bit.  */
#define SSA_NAME_OCCURS_IN_ABNORMAL_PHI(NODE) \
    SSA_NAME_CHECK (NODE)->base.asm_written_flag

/* Nonzero if this SSA_NAME expression is currently on the free list of
   SSA_NAMES.  Using NOTHROW_FLAG seems reasonably safe since throwing
   has no meaning for an SSA_NAME.  */
#define SSA_NAME_IN_FREE_LIST(NODE) \
    SSA_NAME_CHECK (NODE)->base.nothrow_flag

/* Nonzero if this SSA_NAME is the default definition for the
   underlying symbol.  A default SSA name is created for symbol S if
   the very first reference to S in the function is a read operation.
   Default definitions are always created by an empty statement and
   belong to no basic block.  */
#define SSA_NAME_IS_DEFAULT_DEF(NODE) \
    SSA_NAME_CHECK (NODE)->base.default_def_flag

/* Attributes for SSA_NAMEs for pointer-type variables.  */
#define SSA_NAME_PTR_INFO(N) \
    SSA_NAME_CHECK (N)->ssa_name.ptr_info

/* Defined in tree-flow.h.  */
struct ptr_info_def;

/* Immediate use linking structure.  This structure is used for maintaining
   a doubly linked list of uses of an SSA_NAME.  */
typedef struct GTY(()) ssa_use_operand_d {
  struct ssa_use_operand_d* GTY((skip(""))) prev;
  struct ssa_use_operand_d* GTY((skip(""))) next;
  /* Immediate uses for a given SSA name are maintained as a cyclic
     list.  To recognize the root of this list, the location field
     needs to point to the original SSA name.  Since statements and
     SSA names are of different data types, we need this union.  See
     the explanation in struct immediate_use_iterator_d.  */
  union { gimple stmt; tree ssa_name; } GTY((skip(""))) loc;
  tree *GTY((skip(""))) use;
} ssa_use_operand_t;

/* Return the immediate_use information for an SSA_NAME. */
#define SSA_NAME_IMM_USE_NODE(NODE) SSA_NAME_CHECK (NODE)->ssa_name.imm_uses

struct GTY(()) tree_ssa_name {
  struct tree_typed typed;

  /* _DECL wrapped by this SSA name.  */
  tree var;

  /* Statement that defines this SSA name.  */
  gimple def_stmt;

  /* SSA version number.  */
  unsigned int version;

  /* Pointer attributes used for alias analysis.  */
  struct ptr_info_def *ptr_info;

  /* Immediate uses list for this SSA_NAME.  */
  struct ssa_use_operand_d imm_uses;
};

struct GTY(()) phi_arg_d {
  /* imm_use MUST be the first element in struct because we do some
     pointer arithmetic with it.  See phi_arg_index_from_use.  */
  struct ssa_use_operand_d imm_use;
  tree def;
  location_t locus;
};


#define OMP_CLAUSE_CODE(NODE)					\
	(OMP_CLAUSE_CHECK (NODE))->omp_clause.code

#define OMP_CLAUSE_SET_CODE(NODE, CODE)				\
	((OMP_CLAUSE_CHECK (NODE))->omp_clause.code = (CODE))

#define OMP_CLAUSE_CODE(NODE)					\
	(OMP_CLAUSE_CHECK (NODE))->omp_clause.code

#define OMP_CLAUSE_OPERAND(NODE, I)				\
	OMP_CLAUSE_ELT_CHECK (NODE, I)

struct GTY(()) tree_omp_clause {
  struct tree_common common;
  location_t locus;
  enum omp_clause_code code;
  union omp_clause_subcode {
    enum omp_clause_default_kind  default_kind;
    enum omp_clause_schedule_kind schedule_kind;
    enum tree_code                reduction_code;
  } GTY ((skip)) subcode;

  /* The gimplification of OMP_CLAUSE_REDUCTION_{INIT,MERGE} for omp-low's
     usage.  */
  gimple_seq gimple_reduction_init;
  gimple_seq gimple_reduction_merge;

  tree GTY ((length ("omp_clause_num_ops[OMP_CLAUSE_CODE ((tree)&%h)]"))) ops[1];
};


/* In a BLOCK node.  */
#define BLOCK_VARS(NODE) (BLOCK_CHECK (NODE)->block.vars)
#define BLOCK_NONLOCALIZED_VARS(NODE) \
  (BLOCK_CHECK (NODE)->block.nonlocalized_vars)
#define BLOCK_NUM_NONLOCALIZED_VARS(NODE) \
  VEC_length (tree, BLOCK_NONLOCALIZED_VARS (NODE))
#define BLOCK_NONLOCALIZED_VAR(NODE,N) \
  VEC_index (tree, BLOCK_NONLOCALIZED_VARS (NODE), N)
#define BLOCK_SUBBLOCKS(NODE) (BLOCK_CHECK (NODE)->block.subblocks)
#define BLOCK_SUPERCONTEXT(NODE) (BLOCK_CHECK (NODE)->block.supercontext)
/* Note: when changing this, make sure to find the places
   that use chainon or nreverse.  */
#define BLOCK_CHAIN(NODE) TREE_CHAIN (BLOCK_CHECK (NODE))
#define BLOCK_ABSTRACT_ORIGIN(NODE) (BLOCK_CHECK (NODE)->block.abstract_origin)
#define BLOCK_ABSTRACT(NODE) (BLOCK_CHECK (NODE)->block.abstract_flag)

/* An index number for this block.  These values are not guaranteed to
   be unique across functions -- whether or not they are depends on
   the debugging output format in use.  */
#define BLOCK_NUMBER(NODE) (BLOCK_CHECK (NODE)->block.block_num)

/* If block reordering splits a lexical block into discontiguous
   address ranges, we'll make a copy of the original block.

   Note that this is logically distinct from BLOCK_ABSTRACT_ORIGIN.
   In that case, we have one source block that has been replicated
   (through inlining or unrolling) into many logical blocks, and that
   these logical blocks have different physical variables in them.

   In this case, we have one logical block split into several
   non-contiguous address ranges.  Most debug formats can't actually
   represent this idea directly, so we fake it by creating multiple
   logical blocks with the same variables in them.  However, for those
   that do support non-contiguous regions, these allow the original
   logical block to be reconstructed, along with the set of address
   ranges.

   One of the logical block fragments is arbitrarily chosen to be
   the ORIGIN.  The other fragments will point to the origin via
   BLOCK_FRAGMENT_ORIGIN; the origin itself will have this pointer
   be null.  The list of fragments will be chained through
   BLOCK_FRAGMENT_CHAIN from the origin.  */

#define BLOCK_FRAGMENT_ORIGIN(NODE) (BLOCK_CHECK (NODE)->block.fragment_origin)
#define BLOCK_FRAGMENT_CHAIN(NODE) (BLOCK_CHECK (NODE)->block.fragment_chain)

/* For an inlined function, this gives the location where it was called
   from.  This is only set in the top level block, which corresponds to the
   inlined function scope.  This is used in the debug output routines.  */

#define BLOCK_SOURCE_LOCATION(NODE) (BLOCK_CHECK (NODE)->block.locus)

struct GTY(()) tree_block {
  struct tree_common common;

  unsigned abstract_flag : 1;
  unsigned block_num : 31;

  location_t locus;

  tree vars;
  VEC(tree,gc) *nonlocalized_vars;

  tree subblocks;
  tree supercontext;
  tree abstract_origin;
  tree fragment_origin;
  tree fragment_chain;
};

/* Define fields and accessors for nodes representing data types.  */

/* See tree.def for documentation of the use of these fields.
   Look at the documentation of the various ..._TYPE tree codes.

   Note that the type.values, type.minval, and type.maxval fields are
   overloaded and used for different macros in different kinds of types.
   Each macro must check to ensure the tree node is of the proper kind of
   type.  Note also that some of the front-ends also overload these fields,
   so they must be checked as well.  */

<<<<<<< HEAD
#define TYPE_UID(NODE) (TYPE_CHECK (NODE)->type.uid)
#define TYPE_SIZE(NODE) (TYPE_CHECK (NODE)->type.size)
#define TYPE_SIZE_UNIT(NODE) (TYPE_CHECK (NODE)->type.size_unit)
#define TYPE_BLOCK_FACTOR(NODE) (TYPE_CHECK (NODE)->type.block_factor)
#define TYPE_VALUES(NODE) (ENUMERAL_TYPE_CHECK (NODE)->type.values)
#define TYPE_DOMAIN(NODE) (ARRAY_TYPE_CHECK (NODE)->type.values)
#define TYPE_FIELDS(NODE) (RECORD_OR_UNION_CHECK (NODE)->type.values)
#define TYPE_CACHED_VALUES(NODE) (TYPE_CHECK(NODE)->type.values)
#define TYPE_METHODS(NODE) (RECORD_OR_UNION_CHECK (NODE)->type.maxval)
#define TYPE_VFIELD(NODE) (RECORD_OR_UNION_CHECK (NODE)->type.minval)
#define TYPE_ARG_TYPES(NODE) (FUNC_OR_METHOD_CHECK (NODE)->type.values)
#define TYPE_METHOD_BASETYPE(NODE) (FUNC_OR_METHOD_CHECK (NODE)->type.maxval)
#define TYPE_OFFSET_BASETYPE(NODE) (OFFSET_TYPE_CHECK (NODE)->type.maxval)
#define TYPE_POINTER_TO(NODE) (TYPE_CHECK (NODE)->type.pointer_to)
#define TYPE_REFERENCE_TO(NODE) (TYPE_CHECK (NODE)->type.reference_to)
#define TYPE_NEXT_PTR_TO(NODE) (POINTER_TYPE_CHECK (NODE)->type.minval)
#define TYPE_NEXT_REF_TO(NODE) (REFERENCE_TYPE_CHECK (NODE)->type.minval)
#define TYPE_MIN_VALUE(NODE) (NUMERICAL_TYPE_CHECK (NODE)->type.minval)
#define TYPE_MAX_VALUE(NODE) (NUMERICAL_TYPE_CHECK (NODE)->type.maxval)
#define TYPE_PRECISION(NODE) (TYPE_CHECK (NODE)->type.precision)
#define TYPE_NAME(NODE) (TYPE_CHECK (NODE)->type.name)
#define TYPE_NEXT_VARIANT(NODE) (TYPE_CHECK (NODE)->type.next_variant)
#define TYPE_MAIN_VARIANT(NODE) (TYPE_CHECK (NODE)->type.main_variant)
#define TYPE_CONTEXT(NODE) (TYPE_CHECK (NODE)->type.context)
#define TYPE_MAXVAL(NODE) (TYPE_CHECK (NODE)->type.maxval)
#define TYPE_MINVAL(NODE) (TYPE_CHECK (NODE)->type.minval)
=======
#define TYPE_UID(NODE) (TYPE_CHECK (NODE)->type_common.uid)
#define TYPE_SIZE(NODE) (TYPE_CHECK (NODE)->type_common.size)
#define TYPE_SIZE_UNIT(NODE) (TYPE_CHECK (NODE)->type_common.size_unit)
#define TYPE_POINTER_TO(NODE) (TYPE_CHECK (NODE)->type_common.pointer_to)
#define TYPE_REFERENCE_TO(NODE) (TYPE_CHECK (NODE)->type_common.reference_to)
#define TYPE_PRECISION(NODE) (TYPE_CHECK (NODE)->type_common.precision)
#define TYPE_NAME(NODE) (TYPE_CHECK (NODE)->type_common.name)
#define TYPE_NEXT_VARIANT(NODE) (TYPE_CHECK (NODE)->type_common.next_variant)
#define TYPE_MAIN_VARIANT(NODE) (TYPE_CHECK (NODE)->type_common.main_variant)
#define TYPE_CONTEXT(NODE) (TYPE_CHECK (NODE)->type_common.context)
>>>>>>> 26a8964c

/* Vector types need to check target flags to determine type.  */
extern enum machine_mode vector_type_mode (const_tree);
#define TYPE_MODE(NODE) \
  (TREE_CODE (TYPE_CHECK (NODE)) == VECTOR_TYPE \
   ? vector_type_mode (NODE) : (NODE)->type_common.mode)
#define SET_TYPE_MODE(NODE, MODE) \
  (TYPE_CHECK (NODE)->type_common.mode = (MODE))

/* The "canonical" type for this type node, which is used by frontends to
   compare the type for equality with another type.  If two types are
   equal (based on the semantics of the language), then they will have
   equivalent TYPE_CANONICAL entries.

   As a special case, if TYPE_CANONICAL is NULL_TREE, and thus
   TYPE_STRUCTURAL_EQUALITY_P is true, then it cannot
   be used for comparison against other types.  Instead, the type is
   said to require structural equality checks, described in
   TYPE_STRUCTURAL_EQUALITY_P.

   For unqualified aggregate and function types the middle-end relies on
   TYPE_CANONICAL to tell whether two variables can be assigned
   to each other without a conversion.  The middle-end also makes sure
   to assign the same alias-sets to the type partition with equal
   TYPE_CANONICAL of their unqualified variants.  */
#define TYPE_CANONICAL(NODE) (TYPE_CHECK (NODE)->type_common.canonical)
/* Indicates that the type node requires structural equality
   checks.  The compiler will need to look at the composition of the
   type to determine whether it is equal to another type, rather than
   just comparing canonical type pointers.  For instance, we would need
   to look at the return and parameter types of a FUNCTION_TYPE
   node.  */
#define TYPE_STRUCTURAL_EQUALITY_P(NODE) (TYPE_CANONICAL (NODE) == NULL_TREE)
/* Sets the TYPE_CANONICAL field to NULL_TREE, indicating that the
   type node requires structural equality.  */
#define SET_TYPE_STRUCTURAL_EQUALITY(NODE) (TYPE_CANONICAL (NODE) = NULL_TREE)

#define TYPE_IBIT(NODE) (GET_MODE_IBIT (TYPE_MODE (NODE)))
#define TYPE_FBIT(NODE) (GET_MODE_FBIT (TYPE_MODE (NODE)))

/* The (language-specific) typed-based alias set for this type.
   Objects whose TYPE_ALIAS_SETs are different cannot alias each
   other.  If the TYPE_ALIAS_SET is -1, no alias set has yet been
   assigned to this type.  If the TYPE_ALIAS_SET is 0, objects of this
   type can alias objects of any type.  */
#define TYPE_ALIAS_SET(NODE) (TYPE_CHECK (NODE)->type_common.alias_set)

/* Nonzero iff the typed-based alias set for this type has been
   calculated.  */
#define TYPE_ALIAS_SET_KNOWN_P(NODE) \
  (TYPE_CHECK (NODE)->type_common.alias_set != -1)

/* A TREE_LIST of IDENTIFIER nodes of the attributes that apply
   to this type.  */
#define TYPE_ATTRIBUTES(NODE) (TYPE_CHECK (NODE)->type_common.attributes)

/* The alignment necessary for objects of this type.
   The value is an int, measured in bits.  */
#define TYPE_ALIGN(NODE) (TYPE_CHECK (NODE)->type_common.align)

/* 1 if the alignment for this type was requested by "aligned" attribute,
   0 if it is the default for this type.  */
#define TYPE_USER_ALIGN(NODE) (TYPE_CHECK (NODE)->base.user_align)

/* The alignment for NODE, in bytes.  */
#define TYPE_ALIGN_UNIT(NODE) (TYPE_ALIGN (NODE) / BITS_PER_UNIT)

/* If your language allows you to declare types, and you want debug info
   for them, then you need to generate corresponding TYPE_DECL nodes.
   These "stub" TYPE_DECL nodes have no name, and simply point at the
   type node.  You then set the TYPE_STUB_DECL field of the type node
   to point back at the TYPE_DECL node.  This allows the debug routines
   to know that the two nodes represent the same type, so that we only
   get one debug info record for them.  */
#define TYPE_STUB_DECL(NODE) TREE_CHAIN (NODE)

/* In a RECORD_TYPE, UNION_TYPE or QUAL_UNION_TYPE, it means the type
   has BLKmode only because it lacks the alignment requirement for
   its size.  */
#define TYPE_NO_FORCE_BLK(NODE) \
  (TYPE_CHECK (NODE)->type_common.no_force_blk_flag)

/* In an INTEGER_TYPE, it means the type represents a size.  We use
   this both for validity checking and to permit optimizations that
   are unsafe for other types.  Note that the C `size_t' type should
   *not* have this flag set.  The `size_t' type is simply a typedef
   for an ordinary integer type that happens to be the type of an
   expression returned by `sizeof'; `size_t' has no special
   properties.  Expressions whose type have TYPE_IS_SIZETYPE set are
   always actual sizes.  */
#define TYPE_IS_SIZETYPE(NODE) \
  (INTEGER_TYPE_CHECK (NODE)->type_common.no_force_blk_flag)

/* Nonzero in a type considered volatile as a whole.  */
#define TYPE_VOLATILE(NODE) (TYPE_CHECK (NODE)->base.volatile_flag)

/* Means this type is const-qualified.  */
#define TYPE_READONLY(NODE) (TYPE_CHECK (NODE)->base.readonly_flag)

/* If nonzero, this type is `restrict'-qualified, in the C sense of
   the term.  */
#define TYPE_RESTRICT(NODE) (TYPE_CHECK (NODE)->type_common.restrict_flag)

/* If nonzero, this type is `shared'-qualified, in the UPC dialect */
#define TYPE_SHARED(NODE) (TYPE_CHECK (NODE)->base.upc_shared_flag)

/* If nonzero, this type is `strict'-qualified, in the UPC dialect  */
#define TYPE_STRICT(NODE) (TYPE_CHECK (NODE)->base.upc_strict_flag)

/* If nonzero, this type is `relaxed'-qualified, in the UPC dialect  */
#define TYPE_RELAXED(NODE) (TYPE_CHECK (NODE)->base.upc_relaxed_flag)

/* If nonzero, type's name shouldn't be emitted into debug info.  */
#define TYPE_NAMELESS(NODE) (TYPE_CHECK (NODE)->base.nameless_flag)

/* The address space the type is in.  */
#define TYPE_ADDR_SPACE(NODE) (TYPE_CHECK (NODE)->base.address_space)

/* There is a TYPE_QUAL value for each type qualifier.  They can be
   combined by bitwise-or to form the complete set of qualifiers for a
   type.  */
<<<<<<< HEAD

#define TYPE_UNQUALIFIED   0x00
#define TYPE_QUAL_CONST    0x01
#define TYPE_QUAL_VOLATILE 0x02
#define TYPE_QUAL_RESTRICT 0x04

/* UPC qualifiers */
#define TYPE_QUAL_SHARED   0x10
#define TYPE_QUAL_RELAXED  0x20
#define TYPE_QUAL_STRICT   0x40
=======
enum cv_qualifier
  {
    TYPE_UNQUALIFIED   = 0x0,
    TYPE_QUAL_CONST    = 0x1,
    TYPE_QUAL_VOLATILE = 0x2,
    TYPE_QUAL_RESTRICT = 0x4
  };
>>>>>>> 26a8964c

/* Encode/decode the named memory support as part of the qualifier.  If more
   than 8 qualifiers are added, these macros need to be adjusted.  */
#define ENCODE_QUAL_ADDR_SPACE(NUM) ((NUM & 0xFF) << 8)
#define DECODE_QUAL_ADDR_SPACE(X) (((X) >> 8) & 0xFF)

/* Return all qualifiers except for the address space qualifiers.  */
#define CLEAR_QUAL_ADDR_SPACE(X) ((X) & ~0xFF00)

/* Only keep the address space out of the qualifiers and discard the other
   qualifiers.  */
#define KEEP_QUAL_ADDR_SPACE(X) ((X) & 0xFF00)

/* The set of type qualifiers for this type.  */
#define TYPE_QUALS(NODE)					\
  ((TYPE_READONLY (NODE) * TYPE_QUAL_CONST)			\
   | (TYPE_VOLATILE (NODE) * TYPE_QUAL_VOLATILE)		\
   | (TYPE_RESTRICT (NODE) * TYPE_QUAL_RESTRICT)		\
   | (TYPE_SHARED  (NODE) * TYPE_QUAL_SHARED)			\
   | (TYPE_STRICT  (NODE) * TYPE_QUAL_STRICT)			\
   | (TYPE_RELAXED (NODE) * TYPE_QUAL_RELAXED)			\
   | (ENCODE_QUAL_ADDR_SPACE (TYPE_ADDR_SPACE (NODE))))

/* The set of qualifiers pertinent to a FUNCTION_DECL node.  */
#define TREE_FUNC_QUALS(NODE)				\
  ((TREE_READONLY (NODE) * TYPE_QUAL_CONST)		\
   | (TREE_THIS_VOLATILE (NODE) * TYPE_QUAL_VOLATILE))

/* The same as TYPE_QUALS without the address space qualifications.  */
#define TYPE_QUALS_NO_ADDR_SPACE(NODE)				\
  ((TYPE_READONLY (NODE) * TYPE_QUAL_CONST)			\
   | (TYPE_VOLATILE (NODE) * TYPE_QUAL_VOLATILE)		\
   | (TYPE_RESTRICT (NODE) * TYPE_QUAL_RESTRICT)		\
   | (TYPE_SHARED  (NODE) * TYPE_QUAL_SHARED)			\
   | (TYPE_STRICT  (NODE) * TYPE_QUAL_STRICT)			\
   | (TYPE_RELAXED (NODE) * TYPE_QUAL_RELAXED))

/* These flags are available for each language front end to use internally.  */
#define TYPE_LANG_FLAG_0(NODE) (TYPE_CHECK (NODE)->type_common.lang_flag_0)
#define TYPE_LANG_FLAG_1(NODE) (TYPE_CHECK (NODE)->type_common.lang_flag_1)
#define TYPE_LANG_FLAG_2(NODE) (TYPE_CHECK (NODE)->type_common.lang_flag_2)
#define TYPE_LANG_FLAG_3(NODE) (TYPE_CHECK (NODE)->type_common.lang_flag_3)
#define TYPE_LANG_FLAG_4(NODE) (TYPE_CHECK (NODE)->type_common.lang_flag_4)
#define TYPE_LANG_FLAG_5(NODE) (TYPE_CHECK (NODE)->type_common.lang_flag_5)
#define TYPE_LANG_FLAG_6(NODE) (TYPE_CHECK (NODE)->type_common.lang_flag_6)

/* Used to keep track of visited nodes in tree traversals.  This is set to
   0 by copy_node and make_node.  */
#define TREE_VISITED(NODE) ((NODE)->base.visited)

/* If set in an ARRAY_TYPE, indicates a string type (for languages
   that distinguish string from array of char).
   If set in a INTEGER_TYPE, indicates a character type.  */
#define TYPE_STRING_FLAG(NODE) (TYPE_CHECK (NODE)->type_common.string_flag)

/* For a VECTOR_TYPE, this is the number of sub-parts of the vector.  */
#define TYPE_VECTOR_SUBPARTS(VECTOR_TYPE) \
  (((unsigned HOST_WIDE_INT) 1) \
   << VECTOR_TYPE_CHECK (VECTOR_TYPE)->type_common.precision)

/* Set precision to n when we have 2^n sub-parts of the vector.  */
#define SET_TYPE_VECTOR_SUBPARTS(VECTOR_TYPE, X) \
  (VECTOR_TYPE_CHECK (VECTOR_TYPE)->type_common.precision = exact_log2 (X))

/* Nonzero in a VECTOR_TYPE if the frontends should not emit warnings
   about missing conversions to other vector types of the same size.  */
#define TYPE_VECTOR_OPAQUE(NODE) \
  (VECTOR_TYPE_CHECK (NODE)->base.default_def_flag)

/* Indicates that objects of this type must be initialized by calling a
   function when they are created.  */
#define TYPE_NEEDS_CONSTRUCTING(NODE) \
  (TYPE_CHECK (NODE)->type_common.needs_constructing_flag)

/* Indicates that a UNION_TYPE object should be passed the same way that
   the first union alternative would be passed, or that a RECORD_TYPE
   object should be passed the same way that the first (and only) member
   would be passed.  */
#define TYPE_TRANSPARENT_AGGR(NODE) \
  (RECORD_OR_UNION_CHECK (NODE)->type_common.transparent_aggr_flag)

/* For an ARRAY_TYPE, indicates that it is not permitted to take the
   address of a component of the type.  This is the counterpart of
   DECL_NONADDRESSABLE_P for arrays, see the definition of this flag.  */
#define TYPE_NONALIASED_COMPONENT(NODE) \
  (ARRAY_TYPE_CHECK (NODE)->type_common.transparent_aggr_flag)

/* Indicated that objects of this type should be laid out in as
   compact a way as possible.  */
#define TYPE_PACKED(NODE) (TYPE_CHECK (NODE)->base.packed_flag)

/* Used by type_contains_placeholder_p to avoid recomputation.
   Values are: 0 (unknown), 1 (false), 2 (true).  Never access
   this field directly.  */
#define TYPE_CONTAINS_PLACEHOLDER_INTERNAL(NODE) \
  (TYPE_CHECK (NODE)->type_common.contains_placeholder_bits)

/* The debug output functions use the symtab union field to store
   information specific to the debugging format.  The different debug
   output hooks store different types in the union field.  These three
   macros are used to access different fields in the union.  The debug
   hooks are responsible for consistently using only a specific
   macro.  */

/* Symtab field as an integer.  Used by stabs generator in dbxout.c to
   hold the type's number in the generated stabs.  */
#define TYPE_SYMTAB_ADDRESS(NODE) \
  (TYPE_CHECK (NODE)->type_common.symtab.address)

/* Symtab field as a string.  Used by COFF generator in sdbout.c to
   hold struct/union type tag names.  */
#define TYPE_SYMTAB_POINTER(NODE) \
  (TYPE_CHECK (NODE)->type_common.symtab.pointer)

/* Symtab field as a pointer to a DWARF DIE.  Used by DWARF generator
   in dwarf2out.c to point to the DIE generated for the type.  */
#define TYPE_SYMTAB_DIE(NODE) \
  (TYPE_CHECK (NODE)->type_common.symtab.die)

/* The garbage collector needs to know the interpretation of the
   symtab field.  These constants represent the different types in the
   union.  */

#define TYPE_SYMTAB_IS_ADDRESS (0)
#define TYPE_SYMTAB_IS_POINTER (1)
#define TYPE_SYMTAB_IS_DIE (2)

struct die_struct;

struct GTY(()) tree_type_common {
  struct tree_common common;
  tree size;
  tree size_unit;
  tree attributes;
  unsigned int uid;

  unsigned int precision : 10;
  unsigned no_force_blk_flag : 1;
  unsigned needs_constructing_flag : 1;
  unsigned transparent_aggr_flag : 1;
  unsigned restrict_flag : 1;
  unsigned contains_placeholder_bits : 2;

  ENUM_BITFIELD(machine_mode) mode : 8;

  unsigned string_flag : 1;
  unsigned lang_flag_0 : 1;
  unsigned lang_flag_1 : 1;
  unsigned lang_flag_2 : 1;
  unsigned lang_flag_3 : 1;
  unsigned lang_flag_4 : 1;
  unsigned lang_flag_5 : 1;
  unsigned lang_flag_6 : 1;

  unsigned int align;
  alias_set_type alias_set;
  tree pointer_to;
  tree reference_to;
  /* UPC: for block-distributed arrays */
  union tree_node *block_factor;

  union tree_type_symtab {
    int GTY ((tag ("TYPE_SYMTAB_IS_ADDRESS"))) address;
    const char * GTY ((tag ("TYPE_SYMTAB_IS_POINTER"))) pointer;
    struct die_struct * GTY ((tag ("TYPE_SYMTAB_IS_DIE"))) die;
  } GTY ((desc ("debug_hooks->tree_type_symtab_field"))) symtab;
  tree name;
  tree next_variant;
  tree main_variant;
  tree context;
  tree canonical;
};

#define TYPE_LANG_SPECIFIC(NODE) \
  (TYPE_CHECK (NODE)->type_with_lang_specific.lang_specific)

struct GTY(()) tree_type_with_lang_specific {
  struct tree_type_common common;
  /* Points to a structure whose details depend on the language in use.  */
  struct lang_type *lang_specific;
};

#define TYPE_VALUES(NODE) (ENUMERAL_TYPE_CHECK (NODE)->type_non_common.values)
#define TYPE_DOMAIN(NODE) (ARRAY_TYPE_CHECK (NODE)->type_non_common.values)
#define TYPE_FIELDS(NODE) \
  (RECORD_OR_UNION_CHECK (NODE)->type_non_common.values)
#define TYPE_CACHED_VALUES(NODE) (TYPE_CHECK(NODE)->type_non_common.values)
#define TYPE_ARG_TYPES(NODE) \
  (FUNC_OR_METHOD_CHECK (NODE)->type_non_common.values)
#define TYPE_VALUES_RAW(NODE) (TYPE_CHECK(NODE)->type_non_common.values)

#define TYPE_METHODS(NODE) \
  (RECORD_OR_UNION_CHECK (NODE)->type_non_common.maxval)
#define TYPE_VFIELD(NODE) \
  (RECORD_OR_UNION_CHECK (NODE)->type_non_common.minval)
#define TYPE_METHOD_BASETYPE(NODE) \
  (FUNC_OR_METHOD_CHECK (NODE)->type_non_common.maxval)
#define TYPE_OFFSET_BASETYPE(NODE) \
  (OFFSET_TYPE_CHECK (NODE)->type_non_common.maxval)
#define TYPE_MAXVAL(NODE) (TYPE_CHECK (NODE)->type_non_common.maxval)
#define TYPE_MINVAL(NODE) (TYPE_CHECK (NODE)->type_non_common.minval)
#define TYPE_NEXT_PTR_TO(NODE) \
  (POINTER_TYPE_CHECK (NODE)->type_non_common.minval)
#define TYPE_NEXT_REF_TO(NODE) \
  (REFERENCE_TYPE_CHECK (NODE)->type_non_common.minval)
#define TYPE_MIN_VALUE(NODE) \
  (NUMERICAL_TYPE_CHECK (NODE)->type_non_common.minval)
#define TYPE_MAX_VALUE(NODE) \
  (NUMERICAL_TYPE_CHECK (NODE)->type_non_common.maxval)

/* If non-NULL, this is an upper bound of the size (in bytes) of an
   object of the given ARRAY_TYPE_NON_COMMON.  This allows temporaries to be
   allocated.  */
#define TYPE_ARRAY_MAX_SIZE(ARRAY_TYPE) \
  (ARRAY_TYPE_CHECK (ARRAY_TYPE)->type_non_common.maxval)

/* For record and union types, information about this type, as a base type
   for itself.  */
#define TYPE_BINFO(NODE) (RECORD_OR_UNION_CHECK(NODE)->type_non_common.binfo)

/* For non record and union types, used in a language-dependent way.  */
#define TYPE_LANG_SLOT_1(NODE) \
  (NOT_RECORD_OR_UNION_CHECK(NODE)->type_non_common.binfo)

struct GTY(()) tree_type_non_common {
  struct tree_type_with_lang_specific with_lang_specific;
  tree values;
  tree minval;
  tree maxval;
  tree binfo;
};

/* Define accessor macros for information about type inheritance
   and basetypes.

   A "basetype" means a particular usage of a data type for inheritance
   in another type.  Each such basetype usage has its own "binfo"
   object to describe it.  The binfo object is a TREE_VEC node.

   Inheritance is represented by the binfo nodes allocated for a
   given type.  For example, given types C and D, such that D is
   inherited by C, 3 binfo nodes will be allocated: one for describing
   the binfo properties of C, similarly one for D, and one for
   describing the binfo properties of D as a base type for C.
   Thus, given a pointer to class C, one can get a pointer to the binfo
   of D acting as a basetype for C by looking at C's binfo's basetypes.  */

/* BINFO specific flags.  */

/* Nonzero means that the derivation chain is via a `virtual' declaration.  */
#define BINFO_VIRTUAL_P(NODE) (TREE_BINFO_CHECK (NODE)->base.static_flag)

/* Flags for language dependent use.  */
#define BINFO_MARKED(NODE) TREE_LANG_FLAG_0(TREE_BINFO_CHECK(NODE))
#define BINFO_FLAG_1(NODE) TREE_LANG_FLAG_1(TREE_BINFO_CHECK(NODE))
#define BINFO_FLAG_2(NODE) TREE_LANG_FLAG_2(TREE_BINFO_CHECK(NODE))
#define BINFO_FLAG_3(NODE) TREE_LANG_FLAG_3(TREE_BINFO_CHECK(NODE))
#define BINFO_FLAG_4(NODE) TREE_LANG_FLAG_4(TREE_BINFO_CHECK(NODE))
#define BINFO_FLAG_5(NODE) TREE_LANG_FLAG_5(TREE_BINFO_CHECK(NODE))
#define BINFO_FLAG_6(NODE) TREE_LANG_FLAG_6(TREE_BINFO_CHECK(NODE))

/* The actual data type node being inherited in this basetype.  */
#define BINFO_TYPE(NODE) TREE_TYPE (TREE_BINFO_CHECK(NODE))

/* The offset where this basetype appears in its containing type.
   BINFO_OFFSET slot holds the offset (in bytes)
   from the base of the complete object to the base of the part of the
   object that is allocated on behalf of this `type'.
   This is always 0 except when there is multiple inheritance.  */

#define BINFO_OFFSET(NODE) (TREE_BINFO_CHECK(NODE)->binfo.offset)
#define BINFO_OFFSET_ZEROP(NODE) (integer_zerop (BINFO_OFFSET (NODE)))

/* The virtual function table belonging to this basetype.  Virtual
   function tables provide a mechanism for run-time method dispatching.
   The entries of a virtual function table are language-dependent.  */

#define BINFO_VTABLE(NODE) (TREE_BINFO_CHECK(NODE)->binfo.vtable)

/* The virtual functions in the virtual function table.  This is
   a TREE_LIST that is used as an initial approximation for building
   a virtual function table for this basetype.  */
#define BINFO_VIRTUALS(NODE) (TREE_BINFO_CHECK(NODE)->binfo.virtuals)

/* A vector of binfos for the direct basetypes inherited by this
   basetype.

   If this basetype describes type D as inherited in C, and if the
   basetypes of D are E and F, then this vector contains binfos for
   inheritance of E and F by C.  */
#define BINFO_BASE_BINFOS(NODE) (&TREE_BINFO_CHECK(NODE)->binfo.base_binfos)

/* The number of basetypes for NODE.  */
#define BINFO_N_BASE_BINFOS(NODE) (VEC_length (tree, BINFO_BASE_BINFOS (NODE)))

/* Accessor macro to get to the Nth base binfo of this binfo.  */
#define BINFO_BASE_BINFO(NODE,N) \
 (VEC_index (tree, BINFO_BASE_BINFOS (NODE), (N)))
#define BINFO_BASE_ITERATE(NODE,N,B) \
 (VEC_iterate (tree, BINFO_BASE_BINFOS (NODE), (N), (B)))
#define BINFO_BASE_APPEND(NODE,T) \
 (VEC_quick_push (tree, BINFO_BASE_BINFOS (NODE), (T)))

/* For a BINFO record describing a virtual base class, i.e., one where
   TREE_VIA_VIRTUAL is set, this field assists in locating the virtual
   base.  The actual contents are language-dependent.  In the C++
   front-end this field is an INTEGER_CST giving an offset into the
   vtable where the offset to the virtual base can be found.  */
#define BINFO_VPTR_FIELD(NODE) (TREE_BINFO_CHECK(NODE)->binfo.vptr_field)

/* Indicates the accesses this binfo has to its bases. The values are
   access_public_node, access_protected_node or access_private_node.
   If this array is not present, public access is implied.  */
#define BINFO_BASE_ACCESSES(NODE) (TREE_BINFO_CHECK(NODE)->binfo.base_accesses)

#define BINFO_BASE_ACCESS(NODE,N) \
  VEC_index (tree, BINFO_BASE_ACCESSES (NODE), (N))
#define BINFO_BASE_ACCESS_APPEND(NODE,T) \
  VEC_quick_push (tree, BINFO_BASE_ACCESSES (NODE), (T))

/* The index in the VTT where this subobject's sub-VTT can be found.
   NULL_TREE if there is no sub-VTT.  */
#define BINFO_SUBVTT_INDEX(NODE) (TREE_BINFO_CHECK(NODE)->binfo.vtt_subvtt)

/* The index in the VTT where the vptr for this subobject can be
   found.  NULL_TREE if there is no secondary vptr in the VTT.  */
#define BINFO_VPTR_INDEX(NODE) (TREE_BINFO_CHECK(NODE)->binfo.vtt_vptr)

/* The BINFO_INHERITANCE_CHAIN points at the binfo for the base
   inheriting this base for non-virtual bases. For virtual bases it
   points either to the binfo for which this is a primary binfo, or to
   the binfo of the most derived type.  */
#define BINFO_INHERITANCE_CHAIN(NODE) \
	(TREE_BINFO_CHECK(NODE)->binfo.inheritance)

struct GTY (()) tree_binfo {
  struct tree_common common;

  tree offset;
  tree vtable;
  tree virtuals;
  tree vptr_field;
  VEC(tree,gc) *base_accesses;
  tree inheritance;

  tree vtt_subvtt;
  tree vtt_vptr;

  VEC(tree,none) base_binfos;
};


/* Define fields and accessors for nodes representing declared names.  */

/* Nonzero if DECL represents a variable for the SSA passes.  */
#define SSA_VAR_P(DECL)							\
	((TREE_CODE (DECL) == VAR_DECL && !TREE_SHARED (DECL))          \
	 || TREE_CODE (DECL) == PARM_DECL				\
	 || TREE_CODE (DECL) == RESULT_DECL				\
	 || (TREE_CODE (DECL) == SSA_NAME				\
	     && (TREE_CODE (SSA_NAME_VAR (DECL)) == VAR_DECL		\
		 || TREE_CODE (SSA_NAME_VAR (DECL)) == PARM_DECL	\
		 || TREE_CODE (SSA_NAME_VAR (DECL)) == RESULT_DECL)))




/* Enumerate visibility settings.  */
#ifndef SYMBOL_VISIBILITY_DEFINED
#define SYMBOL_VISIBILITY_DEFINED
enum symbol_visibility
{
  VISIBILITY_DEFAULT,
  VISIBILITY_PROTECTED,
  VISIBILITY_HIDDEN,
  VISIBILITY_INTERNAL
};
#endif

struct function;

#define DECL_CHAIN(NODE) (TREE_CHAIN (DECL_MINIMAL_CHECK (NODE)))

/* This is the name of the object as written by the user.
   It is an IDENTIFIER_NODE.  */
#define DECL_NAME(NODE) (DECL_MINIMAL_CHECK (NODE)->decl_minimal.name)

/* Every ..._DECL node gets a unique number.  */
#define DECL_UID(NODE) (DECL_MINIMAL_CHECK (NODE)->decl_minimal.uid)

/* DEBUG_EXPR_DECLs get negative UID numbers, to catch erroneous
   uses.  */
#define DEBUG_TEMP_UID(NODE) (-DECL_UID (TREE_CHECK ((NODE), DEBUG_EXPR_DECL)))

/* Every ..._DECL node gets a unique number that stays the same even
   when the decl is copied by the inliner once it is set.  */
#define DECL_PT_UID(NODE) \
  (DECL_COMMON_CHECK (NODE)->decl_common.pt_uid == -1u \
   ? (NODE)->decl_minimal.uid : (NODE)->decl_common.pt_uid)
/* Initialize the ..._DECL node pt-uid to the decls uid.  */
#define SET_DECL_PT_UID(NODE, UID) \
  (DECL_COMMON_CHECK (NODE)->decl_common.pt_uid = (UID))
/* Whether the ..._DECL node pt-uid has been initialized and thus needs to
   be preserved when copyin the decl.  */
#define DECL_PT_UID_SET_P(NODE) \
  (DECL_COMMON_CHECK (NODE)->decl_common.pt_uid != -1u)

/* These two fields describe where in the source code the declaration
   was.  If the declaration appears in several places (as for a C
   function that is declared first and then defined later), this
   information should refer to the definition.  */
#define DECL_SOURCE_LOCATION(NODE) \
  (DECL_MINIMAL_CHECK (NODE)->decl_minimal.locus)
#define DECL_SOURCE_FILE(NODE) LOCATION_FILE (DECL_SOURCE_LOCATION (NODE))
#define DECL_SOURCE_LINE(NODE) LOCATION_LINE (DECL_SOURCE_LOCATION (NODE))
#define DECL_IS_BUILTIN(DECL) \
  (DECL_SOURCE_LOCATION (DECL) <= BUILTINS_LOCATION)

/*  For FIELD_DECLs, this is the RECORD_TYPE, UNION_TYPE, or
    QUAL_UNION_TYPE node that the field is a member of.  For VAR_DECL,
    PARM_DECL, FUNCTION_DECL, LABEL_DECL, RESULT_DECL, and CONST_DECL
    nodes, this points to either the FUNCTION_DECL for the containing
    function, the RECORD_TYPE or UNION_TYPE for the containing type, or
    NULL_TREE or a TRANSLATION_UNIT_DECL if the given decl has "file
    scope".  */
#define DECL_CONTEXT(NODE) (DECL_MINIMAL_CHECK (NODE)->decl_minimal.context)
#define DECL_FIELD_CONTEXT(NODE) \
  (FIELD_DECL_CHECK (NODE)->decl_minimal.context)

/* If nonzero, decl's name shouldn't be emitted into debug info.  */
#define DECL_NAMELESS(NODE) (DECL_MINIMAL_CHECK (NODE)->base.nameless_flag)

struct GTY(()) tree_decl_minimal {
  struct tree_common common;
  location_t locus;
  unsigned int uid;
  tree name;
  tree context;
};


/* For any sort of a ..._DECL node, this points to the original (abstract)
   decl node which this decl is an inlined/cloned instance of, or else it
   is NULL indicating that this decl is not an instance of some other decl.

   The C front-end also uses this in a nested declaration of an inline
   function, to point back to the definition.  */
#define DECL_ABSTRACT_ORIGIN(NODE) \
  (DECL_COMMON_CHECK (NODE)->decl_common.abstract_origin)

/* Like DECL_ABSTRACT_ORIGIN, but returns NODE if there's no abstract
   origin.  This is useful when setting the DECL_ABSTRACT_ORIGIN.  */
#define DECL_ORIGIN(NODE) \
  (DECL_ABSTRACT_ORIGIN (NODE) ? DECL_ABSTRACT_ORIGIN (NODE) : (NODE))

/* Nonzero for any sort of ..._DECL node means this decl node represents an
   inline instance of some original (abstract) decl from an inline function;
   suppress any warnings about shadowing some other variable.  FUNCTION_DECL
   nodes can also have their abstract origin set to themselves.  */
#define DECL_FROM_INLINE(NODE) \
  (DECL_ABSTRACT_ORIGIN (NODE) != NULL_TREE \
   && DECL_ABSTRACT_ORIGIN (NODE) != (NODE))

/* In a DECL this is the field where attributes are stored.  */
#define DECL_ATTRIBUTES(NODE) \
  (DECL_COMMON_CHECK (NODE)->decl_common.attributes)

/* For a FUNCTION_DECL, holds the tree of BINDINGs.
   For a TRANSLATION_UNIT_DECL, holds the namespace's BLOCK.
   For a VAR_DECL, holds the initial value.
   For a PARM_DECL, used for DECL_ARG_TYPE--default
   values for parameters are encoded in the type of the function,
   not in the PARM_DECL slot.
   For a FIELD_DECL, this is used for enumeration values and the C
   frontend uses it for temporarily storing bitwidth of bitfields.

   ??? Need to figure out some way to check this isn't a PARM_DECL.  */
#define DECL_INITIAL(NODE) (DECL_COMMON_CHECK (NODE)->decl_common.initial)

/* Holds the size of the datum, in bits, as a tree expression.
   Need not be constant.  */
#define DECL_SIZE(NODE) (DECL_COMMON_CHECK (NODE)->decl_common.size)
/* Likewise for the size in bytes.  */
#define DECL_SIZE_UNIT(NODE) (DECL_COMMON_CHECK (NODE)->decl_common.size_unit)
/* Holds the alignment required for the datum, in bits.  */
#define DECL_ALIGN(NODE) (DECL_COMMON_CHECK (NODE)->decl_common.align)
/* The alignment of NODE, in bytes.  */
#define DECL_ALIGN_UNIT(NODE) (DECL_ALIGN (NODE) / BITS_PER_UNIT)
/* Set if the alignment of this DECL has been set by the user, for
   example with an 'aligned' attribute.  */
#define DECL_USER_ALIGN(NODE) \
  (DECL_COMMON_CHECK (NODE)->base.user_align)
/* Holds the machine mode corresponding to the declaration of a variable or
   field.  Always equal to TYPE_MODE (TREE_TYPE (decl)) except for a
   FIELD_DECL.  */
#define DECL_MODE(NODE) (DECL_COMMON_CHECK (NODE)->decl_common.mode)

/* For FUNCTION_DECL, if it is built-in, this identifies which built-in
   operation it is.  Note, however, that this field is overloaded, with
   DECL_BUILT_IN_CLASS as the discriminant, so the latter must always be
   checked before any access to the former.  */
#define DECL_FUNCTION_CODE(NODE) \
  (FUNCTION_DECL_CHECK (NODE)->function_decl.function_code)
#define DECL_DEBUG_EXPR_IS_FROM(NODE) \
  (DECL_COMMON_CHECK (NODE)->decl_common.debug_expr_is_from)

#define DECL_FUNCTION_PERSONALITY(NODE) \
  (FUNCTION_DECL_CHECK (NODE)->function_decl.personality)

/* Nonzero for a given ..._DECL node means that the name of this node should
   be ignored for symbolic debug purposes.  For a TYPE_DECL, this means that
   the associated type should be ignored.  For a FUNCTION_DECL, the body of
   the function should also be ignored.  */
#define DECL_IGNORED_P(NODE) \
  (DECL_COMMON_CHECK (NODE)->decl_common.ignored_flag)

/* Nonzero for a given ..._DECL node means that this node represents an
   "abstract instance" of the given declaration (e.g. in the original
   declaration of an inline function).  When generating symbolic debugging
   information, we mustn't try to generate any address information for nodes
   marked as "abstract instances" because we don't actually generate
   any code or allocate any data space for such instances.  */
#define DECL_ABSTRACT(NODE) \
  (DECL_COMMON_CHECK (NODE)->decl_common.abstract_flag)

/* Language-specific decl information.  */
#define DECL_LANG_SPECIFIC(NODE) \
  (DECL_COMMON_CHECK (NODE)->decl_common.lang_specific)

/* In a VAR_DECL or FUNCTION_DECL, nonzero means external reference:
   do not allocate storage, and refer to a definition elsewhere.  Note that
   this does not necessarily imply the entity represented by NODE
   has no program source-level definition in this translation unit.  For
   example, for a FUNCTION_DECL, DECL_SAVED_TREE may be non-NULL and
   DECL_EXTERNAL may be true simultaneously; that can be the case for
   a C99 "extern inline" function.  */
#define DECL_EXTERNAL(NODE) (DECL_COMMON_CHECK (NODE)->decl_common.decl_flag_1)

/* Nonzero in a ..._DECL means this variable is ref'd from a nested function.
   For VAR_DECL nodes, PARM_DECL nodes, and FUNCTION_DECL nodes.

   For LABEL_DECL nodes, nonzero if nonlocal gotos to the label are permitted.

   Also set in some languages for variables, etc., outside the normal
   lexical scope, such as class instance variables.  */
#define DECL_NONLOCAL(NODE) \
  (DECL_COMMON_CHECK (NODE)->decl_common.nonlocal_flag)

/* Used in VAR_DECLs to indicate that the variable is a vtable.
   Used in FIELD_DECLs for vtable pointers.
   Used in FUNCTION_DECLs to indicate that the function is virtual.  */
#define DECL_VIRTUAL_P(NODE) \
  (DECL_COMMON_CHECK (NODE)->decl_common.virtual_flag)

/* Used to indicate that this DECL represents a compiler-generated entity.  */
#define DECL_ARTIFICIAL(NODE) \
  (DECL_COMMON_CHECK (NODE)->decl_common.artificial_flag)

/* Additional flags for language-specific uses.  */
#define DECL_LANG_FLAG_0(NODE) \
  (DECL_COMMON_CHECK (NODE)->decl_common.lang_flag_0)
#define DECL_LANG_FLAG_1(NODE) \
  (DECL_COMMON_CHECK (NODE)->decl_common.lang_flag_1)
#define DECL_LANG_FLAG_2(NODE) \
  (DECL_COMMON_CHECK (NODE)->decl_common.lang_flag_2)
#define DECL_LANG_FLAG_3(NODE) \
  (DECL_COMMON_CHECK (NODE)->decl_common.lang_flag_3)
#define DECL_LANG_FLAG_4(NODE) \
  (DECL_COMMON_CHECK (NODE)->decl_common.lang_flag_4)
#define DECL_LANG_FLAG_5(NODE) \
  (DECL_COMMON_CHECK (NODE)->decl_common.lang_flag_5)
#define DECL_LANG_FLAG_6(NODE) \
  (DECL_COMMON_CHECK (NODE)->decl_common.lang_flag_6)
#define DECL_LANG_FLAG_7(NODE) \
  (DECL_COMMON_CHECK (NODE)->decl_common.lang_flag_7)
#define DECL_LANG_FLAG_8(NODE) \
  (DECL_COMMON_CHECK (NODE)->decl_common.lang_flag_8)

/* Nonzero for a scope which is equal to file scope.  */
#define SCOPE_FILE_SCOPE_P(EXP)	\
  (! (EXP) || TREE_CODE (EXP) == TRANSLATION_UNIT_DECL)
/* Nonzero for a decl which is at file scope.  */
#define DECL_FILE_SCOPE_P(EXP) SCOPE_FILE_SCOPE_P (DECL_CONTEXT (EXP))
/* Nonzero for a type which is at file scope.  */
#define TYPE_FILE_SCOPE_P(EXP) SCOPE_FILE_SCOPE_P (TYPE_CONTEXT (EXP))

/* Nonzero for a decl that is decorated using attribute used.
   This indicates to compiler tools that this decl needs to be preserved.  */
#define DECL_PRESERVE_P(DECL) \
  DECL_COMMON_CHECK (DECL)->decl_common.preserve_flag

/* For function local variables of COMPLEX and VECTOR types,
   indicates that the variable is not aliased, and that all
   modifications to the variable have been adjusted so that
   they are killing assignments.  Thus the variable may now
   be treated as a GIMPLE register, and use real instead of
   virtual ops in SSA form.  */
#define DECL_GIMPLE_REG_P(DECL) \
  DECL_COMMON_CHECK (DECL)->decl_common.gimple_reg_flag

struct GTY(()) tree_decl_common {
  struct tree_decl_minimal common;
  tree size;

  ENUM_BITFIELD(machine_mode) mode : 8;

  unsigned nonlocal_flag : 1;
  unsigned virtual_flag : 1;
  unsigned ignored_flag : 1;
  unsigned abstract_flag : 1;
  unsigned artificial_flag : 1;
  unsigned preserve_flag: 1;
  unsigned debug_expr_is_from : 1;

  unsigned lang_flag_0 : 1;
  unsigned lang_flag_1 : 1;
  unsigned lang_flag_2 : 1;
  unsigned lang_flag_3 : 1;
  unsigned lang_flag_4 : 1;
  unsigned lang_flag_5 : 1;
  unsigned lang_flag_6 : 1;
  unsigned lang_flag_7 : 1;
  unsigned lang_flag_8 : 1;

  /* In LABEL_DECL, this is DECL_ERROR_ISSUED.
     In VAR_DECL and PARM_DECL, this is DECL_REGISTER.  */
  unsigned decl_flag_0 : 1;
  /* In FIELD_DECL, this is DECL_BIT_FIELD
     In VAR_DECL and FUNCTION_DECL, this is DECL_EXTERNAL.
     In TYPE_DECL, this is TYPE_DECL_SUPPRESS_DEBUG.  */
  unsigned decl_flag_1 : 1;
  /* In FIELD_DECL, this is DECL_NONADDRESSABLE_P
     In VAR_DECL, PARM_DECL and RESULT_DECL, this is
     DECL_HAS_VALUE_EXPR_P.  */
  unsigned decl_flag_2 : 1;
  /* Logically, these two would go in a theoretical base shared by var and
     parm decl. */
  unsigned gimple_reg_flag : 1;
  /* In VAR_DECL, PARM_DECL and RESULT_DECL, this is DECL_BY_REFERENCE.  */
  unsigned decl_by_reference_flag : 1;
  /* In VAR_DECL, PARM_DECL and RESULT_DECL, this is DECL_RESTRICTED_P.  */
  unsigned decl_restricted_flag : 1;

  /* In VAR_DECL and PARM_DECL set when the decl has been used except for
     being set.  */
  unsigned decl_read_flag : 1;

  /* Padding so that 'off_align' can be on a 32-bit boundary.  */
  unsigned decl_common_unused : 1;

  /* DECL_OFFSET_ALIGN, used only for FIELD_DECLs.  */
  unsigned int off_align : 8;

  /* 24-bits unused.  */

  /* DECL_ALIGN.  It should have the same size as TYPE_ALIGN.  */
  unsigned int align;

  /* UID for points-to sets, stable over copying from inlining.  */
  unsigned int pt_uid;

  tree size_unit;
  tree initial;
  tree attributes;
  tree abstract_origin;

  /* Points to a structure whose details depend on the language in use.  */
  struct lang_decl *lang_specific;
};

extern tree decl_value_expr_lookup (tree);
extern void decl_value_expr_insert (tree, tree);

/* In a VAR_DECL or PARM_DECL, the location at which the value may be found,
   if transformations have made this more complicated than evaluating the
   decl itself.  This should only be used for debugging; once this field has
   been set, the decl itself may not legitimately appear in the function.  */
#define DECL_HAS_VALUE_EXPR_P(NODE) \
  (TREE_CHECK3 (NODE, VAR_DECL, PARM_DECL, RESULT_DECL) \
   ->decl_common.decl_flag_2)
#define DECL_VALUE_EXPR(NODE) \
  (decl_value_expr_lookup (DECL_WRTL_CHECK (NODE)))
#define SET_DECL_VALUE_EXPR(NODE, VAL) \
  (decl_value_expr_insert (DECL_WRTL_CHECK (NODE), VAL))

/* Holds the RTL expression for the value of a variable or function.
   This value can be evaluated lazily for functions, variables with
   static storage duration, and labels.  */
#define DECL_RTL(NODE)					\
  (DECL_WRTL_CHECK (NODE)->decl_with_rtl.rtl		\
   ? (NODE)->decl_with_rtl.rtl					\
   : (make_decl_rtl (NODE), (NODE)->decl_with_rtl.rtl))

/* Set the DECL_RTL for NODE to RTL.  */
#define SET_DECL_RTL(NODE, RTL) set_decl_rtl (NODE, RTL)

/* Returns nonzero if NODE is a tree node that can contain RTL.  */
#define HAS_RTL_P(NODE) (CODE_CONTAINS_STRUCT (TREE_CODE (NODE), TS_DECL_WRTL))

/* Returns nonzero if the DECL_RTL for NODE has already been set.  */
#define DECL_RTL_SET_P(NODE) \
  (HAS_RTL_P (NODE) && DECL_WRTL_CHECK (NODE)->decl_with_rtl.rtl != NULL)

/* Copy the RTL from NODE1 to NODE2.  If the RTL was not set for
   NODE1, it will not be set for NODE2; this is a lazy copy.  */
#define COPY_DECL_RTL(NODE1, NODE2) \
  (DECL_WRTL_CHECK (NODE2)->decl_with_rtl.rtl \
   = DECL_WRTL_CHECK (NODE1)->decl_with_rtl.rtl)

/* The DECL_RTL for NODE, if it is set, or NULL, if it is not set.  */
#define DECL_RTL_IF_SET(NODE) (DECL_RTL_SET_P (NODE) ? DECL_RTL (NODE) : NULL)

/* In VAR_DECL and PARM_DECL nodes, nonzero means declared `register'.  */
#define DECL_REGISTER(NODE) (DECL_WRTL_CHECK (NODE)->decl_common.decl_flag_0)

struct GTY(()) tree_decl_with_rtl {
  struct tree_decl_common common;
  rtx rtl;
};

/* In a FIELD_DECL, this is the field position, counting in bytes, of the
   DECL_OFFSET_ALIGN-bit-sized word containing the bit closest to the beginning
   of the structure.  */
#define DECL_FIELD_OFFSET(NODE) (FIELD_DECL_CHECK (NODE)->field_decl.offset)

/* In a FIELD_DECL, this is the offset, in bits, of the first bit of the
   field from DECL_FIELD_OFFSET.  This field may be nonzero even for fields
   that are not bit fields (since DECL_OFFSET_ALIGN may be larger than the
   natural alignment of the field's type).  */
#define DECL_FIELD_BIT_OFFSET(NODE) \
  (FIELD_DECL_CHECK (NODE)->field_decl.bit_offset)

/* In a FIELD_DECL, this indicates whether the field was a bit-field and
   if so, the type that was originally specified for it.
   TREE_TYPE may have been modified (in finish_struct).  */
#define DECL_BIT_FIELD_TYPE(NODE) \
  (FIELD_DECL_CHECK (NODE)->field_decl.bit_field_type)

/* For a FIELD_DECL in a QUAL_UNION_TYPE, records the expression, which
   if nonzero, indicates that the field occupies the type.  */
#define DECL_QUALIFIER(NODE) (FIELD_DECL_CHECK (NODE)->field_decl.qualifier)

/* For FIELD_DECLs, off_align holds the number of low-order bits of
   DECL_FIELD_OFFSET which are known to be always zero.
   DECL_OFFSET_ALIGN thus returns the alignment that DECL_FIELD_OFFSET
   has.  */
#define DECL_OFFSET_ALIGN(NODE) \
  (((unsigned HOST_WIDE_INT)1) << FIELD_DECL_CHECK (NODE)->decl_common.off_align)

/* Specify that DECL_ALIGN(NODE) is a multiple of X.  */
#define SET_DECL_OFFSET_ALIGN(NODE, X) \
  (FIELD_DECL_CHECK (NODE)->decl_common.off_align = ffs_hwi (X) - 1)

/* For FIELD_DECLS, DECL_FCONTEXT is the *first* baseclass in
   which this FIELD_DECL is defined.  This information is needed when
   writing debugging information about vfield and vbase decls for C++.  */
#define DECL_FCONTEXT(NODE) (FIELD_DECL_CHECK (NODE)->field_decl.fcontext)

/* In a FIELD_DECL, indicates this field should be bit-packed.  */
#define DECL_PACKED(NODE) (FIELD_DECL_CHECK (NODE)->base.packed_flag)

/* Nonzero in a FIELD_DECL means it is a bit field, and must be accessed
   specially.  */
#define DECL_BIT_FIELD(NODE) (FIELD_DECL_CHECK (NODE)->decl_common.decl_flag_1)

/* Used in a FIELD_DECL to indicate that we cannot form the address of
   this component.  This makes it possible for Type-Based Alias Analysis
   to disambiguate accesses to this field with indirect accesses using
   the field's type:

     struct S { int i; } s;
     int *p;

   If the flag is set on 'i', TBAA computes that s.i and *p never conflict.

   From the implementation's viewpoint, the alias set of the type of the
   field 'i' (int) will not be recorded as a subset of that of the type of
   's' (struct S) in record_component_aliases.  The counterpart is that
   accesses to s.i must not be given the alias set of the type of 'i'
   (int) but instead directly that of the type of 's' (struct S).  */
#define DECL_NONADDRESSABLE_P(NODE) \
  (FIELD_DECL_CHECK (NODE)->decl_common.decl_flag_2)

struct GTY(()) tree_field_decl {
  struct tree_decl_common common;

  tree offset;
  tree bit_field_type;
  tree qualifier;
  tree bit_offset;
  tree fcontext;
};

/* A numeric unique identifier for a LABEL_DECL.  The UID allocation is
   dense, unique within any one function, and may be used to index arrays.
   If the value is -1, then no UID has been assigned.  */
#define LABEL_DECL_UID(NODE) \
  (LABEL_DECL_CHECK (NODE)->label_decl.label_decl_uid)

/* In a LABEL_DECL, the EH region number for which the label is the
   post_landing_pad.  */
#define EH_LANDING_PAD_NR(NODE) \
  (LABEL_DECL_CHECK (NODE)->label_decl.eh_landing_pad_nr)

/* In LABEL_DECL nodes, nonzero means that an error message about
   jumping into such a binding contour has been printed for this label.  */
#define DECL_ERROR_ISSUED(NODE) \
  (LABEL_DECL_CHECK (NODE)->decl_common.decl_flag_0)

struct GTY(()) tree_label_decl {
  struct tree_decl_with_rtl common;
  int label_decl_uid;
  int eh_landing_pad_nr;
};

struct var_ann_d;
struct GTY(()) tree_result_decl {
  struct tree_decl_with_rtl common;
  struct var_ann_d *ann;
};

struct GTY(()) tree_const_decl {
  struct tree_decl_common common;
};

/* For a PARM_DECL, records the data type used to pass the argument,
   which may be different from the type seen in the program.  */
#define DECL_ARG_TYPE(NODE) (PARM_DECL_CHECK (NODE)->decl_common.initial)

/* For PARM_DECL, holds an RTL for the stack slot or register
   where the data was actually passed.  */
#define DECL_INCOMING_RTL(NODE) \
  (PARM_DECL_CHECK (NODE)->parm_decl.incoming_rtl)

struct GTY(()) tree_parm_decl {
  struct tree_decl_with_rtl common;
  rtx incoming_rtl;
  struct var_ann_d *ann;
};


/* Nonzero for a given ..._DECL node means that no warnings should be
   generated just because this node is unused.  */
#define DECL_IN_SYSTEM_HEADER(NODE) \
  (in_system_header_at (DECL_SOURCE_LOCATION (NODE)))

/* Used to indicate that the linkage status of this DECL is not yet known,
   so it should not be output now.  */
#define DECL_DEFER_OUTPUT(NODE) \
  (DECL_WITH_VIS_CHECK (NODE)->decl_with_vis.defer_output)

/* In a VAR_DECL that's static,
   nonzero if the space is in the text section.  */
#define DECL_IN_TEXT_SECTION(NODE) \
  (VAR_DECL_CHECK (NODE)->decl_with_vis.in_text_section)

/* In a VAR_DECL that's static,
   nonzero if it belongs to the global constant pool.  */
#define DECL_IN_CONSTANT_POOL(NODE) \
  (VAR_DECL_CHECK (NODE)->decl_with_vis.in_constant_pool)

/* Nonzero for a given ..._DECL node means that this node should be
   put in .common, if possible.  If a DECL_INITIAL is given, and it
   is not error_mark_node, then the decl cannot be put in .common.  */
#define DECL_COMMON(NODE) \
  (DECL_WITH_VIS_CHECK (NODE)->decl_with_vis.common_flag)

/* In a VAR_DECL, nonzero if the decl is a register variable with
   an explicit asm specification.  */
#define DECL_HARD_REGISTER(NODE)  \
  (VAR_DECL_CHECK (NODE)->decl_with_vis.hard_register)

  /* Used to indicate that this DECL has weak linkage.  */
#define DECL_WEAK(NODE) (DECL_WITH_VIS_CHECK (NODE)->decl_with_vis.weak_flag)

/* Used to indicate that the DECL is a dllimport.  */
#define DECL_DLLIMPORT_P(NODE) \
  (DECL_WITH_VIS_CHECK (NODE)->decl_with_vis.dllimport_flag)

/* Used in a DECL to indicate that, even if it TREE_PUBLIC, it need
   not be put out unless it is needed in this translation unit.
   Entities like this are shared across translation units (like weak
   entities), but are guaranteed to be generated by any translation
   unit that needs them, and therefore need not be put out anywhere
   where they are not needed.  DECL_COMDAT is just a hint to the
   back-end; it is up to front-ends which set this flag to ensure
   that there will never be any harm, other than bloat, in putting out
   something which is DECL_COMDAT.  */
#define DECL_COMDAT(NODE) \
  (DECL_WITH_VIS_CHECK (NODE)->decl_with_vis.comdat_flag)

#define DECL_COMDAT_GROUP(NODE) \
  (DECL_WITH_VIS_CHECK (NODE)->decl_with_vis.comdat_group)

/* Used in TREE_PUBLIC decls to indicate that copies of this DECL in
   multiple translation units should be merged.  */
#define DECL_ONE_ONLY(NODE) (DECL_COMDAT_GROUP (NODE) != NULL_TREE)

/* The name of the object as the assembler will see it (but before any
   translations made by ASM_OUTPUT_LABELREF).  Often this is the same
   as DECL_NAME.  It is an IDENTIFIER_NODE.  */
#define DECL_ASSEMBLER_NAME(NODE) decl_assembler_name (NODE)

/* Return true if NODE is a NODE that can contain a DECL_ASSEMBLER_NAME.
   This is true of all DECL nodes except FIELD_DECL.  */
#define HAS_DECL_ASSEMBLER_NAME_P(NODE) \
  (CODE_CONTAINS_STRUCT (TREE_CODE (NODE), TS_DECL_WITH_VIS))

/* Returns nonzero if the DECL_ASSEMBLER_NAME for NODE has been set.  If zero,
   the NODE might still have a DECL_ASSEMBLER_NAME -- it just hasn't been set
   yet.  */
#define DECL_ASSEMBLER_NAME_SET_P(NODE) \
  (HAS_DECL_ASSEMBLER_NAME_P (NODE) \
   && DECL_WITH_VIS_CHECK (NODE)->decl_with_vis.assembler_name != NULL_TREE)

/* Set the DECL_ASSEMBLER_NAME for NODE to NAME.  */
#define SET_DECL_ASSEMBLER_NAME(NODE, NAME) \
  (DECL_WITH_VIS_CHECK (NODE)->decl_with_vis.assembler_name = (NAME))

/* Copy the DECL_ASSEMBLER_NAME from DECL1 to DECL2.  Note that if DECL1's
   DECL_ASSEMBLER_NAME has not yet been set, using this macro will not cause
   the DECL_ASSEMBLER_NAME of either DECL to be set.  In other words, the
   semantics of using this macro, are different than saying:

     SET_DECL_ASSEMBLER_NAME(DECL2, DECL_ASSEMBLER_NAME (DECL1))

   which will try to set the DECL_ASSEMBLER_NAME for DECL1.  */

#define COPY_DECL_ASSEMBLER_NAME(DECL1, DECL2)				\
  (DECL_ASSEMBLER_NAME_SET_P (DECL1)					\
   ? (void) SET_DECL_ASSEMBLER_NAME (DECL2,				\
				     DECL_ASSEMBLER_NAME (DECL1))	\
   : (void) 0)

/* Records the section name in a section attribute.  Used to pass
   the name from decl_attributes to make_function_rtl and make_decl_rtl.  */
#define DECL_SECTION_NAME(NODE) \
  (DECL_WITH_VIS_CHECK (NODE)->decl_with_vis.section_name)

/* Nonzero in a decl means that the gimplifier has seen (or placed)
   this variable in a BIND_EXPR.  */
#define DECL_SEEN_IN_BIND_EXPR_P(NODE) \
  (DECL_WITH_VIS_CHECK (NODE)->decl_with_vis.seen_in_bind_expr)

/* Value of the decls's visibility attribute */
#define DECL_VISIBILITY(NODE) \
  (DECL_WITH_VIS_CHECK (NODE)->decl_with_vis.visibility)

/* Nonzero means that the decl had its visibility specified rather than
   being inferred.  */
#define DECL_VISIBILITY_SPECIFIED(NODE) \
  (DECL_WITH_VIS_CHECK (NODE)->decl_with_vis.visibility_specified)

/* In a VAR_DECL, the model to use if the data should be allocated from
   thread-local storage.  */
#define DECL_TLS_MODEL(NODE) (VAR_DECL_CHECK (NODE)->decl_with_vis.tls_model)

/* In a VAR_DECL, nonzero if the data should be allocated from
   thread-local storage.  */
#define DECL_THREAD_LOCAL_P(NODE) \
  (VAR_DECL_CHECK (NODE)->decl_with_vis.tls_model >= TLS_MODEL_REAL)

/* In a non-local VAR_DECL with static storage duration, true if the
   variable has an initialization priority.  If false, the variable
   will be initialized at the DEFAULT_INIT_PRIORITY.  */
#define DECL_HAS_INIT_PRIORITY_P(NODE) \
  (VAR_DECL_CHECK (NODE)->decl_with_vis.init_priority_p)

/* Specify whether the section name was set by user or by
   compiler via -ffunction-sections.  */
#define DECL_HAS_IMPLICIT_SECTION_NAME_P(NODE) \
  (DECL_WITH_VIS_CHECK (NODE)->decl_with_vis.implicit_section_name_p)

struct GTY(()) tree_decl_with_vis {
 struct tree_decl_with_rtl common;
 tree assembler_name;
 tree section_name;
 tree comdat_group;

 /* Belong to VAR_DECL exclusively.  */
 unsigned defer_output : 1;
 unsigned hard_register : 1;
 unsigned thread_local : 1;
 unsigned common_flag : 1;
 unsigned in_text_section : 1;
 unsigned in_constant_pool : 1;
 unsigned dllimport_flag : 1;
 /* Don't belong to VAR_DECL exclusively.  */
 unsigned weak_flag : 1;

 unsigned seen_in_bind_expr : 1;
 unsigned comdat_flag : 1;
 ENUM_BITFIELD(symbol_visibility) visibility : 2;
 unsigned visibility_specified : 1;
 /* Belongs to VAR_DECL exclusively.  */
 ENUM_BITFIELD(tls_model) tls_model : 3;

 /* Belong to FUNCTION_DECL exclusively.  */
 unsigned init_priority_p : 1;
 /* Used by C++ only.  Might become a generic decl flag.  */
 unsigned shadowed_for_var_p : 1;
 /* When SECTION_NAME is implied by -ffunsection-section.  */
 unsigned implicit_section_name_p : 1;
 /* 13 unused bits. */
};

extern tree decl_debug_expr_lookup (tree);
extern void decl_debug_expr_insert (tree, tree);
/* For VAR_DECL, this is set to either an expression that it was split
   from (if DECL_DEBUG_EXPR_IS_FROM is true), otherwise a tree_list of
   subexpressions that it was split into.  */
#define DECL_DEBUG_EXPR(NODE) \
  (decl_debug_expr_lookup (VAR_DECL_CHECK (NODE)))

#define SET_DECL_DEBUG_EXPR(NODE, VAL) \
  (decl_debug_expr_insert (VAR_DECL_CHECK (NODE), VAL))

/* An initialization priority.  */
typedef unsigned short priority_type;

extern priority_type decl_init_priority_lookup (tree);
extern priority_type decl_fini_priority_lookup (tree);
extern void decl_init_priority_insert (tree, priority_type);
extern void decl_fini_priority_insert (tree, priority_type);

/* For a VAR_DECL or FUNCTION_DECL the initialization priority of
   NODE.  */
#define DECL_INIT_PRIORITY(NODE) \
  (decl_init_priority_lookup (NODE))
/* Set the initialization priority for NODE to VAL.  */
#define SET_DECL_INIT_PRIORITY(NODE, VAL) \
  (decl_init_priority_insert (NODE, VAL))

/* For a FUNCTION_DECL the finalization priority of NODE.  */
#define DECL_FINI_PRIORITY(NODE) \
  (decl_fini_priority_lookup (NODE))
/* Set the finalization priority for NODE to VAL.  */
#define SET_DECL_FINI_PRIORITY(NODE, VAL) \
  (decl_fini_priority_insert (NODE, VAL))

/* The initialization priority for entities for which no explicit
   initialization priority has been specified.  */
#define DEFAULT_INIT_PRIORITY 65535

/* The maximum allowed initialization priority.  */
#define MAX_INIT_PRIORITY 65535

/* The largest priority value reserved for use by system runtime
   libraries.  */
#define MAX_RESERVED_INIT_PRIORITY 100

#define DECL_VAR_ANN_PTR(NODE) \
  (TREE_CODE (NODE) == VAR_DECL ? &(NODE)->var_decl.ann \
   : TREE_CODE (NODE) == PARM_DECL ? &(NODE)->parm_decl.ann \
   : TREE_CODE (NODE) == RESULT_DECL ? &(NODE)->result_decl.ann \
   : NULL)

struct GTY(()) tree_var_decl {
  struct tree_decl_with_vis common;
  struct var_ann_d *ann;
};


/* This field is used to reference anything in decl.result and is meant only
   for use by the garbage collector.  */
#define DECL_RESULT_FLD(NODE) \
  (DECL_NON_COMMON_CHECK (NODE)->decl_non_common.result)

/* The DECL_VINDEX is used for FUNCTION_DECLS in two different ways.
   Before the struct containing the FUNCTION_DECL is laid out,
   DECL_VINDEX may point to a FUNCTION_DECL in a base class which
   is the FUNCTION_DECL which this FUNCTION_DECL will replace as a virtual
   function.  When the class is laid out, this pointer is changed
   to an INTEGER_CST node which is suitable for use as an index
   into the virtual function table.
   C++ also uses this field in namespaces, hence the DECL_NON_COMMON_CHECK.  */
#define DECL_VINDEX(NODE) \
  (DECL_NON_COMMON_CHECK (NODE)->decl_non_common.vindex)

struct GTY(())
 tree_decl_non_common {
  struct tree_decl_with_vis common;
  /* C++ uses this in namespaces.  */
  tree saved_tree;
  /* C++ uses this in templates.  */
  tree arguments;
  /* Almost all FE's use this.  */
  tree result;
  /* C++ uses this in namespaces and function_decls.  */
  tree vindex;
};

/* In FUNCTION_DECL, holds the decl for the return value.  */
#define DECL_RESULT(NODE) (FUNCTION_DECL_CHECK (NODE)->decl_non_common.result)

/* In a FUNCTION_DECL, nonzero if the function cannot be inlined.  */
#define DECL_UNINLINABLE(NODE) \
  (FUNCTION_DECL_CHECK (NODE)->function_decl.uninlinable)

/* In a FUNCTION_DECL, the saved representation of the body of the
   entire function.  */
#define DECL_SAVED_TREE(NODE) \
  (FUNCTION_DECL_CHECK (NODE)->decl_non_common.saved_tree)

/* Nonzero in a FUNCTION_DECL means this function should be treated
   as if it were a malloc, meaning it returns a pointer that is
   not an alias.  */
#define DECL_IS_MALLOC(NODE) \
  (FUNCTION_DECL_CHECK (NODE)->function_decl.malloc_flag)

/* Nonzero in a FUNCTION_DECL means this function should be treated as
   C++ operator new, meaning that it returns a pointer for which we
   should not use type based aliasing.  */
#define DECL_IS_OPERATOR_NEW(NODE) \
  (FUNCTION_DECL_CHECK (NODE)->function_decl.operator_new_flag)

/* Nonzero in a FUNCTION_DECL means this function may return more
   than once.  */
#define DECL_IS_RETURNS_TWICE(NODE) \
  (FUNCTION_DECL_CHECK (NODE)->function_decl.returns_twice_flag)

/* Nonzero in a FUNCTION_DECL means this function should be treated
   as "pure" function (like const function, but may read global memory).  */
#define DECL_PURE_P(NODE) (FUNCTION_DECL_CHECK (NODE)->function_decl.pure_flag)

/* Nonzero only if one of TREE_READONLY or DECL_PURE_P is nonzero AND
   the const or pure function may not terminate.  When this is nonzero
   for a const or pure function, it can be dealt with by cse passes
   but cannot be removed by dce passes since you are not allowed to
   change an infinite looping program into one that terminates without
   error.  */
#define DECL_LOOPING_CONST_OR_PURE_P(NODE) \
  (FUNCTION_DECL_CHECK (NODE)->function_decl.looping_const_or_pure_flag)

/* Nonzero in a FUNCTION_DECL means this function should be treated
   as "novops" function (function that does not read global memory,
   but may have arbitrary side effects).  */
#define DECL_IS_NOVOPS(NODE) \
  (FUNCTION_DECL_CHECK (NODE)->function_decl.novops_flag)

/* Used in FUNCTION_DECLs to indicate that they should be run automatically
   at the beginning or end of execution.  */
#define DECL_STATIC_CONSTRUCTOR(NODE) \
  (FUNCTION_DECL_CHECK (NODE)->function_decl.static_ctor_flag)

#define DECL_STATIC_DESTRUCTOR(NODE) \
(FUNCTION_DECL_CHECK (NODE)->function_decl.static_dtor_flag)

/* Used in FUNCTION_DECLs to indicate that function entry and exit should
   be instrumented with calls to support routines.  */
#define DECL_NO_INSTRUMENT_FUNCTION_ENTRY_EXIT(NODE) \
  (FUNCTION_DECL_CHECK (NODE)->function_decl.no_instrument_function_entry_exit)

/* Used in FUNCTION_DECLs to indicate that limit-stack-* should be
   disabled in this function.  */
#define DECL_NO_LIMIT_STACK(NODE) \
  (FUNCTION_DECL_CHECK (NODE)->function_decl.no_limit_stack)

/* In a FUNCTION_DECL indicates that a static chain is needed.  */
#define DECL_STATIC_CHAIN(NODE) \
  (FUNCTION_DECL_CHECK (NODE)->function_decl.regdecl_flag)

/* Nonzero for a decl that cgraph has decided should be inlined into
   at least one call site.  It is not meaningful to look at this
   directly; always use cgraph_function_possibly_inlined_p.  */
#define DECL_POSSIBLY_INLINED(DECL) \
  FUNCTION_DECL_CHECK (DECL)->function_decl.possibly_inlined

/* Nonzero in a FUNCTION_DECL means that this function was declared inline,
   such as via the `inline' keyword in C/C++.  This flag controls the linkage
   semantics of 'inline'  */
#define DECL_DECLARED_INLINE_P(NODE) \
  (FUNCTION_DECL_CHECK (NODE)->function_decl.declared_inline_flag)

/* Nonzero in a FUNCTION_DECL means this function should not get
   -Winline warnings.  */
#define DECL_NO_INLINE_WARNING_P(NODE) \
  (FUNCTION_DECL_CHECK (NODE)->function_decl.no_inline_warning_flag)

/* Nonzero in a FUNCTION_DECL that should be always inlined by the inliner
   disregarding size and cost heuristics.  This is equivalent to using
   the always_inline attribute without the required diagnostics if the
   function cannot be inlined.  */
#define DECL_DISREGARD_INLINE_LIMITS(NODE) \
  (FUNCTION_DECL_CHECK (NODE)->function_decl.disregard_inline_limits)

/* For FUNCTION_DECL, this holds a pointer to a structure ("struct function")
   that describes the status of this function.  */
#define DECL_STRUCT_FUNCTION(NODE) \
  (FUNCTION_DECL_CHECK (NODE)->function_decl.f)

/* In a FUNCTION_DECL, nonzero means a built in function.  */
#define DECL_BUILT_IN(NODE) (DECL_BUILT_IN_CLASS (NODE) != NOT_BUILT_IN)

/* For a builtin function, identify which part of the compiler defined it.  */
#define DECL_BUILT_IN_CLASS(NODE) \
   (FUNCTION_DECL_CHECK (NODE)->function_decl.built_in_class)

/* In FUNCTION_DECL, a chain of ..._DECL nodes.
   VAR_DECL and PARM_DECL reserve the arguments slot for language-specific
   uses.  */
#define DECL_ARGUMENTS(NODE) \
  (FUNCTION_DECL_CHECK (NODE)->decl_non_common.arguments)
#define DECL_ARGUMENT_FLD(NODE) \
  (DECL_NON_COMMON_CHECK (NODE)->decl_non_common.arguments)

/* In FUNCTION_DECL, the function specific target options to use when compiling
   this function.  */
#define DECL_FUNCTION_SPECIFIC_TARGET(NODE) \
   (FUNCTION_DECL_CHECK (NODE)->function_decl.function_specific_target)

/* In FUNCTION_DECL, the function specific optimization options to use when
   compiling this function.  */
#define DECL_FUNCTION_SPECIFIC_OPTIMIZATION(NODE) \
   (FUNCTION_DECL_CHECK (NODE)->function_decl.function_specific_optimization)

/* FUNCTION_DECL inherits from DECL_NON_COMMON because of the use of the
   arguments/result/saved_tree fields by front ends.   It was either inherit
   FUNCTION_DECL from non_common, or inherit non_common from FUNCTION_DECL,
   which seemed a bit strange.  */

struct GTY(()) tree_function_decl {
  struct tree_decl_non_common common;

  struct function *f;

  /* The personality function. Used for stack unwinding. */
  tree personality;

  /* Function specific options that are used by this function.  */
  tree function_specific_target;	/* target options */
  tree function_specific_optimization;	/* optimization options */

  /* In a FUNCTION_DECL for which DECL_BUILT_IN holds, this is
     DECL_FUNCTION_CODE.  Otherwise unused.
     ???  The bitfield needs to be able to hold all target function
	  codes as well.  */
  ENUM_BITFIELD(built_in_function) function_code : 11;
  ENUM_BITFIELD(built_in_class) built_in_class : 2;

  unsigned static_ctor_flag : 1;
  unsigned static_dtor_flag : 1;
  unsigned uninlinable : 1;

  unsigned possibly_inlined : 1;
  unsigned novops_flag : 1;
  unsigned returns_twice_flag : 1;
  unsigned malloc_flag : 1;
  unsigned operator_new_flag : 1;
  unsigned declared_inline_flag : 1;
  unsigned regdecl_flag : 1;

  unsigned no_inline_warning_flag : 1;
  unsigned no_instrument_function_entry_exit : 1;
  unsigned no_limit_stack : 1;
  unsigned disregard_inline_limits : 1;
  unsigned pure_flag : 1;
  unsigned looping_const_or_pure_flag : 1;


  /* 3 bits left */
};

/* The source language of the translation-unit.  */
#define TRANSLATION_UNIT_LANGUAGE(NODE) \
  (TRANSLATION_UNIT_DECL_CHECK (NODE)->translation_unit_decl.language)

/* TRANSLATION_UNIT_DECL inherits from DECL_MINIMAL.  */

struct GTY(()) tree_translation_unit_decl {
  struct tree_decl_common common;
  /* Source language of this translation unit.  Used for DWARF output.  */
  const char * GTY((skip(""))) language;
  /* TODO: Non-optimization used to build this translation unit.  */
  /* TODO: Root of a partial DWARF tree for global types and decls.  */
};

/* A vector of all translation-units.  */
extern GTY (()) VEC(tree,gc) *all_translation_units;

/* For a TYPE_DECL, holds the "original" type.  (TREE_TYPE has the copy.) */
#define DECL_ORIGINAL_TYPE(NODE) \
  (TYPE_DECL_CHECK (NODE)->decl_non_common.result)

/* In a TYPE_DECL nonzero means the detail info about this type is not dumped
   into stabs.  Instead it will generate cross reference ('x') of names.
   This uses the same flag as DECL_EXTERNAL.  */
#define TYPE_DECL_SUPPRESS_DEBUG(NODE) \
  (TYPE_DECL_CHECK (NODE)->decl_common.decl_flag_1)

/* Getter of the imported declaration associated to the
   IMPORTED_DECL node.  */
#define IMPORTED_DECL_ASSOCIATED_DECL(NODE) \
(DECL_INITIAL (IMPORTED_DECL_CHECK (NODE)))

struct GTY(()) tree_type_decl {
  struct tree_decl_non_common common;

};

/* A STATEMENT_LIST chains statements together in GENERIC and GIMPLE.
   To reduce overhead, the nodes containing the statements are not trees.
   This avoids the overhead of tree_common on all linked list elements.

   Use the interface in tree-iterator.h to access this node.  */

#define STATEMENT_LIST_HEAD(NODE) \
  (STATEMENT_LIST_CHECK (NODE)->stmt_list.head)
#define STATEMENT_LIST_TAIL(NODE) \
  (STATEMENT_LIST_CHECK (NODE)->stmt_list.tail)

struct GTY ((chain_next ("%h.next"), chain_prev ("%h.prev"))) tree_statement_list_node
 {
  struct tree_statement_list_node *prev;
  struct tree_statement_list_node *next;
  tree stmt;
};

struct GTY(()) tree_statement_list
 {
  struct tree_common common;
  struct tree_statement_list_node *head;
  struct tree_statement_list_node *tail;
};


/* Optimization options used by a function.  */

struct GTY(()) tree_optimization_option {
  struct tree_common common;

  /* The optimization options used by the user.  */
  struct cl_optimization opts;
};

#define TREE_OPTIMIZATION(NODE) \
  (&OPTIMIZATION_NODE_CHECK (NODE)->optimization.opts)

/* Return a tree node that encapsulates the current optimization options.  */
extern tree build_optimization_node (void);

/* Target options used by a function.  */

struct GTY(()) tree_target_option {
  struct tree_common common;

  /* The optimization options used by the user.  */
  struct cl_target_option opts;
};

#define TREE_TARGET_OPTION(NODE) \
  (&TARGET_OPTION_NODE_CHECK (NODE)->target_option.opts)

/* Return a tree node that encapsulates the current target options.  */
extern tree build_target_option_node (void);


/* Define the overall contents of a tree node.
   It may be any of the structures declared above
   for various types of node.  */

union GTY ((ptr_alias (union lang_tree_node),
	    desc ("tree_node_structure (&%h)"), variable_size)) tree_node {
  struct tree_base GTY ((tag ("TS_BASE"))) base;
  struct tree_typed GTY ((tag ("TS_TYPED"))) typed;
  struct tree_common GTY ((tag ("TS_COMMON"))) common;
  struct tree_int_cst GTY ((tag ("TS_INT_CST"))) int_cst;
  struct tree_real_cst GTY ((tag ("TS_REAL_CST"))) real_cst;
  struct tree_fixed_cst GTY ((tag ("TS_FIXED_CST"))) fixed_cst;
  struct tree_vector GTY ((tag ("TS_VECTOR"))) vector;
  struct tree_string GTY ((tag ("TS_STRING"))) string;
  struct tree_complex GTY ((tag ("TS_COMPLEX"))) complex;
  struct tree_identifier GTY ((tag ("TS_IDENTIFIER"))) identifier;
  struct tree_decl_minimal GTY((tag ("TS_DECL_MINIMAL"))) decl_minimal;
  struct tree_decl_common GTY ((tag ("TS_DECL_COMMON"))) decl_common;
  struct tree_decl_with_rtl GTY ((tag ("TS_DECL_WRTL"))) decl_with_rtl;
  struct tree_decl_non_common  GTY ((tag ("TS_DECL_NON_COMMON"))) decl_non_common;
  struct tree_parm_decl  GTY  ((tag ("TS_PARM_DECL"))) parm_decl;
  struct tree_decl_with_vis GTY ((tag ("TS_DECL_WITH_VIS"))) decl_with_vis;
  struct tree_var_decl GTY ((tag ("TS_VAR_DECL"))) var_decl;
  struct tree_field_decl GTY ((tag ("TS_FIELD_DECL"))) field_decl;
  struct tree_label_decl GTY ((tag ("TS_LABEL_DECL"))) label_decl;
  struct tree_result_decl GTY ((tag ("TS_RESULT_DECL"))) result_decl;
  struct tree_const_decl GTY ((tag ("TS_CONST_DECL"))) const_decl;
  struct tree_type_decl GTY ((tag ("TS_TYPE_DECL"))) type_decl;
  struct tree_function_decl GTY ((tag ("TS_FUNCTION_DECL"))) function_decl;
  struct tree_translation_unit_decl GTY ((tag ("TS_TRANSLATION_UNIT_DECL")))
    translation_unit_decl;
  struct tree_type_common GTY ((tag ("TS_TYPE_COMMON"))) type_common;
  struct tree_type_with_lang_specific GTY ((tag ("TS_TYPE_WITH_LANG_SPECIFIC")))
    type_with_lang_specific;
  struct tree_type_non_common GTY ((tag ("TS_TYPE_NON_COMMON")))
    type_non_common;
  struct tree_list GTY ((tag ("TS_LIST"))) list;
  struct tree_vec GTY ((tag ("TS_VEC"))) vec;
  struct tree_exp GTY ((tag ("TS_EXP"))) exp;
  struct tree_ssa_name GTY ((tag ("TS_SSA_NAME"))) ssa_name;
  struct tree_block GTY ((tag ("TS_BLOCK"))) block;
  struct tree_binfo GTY ((tag ("TS_BINFO"))) binfo;
  struct tree_statement_list GTY ((tag ("TS_STATEMENT_LIST"))) stmt_list;
  struct tree_constructor GTY ((tag ("TS_CONSTRUCTOR"))) constructor;
  struct tree_omp_clause GTY ((tag ("TS_OMP_CLAUSE"))) omp_clause;
  struct tree_optimization_option GTY ((tag ("TS_OPTIMIZATION"))) optimization;
  struct tree_target_option GTY ((tag ("TS_TARGET_OPTION"))) target_option;
};

/* Standard named or nameless data types of the C compiler.  */

enum tree_index
{
  TI_ERROR_MARK,
  TI_INTQI_TYPE,
  TI_INTHI_TYPE,
  TI_INTSI_TYPE,
  TI_INTDI_TYPE,
  TI_INTTI_TYPE,

  TI_UINTQI_TYPE,
  TI_UINTHI_TYPE,
  TI_UINTSI_TYPE,
  TI_UINTDI_TYPE,
  TI_UINTTI_TYPE,

  TI_UINT32_TYPE,
  TI_UINT64_TYPE,

  TI_INTEGER_ZERO,
  TI_INTEGER_ONE,
  TI_INTEGER_THREE,
  TI_INTEGER_MINUS_ONE,
  TI_NULL_POINTER,

  TI_SIZE_ZERO,
  TI_SIZE_ONE,

  TI_BITSIZE_ZERO,
  TI_BITSIZE_ONE,
  TI_BITSIZE_UNIT,

  TI_PUBLIC,
  TI_PROTECTED,
  TI_PRIVATE,

  TI_BOOLEAN_FALSE,
  TI_BOOLEAN_TRUE,

  TI_COMPLEX_INTEGER_TYPE,
  TI_COMPLEX_FLOAT_TYPE,
  TI_COMPLEX_DOUBLE_TYPE,
  TI_COMPLEX_LONG_DOUBLE_TYPE,

  TI_FLOAT_TYPE,
  TI_DOUBLE_TYPE,
  TI_LONG_DOUBLE_TYPE,

  TI_FLOAT_PTR_TYPE,
  TI_DOUBLE_PTR_TYPE,
  TI_LONG_DOUBLE_PTR_TYPE,
  TI_INTEGER_PTR_TYPE,

  TI_VOID_TYPE,
  TI_PTR_TYPE,
  TI_CONST_PTR_TYPE,
  TI_SIZE_TYPE,
  TI_PID_TYPE,
  TI_PTRDIFF_TYPE,
  TI_VA_LIST_TYPE,
  TI_VA_LIST_GPR_COUNTER_FIELD,
  TI_VA_LIST_FPR_COUNTER_FIELD,
  TI_BOOLEAN_TYPE,
  TI_FILEPTR_TYPE,

  TI_UPC_PTS_TYPE,
  TI_UPC_PTS_REP_TYPE,
  TI_UPC_PHASE_FIELD,
  TI_UPC_THREAD_FIELD,
  TI_UPC_VADDR_FIELD,
  TI_UPC_PHASE_MASK,
  TI_UPC_THREAD_MASK,
  TI_UPC_VADDR_MASK,
  TI_UPC_PHASE_SHIFT,
  TI_UPC_THREAD_SHIFT,
  TI_UPC_VADDR_SHIFT,
  TI_UPC_NULL_PTS,

  TI_DFLOAT32_TYPE,
  TI_DFLOAT64_TYPE,
  TI_DFLOAT128_TYPE,
  TI_DFLOAT32_PTR_TYPE,
  TI_DFLOAT64_PTR_TYPE,
  TI_DFLOAT128_PTR_TYPE,

  TI_VOID_LIST_NODE,

  TI_MAIN_IDENTIFIER,

  TI_SAT_SFRACT_TYPE,
  TI_SAT_FRACT_TYPE,
  TI_SAT_LFRACT_TYPE,
  TI_SAT_LLFRACT_TYPE,
  TI_SAT_USFRACT_TYPE,
  TI_SAT_UFRACT_TYPE,
  TI_SAT_ULFRACT_TYPE,
  TI_SAT_ULLFRACT_TYPE,
  TI_SFRACT_TYPE,
  TI_FRACT_TYPE,
  TI_LFRACT_TYPE,
  TI_LLFRACT_TYPE,
  TI_USFRACT_TYPE,
  TI_UFRACT_TYPE,
  TI_ULFRACT_TYPE,
  TI_ULLFRACT_TYPE,
  TI_SAT_SACCUM_TYPE,
  TI_SAT_ACCUM_TYPE,
  TI_SAT_LACCUM_TYPE,
  TI_SAT_LLACCUM_TYPE,
  TI_SAT_USACCUM_TYPE,
  TI_SAT_UACCUM_TYPE,
  TI_SAT_ULACCUM_TYPE,
  TI_SAT_ULLACCUM_TYPE,
  TI_SACCUM_TYPE,
  TI_ACCUM_TYPE,
  TI_LACCUM_TYPE,
  TI_LLACCUM_TYPE,
  TI_USACCUM_TYPE,
  TI_UACCUM_TYPE,
  TI_ULACCUM_TYPE,
  TI_ULLACCUM_TYPE,
  TI_QQ_TYPE,
  TI_HQ_TYPE,
  TI_SQ_TYPE,
  TI_DQ_TYPE,
  TI_TQ_TYPE,
  TI_UQQ_TYPE,
  TI_UHQ_TYPE,
  TI_USQ_TYPE,
  TI_UDQ_TYPE,
  TI_UTQ_TYPE,
  TI_SAT_QQ_TYPE,
  TI_SAT_HQ_TYPE,
  TI_SAT_SQ_TYPE,
  TI_SAT_DQ_TYPE,
  TI_SAT_TQ_TYPE,
  TI_SAT_UQQ_TYPE,
  TI_SAT_UHQ_TYPE,
  TI_SAT_USQ_TYPE,
  TI_SAT_UDQ_TYPE,
  TI_SAT_UTQ_TYPE,
  TI_HA_TYPE,
  TI_SA_TYPE,
  TI_DA_TYPE,
  TI_TA_TYPE,
  TI_UHA_TYPE,
  TI_USA_TYPE,
  TI_UDA_TYPE,
  TI_UTA_TYPE,
  TI_SAT_HA_TYPE,
  TI_SAT_SA_TYPE,
  TI_SAT_DA_TYPE,
  TI_SAT_TA_TYPE,
  TI_SAT_UHA_TYPE,
  TI_SAT_USA_TYPE,
  TI_SAT_UDA_TYPE,
  TI_SAT_UTA_TYPE,

  TI_OPTIMIZATION_DEFAULT,
  TI_OPTIMIZATION_CURRENT,
  TI_TARGET_OPTION_DEFAULT,
  TI_TARGET_OPTION_CURRENT,
  TI_CURRENT_TARGET_PRAGMA,
  TI_CURRENT_OPTIMIZE_PRAGMA,

  TI_MAX
};

extern GTY(()) tree global_trees[TI_MAX];

#define error_mark_node			global_trees[TI_ERROR_MARK]

#define intQI_type_node			global_trees[TI_INTQI_TYPE]
#define intHI_type_node			global_trees[TI_INTHI_TYPE]
#define intSI_type_node			global_trees[TI_INTSI_TYPE]
#define intDI_type_node			global_trees[TI_INTDI_TYPE]
#define intTI_type_node			global_trees[TI_INTTI_TYPE]

#define unsigned_intQI_type_node	global_trees[TI_UINTQI_TYPE]
#define unsigned_intHI_type_node	global_trees[TI_UINTHI_TYPE]
#define unsigned_intSI_type_node	global_trees[TI_UINTSI_TYPE]
#define unsigned_intDI_type_node	global_trees[TI_UINTDI_TYPE]
#define unsigned_intTI_type_node	global_trees[TI_UINTTI_TYPE]

#define uint32_type_node		global_trees[TI_UINT32_TYPE]
#define uint64_type_node		global_trees[TI_UINT64_TYPE]

#define integer_zero_node		global_trees[TI_INTEGER_ZERO]
#define integer_one_node		global_trees[TI_INTEGER_ONE]
#define integer_three_node              global_trees[TI_INTEGER_THREE]
#define integer_minus_one_node		global_trees[TI_INTEGER_MINUS_ONE]
#define size_zero_node			global_trees[TI_SIZE_ZERO]
#define size_one_node			global_trees[TI_SIZE_ONE]
#define bitsize_zero_node		global_trees[TI_BITSIZE_ZERO]
#define bitsize_one_node		global_trees[TI_BITSIZE_ONE]
#define bitsize_unit_node		global_trees[TI_BITSIZE_UNIT]

/* Base access nodes.  */
#define access_public_node		global_trees[TI_PUBLIC]
#define access_protected_node	        global_trees[TI_PROTECTED]
#define access_private_node		global_trees[TI_PRIVATE]

#define null_pointer_node		global_trees[TI_NULL_POINTER]

#define float_type_node			global_trees[TI_FLOAT_TYPE]
#define double_type_node		global_trees[TI_DOUBLE_TYPE]
#define long_double_type_node		global_trees[TI_LONG_DOUBLE_TYPE]

#define float_ptr_type_node		global_trees[TI_FLOAT_PTR_TYPE]
#define double_ptr_type_node		global_trees[TI_DOUBLE_PTR_TYPE]
#define long_double_ptr_type_node	global_trees[TI_LONG_DOUBLE_PTR_TYPE]
#define integer_ptr_type_node		global_trees[TI_INTEGER_PTR_TYPE]

#define complex_integer_type_node	global_trees[TI_COMPLEX_INTEGER_TYPE]
#define complex_float_type_node		global_trees[TI_COMPLEX_FLOAT_TYPE]
#define complex_double_type_node	global_trees[TI_COMPLEX_DOUBLE_TYPE]
#define complex_long_double_type_node	global_trees[TI_COMPLEX_LONG_DOUBLE_TYPE]

#define void_type_node			global_trees[TI_VOID_TYPE]
/* The C type `void *'.  */
#define ptr_type_node			global_trees[TI_PTR_TYPE]
/* The C type `const void *'.  */
#define const_ptr_type_node		global_trees[TI_CONST_PTR_TYPE]
/* The C type `size_t'.  */
#define size_type_node                  global_trees[TI_SIZE_TYPE]
#define pid_type_node                   global_trees[TI_PID_TYPE]
#define ptrdiff_type_node		global_trees[TI_PTRDIFF_TYPE]
#define va_list_type_node		global_trees[TI_VA_LIST_TYPE]
#define va_list_gpr_counter_field	global_trees[TI_VA_LIST_GPR_COUNTER_FIELD]
#define va_list_fpr_counter_field	global_trees[TI_VA_LIST_FPR_COUNTER_FIELD]
/* The C type `FILE *'.  */
#define fileptr_type_node		global_trees[TI_FILEPTR_TYPE]

#define boolean_type_node		global_trees[TI_BOOLEAN_TYPE]
#define boolean_false_node		global_trees[TI_BOOLEAN_FALSE]
#define boolean_true_node		global_trees[TI_BOOLEAN_TRUE]

/* UPC pointer to shared object representation */
/* The UPC type `void *'.  */
#define upc_pts_type_node	global_trees[TI_UPC_PTS_TYPE]
#define upc_pts_rep_type_node	global_trees[TI_UPC_PTS_REP_TYPE]
#define upc_phase_field_node	global_trees[TI_UPC_PHASE_FIELD]
#define upc_thread_field_node	global_trees[TI_UPC_THREAD_FIELD]
#define upc_vaddr_field_node	global_trees[TI_UPC_VADDR_FIELD]
#define upc_phase_mask_node	global_trees[TI_UPC_PHASE_MASK]
#define upc_thread_mask_node	global_trees[TI_UPC_THREAD_MASK]
#define upc_vaddr_mask_node	global_trees[TI_UPC_VADDR_MASK]
#define upc_phase_shift_node	global_trees[TI_UPC_PHASE_SHIFT]
#define upc_thread_shift_node	global_trees[TI_UPC_THREAD_SHIFT]
#define upc_vaddr_shift_node	global_trees[TI_UPC_VADDR_SHIFT]
#define upc_null_pts_node	global_trees[TI_UPC_NULL_PTS]

/* The decimal floating point types. */
#define dfloat32_type_node              global_trees[TI_DFLOAT32_TYPE]
#define dfloat64_type_node              global_trees[TI_DFLOAT64_TYPE]
#define dfloat128_type_node             global_trees[TI_DFLOAT128_TYPE]
#define dfloat32_ptr_type_node          global_trees[TI_DFLOAT32_PTR_TYPE]
#define dfloat64_ptr_type_node          global_trees[TI_DFLOAT64_PTR_TYPE]
#define dfloat128_ptr_type_node         global_trees[TI_DFLOAT128_PTR_TYPE]

/* The fixed-point types.  */
#define sat_short_fract_type_node       global_trees[TI_SAT_SFRACT_TYPE]
#define sat_fract_type_node             global_trees[TI_SAT_FRACT_TYPE]
#define sat_long_fract_type_node        global_trees[TI_SAT_LFRACT_TYPE]
#define sat_long_long_fract_type_node   global_trees[TI_SAT_LLFRACT_TYPE]
#define sat_unsigned_short_fract_type_node \
					global_trees[TI_SAT_USFRACT_TYPE]
#define sat_unsigned_fract_type_node    global_trees[TI_SAT_UFRACT_TYPE]
#define sat_unsigned_long_fract_type_node \
					global_trees[TI_SAT_ULFRACT_TYPE]
#define sat_unsigned_long_long_fract_type_node \
					global_trees[TI_SAT_ULLFRACT_TYPE]
#define short_fract_type_node           global_trees[TI_SFRACT_TYPE]
#define fract_type_node                 global_trees[TI_FRACT_TYPE]
#define long_fract_type_node            global_trees[TI_LFRACT_TYPE]
#define long_long_fract_type_node       global_trees[TI_LLFRACT_TYPE]
#define unsigned_short_fract_type_node  global_trees[TI_USFRACT_TYPE]
#define unsigned_fract_type_node        global_trees[TI_UFRACT_TYPE]
#define unsigned_long_fract_type_node   global_trees[TI_ULFRACT_TYPE]
#define unsigned_long_long_fract_type_node \
					global_trees[TI_ULLFRACT_TYPE]
#define sat_short_accum_type_node       global_trees[TI_SAT_SACCUM_TYPE]
#define sat_accum_type_node             global_trees[TI_SAT_ACCUM_TYPE]
#define sat_long_accum_type_node        global_trees[TI_SAT_LACCUM_TYPE]
#define sat_long_long_accum_type_node   global_trees[TI_SAT_LLACCUM_TYPE]
#define sat_unsigned_short_accum_type_node \
					global_trees[TI_SAT_USACCUM_TYPE]
#define sat_unsigned_accum_type_node    global_trees[TI_SAT_UACCUM_TYPE]
#define sat_unsigned_long_accum_type_node \
					global_trees[TI_SAT_ULACCUM_TYPE]
#define sat_unsigned_long_long_accum_type_node \
					global_trees[TI_SAT_ULLACCUM_TYPE]
#define short_accum_type_node           global_trees[TI_SACCUM_TYPE]
#define accum_type_node                 global_trees[TI_ACCUM_TYPE]
#define long_accum_type_node            global_trees[TI_LACCUM_TYPE]
#define long_long_accum_type_node       global_trees[TI_LLACCUM_TYPE]
#define unsigned_short_accum_type_node  global_trees[TI_USACCUM_TYPE]
#define unsigned_accum_type_node        global_trees[TI_UACCUM_TYPE]
#define unsigned_long_accum_type_node   global_trees[TI_ULACCUM_TYPE]
#define unsigned_long_long_accum_type_node \
					global_trees[TI_ULLACCUM_TYPE]
#define qq_type_node                    global_trees[TI_QQ_TYPE]
#define hq_type_node                    global_trees[TI_HQ_TYPE]
#define sq_type_node                    global_trees[TI_SQ_TYPE]
#define dq_type_node                    global_trees[TI_DQ_TYPE]
#define tq_type_node                    global_trees[TI_TQ_TYPE]
#define uqq_type_node                   global_trees[TI_UQQ_TYPE]
#define uhq_type_node                   global_trees[TI_UHQ_TYPE]
#define usq_type_node                   global_trees[TI_USQ_TYPE]
#define udq_type_node                   global_trees[TI_UDQ_TYPE]
#define utq_type_node                   global_trees[TI_UTQ_TYPE]
#define sat_qq_type_node                global_trees[TI_SAT_QQ_TYPE]
#define sat_hq_type_node                global_trees[TI_SAT_HQ_TYPE]
#define sat_sq_type_node                global_trees[TI_SAT_SQ_TYPE]
#define sat_dq_type_node                global_trees[TI_SAT_DQ_TYPE]
#define sat_tq_type_node                global_trees[TI_SAT_TQ_TYPE]
#define sat_uqq_type_node               global_trees[TI_SAT_UQQ_TYPE]
#define sat_uhq_type_node               global_trees[TI_SAT_UHQ_TYPE]
#define sat_usq_type_node               global_trees[TI_SAT_USQ_TYPE]
#define sat_udq_type_node               global_trees[TI_SAT_UDQ_TYPE]
#define sat_utq_type_node               global_trees[TI_SAT_UTQ_TYPE]
#define ha_type_node                    global_trees[TI_HA_TYPE]
#define sa_type_node                    global_trees[TI_SA_TYPE]
#define da_type_node                    global_trees[TI_DA_TYPE]
#define ta_type_node                    global_trees[TI_TA_TYPE]
#define uha_type_node                   global_trees[TI_UHA_TYPE]
#define usa_type_node                   global_trees[TI_USA_TYPE]
#define uda_type_node                   global_trees[TI_UDA_TYPE]
#define uta_type_node                   global_trees[TI_UTA_TYPE]
#define sat_ha_type_node                global_trees[TI_SAT_HA_TYPE]
#define sat_sa_type_node                global_trees[TI_SAT_SA_TYPE]
#define sat_da_type_node                global_trees[TI_SAT_DA_TYPE]
#define sat_ta_type_node                global_trees[TI_SAT_TA_TYPE]
#define sat_uha_type_node               global_trees[TI_SAT_UHA_TYPE]
#define sat_usa_type_node               global_trees[TI_SAT_USA_TYPE]
#define sat_uda_type_node               global_trees[TI_SAT_UDA_TYPE]
#define sat_uta_type_node               global_trees[TI_SAT_UTA_TYPE]

/* The node that should be placed at the end of a parameter list to
   indicate that the function does not take a variable number of
   arguments.  The TREE_VALUE will be void_type_node and there will be
   no TREE_CHAIN.  Language-independent code should not assume
   anything else about this node.  */
#define void_list_node                  global_trees[TI_VOID_LIST_NODE]

#define main_identifier_node		global_trees[TI_MAIN_IDENTIFIER]
#define MAIN_NAME_P(NODE) \
  (IDENTIFIER_NODE_CHECK (NODE) == main_identifier_node)

/* Optimization options (OPTIMIZATION_NODE) to use for default and current
   functions.  */
#define optimization_default_node	global_trees[TI_OPTIMIZATION_DEFAULT]
#define optimization_current_node	global_trees[TI_OPTIMIZATION_CURRENT]

/* Default/current target options (TARGET_OPTION_NODE).  */
#define target_option_default_node	global_trees[TI_TARGET_OPTION_DEFAULT]
#define target_option_current_node	global_trees[TI_TARGET_OPTION_CURRENT]

/* Default tree list option(), optimize() pragmas to be linked into the
   attribute list.  */
#define current_target_pragma		global_trees[TI_CURRENT_TARGET_PRAGMA]
#define current_optimize_pragma		global_trees[TI_CURRENT_OPTIMIZE_PRAGMA]

/* An enumeration of the standard C integer types.  These must be
   ordered so that shorter types appear before longer ones, and so
   that signed types appear before unsigned ones, for the correct
   functioning of interpret_integer() in c-lex.c.  */
enum integer_type_kind
{
  itk_char,
  itk_signed_char,
  itk_unsigned_char,
  itk_short,
  itk_unsigned_short,
  itk_int,
  itk_unsigned_int,
  itk_long,
  itk_unsigned_long,
  itk_long_long,
  itk_unsigned_long_long,
  itk_int128,
  itk_unsigned_int128,
  itk_none
};

typedef enum integer_type_kind integer_type_kind;

/* The standard C integer types.  Use integer_type_kind to index into
   this array.  */
extern GTY(()) tree integer_types[itk_none];

#define char_type_node			integer_types[itk_char]
#define signed_char_type_node		integer_types[itk_signed_char]
#define unsigned_char_type_node		integer_types[itk_unsigned_char]
#define short_integer_type_node		integer_types[itk_short]
#define short_unsigned_type_node	integer_types[itk_unsigned_short]
#define integer_type_node		integer_types[itk_int]
#define unsigned_type_node		integer_types[itk_unsigned_int]
#define long_integer_type_node		integer_types[itk_long]
#define long_unsigned_type_node		integer_types[itk_unsigned_long]
#define long_long_integer_type_node	integer_types[itk_long_long]
#define long_long_unsigned_type_node	integer_types[itk_unsigned_long_long]
#define int128_integer_type_node	integer_types[itk_int128]
#define int128_unsigned_type_node	integer_types[itk_unsigned_int128]

/* A pointer-to-function member type looks like:

     struct {
       __P __pfn;
       ptrdiff_t __delta;
     };

   If __pfn is NULL, it is a NULL pointer-to-member-function.

   (Because the vtable is always the first thing in the object, we
   don't need its offset.)  If the function is virtual, then PFN is
   one plus twice the index into the vtable; otherwise, it is just a
   pointer to the function.

   Unfortunately, using the lowest bit of PFN doesn't work in
   architectures that don't impose alignment requirements on function
   addresses, or that use the lowest bit to tell one ISA from another,
   for example.  For such architectures, we use the lowest bit of
   DELTA instead of the lowest bit of the PFN, and DELTA will be
   multiplied by 2.  */

enum ptrmemfunc_vbit_where_t
{
  ptrmemfunc_vbit_in_pfn,
  ptrmemfunc_vbit_in_delta
};

#define NULL_TREE (tree) NULL

extern tree decl_assembler_name (tree);
extern bool decl_assembler_name_equal (tree decl, const_tree asmname);
extern hashval_t decl_assembler_name_hash (const_tree asmname);

/* Compute the number of bytes occupied by 'node'.  This routine only
   looks at TREE_CODE and, if the code is TREE_VEC, TREE_VEC_LENGTH.  */

extern size_t tree_size (const_tree);

/* Compute the number of bytes occupied by a tree with code CODE.  This
   function cannot be used for TREE_VEC codes, which are of variable
   length.  */
extern size_t tree_code_size (enum tree_code);

/* Allocate and return a new UID from the DECL_UID namespace.  */
extern int allocate_decl_uid (void);

/* Lowest level primitive for allocating a node.
   The TREE_CODE is the only argument.  Contents are initialized
   to zero except for a few of the common fields.  */

extern tree make_node_stat (enum tree_code MEM_STAT_DECL);
#define make_node(t) make_node_stat (t MEM_STAT_INFO)

/* Make a copy of a node, with all the same contents.  */

extern tree copy_node_stat (tree MEM_STAT_DECL);
#define copy_node(t) copy_node_stat (t MEM_STAT_INFO)

/* Make a copy of a chain of TREE_LIST nodes.  */

extern tree copy_list (tree);

/* Make a CASE_LABEL_EXPR.  */

extern tree build_case_label (tree, tree, tree);

/* Make a BINFO.  */
extern tree make_tree_binfo_stat (unsigned MEM_STAT_DECL);
#define make_tree_binfo(t) make_tree_binfo_stat (t MEM_STAT_INFO)

/* Make a TREE_VEC.  */

extern tree make_tree_vec_stat (int MEM_STAT_DECL);
#define make_tree_vec(t) make_tree_vec_stat (t MEM_STAT_INFO)

/* Return the (unique) IDENTIFIER_NODE node for a given name.
   The name is supplied as a char *.  */

extern tree get_identifier (const char *);

#if GCC_VERSION >= 3000
#define get_identifier(str) \
  (__builtin_constant_p (str)				\
    ? get_identifier_with_length ((str), strlen (str))  \
    : get_identifier (str))
#endif


/* Identical to get_identifier, except that the length is assumed
   known.  */

extern tree get_identifier_with_length (const char *, size_t);

/* If an identifier with the name TEXT (a null-terminated string) has
   previously been referred to, return that node; otherwise return
   NULL_TREE.  */

extern tree maybe_get_identifier (const char *);

/* Construct various types of nodes.  */

extern tree build_nt (enum tree_code, ...);
extern tree build_nt_call_vec (tree, VEC(tree,gc) *);

extern tree build0_stat (enum tree_code, tree MEM_STAT_DECL);
#define build0(c,t) build0_stat (c,t MEM_STAT_INFO)
extern tree build1_stat (enum tree_code, tree, tree MEM_STAT_DECL);
#define build1(c,t1,t2) build1_stat (c,t1,t2 MEM_STAT_INFO)
extern tree build2_stat (enum tree_code, tree, tree, tree MEM_STAT_DECL);
#define build2(c,t1,t2,t3) build2_stat (c,t1,t2,t3 MEM_STAT_INFO)
extern tree build3_stat (enum tree_code, tree, tree, tree, tree MEM_STAT_DECL);
#define build3(c,t1,t2,t3,t4) build3_stat (c,t1,t2,t3,t4 MEM_STAT_INFO)
extern tree build4_stat (enum tree_code, tree, tree, tree, tree,
			 tree MEM_STAT_DECL);
#define build4(c,t1,t2,t3,t4,t5) build4_stat (c,t1,t2,t3,t4,t5 MEM_STAT_INFO)
extern tree build5_stat (enum tree_code, tree, tree, tree, tree, tree,
			 tree MEM_STAT_DECL);
#define build5(c,t1,t2,t3,t4,t5,t6) build5_stat (c,t1,t2,t3,t4,t5,t6 MEM_STAT_INFO)
extern tree build6_stat (enum tree_code, tree, tree, tree, tree, tree,
			 tree, tree MEM_STAT_DECL);
#define build6(c,t1,t2,t3,t4,t5,t6,t7) \
  build6_stat (c,t1,t2,t3,t4,t5,t6,t7 MEM_STAT_INFO)

/* _loc versions of build[1-6].  */

static inline tree
build1_stat_loc (location_t loc, enum tree_code code, tree type,
		 tree arg1 MEM_STAT_DECL)
{
  tree t = build1_stat (code, type, arg1 PASS_MEM_STAT);
  if (CAN_HAVE_LOCATION_P (t))
    SET_EXPR_LOCATION (t, loc);
  return t;
}
#define build1_loc(l,c,t1,t2) build1_stat_loc (l,c,t1,t2 MEM_STAT_INFO)

static inline tree
build2_stat_loc (location_t loc, enum tree_code code, tree type, tree arg0,
		 tree arg1 MEM_STAT_DECL)
{
  tree t = build2_stat (code, type, arg0, arg1 PASS_MEM_STAT);
  if (CAN_HAVE_LOCATION_P (t))
    SET_EXPR_LOCATION (t, loc);
  return t;
}
#define build2_loc(l,c,t1,t2,t3) build2_stat_loc (l,c,t1,t2,t3 MEM_STAT_INFO)

static inline tree
build3_stat_loc (location_t loc, enum tree_code code, tree type, tree arg0,
		 tree arg1, tree arg2 MEM_STAT_DECL)
{
  tree t = build3_stat (code, type, arg0, arg1, arg2 PASS_MEM_STAT);
  if (CAN_HAVE_LOCATION_P (t))
    SET_EXPR_LOCATION (t, loc);
  return t;
}
#define build3_loc(l,c,t1,t2,t3,t4) \
  build3_stat_loc (l,c,t1,t2,t3,t4 MEM_STAT_INFO)

static inline tree
build4_stat_loc (location_t loc, enum tree_code code, tree type, tree arg0,
		 tree arg1, tree arg2, tree arg3 MEM_STAT_DECL)
{
  tree t = build4_stat (code, type, arg0, arg1, arg2, arg3 PASS_MEM_STAT);
  if (CAN_HAVE_LOCATION_P (t))
    SET_EXPR_LOCATION (t, loc);
  return t;
}
#define build4_loc(l,c,t1,t2,t3,t4,t5) \
  build4_stat_loc (l,c,t1,t2,t3,t4,t5 MEM_STAT_INFO)

static inline tree
build5_stat_loc (location_t loc, enum tree_code code, tree type, tree arg0,
		 tree arg1, tree arg2, tree arg3, tree arg4 MEM_STAT_DECL)
{
  tree t = build5_stat (code, type, arg0, arg1, arg2, arg3,
			arg4 PASS_MEM_STAT);
  if (CAN_HAVE_LOCATION_P (t))
    SET_EXPR_LOCATION (t, loc);
  return t;
}
#define build5_loc(l,c,t1,t2,t3,t4,t5,t6) \
  build5_stat_loc (l,c,t1,t2,t3,t4,t5,t6 MEM_STAT_INFO)

static inline tree
build6_stat_loc (location_t loc, enum tree_code code, tree type, tree arg0,
		 tree arg1, tree arg2, tree arg3, tree arg4,
		 tree arg5 MEM_STAT_DECL)
{
  tree t = build6_stat (code, type, arg0, arg1, arg2, arg3, arg4,
			arg5 PASS_MEM_STAT);
  if (CAN_HAVE_LOCATION_P (t))
    SET_EXPR_LOCATION (t, loc);
  return t;
}
#define build6_loc(l,c,t1,t2,t3,t4,t5,t6,t7) \
  build6_stat_loc (l,c,t1,t2,t3,t4,t5,t6,t7 MEM_STAT_INFO)

extern tree build_var_debug_value_stat (tree, tree MEM_STAT_DECL);
#define build_var_debug_value(t1,t2) \
  build_var_debug_value_stat (t1,t2 MEM_STAT_INFO)

/* Constructs double_int from tree CST.  */

static inline double_int
tree_to_double_int (const_tree cst)
{
  return TREE_INT_CST (cst);
}

extern tree double_int_to_tree (tree, double_int);
extern bool double_int_fits_to_tree_p (const_tree, double_int);
extern tree force_fit_type_double (tree, double_int, int, bool);

/* Create an INT_CST node with a CST value zero extended.  */

static inline tree
build_int_cstu (tree type, unsigned HOST_WIDE_INT cst)
{
  return double_int_to_tree (type, uhwi_to_double_int (cst));
}

extern tree build_int_cst (tree, HOST_WIDE_INT);
extern tree build_int_cst_type (tree, HOST_WIDE_INT);
extern tree build_int_cst_wide (tree, unsigned HOST_WIDE_INT, HOST_WIDE_INT);
extern tree build_vector (tree, tree);
extern tree build_vector_from_ctor (tree, VEC(constructor_elt,gc) *);
extern tree build_vector_from_val (tree, tree);
extern tree build_constructor (tree, VEC(constructor_elt,gc) *);
extern tree build_constructor_single (tree, tree, tree);
extern tree build_constructor_from_list (tree, tree);
extern tree build_real_from_int_cst (tree, const_tree);
extern tree build_complex (tree, tree, tree);
extern tree build_one_cst (tree);
extern tree build_zero_cst (tree);
extern tree build_string (int, const char *);
extern tree build_tree_list_stat (tree, tree MEM_STAT_DECL);
#define build_tree_list(t,q) build_tree_list_stat(t,q MEM_STAT_INFO)
extern tree build_tree_list_vec_stat (const VEC(tree,gc) * MEM_STAT_DECL);
#define build_tree_list_vec(v) build_tree_list_vec_stat (v MEM_STAT_INFO)
extern tree build_decl_stat (location_t, enum tree_code,
			     tree, tree MEM_STAT_DECL);
extern tree build_fn_decl (const char *, tree);
#define build_decl(l,c,t,q) build_decl_stat (l,c,t,q MEM_STAT_INFO)
extern tree build_translation_unit_decl (tree);
extern tree build_block (tree, tree, tree, tree);
extern tree build_empty_stmt (location_t);
extern tree build_omp_clause (location_t, enum omp_clause_code);

extern tree build_vl_exp_stat (enum tree_code, int MEM_STAT_DECL);
#define build_vl_exp(c,n) build_vl_exp_stat (c,n MEM_STAT_INFO)

extern tree build_call_nary (tree, tree, int, ...);
extern tree build_call_valist (tree, tree, int, va_list);
#define build_call_array(T1,T2,N,T3)\
   build_call_array_loc (UNKNOWN_LOCATION, T1, T2, N, T3)
extern tree build_call_array_loc (location_t, tree, tree, int, const tree *);
extern tree build_call_vec (tree, tree, VEC(tree,gc) *);

/* Construct various nodes representing data types.  */

extern tree make_signed_type (int);
extern tree make_unsigned_type (int);
extern tree signed_or_unsigned_type_for (int, tree);
extern tree signed_type_for (tree);
extern tree unsigned_type_for (tree);
extern void initialize_sizetypes (void);
extern void set_sizetype (tree);
extern void fixup_unsigned_type (tree);
extern tree build_pointer_type_for_mode (tree, enum machine_mode, bool);
extern tree build_pointer_type (tree);
extern tree build_reference_type_for_mode (tree, enum machine_mode, bool);
extern tree build_reference_type (tree);
extern tree build_vector_type_for_mode (tree, enum machine_mode);
extern tree build_vector_type (tree innertype, int nunits);
extern tree build_opaque_vector_type (tree innertype, int nunits);
extern tree build_type_no_quals (tree);
extern tree build_index_type (tree);
extern tree build_array_type (tree, tree);
extern tree build_nonshared_array_type (tree, tree);
extern tree build_array_type_nelts (tree, unsigned HOST_WIDE_INT);
extern tree build_function_type (tree, tree);
extern tree build_function_type_list (tree, ...);
extern tree build_function_type_skip_args (tree, bitmap);
extern tree build_function_decl_skip_args (tree, bitmap);
extern tree build_varargs_function_type_list (tree, ...);
extern tree build_function_type_array (tree, int, tree *);
extern tree build_varargs_function_type_array (tree, int, tree *);
#define build_function_type_vec(RET, V) \
  build_function_type_array (RET, VEC_length (tree, V), VEC_address (tree, V))
#define build_varargs_function_type_vec(RET, V) \
  build_varargs_function_type_array (RET, VEC_length (tree, V), \
				     VEC_address (tree, V))
extern tree build_method_type_directly (tree, tree, tree);
extern tree build_method_type (tree, tree);
extern tree build_offset_type (tree, tree);
extern tree build_complex_type (tree);
extern tree array_type_nelts (const_tree);
extern bool in_array_bounds_p (tree);
extern bool range_in_array_bounds_p (tree);

extern tree value_member (tree, tree);
extern tree purpose_member (const_tree, tree);
extern bool vec_member (const_tree, VEC(tree,gc) *);
extern tree chain_index (int, tree);

extern int attribute_list_equal (const_tree, const_tree);
extern int attribute_list_contained (const_tree, const_tree);
extern int tree_int_cst_equal (const_tree, const_tree);
extern int tree_int_cst_lt (const_tree, const_tree);
extern int tree_int_cst_compare (const_tree, const_tree);
extern int host_integerp (const_tree, int)
#ifndef ENABLE_TREE_CHECKING
  ATTRIBUTE_PURE /* host_integerp is pure only when checking is disabled.  */
#endif
  ;
extern HOST_WIDE_INT tree_low_cst (const_tree, int);
#if !defined ENABLE_TREE_CHECKING && (GCC_VERSION >= 4003)
extern inline __attribute__ ((__gnu_inline__)) HOST_WIDE_INT
tree_low_cst (const_tree t, int pos)
{
  gcc_assert (host_integerp (t, pos));
  return TREE_INT_CST_LOW (t);
}
#endif
extern int tree_int_cst_msb (const_tree);
extern int tree_int_cst_sgn (const_tree);
extern int tree_int_cst_sign_bit (const_tree);
extern unsigned int tree_int_cst_min_precision (tree, bool);
extern bool tree_expr_nonnegative_p (tree);
extern bool tree_expr_nonnegative_warnv_p (tree, bool *);
extern bool may_negate_without_overflow_p (const_tree);
extern tree strip_array_types (tree);
extern tree excess_precision_type (tree);

/* Construct various nodes representing fract or accum data types.  */

extern tree make_fract_type (int, int, int);
extern tree make_accum_type (int, int, int);

#define make_signed_fract_type(P) make_fract_type (P, 0, 0)
#define make_unsigned_fract_type(P) make_fract_type (P, 1, 0)
#define make_sat_signed_fract_type(P) make_fract_type (P, 0, 1)
#define make_sat_unsigned_fract_type(P) make_fract_type (P, 1, 1)
#define make_signed_accum_type(P) make_accum_type (P, 0, 0)
#define make_unsigned_accum_type(P) make_accum_type (P, 1, 0)
#define make_sat_signed_accum_type(P) make_accum_type (P, 0, 1)
#define make_sat_unsigned_accum_type(P) make_accum_type (P, 1, 1)

#define make_or_reuse_signed_fract_type(P) \
		make_or_reuse_fract_type (P, 0, 0)
#define make_or_reuse_unsigned_fract_type(P) \
		make_or_reuse_fract_type (P, 1, 0)
#define make_or_reuse_sat_signed_fract_type(P) \
		make_or_reuse_fract_type (P, 0, 1)
#define make_or_reuse_sat_unsigned_fract_type(P) \
		make_or_reuse_fract_type (P, 1, 1)
#define make_or_reuse_signed_accum_type(P) \
		make_or_reuse_accum_type (P, 0, 0)
#define make_or_reuse_unsigned_accum_type(P) \
		make_or_reuse_accum_type (P, 1, 0)
#define make_or_reuse_sat_signed_accum_type(P) \
		make_or_reuse_accum_type (P, 0, 1)
#define make_or_reuse_sat_unsigned_accum_type(P) \
		make_or_reuse_accum_type (P, 1, 1)

/* From expmed.c.  Since rtl.h is included after tree.h, we can't
   put the prototype here.  Rtl.h does declare the prototype if
   tree.h had been included.  */

extern tree make_tree (tree, rtx);

/* Return a type like TTYPE except that its TYPE_ATTRIBUTES
   is ATTRIBUTE.

   Such modified types already made are recorded so that duplicates
   are not made.  */

extern tree build_type_attribute_variant (tree, tree);
extern tree build_decl_attribute_variant (tree, tree);
extern tree build_type_attribute_qual_variant (tree, tree, int);

/* Return 0 if the attributes for two types are incompatible, 1 if they
   are compatible, and 2 if they are nearly compatible (which causes a
   warning to be generated).  */
extern int comp_type_attributes (const_tree, const_tree);

/* Structure describing an attribute and a function to handle it.  */
struct attribute_spec
{
  /* The name of the attribute (without any leading or trailing __),
     or NULL to mark the end of a table of attributes.  */
  const char *const name;
  /* The minimum length of the list of arguments of the attribute.  */
  const int min_length;
  /* The maximum length of the list of arguments of the attribute
     (-1 for no maximum).  */
  const int max_length;
  /* Whether this attribute requires a DECL.  If it does, it will be passed
     from types of DECLs, function return types and array element types to
     the DECLs, function types and array types respectively; but when
     applied to a type in any other circumstances, it will be ignored with
     a warning.  (If greater control is desired for a given attribute,
     this should be false, and the flags argument to the handler may be
     used to gain greater control in that case.)  */
  const bool decl_required;
  /* Whether this attribute requires a type.  If it does, it will be passed
     from a DECL to the type of that DECL.  */
  const bool type_required;
  /* Whether this attribute requires a function (or method) type.  If it does,
     it will be passed from a function pointer type to the target type,
     and from a function return type (which is not itself a function
     pointer type) to the function type.  */
  const bool function_type_required;
  /* Function to handle this attribute.  NODE points to the node to which
     the attribute is to be applied.  If a DECL, it should be modified in
     place; if a TYPE, a copy should be created.  NAME is the name of the
     attribute (possibly with leading or trailing __).  ARGS is the TREE_LIST
     of the arguments (which may be NULL).  FLAGS gives further information
     about the context of the attribute.  Afterwards, the attributes will
     be added to the DECL_ATTRIBUTES or TYPE_ATTRIBUTES, as appropriate,
     unless *NO_ADD_ATTRS is set to true (which should be done on error,
     as well as in any other cases when the attributes should not be added
     to the DECL or TYPE).  Depending on FLAGS, any attributes to be
     applied to another type or DECL later may be returned;
     otherwise the return value should be NULL_TREE.  This pointer may be
     NULL if no special handling is required beyond the checks implied
     by the rest of this structure.  */
  tree (*const handler) (tree *node, tree name, tree args,
				 int flags, bool *no_add_attrs);
  /* Specifies if attribute affects type's identity.  */
  const bool affects_type_identity;
};

/* Flags that may be passed in the third argument of decl_attributes, and
   to handler functions for attributes.  */
enum attribute_flags
{
  /* The type passed in is the type of a DECL, and any attributes that
     should be passed in again to be applied to the DECL rather than the
     type should be returned.  */
  ATTR_FLAG_DECL_NEXT = 1,
  /* The type passed in is a function return type, and any attributes that
     should be passed in again to be applied to the function type rather
     than the return type should be returned.  */
  ATTR_FLAG_FUNCTION_NEXT = 2,
  /* The type passed in is an array element type, and any attributes that
     should be passed in again to be applied to the array type rather
     than the element type should be returned.  */
  ATTR_FLAG_ARRAY_NEXT = 4,
  /* The type passed in is a structure, union or enumeration type being
     created, and should be modified in place.  */
  ATTR_FLAG_TYPE_IN_PLACE = 8,
  /* The attributes are being applied by default to a library function whose
     name indicates known behavior, and should be silently ignored if they
     are not in fact compatible with the function type.  */
  ATTR_FLAG_BUILT_IN = 16
};

/* Default versions of target-overridable functions.  */

extern tree merge_decl_attributes (tree, tree);
extern tree merge_type_attributes (tree, tree);

/* Given a tree node and a string, return nonzero if the tree node is
   a valid attribute name for the string.  */

extern int is_attribute_p (const char *, const_tree);

/* Given an attribute name and a list of attributes, return the list element
   of the attribute or NULL_TREE if not found.  */

extern tree lookup_attribute (const char *, tree);

/* Remove any instances of attribute ATTR_NAME in LIST and return the
   modified list.  */

extern tree remove_attribute (const char *, tree);

/* Given two attributes lists, return a list of their union.  */

extern tree merge_attributes (tree, tree);

#if TARGET_DLLIMPORT_DECL_ATTRIBUTES
/* Given two Windows decl attributes lists, possibly including
   dllimport, return a list of their union .  */
extern tree merge_dllimport_decl_attributes (tree, tree);

/* Handle a "dllimport" or "dllexport" attribute.  */
extern tree handle_dll_attribute (tree *, tree, tree, int, bool *);
#endif

/* Check whether CAND is suitable to be returned from get_qualified_type
   (BASE, TYPE_QUALS).  */

extern bool check_qualified_type (const_tree, const_tree, int);

/* Return a version of the TYPE, qualified as indicated by the
   TYPE_QUALS, if one exists.  If no qualified version exists yet,
   return NULL_TREE.  */

extern tree get_qualified_type (tree, int);

/* Like get_qualified_type, but creates the type if it does not
   exist.  This function never returns NULL_TREE.  */

extern tree build_qualified_type (tree, int);

/* Create a variant of type T with alignment ALIGN.  */

extern tree build_aligned_type (tree, unsigned int);

/* Like build_qualified_type, but only deals with the `const' and
   `volatile' qualifiers.  This interface is retained for backwards
   compatibility with the various front-ends; new code should use
   build_qualified_type instead.  */

#define build_type_variant(TYPE, CONST_P, VOLATILE_P)			\
  build_qualified_type ((TYPE),						\
			((CONST_P) ? TYPE_QUAL_CONST : 0)		\
			| ((VOLATILE_P) ? TYPE_QUAL_VOLATILE : 0))

/* Make a copy of a type node.  */

extern tree build_distinct_type_copy (tree);
extern tree build_variant_type_copy (tree);

/* Finish up a builtin RECORD_TYPE. Give it a name and provide its
   fields. Optionally specify an alignment, and then lay it out.  */

extern void finish_builtin_struct (tree, const char *,
							 tree, tree);

/* Given a ..._TYPE node, calculate the TYPE_SIZE, TYPE_SIZE_UNIT,
   TYPE_ALIGN and TYPE_MODE fields.  If called more than once on one
   node, does nothing except for the first time.  */

extern void layout_type (tree);

/* These functions allow a front-end to perform a manual layout of a
   RECORD_TYPE.  (For instance, if the placement of subsequent fields
   depends on the placement of fields so far.)  Begin by calling
   start_record_layout.  Then, call place_field for each of the
   fields.  Then, call finish_record_layout.  See layout_type for the
   default way in which these functions are used.  */

typedef struct record_layout_info_s
{
  /* The RECORD_TYPE that we are laying out.  */
  tree t;
  /* The offset into the record so far, in bytes, not including bits in
     BITPOS.  */
  tree offset;
  /* The last known alignment of SIZE.  */
  unsigned int offset_align;
  /* The bit position within the last OFFSET_ALIGN bits, in bits.  */
  tree bitpos;
  /* The alignment of the record so far, in bits.  */
  unsigned int record_align;
  /* The alignment of the record so far, ignoring #pragma pack and
     __attribute__ ((packed)), in bits.  */
  unsigned int unpacked_align;
  /* The previous field layed out.  */
  tree prev_field;
  /* The static variables (i.e., class variables, as opposed to
     instance variables) encountered in T.  */
  VEC(tree,gc) *pending_statics;
  /* Bits remaining in the current alignment group */
  int remaining_in_alignment;
  /* True if we've seen a packed field that didn't have normal
     alignment anyway.  */
  int packed_maybe_necessary;
} *record_layout_info;

extern void set_lang_adjust_rli (void (*) (record_layout_info));
extern record_layout_info start_record_layout (tree);
extern tree bit_from_pos (tree, tree);
extern tree byte_from_pos (tree, tree);
extern void pos_from_bit (tree *, tree *, unsigned int, tree);
extern void normalize_offset (tree *, tree *, unsigned int);
extern tree rli_size_unit_so_far (record_layout_info);
extern tree rli_size_so_far (record_layout_info);
extern void normalize_rli (record_layout_info);
extern void place_field (record_layout_info, tree);
extern void compute_record_mode (tree);
extern void finish_record_layout (record_layout_info, int);

/* Given a hashcode and a ..._TYPE node (for which the hashcode was made),
   return a canonicalized ..._TYPE node, so that duplicates are not made.
   How the hash code is computed is up to the caller, as long as any two
   callers that could hash identical-looking type nodes agree.  */

extern tree type_hash_canon (unsigned int, tree);

/* Given a VAR_DECL, PARM_DECL, RESULT_DECL or FIELD_DECL node,
   calculates the DECL_SIZE, DECL_SIZE_UNIT, DECL_ALIGN and DECL_MODE
   fields.  Call this only once for any given decl node.

   Second argument is the boundary that this field can be assumed to
   be starting at (in bits).  Zero means it can be assumed aligned
   on any boundary that may be needed.  */

extern void layout_decl (tree, unsigned);

/* Given a VAR_DECL, PARM_DECL or RESULT_DECL, clears the results of
   a previous call to layout_decl and calls it again.  */

extern void relayout_decl (tree);

/* Return the mode for data of a given size SIZE and mode class CLASS.
   If LIMIT is nonzero, then don't use modes bigger than MAX_FIXED_MODE_SIZE.
   The value is BLKmode if no other mode is found.  This is like
   mode_for_size, but is passed a tree.  */

extern enum machine_mode mode_for_size_tree (const_tree, enum mode_class, int);

/* Return an expr equal to X but certainly not valid as an lvalue.  */

#define non_lvalue(T) non_lvalue_loc (UNKNOWN_LOCATION, T)
extern tree non_lvalue_loc (location_t, tree);

extern tree convert (tree, tree);
extern unsigned int expr_align (const_tree);
extern tree expr_first (tree);
extern tree expr_last (tree);
extern tree size_in_bytes (const_tree);
extern HOST_WIDE_INT int_size_in_bytes (const_tree);
extern HOST_WIDE_INT max_int_size_in_bytes (const_tree);
extern tree tree_expr_size (const_tree);
extern tree bit_position (const_tree);
extern HOST_WIDE_INT int_bit_position (const_tree);
extern tree byte_position (const_tree);
extern HOST_WIDE_INT int_byte_position (const_tree);

/* UPC related functions */
extern void set_lang_layout_decl_p (int (*) (tree, tree));
extern void set_lang_layout_decl (void (*) (tree, tree));
extern tree build_upc_unshared_type (tree);

/* Define data structures, macros, and functions for handling sizes
   and the various types used to represent sizes.  */

enum size_type_kind
{
  SIZETYPE,		/* Normal representation of sizes in bytes.  */
  SSIZETYPE,		/* Signed representation of sizes in bytes.  */
  BITSIZETYPE,		/* Normal representation of sizes in bits.  */
  SBITSIZETYPE,		/* Signed representation of sizes in bits.  */
  TYPE_KIND_LAST};

extern GTY(()) tree sizetype_tab[(int) TYPE_KIND_LAST];

#define sizetype sizetype_tab[(int) SIZETYPE]
#define bitsizetype sizetype_tab[(int) BITSIZETYPE]
#define ssizetype sizetype_tab[(int) SSIZETYPE]
#define sbitsizetype sizetype_tab[(int) SBITSIZETYPE]

extern tree size_int_kind (HOST_WIDE_INT, enum size_type_kind);
#define size_binop(CODE,T1,T2)\
   size_binop_loc (UNKNOWN_LOCATION, CODE, T1, T2)
extern tree size_binop_loc (location_t, enum tree_code, tree, tree);
#define size_diffop(T1,T2)\
   size_diffop_loc (UNKNOWN_LOCATION, T1, T2)
extern tree size_diffop_loc (location_t, tree, tree);

#define size_int(L) size_int_kind (L, SIZETYPE)
#define ssize_int(L) size_int_kind (L, SSIZETYPE)
#define bitsize_int(L) size_int_kind (L, BITSIZETYPE)
#define sbitsize_int(L) size_int_kind (L, SBITSIZETYPE)

#define round_up(T,N) round_up_loc (UNKNOWN_LOCATION, T, N)
extern tree round_up_loc (location_t, tree, int);
#define round_down(T,N) round_down_loc (UNKNOWN_LOCATION, T, N)
extern tree round_down_loc (location_t, tree, int);
extern void finalize_size_functions (void);

/* Type for sizes of data-type.  */

#define BITS_PER_UNIT_LOG \
  ((BITS_PER_UNIT > 1) + (BITS_PER_UNIT > 2) + (BITS_PER_UNIT > 4) \
   + (BITS_PER_UNIT > 8) + (BITS_PER_UNIT > 16) + (BITS_PER_UNIT > 32) \
   + (BITS_PER_UNIT > 64) + (BITS_PER_UNIT > 128) + (BITS_PER_UNIT > 256))

/* If nonzero, an upper limit on alignment of structure fields, in bits,  */
extern unsigned int maximum_field_alignment;

/* Concatenate two lists (chains of TREE_LIST nodes) X and Y
   by making the last node in X point to Y.
   Returns X, except if X is 0 returns Y.  */

extern tree chainon (tree, tree);

/* Make a new TREE_LIST node from specified PURPOSE, VALUE and CHAIN.  */

extern tree tree_cons_stat (tree, tree, tree MEM_STAT_DECL);
#define tree_cons(t,q,w) tree_cons_stat (t,q,w MEM_STAT_INFO)

/* Return the last tree node in a chain.  */

extern tree tree_last (tree);

/* Reverse the order of elements in a chain, and return the new head.  */

extern tree nreverse (tree);

/* Returns the length of a chain of nodes
   (number of chain pointers to follow before reaching a null pointer).  */

extern int list_length (const_tree);

/* Returns the number of FIELD_DECLs in a type.  */

extern int fields_length (const_tree);

/* Returns the first FIELD_DECL in a type.  */

extern tree first_field (const_tree);

/* Given an initializer INIT, return TRUE if INIT is zero or some
   aggregate of zeros.  Otherwise return FALSE.  */

extern bool initializer_zerop (const_tree);

/* Given a CONSTRUCTOR CTOR, return the element values as a vector.  */

extern VEC(tree,gc) *ctor_to_vec (tree);

/* Examine CTOR to discover:
   * how many scalar fields are set to nonzero values,
     and place it in *P_NZ_ELTS;
   * how many scalar fields in total are in CTOR,
     and place it in *P_ELT_COUNT.
   * if a type is a union, and the initializer from the constructor
     is not the largest element in the union, then set *p_must_clear.

   Return whether or not CTOR is a valid static constant initializer, the same
   as "initializer_constant_valid_p (CTOR, TREE_TYPE (CTOR)) != 0".  */

extern bool categorize_ctor_elements (const_tree, HOST_WIDE_INT *, HOST_WIDE_INT *,
				      bool *);

extern HOST_WIDE_INT count_type_elements (const_tree, bool);

/* integer_zerop (tree x) is nonzero if X is an integer constant of value 0.  */

extern int integer_zerop (const_tree);

/* integer_onep (tree x) is nonzero if X is an integer constant of value 1.  */

extern int integer_onep (const_tree);

/* integer_all_onesp (tree x) is nonzero if X is an integer constant
   all of whose significant bits are 1.  */

extern int integer_all_onesp (const_tree);

/* integer_pow2p (tree x) is nonzero is X is an integer constant with
   exactly one bit 1.  */

extern int integer_pow2p (const_tree);

/* integer_nonzerop (tree x) is nonzero if X is an integer constant
   with a nonzero value.  */

extern int integer_nonzerop (const_tree);

extern bool cst_and_fits_in_hwi (const_tree);
extern tree num_ending_zeros (const_tree);

/* fixed_zerop (tree x) is nonzero if X is a fixed-point constant of
   value 0.  */

extern int fixed_zerop (const_tree);

/* staticp (tree x) is nonzero if X is a reference to data allocated
   at a fixed address in memory.  Returns the outermost data.  */

extern tree staticp (tree);

/* save_expr (EXP) returns an expression equivalent to EXP
   but it can be used multiple times within context CTX
   and only evaluate EXP once.  */

extern tree save_expr (tree);

/* Look inside EXPR and into any simple arithmetic operations.  Return
   the innermost non-arithmetic node.  */

extern tree skip_simple_arithmetic (tree);

/* Return which tree structure is used by T.  */

enum tree_node_structure_enum tree_node_structure (const_tree);

/* Return true if EXP contains a PLACEHOLDER_EXPR, i.e. if it represents a
   size or offset that depends on a field within a record.  */

extern bool contains_placeholder_p (const_tree);

/* This macro calls the above function but short-circuits the common
   case of a constant to save time.  Also check for null.  */

#define CONTAINS_PLACEHOLDER_P(EXP) \
  ((EXP) != 0 && ! TREE_CONSTANT (EXP) && contains_placeholder_p (EXP))

/* Return true if any part of the structure of TYPE involves a PLACEHOLDER_EXPR
   directly.  This includes size, bounds, qualifiers (for QUAL_UNION_TYPE) and
   field positions.  */

extern bool type_contains_placeholder_p (tree);

/* Given a tree EXP, find all occurences of references to fields
   in a PLACEHOLDER_EXPR and place them in vector REFS without
   duplicates.  Also record VAR_DECLs and CONST_DECLs.  Note that
   we assume here that EXP contains only arithmetic expressions
   or CALL_EXPRs with PLACEHOLDER_EXPRs occurring only in their
   argument list.  */

extern void find_placeholder_in_expr (tree, VEC (tree, heap) **);

/* This macro calls the above function but short-circuits the common
   case of a constant to save time and also checks for NULL.  */

#define FIND_PLACEHOLDER_IN_EXPR(EXP, V) \
do {					 \
  if((EXP) && !TREE_CONSTANT (EXP))	 \
    find_placeholder_in_expr (EXP, V);	 \
} while (0)

/* Given a tree EXP, a FIELD_DECL F, and a replacement value R,
   return a tree with all occurrences of references to F in a
   PLACEHOLDER_EXPR replaced by R.  Also handle VAR_DECLs and
   CONST_DECLs.  Note that we assume here that EXP contains only
   arithmetic expressions or CALL_EXPRs with PLACEHOLDER_EXPRs
   occurring only in their argument list.  */

extern tree substitute_in_expr (tree, tree, tree);

/* This macro calls the above function but short-circuits the common
   case of a constant to save time and also checks for NULL.  */

#define SUBSTITUTE_IN_EXPR(EXP, F, R) \
  ((EXP) == 0 || TREE_CONSTANT (EXP) ? (EXP) : substitute_in_expr (EXP, F, R))

/* Similar, but look for a PLACEHOLDER_EXPR in EXP and find a replacement
   for it within OBJ, a tree that is an object or a chain of references.  */

extern tree substitute_placeholder_in_expr (tree, tree);

/* This macro calls the above function but short-circuits the common
   case of a constant to save time and also checks for NULL.  */

#define SUBSTITUTE_PLACEHOLDER_IN_EXPR(EXP, OBJ) \
  ((EXP) == 0 || TREE_CONSTANT (EXP) ? (EXP)	\
   : substitute_placeholder_in_expr (EXP, OBJ))

/* variable_size (EXP) is like save_expr (EXP) except that it
   is for the special case of something that is part of a
   variable size for a data type.  It makes special arrangements
   to compute the value at the right time when the data type
   belongs to a function parameter.  */

extern tree variable_size (tree);

/* stabilize_reference (EXP) returns a reference equivalent to EXP
   but it can be used multiple times
   and only evaluate the subexpressions once.  */

extern tree stabilize_reference (tree);

/* Subroutine of stabilize_reference; this is called for subtrees of
   references.  Any expression with side-effects must be put in a SAVE_EXPR
   to ensure that it is only evaluated once.  */

extern tree stabilize_reference_1 (tree);

/* Return EXP, stripped of any conversions to wider types
   in such a way that the result of converting to type FOR_TYPE
   is the same as if EXP were converted to FOR_TYPE.
   If FOR_TYPE is 0, it signifies EXP's type.  */

extern tree get_unwidened (tree, tree);

/* Return OP or a simpler expression for a narrower value
   which can be sign-extended or zero-extended to give back OP.
   Store in *UNSIGNEDP_PTR either 1 if the value should be zero-extended
   or 0 if the value should be sign-extended.  */

extern tree get_narrower (tree, int *);

/* Return true if T is an expression that get_inner_reference handles.  */

static inline bool
handled_component_p (const_tree t)
{
  switch (TREE_CODE (t))
    {
    case BIT_FIELD_REF:
    case COMPONENT_REF:
    case ARRAY_REF:
    case ARRAY_RANGE_REF:
    case VIEW_CONVERT_EXPR:
    case REALPART_EXPR:
    case IMAGPART_EXPR:
      return true;

    default:
      return false;
    }
}

/* Given an expression EXP that is a handled_component_p,
   look for the ultimate containing object, which is returned and specify
   the access position and size.  */

extern tree get_inner_reference (tree, HOST_WIDE_INT *, HOST_WIDE_INT *,
				 tree *, enum machine_mode *, int *, int *,
				 bool);

/* Given an expression EXP that may be a COMPONENT_REF, an ARRAY_REF or an
   ARRAY_RANGE_REF, look for whether EXP or any nested component-refs within
   EXP is marked as PACKED.  */

extern bool contains_packed_reference (const_tree exp);

/* Return a tree of sizetype representing the size, in bytes, of the element
   of EXP, an ARRAY_REF or an ARRAY_RANGE_REF.  */

extern tree array_ref_element_size (tree);

/* Return a tree representing the lower bound of the array mentioned in
   EXP, an ARRAY_REF or an ARRAY_RANGE_REF.  */

extern tree array_ref_low_bound (tree);

/* Return a tree representing the upper bound of the array mentioned in
   EXP, an ARRAY_REF or an ARRAY_RANGE_REF.  */

extern tree array_ref_up_bound (tree);

/* Return a tree representing the offset, in bytes, of the field referenced
   by EXP.  This does not include any offset in DECL_FIELD_BIT_OFFSET.  */

extern tree component_ref_field_offset (tree);

/* Given a DECL or TYPE, return the scope in which it was declared, or
   NUL_TREE if there is no containing scope.  */

extern tree get_containing_scope (const_tree);

/* Return the FUNCTION_DECL which provides this _DECL with its context,
   or zero if none.  */
extern tree decl_function_context (const_tree);

/* Return the RECORD_TYPE, UNION_TYPE, or QUAL_UNION_TYPE which provides
   this _DECL with its context, or zero if none.  */
extern tree decl_type_context (const_tree);

/* Return 1 if EXPR is the real constant zero.  */
extern int real_zerop (const_tree);

/* Declare commonly used variables for tree structure.  */

/* Nonzero means lvalues are limited to those valid in pedantic ANSI C.
   Zero means allow extended lvalues.  */

extern int pedantic_lvalues;

/* Points to the FUNCTION_DECL of the function whose body we are reading.  */

extern GTY(()) tree current_function_decl;

/* Nonzero means a FUNC_BEGIN label was emitted.  */
extern GTY(()) const char * current_function_func_begin_label;

/* Iterator for going through the function arguments.  */
typedef struct {
  tree next;			/* TREE_LIST pointing to the next argument */
} function_args_iterator;

/* Initialize the iterator I with arguments from function FNDECL  */

static inline void
function_args_iter_init (function_args_iterator *i, const_tree fntype)
{
  i->next = TYPE_ARG_TYPES (fntype);
}

/* Return a pointer that holds the next argument if there are more arguments to
   handle, otherwise return NULL.  */

static inline tree *
function_args_iter_cond_ptr (function_args_iterator *i)
{
  return (i->next) ? &TREE_VALUE (i->next) : NULL;
}

/* Return the next argument if there are more arguments to handle, otherwise
   return NULL.  */

static inline tree
function_args_iter_cond (function_args_iterator *i)
{
  return (i->next) ? TREE_VALUE (i->next) : NULL_TREE;
}

/* Advance to the next argument.  */
static inline void
function_args_iter_next (function_args_iterator *i)
{
  gcc_assert (i->next != NULL_TREE);
  i->next = TREE_CHAIN (i->next);
}

/* We set BLOCK_SOURCE_LOCATION only to inlined function entry points.  */

static inline bool
inlined_function_outer_scope_p (const_tree block)
{
 return BLOCK_SOURCE_LOCATION (block) != UNKNOWN_LOCATION;
}

/* Loop over all function arguments of FNTYPE.  In each iteration, PTR is set
   to point to the next tree element.  ITER is an instance of
   function_args_iterator used to iterate the arguments.  */
#define FOREACH_FUNCTION_ARGS_PTR(FNTYPE, PTR, ITER)			\
  for (function_args_iter_init (&(ITER), (FNTYPE));			\
       (PTR = function_args_iter_cond_ptr (&(ITER))) != NULL;		\
       function_args_iter_next (&(ITER)))

/* Loop over all function arguments of FNTYPE.  In each iteration, TREE is set
   to the next tree element.  ITER is an instance of function_args_iterator
   used to iterate the arguments.  */
#define FOREACH_FUNCTION_ARGS(FNTYPE, TREE, ITER)			\
  for (function_args_iter_init (&(ITER), (FNTYPE));			\
       (TREE = function_args_iter_cond (&(ITER))) != NULL_TREE;		\
       function_args_iter_next (&(ITER)))



/* In tree.c */
extern unsigned crc32_string (unsigned, const char *);
extern unsigned crc32_byte (unsigned, char);
extern void clean_symbol_name (char *);
extern tree get_file_function_name (const char *);
extern tree get_callee_fndecl (const_tree);
extern int type_num_arguments (const_tree);
extern bool associative_tree_code (enum tree_code);
extern bool commutative_tree_code (enum tree_code);
extern bool commutative_ternary_tree_code (enum tree_code);
extern tree upper_bound_in_type (tree, tree);
extern tree lower_bound_in_type (tree, tree);
extern int operand_equal_for_phi_arg_p (const_tree, const_tree);
extern tree call_expr_arg (tree, int);
extern tree *call_expr_argp (tree, int);
extern tree create_artificial_label (location_t);
extern const char *get_name (tree);
extern bool stdarg_p (const_tree);
extern bool prototype_p (tree);
extern bool is_typedef_decl (tree x);
extern bool typedef_variant_p (tree);
extern bool auto_var_in_fn_p (const_tree, const_tree);
extern tree build_low_bits_mask (tree, unsigned);
extern tree tree_strip_nop_conversions (tree);
extern tree tree_strip_sign_nop_conversions (tree);
extern tree lhd_gcc_personality (void);
extern void assign_assembler_name_if_neeeded (tree);
extern void warn_deprecated_use (tree, tree);


/* In cgraph.c */
extern void change_decl_assembler_name (tree, tree);

/* In gimplify.c */
extern tree unshare_expr (tree);

/* In stmt.c */

extern void expand_expr_stmt (tree);
extern int warn_if_unused_value (const_tree, location_t);
extern void expand_label (tree);
extern void expand_goto (tree);

extern rtx expand_stack_save (void);
extern void expand_stack_restore (tree);
extern void expand_return (tree);

/* In tree-eh.c */
extern void using_eh_for_cleanups (void);

/* In fold-const.c */

/* Non-zero if we are folding constants inside an initializer; zero
   otherwise.  */
extern int folding_initializer;

/* Convert between trees and native memory representation.  */
extern int native_encode_expr (const_tree, unsigned char *, int);
extern tree native_interpret_expr (tree, const unsigned char *, int);

/* Fold constants as much as possible in an expression.
   Returns the simplified expression.
   Acts only on the top level of the expression;
   if the argument itself cannot be simplified, its
   subexpressions are not changed.  */

extern tree fold (tree);
#define fold_unary(CODE,T1,T2)\
   fold_unary_loc (UNKNOWN_LOCATION, CODE, T1, T2)
extern tree fold_unary_loc (location_t, enum tree_code, tree, tree);
#define fold_unary_ignore_overflow(CODE,T1,T2)\
   fold_unary_ignore_overflow_loc (UNKNOWN_LOCATION, CODE, T1, T2)
extern tree fold_unary_ignore_overflow_loc (location_t, enum tree_code, tree, tree);
#define fold_binary(CODE,T1,T2,T3)\
   fold_binary_loc (UNKNOWN_LOCATION, CODE, T1, T2, T3)
extern tree fold_binary_loc (location_t, enum tree_code, tree, tree, tree);
#define fold_ternary(CODE,T1,T2,T3,T4)\
   fold_ternary_loc (UNKNOWN_LOCATION, CODE, T1, T2, T3, T4)
extern tree fold_ternary_loc (location_t, enum tree_code, tree, tree, tree, tree);
#define fold_build1(c,t1,t2)\
   fold_build1_stat_loc (UNKNOWN_LOCATION, c, t1, t2 MEM_STAT_INFO)
#define fold_build1_loc(l,c,t1,t2)\
   fold_build1_stat_loc (l, c, t1, t2 MEM_STAT_INFO)
extern tree fold_build1_stat_loc (location_t, enum tree_code, tree,
				  tree MEM_STAT_DECL);
#define fold_build2(c,t1,t2,t3)\
   fold_build2_stat_loc (UNKNOWN_LOCATION, c, t1, t2, t3 MEM_STAT_INFO)
#define fold_build2_loc(l,c,t1,t2,t3)\
   fold_build2_stat_loc (l, c, t1, t2, t3 MEM_STAT_INFO)
extern tree fold_build2_stat_loc (location_t, enum tree_code, tree, tree,
				  tree MEM_STAT_DECL);
#define fold_build3(c,t1,t2,t3,t4)\
   fold_build3_stat_loc (UNKNOWN_LOCATION, c, t1, t2, t3, t4 MEM_STAT_INFO)
#define fold_build3_loc(l,c,t1,t2,t3,t4)\
   fold_build3_stat_loc (l, c, t1, t2, t3, t4 MEM_STAT_INFO)
extern tree fold_build3_stat_loc (location_t, enum tree_code, tree, tree, tree,
				  tree MEM_STAT_DECL);
extern tree fold_build1_initializer_loc (location_t, enum tree_code, tree, tree);
extern tree fold_build2_initializer_loc (location_t, enum tree_code, tree, tree, tree);
extern tree fold_build3_initializer_loc (location_t, enum tree_code, tree, tree, tree, tree);
#define fold_build_call_array(T1,T2,N,T4)\
   fold_build_call_array_loc (UNKNOWN_LOCATION, T1, T2, N, T4)
extern tree fold_build_call_array_loc (location_t, tree, tree, int, tree *);
#define fold_build_call_array_initializer(T1,T2,N,T4)\
   fold_build_call_array_initializer_loc (UNKNOWN_LOCATION, T1, T2, N, T4)
extern tree fold_build_call_array_initializer_loc (location_t, tree, tree, int, tree *);
extern bool fold_convertible_p (const_tree, const_tree);
#define fold_convert(T1,T2)\
   fold_convert_loc(UNKNOWN_LOCATION, T1, T2)
extern tree fold_convert_loc (location_t, tree, tree);
extern tree fold_single_bit_test (location_t, enum tree_code, tree, tree, tree);
extern tree fold_ignored_result (tree);
extern tree fold_abs_const (tree, tree);
extern tree fold_indirect_ref_1 (location_t, tree, tree);
extern void fold_defer_overflow_warnings (void);
extern void fold_undefer_overflow_warnings (bool, const_gimple, int);
extern void fold_undefer_and_ignore_overflow_warnings (void);
extern bool fold_deferring_overflow_warnings_p (void);
extern tree fold_fma (location_t, tree, tree, tree, tree);

enum operand_equal_flag
{
  OEP_ONLY_CONST = 1,
  OEP_PURE_SAME = 2,
  OEP_CONSTANT_ADDRESS_OF = 4
};

extern int operand_equal_p (const_tree, const_tree, unsigned int);
extern int multiple_of_p (tree, const_tree, const_tree);
#define omit_one_operand(T1,T2,T3)\
   omit_one_operand_loc (UNKNOWN_LOCATION, T1, T2, T3)
extern tree omit_one_operand_loc (location_t, tree, tree, tree);
#define omit_two_operands(T1,T2,T3,T4)\
   omit_two_operands_loc (UNKNOWN_LOCATION, T1, T2, T3, T4)
extern tree omit_two_operands_loc (location_t, tree, tree, tree, tree);
#define invert_truthvalue(T)\
   invert_truthvalue_loc(UNKNOWN_LOCATION, T)
extern tree invert_truthvalue_loc (location_t, tree);
extern tree fold_truth_not_expr (location_t, tree);
extern tree fold_unary_to_constant (enum tree_code, tree, tree);
extern tree fold_binary_to_constant (enum tree_code, tree, tree, tree);
extern tree fold_read_from_constant_string (tree);
extern tree int_const_binop (enum tree_code, const_tree, const_tree);
#define build_fold_addr_expr(T)\
        build_fold_addr_expr_loc (UNKNOWN_LOCATION, (T))
extern tree build_fold_addr_expr_loc (location_t, tree);
#define build_fold_addr_expr_with_type(T,TYPE)\
        build_fold_addr_expr_with_type_loc (UNKNOWN_LOCATION, (T), TYPE)
extern tree build_fold_addr_expr_with_type_loc (location_t, tree, tree);
extern tree fold_build_cleanup_point_expr (tree type, tree expr);
extern tree fold_strip_sign_ops (tree);
#define build_fold_indirect_ref(T)\
        build_fold_indirect_ref_loc (UNKNOWN_LOCATION, T)
extern tree build_fold_indirect_ref_loc (location_t, tree);
#define fold_indirect_ref(T)\
        fold_indirect_ref_loc (UNKNOWN_LOCATION, T)
extern tree fold_indirect_ref_loc (location_t, tree);
extern tree build_simple_mem_ref_loc (location_t, tree);
#define build_simple_mem_ref(T)\
	build_simple_mem_ref_loc (UNKNOWN_LOCATION, T)
extern double_int mem_ref_offset (const_tree);
extern tree reference_alias_ptr_type (const_tree);
extern tree build_invariant_address (tree, tree, HOST_WIDE_INT);
extern tree constant_boolean_node (int, tree);
extern tree div_if_zero_remainder (enum tree_code, const_tree, const_tree);

extern bool tree_swap_operands_p (const_tree, const_tree, bool);
extern enum tree_code swap_tree_comparison (enum tree_code);

extern bool ptr_difference_const (tree, tree, HOST_WIDE_INT *);
extern enum tree_code invert_tree_comparison (enum tree_code, bool);

extern bool tree_expr_nonzero_p (tree);
extern bool tree_unary_nonzero_warnv_p (enum tree_code, tree, tree, bool *);
extern bool tree_binary_nonzero_warnv_p (enum tree_code, tree, tree, tree op1,
                                         bool *);
extern bool tree_single_nonzero_warnv_p (tree, bool *);
extern bool tree_unary_nonnegative_warnv_p (enum tree_code, tree, tree, bool *);
extern bool tree_binary_nonnegative_warnv_p (enum tree_code, tree, tree, tree,
                                             bool *);
extern bool tree_single_nonnegative_warnv_p (tree t, bool *strict_overflow_p);
extern bool tree_invalid_nonnegative_warnv_p (tree t, bool *strict_overflow_p);
extern bool tree_call_nonnegative_warnv_p (tree, tree, tree, tree, bool *);

extern bool tree_expr_nonzero_warnv_p (tree, bool *);

extern bool fold_real_zero_addition_p (const_tree, const_tree, int);
extern tree combine_comparisons (location_t, enum tree_code, enum tree_code,
				 enum tree_code, tree, tree, tree);
extern void debug_fold_checksum (const_tree);

/* Return nonzero if CODE is a tree code that represents a truth value.  */
static inline bool
truth_value_p (enum tree_code code)
{
  return (TREE_CODE_CLASS (code) == tcc_comparison
	  || code == TRUTH_AND_EXPR || code == TRUTH_ANDIF_EXPR
	  || code == TRUTH_OR_EXPR || code == TRUTH_ORIF_EXPR
	  || code == TRUTH_XOR_EXPR || code == TRUTH_NOT_EXPR);
}


/* In builtins.c */
extern tree fold_call_expr (location_t, tree, bool);
extern tree fold_builtin_fputs (location_t, tree, tree, bool, bool, tree);
extern tree fold_builtin_strcpy (location_t, tree, tree, tree, tree);
extern tree fold_builtin_strncpy (location_t, tree, tree, tree, tree, tree);
extern tree fold_builtin_memory_chk (location_t, tree, tree, tree, tree, tree, tree, bool,
				     enum built_in_function);
extern tree fold_builtin_stxcpy_chk (location_t, tree, tree, tree, tree, tree, bool,
				     enum built_in_function);
extern tree fold_builtin_strncpy_chk (location_t, tree, tree, tree, tree, tree);
extern tree fold_builtin_snprintf_chk (location_t, tree, tree, enum built_in_function);
extern bool fold_builtin_next_arg (tree, bool);
extern enum built_in_function builtin_mathfn_code (const_tree);
extern tree fold_builtin_call_array (location_t, tree, tree, int, tree *);
extern tree build_call_expr_loc_array (location_t, tree, int, tree *);
extern tree build_call_expr_loc_vec (location_t, tree, VEC(tree,gc) *);
extern tree build_call_expr_loc (location_t, tree, int, ...);
extern tree build_call_expr (tree, int, ...);
extern tree mathfn_built_in (tree, enum built_in_function fn);
extern tree c_strlen (tree, int);
extern tree std_gimplify_va_arg_expr (tree, tree, gimple_seq *, gimple_seq *);
extern tree build_va_arg_indirect_ref (tree);
extern tree build_string_literal (int, const char *);
extern bool validate_arglist (const_tree, ...);
extern rtx builtin_memset_read_str (void *, HOST_WIDE_INT, enum machine_mode);
extern bool can_trust_pointer_alignment (void);
extern unsigned int get_pointer_alignment (tree, unsigned int);
extern bool is_builtin_name (const char *);
extern bool is_builtin_fn (tree);
extern unsigned int get_object_alignment_1 (tree, unsigned HOST_WIDE_INT *);
extern unsigned int get_object_alignment (tree, unsigned int);
extern tree fold_call_stmt (gimple, bool);
extern tree gimple_fold_builtin_snprintf_chk (gimple, tree, enum built_in_function);
extern tree make_range (tree, int *, tree *, tree *, bool *);
extern tree build_range_check (location_t, tree, tree, int, tree, tree);
extern bool merge_ranges (int *, tree *, tree *, int, tree, tree, int,
			  tree, tree);
extern void set_builtin_user_assembler_name (tree decl, const char *asmspec);
extern bool is_simple_builtin (tree);
extern bool is_inexpensive_builtin (tree);

/* In convert.c */
extern tree strip_float_extensions (tree);

/* In tree.c */
extern int really_constant_p (const_tree);
extern bool decl_address_invariant_p (const_tree);
extern bool decl_address_ip_invariant_p (const_tree);
extern bool int_fits_type_p (const_tree, const_tree);
#ifndef GENERATOR_FILE
extern void get_type_static_bounds (const_tree, mpz_t, mpz_t);
#endif
extern bool variably_modified_type_p (tree, tree);
extern int tree_log2 (const_tree);
extern int tree_floor_log2 (const_tree);
extern int simple_cst_equal (const_tree, const_tree);
extern hashval_t iterative_hash_expr (const_tree, hashval_t);
extern hashval_t iterative_hash_exprs_commutative (const_tree,
                                                   const_tree, hashval_t);
extern hashval_t iterative_hash_host_wide_int (HOST_WIDE_INT, hashval_t);
extern hashval_t iterative_hash_hashval_t (hashval_t, hashval_t);
extern hashval_t iterative_hash_host_wide_int (HOST_WIDE_INT, hashval_t);
extern int compare_tree_int (const_tree, unsigned HOST_WIDE_INT);
extern int type_list_equal (const_tree, const_tree);
extern int chain_member (const_tree, const_tree);
extern tree type_hash_lookup (unsigned int, tree);
extern void type_hash_add (unsigned int, tree);
extern int simple_cst_list_equal (const_tree, const_tree);
extern void dump_tree_statistics (void);
extern void recompute_tree_invariant_for_addr_expr (tree);
extern bool needs_to_live_in_memory (const_tree);
extern tree reconstruct_complex_type (tree, tree);

extern int real_onep (const_tree);
extern int real_twop (const_tree);
extern int real_minus_onep (const_tree);
extern void init_ttree (void);
extern void build_common_tree_nodes (bool);
extern void build_common_tree_nodes_2 (int);
extern void build_common_builtin_nodes (void);
extern tree build_nonstandard_integer_type (unsigned HOST_WIDE_INT, int);
extern tree build_range_type (tree, tree, tree);
extern tree build_nonshared_range_type (tree, tree, tree);
extern bool subrange_type_for_debug_p (const_tree, tree *, tree *);
extern HOST_WIDE_INT int_cst_value (const_tree);
extern HOST_WIDEST_INT widest_int_cst_value (const_tree);

extern tree *tree_block (tree);
extern location_t *block_nonartificial_location (tree);
extern location_t tree_nonartificial_location (tree);

extern tree block_ultimate_origin (const_tree);

extern tree get_binfo_at_offset (tree, HOST_WIDE_INT, tree);

/* In tree-nested.c */
extern tree build_addr (tree, tree);

/* In function.c */
extern void expand_main_function (void);
extern void expand_function_end (void);
extern void expand_function_start (tree);
extern void stack_protect_prologue (void);
extern void stack_protect_epilogue (void);
extern void init_dummy_function_start (void);
extern void expand_dummy_function_end (void);
extern unsigned int init_function_for_compilation (void);
extern void allocate_struct_function (tree, bool);
extern void push_struct_function (tree fndecl);
extern void init_function_start (tree);
extern bool use_register_for_decl (const_tree);
extern void generate_setjmp_warnings (void);
extern void init_temp_slots (void);
extern void free_temp_slots (void);
extern void pop_temp_slots (void);
extern void push_temp_slots (void);
extern void preserve_temp_slots (rtx);
extern int aggregate_value_p (const_tree, const_tree);
extern void push_function_context (void);
extern void pop_function_context (void);
extern gimple_seq gimplify_parameters (void);

/* In print-rtl.c */
#ifdef BUFSIZ
extern void print_rtl (FILE *, const_rtx);
#endif

/* In print-tree.c */
extern void debug_tree (tree);
extern void debug_vec_tree (VEC(tree,gc) *);
#ifdef BUFSIZ
extern void dump_addr (FILE*, const char *, const void *);
extern void print_node (FILE *, const char *, tree, int);
extern void print_vec_tree (FILE *, const char *, VEC(tree,gc) *, int);
extern void print_node_brief (FILE *, const char *, const_tree, int);
extern void indent_to (FILE *, int);
#endif

/* In tree-inline.c:  */
extern bool debug_find_tree (tree, tree);
/* This is in tree-inline.c since the routine uses
   data structures from the inliner.  */
extern tree unsave_expr_now (tree);
extern tree build_duplicate_type (tree);

/* In calls.c */

/* Nonzero if this is a call to a function whose return value depends
   solely on its arguments, has no side effects, and does not read
   global memory.  This corresponds to TREE_READONLY for function
   decls.  */
#define ECF_CONST		  (1 << 0)
/* Nonzero if this is a call to "pure" function (like const function,
   but may read memory.  This corresponds to DECL_PURE_P for function
   decls.  */
#define ECF_PURE		  (1 << 1)
/* Nonzero if this is ECF_CONST or ECF_PURE but cannot be proven to no
   infinite loop.  This corresponds to DECL_LOOPING_CONST_OR_PURE_P
   for function decls.*/
#define ECF_LOOPING_CONST_OR_PURE (1 << 2)
/* Nonzero if this call will never return.  */
#define ECF_NORETURN		  (1 << 3)
/* Nonzero if this is a call to malloc or a related function.  */
#define ECF_MALLOC		  (1 << 4)
/* Nonzero if it is plausible that this is a call to alloca.  */
#define ECF_MAY_BE_ALLOCA	  (1 << 5)
/* Nonzero if this is a call to a function that won't throw an exception.  */
#define ECF_NOTHROW		  (1 << 6)
/* Nonzero if this is a call to setjmp or a related function.  */
#define ECF_RETURNS_TWICE	  (1 << 7)
/* Nonzero if this call replaces the current stack frame.  */
#define ECF_SIBCALL		  (1 << 8)
/* Function does not read or write memory (but may have side effects, so
   it does not necessarily fit ECF_CONST).  */
#define ECF_NOVOPS		  (1 << 9)
/* The function does not lead to calls within current function unit.  */
#define ECF_LEAF		  (1 << 10)

extern int flags_from_decl_or_type (const_tree);
extern int call_expr_flags (const_tree);

/* Call argument flags.  */

/* Nonzero if the argument is not dereferenced recursively, thus only
   directly reachable memory is read or written.  */
#define EAF_DIRECT		(1 << 0)
/* Nonzero if memory reached by the argument is not clobbered.  */
#define EAF_NOCLOBBER		(1 << 1)
/* Nonzero if the argument does not escape.  */
#define EAF_NOESCAPE		(1 << 2)
/* Nonzero if the argument is not used by the function.  */
#define EAF_UNUSED		(1 << 3)

/* Call return flags.  */

/* Mask for the argument number that is returned.  Lower two bits of
   the return flags, encodes argument slots zero to three.  */
#define ERF_RETURN_ARG_MASK	(3)
/* Nonzero if the return value is equal to the argument number
   flags & ERF_RETURN_ARG_MASK.  */
#define ERF_RETURNS_ARG		(1 << 2)
/* Nonzero if the return value does not alias with anything.  Functions
   with the malloc attribute have this set on their return value.  */
#define ERF_NOALIAS		(1 << 3)

extern int setjmp_call_p (const_tree);
extern bool gimple_alloca_call_p (const_gimple);
extern bool alloca_call_p (const_tree);
extern bool must_pass_in_stack_var_size (enum machine_mode, const_tree);
extern bool must_pass_in_stack_var_size_or_pad (enum machine_mode, const_tree);

/* In attribs.c.  */

extern const struct attribute_spec *lookup_attribute_spec (const_tree);

/* Process the attributes listed in ATTRIBUTES and install them in *NODE,
   which is either a DECL (including a TYPE_DECL) or a TYPE.  If a DECL,
   it should be modified in place; if a TYPE, a copy should be created
   unless ATTR_FLAG_TYPE_IN_PLACE is set in FLAGS.  FLAGS gives further
   information, in the form of a bitwise OR of flags in enum attribute_flags
   from tree.h.  Depending on these flags, some attributes may be
   returned to be applied at a later stage (for example, to apply
   a decl attribute to the declaration rather than to its type).  */
extern tree decl_attributes (tree *, tree, int);

/* In integrate.c */
extern void set_decl_abstract_flags (tree, int);
extern void set_decl_origin_self (tree);

/* In stor-layout.c */
extern void set_min_and_max_values_for_integral_type (tree, int, bool);
extern void fixup_signed_type (tree);
extern void internal_reference_types (void);
extern unsigned int update_alignment_for_field (record_layout_info, tree,
                                                unsigned int);
/* varasm.c */
extern tree tree_output_constant_def (tree);
extern void make_decl_rtl (tree);
extern rtx make_decl_rtl_for_debug (tree);
extern void make_decl_one_only (tree, tree);
extern int supports_one_only (void);
extern void resolve_unique_section (tree, int, int);
extern void mark_referenced (tree);
extern void mark_decl_referenced (tree);
extern void notice_global_symbol (tree);
extern void set_user_assembler_name (tree, const char *);
extern void process_pending_assemble_externals (void);
extern void finish_aliases_1 (void);
extern void finish_aliases_2 (void);
extern void remove_unreachable_alias_pairs (void);
extern bool decl_replaceable_p (tree);
extern bool decl_binds_to_current_def_p (tree);

/* Derived type for use by compute_visible_aliases and callers.  A symbol
   alias set is a pointer set into which we enter IDENTIFIER_NODES bearing
   the canonicalised assembler-level symbol names corresponding to decls
   and their aliases.  */
typedef struct pointer_set_t symbol_alias_set_t;

extern void symbol_alias_set_destroy (symbol_alias_set_t *);
extern int symbol_alias_set_contains (const symbol_alias_set_t *, tree);
extern symbol_alias_set_t * propagate_aliases_backward (bool (*)
							 (tree, tree, void *),
							void *);

/* In stmt.c */
extern void expand_computed_goto (tree);
extern bool parse_output_constraint (const char **, int, int, int,
				     bool *, bool *, bool *);
extern bool parse_input_constraint (const char **, int, int, int, int,
				    const char * const *, bool *, bool *);
extern void expand_asm_stmt (gimple);
extern tree resolve_asm_operand_names (tree, tree, tree, tree);
extern bool expand_switch_using_bit_tests_p (tree, tree, unsigned int,
					     unsigned int);
extern void expand_case (gimple);
extern void expand_decl (tree);
#ifdef HARD_CONST
/* Silly ifdef to avoid having all includers depend on hard-reg-set.h.  */
extern tree tree_overlaps_hard_reg_set (tree, HARD_REG_SET *);
#endif


/* In dwarf2out.c */
/* Interface of the DWARF2 unwind info support.  */

/* Generate a new label for the CFI info to refer to.  */

extern char *dwarf2out_cfi_label (bool);

/* Entry point to update the canonical frame address (CFA).  */

extern void dwarf2out_def_cfa (const char *, unsigned, HOST_WIDE_INT);

/* Add the CFI for saving a register window.  */

extern void dwarf2out_window_save (const char *);

/* Entry point for saving a register to the stack.  */

extern void dwarf2out_reg_save (const char *, unsigned, HOST_WIDE_INT);

/* Entry point for saving the return address in the stack.  */

extern void dwarf2out_return_save (const char *, HOST_WIDE_INT);

/* Entry point for saving the return address in a register.  */

extern void dwarf2out_return_reg (const char *, unsigned);

/* Entry point for saving the first register into the second.  */

extern void dwarf2out_reg_save_reg (const char *, rtx, rtx);

/* In tree-inline.c  */

/* The type of a set of already-visited pointers.  Functions for creating
   and manipulating it are declared in pointer-set.h */
struct pointer_set_t;

/* The type of a callback function for walking over tree structure.  */

typedef tree (*walk_tree_fn) (tree *, int *, void *);

/* The type of a callback function that represents a custom walk_tree.  */

typedef tree (*walk_tree_lh) (tree *, int *, tree (*) (tree *, int *, void *),
			      void *, struct pointer_set_t*);

extern tree walk_tree_1 (tree*, walk_tree_fn, void*, struct pointer_set_t*,
			 walk_tree_lh);
extern tree walk_tree_without_duplicates_1 (tree*, walk_tree_fn, void*,
					    walk_tree_lh);
#define walk_tree(a,b,c,d) \
	walk_tree_1 (a, b, c, d, NULL)
#define walk_tree_without_duplicates(a,b,c) \
	walk_tree_without_duplicates_1 (a, b, c, NULL)

/* In emit-rtl.c */
/* Assign the RTX to declaration.  */

extern void set_decl_rtl (tree, rtx);
extern void set_decl_incoming_rtl (tree, rtx, bool);

/* Enum and arrays used for tree allocation stats.
   Keep in sync with tree.c:tree_node_kind_names.  */
typedef enum
{
  d_kind,
  t_kind,
  b_kind,
  s_kind,
  r_kind,
  e_kind,
  c_kind,
  id_kind,
  vec_kind,
  binfo_kind,
  ssa_name_kind,
  constr_kind,
  x_kind,
  lang_decl,
  lang_type,
  omp_clause_kind,
  all_kinds
} tree_node_kind;

extern int tree_node_counts[];
extern int tree_node_sizes[];

/* True if we are in gimple form and the actions of the folders need to
   be restricted.  False if we are not in gimple form and folding is not
   restricted to creating gimple expressions.  */
extern bool in_gimple_form;

/* In gimple.c.  */
extern tree get_base_address (tree t);
extern void mark_addressable (tree);

/* In tree.c.  */

struct GTY(()) tree_map_base {
  tree from;
};

extern int tree_map_base_eq (const void *, const void *);
extern unsigned int tree_map_base_hash (const void *);
extern int tree_map_base_marked_p (const void *);
extern bool list_equal_p (const_tree, const_tree);

/* Map from a tree to another tree.  */

struct GTY(()) tree_map {
  struct tree_map_base base;
  unsigned int hash;
  tree to;
};

#define tree_map_eq tree_map_base_eq
extern unsigned int tree_map_hash (const void *);
#define tree_map_marked_p tree_map_base_marked_p

/* Map from a decl tree to another tree.  */

struct GTY(()) tree_decl_map {
  struct tree_map_base base;
  tree to;
};

#define tree_decl_map_eq tree_map_base_eq
extern unsigned int tree_decl_map_hash (const void *);
#define tree_decl_map_marked_p tree_map_base_marked_p

/* Map from a tree to an int.  */

struct GTY(()) tree_int_map {
  struct tree_map_base base;
  unsigned int to;
};

#define tree_int_map_eq tree_map_base_eq
#define tree_int_map_hash tree_map_base_hash
#define tree_int_map_marked_p tree_map_base_marked_p

/* Map from a tree to initialization/finalization priorities.  */

struct GTY(()) tree_priority_map {
  struct tree_map_base base;
  priority_type init;
  priority_type fini;
};

#define tree_priority_map_eq tree_map_base_eq
#define tree_priority_map_hash tree_map_base_hash
#define tree_priority_map_marked_p tree_map_base_marked_p

/* In tree-ssa.c */

tree target_for_debug_bind (tree);

/* In tree-ssa-address.c.  */
extern tree tree_mem_ref_addr (tree, tree);
extern void copy_mem_ref_info (tree, tree);

/* In tree-vrp.c */
extern bool ssa_name_nonnegative_p (const_tree);

/* In tree-object-size.c.  */
extern void init_object_sizes (void);
extern void fini_object_sizes (void);
extern unsigned HOST_WIDE_INT compute_builtin_object_size (tree, int);

/* In expr.c.  */
extern unsigned HOST_WIDE_INT highest_pow2_factor (const_tree);
extern tree build_personality_function (const char *);

/* In tree-inline.c.  */

void init_inline_once (void);

/* Compute the number of operands in an expression node NODE.  For
   tcc_vl_exp nodes like CALL_EXPRs, this is stored in the node itself,
   otherwise it is looked up from the node's code.  */
static inline int
tree_operand_length (const_tree node)
{
  if (VL_EXP_CLASS_P (node))
    return VL_EXP_OPERAND_LENGTH (node);
  else
    return TREE_CODE_LENGTH (TREE_CODE (node));
}

/* Abstract iterators for CALL_EXPRs.  These static inline definitions
   have to go towards the end of tree.h so that union tree_node is fully
   defined by this point.  */

/* Structure containing iterator state.  */
typedef struct call_expr_arg_iterator_d {
  tree t;	/* the call_expr */
  int n;	/* argument count */
  int i;	/* next argument index */
} call_expr_arg_iterator;

typedef struct const_call_expr_arg_iterator_d {
  const_tree t;	/* the call_expr */
  int n;	/* argument count */
  int i;	/* next argument index */
} const_call_expr_arg_iterator;

/* Initialize the abstract argument list iterator object ITER with the
   arguments from CALL_EXPR node EXP.  */
static inline void
init_call_expr_arg_iterator (tree exp, call_expr_arg_iterator *iter)
{
  iter->t = exp;
  iter->n = call_expr_nargs (exp);
  iter->i = 0;
}

static inline void
init_const_call_expr_arg_iterator (const_tree exp, const_call_expr_arg_iterator *iter)
{
  iter->t = exp;
  iter->n = call_expr_nargs (exp);
  iter->i = 0;
}

/* Return the next argument from abstract argument list iterator object ITER,
   and advance its state.  Return NULL_TREE if there are no more arguments.  */
static inline tree
next_call_expr_arg (call_expr_arg_iterator *iter)
{
  tree result;
  if (iter->i >= iter->n)
    return NULL_TREE;
  result = CALL_EXPR_ARG (iter->t, iter->i);
  iter->i++;
  return result;
}

static inline const_tree
next_const_call_expr_arg (const_call_expr_arg_iterator *iter)
{
  const_tree result;
  if (iter->i >= iter->n)
    return NULL_TREE;
  result = CALL_EXPR_ARG (iter->t, iter->i);
  iter->i++;
  return result;
}

/* Initialize the abstract argument list iterator object ITER, then advance
   past and return the first argument.  Useful in for expressions, e.g.
     for (arg = first_call_expr_arg (exp, &iter); arg;
          arg = next_call_expr_arg (&iter))   */
static inline tree
first_call_expr_arg (tree exp, call_expr_arg_iterator *iter)
{
  init_call_expr_arg_iterator (exp, iter);
  return next_call_expr_arg (iter);
}

static inline const_tree
first_const_call_expr_arg (const_tree exp, const_call_expr_arg_iterator *iter)
{
  init_const_call_expr_arg_iterator (exp, iter);
  return next_const_call_expr_arg (iter);
}

/* Test whether there are more arguments in abstract argument list iterator
   ITER, without changing its state.  */
static inline bool
more_call_expr_args_p (const call_expr_arg_iterator *iter)
{
  return (iter->i < iter->n);
}

static inline bool
more_const_call_expr_args_p (const const_call_expr_arg_iterator *iter)
{
  return (iter->i < iter->n);
}

/* Iterate through each argument ARG of CALL_EXPR CALL, using variable ITER
   (of type call_expr_arg_iterator) to hold the iteration state.  */
#define FOR_EACH_CALL_EXPR_ARG(arg, iter, call)			\
  for ((arg) = first_call_expr_arg ((call), &(iter)); (arg);	\
       (arg) = next_call_expr_arg (&(iter)))

#define FOR_EACH_CONST_CALL_EXPR_ARG(arg, iter, call)			\
  for ((arg) = first_const_call_expr_arg ((call), &(iter)); (arg);	\
       (arg) = next_const_call_expr_arg (&(iter)))

/* Return true if tree node T is a language-specific node.  */
static inline bool
is_lang_specific (tree t)
{
  return TREE_CODE (t) == LANG_TYPE || TREE_CODE (t) >= NUM_TREE_CODES;
}

/* In gimple-low.c.  */
extern bool block_may_fallthru (const_tree);

#endif  /* GCC_TREE_H  */<|MERGE_RESOLUTION|>--- conflicted
+++ resolved
@@ -2172,45 +2172,17 @@
    type.  Note also that some of the front-ends also overload these fields,
    so they must be checked as well.  */
 
-<<<<<<< HEAD
-#define TYPE_UID(NODE) (TYPE_CHECK (NODE)->type.uid)
-#define TYPE_SIZE(NODE) (TYPE_CHECK (NODE)->type.size)
-#define TYPE_SIZE_UNIT(NODE) (TYPE_CHECK (NODE)->type.size_unit)
-#define TYPE_BLOCK_FACTOR(NODE) (TYPE_CHECK (NODE)->type.block_factor)
-#define TYPE_VALUES(NODE) (ENUMERAL_TYPE_CHECK (NODE)->type.values)
-#define TYPE_DOMAIN(NODE) (ARRAY_TYPE_CHECK (NODE)->type.values)
-#define TYPE_FIELDS(NODE) (RECORD_OR_UNION_CHECK (NODE)->type.values)
-#define TYPE_CACHED_VALUES(NODE) (TYPE_CHECK(NODE)->type.values)
-#define TYPE_METHODS(NODE) (RECORD_OR_UNION_CHECK (NODE)->type.maxval)
-#define TYPE_VFIELD(NODE) (RECORD_OR_UNION_CHECK (NODE)->type.minval)
-#define TYPE_ARG_TYPES(NODE) (FUNC_OR_METHOD_CHECK (NODE)->type.values)
-#define TYPE_METHOD_BASETYPE(NODE) (FUNC_OR_METHOD_CHECK (NODE)->type.maxval)
-#define TYPE_OFFSET_BASETYPE(NODE) (OFFSET_TYPE_CHECK (NODE)->type.maxval)
-#define TYPE_POINTER_TO(NODE) (TYPE_CHECK (NODE)->type.pointer_to)
-#define TYPE_REFERENCE_TO(NODE) (TYPE_CHECK (NODE)->type.reference_to)
-#define TYPE_NEXT_PTR_TO(NODE) (POINTER_TYPE_CHECK (NODE)->type.minval)
-#define TYPE_NEXT_REF_TO(NODE) (REFERENCE_TYPE_CHECK (NODE)->type.minval)
-#define TYPE_MIN_VALUE(NODE) (NUMERICAL_TYPE_CHECK (NODE)->type.minval)
-#define TYPE_MAX_VALUE(NODE) (NUMERICAL_TYPE_CHECK (NODE)->type.maxval)
-#define TYPE_PRECISION(NODE) (TYPE_CHECK (NODE)->type.precision)
-#define TYPE_NAME(NODE) (TYPE_CHECK (NODE)->type.name)
-#define TYPE_NEXT_VARIANT(NODE) (TYPE_CHECK (NODE)->type.next_variant)
-#define TYPE_MAIN_VARIANT(NODE) (TYPE_CHECK (NODE)->type.main_variant)
-#define TYPE_CONTEXT(NODE) (TYPE_CHECK (NODE)->type.context)
-#define TYPE_MAXVAL(NODE) (TYPE_CHECK (NODE)->type.maxval)
-#define TYPE_MINVAL(NODE) (TYPE_CHECK (NODE)->type.minval)
-=======
 #define TYPE_UID(NODE) (TYPE_CHECK (NODE)->type_common.uid)
 #define TYPE_SIZE(NODE) (TYPE_CHECK (NODE)->type_common.size)
 #define TYPE_SIZE_UNIT(NODE) (TYPE_CHECK (NODE)->type_common.size_unit)
 #define TYPE_POINTER_TO(NODE) (TYPE_CHECK (NODE)->type_common.pointer_to)
 #define TYPE_REFERENCE_TO(NODE) (TYPE_CHECK (NODE)->type_common.reference_to)
+#define TYPE_BLOCK_FACTOR(NODE) (TYPE_CHECK (NODE)->type_common.block_factor)
 #define TYPE_PRECISION(NODE) (TYPE_CHECK (NODE)->type_common.precision)
 #define TYPE_NAME(NODE) (TYPE_CHECK (NODE)->type_common.name)
 #define TYPE_NEXT_VARIANT(NODE) (TYPE_CHECK (NODE)->type_common.next_variant)
 #define TYPE_MAIN_VARIANT(NODE) (TYPE_CHECK (NODE)->type_common.main_variant)
 #define TYPE_CONTEXT(NODE) (TYPE_CHECK (NODE)->type_common.context)
->>>>>>> 26a8964c
 
 /* Vector types need to check target flags to determine type.  */
 extern enum machine_mode vector_type_mode (const_tree);
@@ -2332,26 +2304,17 @@
 /* There is a TYPE_QUAL value for each type qualifier.  They can be
    combined by bitwise-or to form the complete set of qualifiers for a
    type.  */
-<<<<<<< HEAD
-
-#define TYPE_UNQUALIFIED   0x00
-#define TYPE_QUAL_CONST    0x01
-#define TYPE_QUAL_VOLATILE 0x02
-#define TYPE_QUAL_RESTRICT 0x04
-
-/* UPC qualifiers */
-#define TYPE_QUAL_SHARED   0x10
-#define TYPE_QUAL_RELAXED  0x20
-#define TYPE_QUAL_STRICT   0x40
-=======
 enum cv_qualifier
   {
-    TYPE_UNQUALIFIED   = 0x0,
-    TYPE_QUAL_CONST    = 0x1,
-    TYPE_QUAL_VOLATILE = 0x2,
-    TYPE_QUAL_RESTRICT = 0x4
+    TYPE_UNQUALIFIED   = 0x00,
+    TYPE_QUAL_CONST    = 0x01,
+    TYPE_QUAL_VOLATILE = 0x02,
+    TYPE_QUAL_RESTRICT = 0x04,
+    /* UPC qualifiers */
+    TYPE_QUAL_SHARED   = 0x10,
+    TYPE_QUAL_RELAXED  = 0x20,
+    TYPE_QUAL_STRICT   = 0x40
   };
->>>>>>> 26a8964c
 
 /* Encode/decode the named memory support as part of the qualifier.  If more
    than 8 qualifiers are added, these macros need to be adjusted.  */
@@ -2511,7 +2474,7 @@
   tree pointer_to;
   tree reference_to;
   /* UPC: for block-distributed arrays */
-  union tree_node *block_factor;
+  tree block_factor;
 
   union tree_type_symtab {
     int GTY ((tag ("TYPE_SYMTAB_IS_ADDRESS"))) address;
