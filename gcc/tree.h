--- conflicted
+++ resolved
@@ -4109,15 +4109,10 @@
 extern int tree_int_cst_equal (const_tree, const_tree);
 
 extern bool tree_fits_shwi_p (const_tree)
-<<<<<<< HEAD
-  ATTRIBUTE_NTC_PURE;
-extern bool tree_fits_uhwi_p (const_tree)
-  ATTRIBUTE_NTC_PURE;
-=======
   ATTRIBUTE_PURE;
 extern bool tree_fits_uhwi_p (const_tree)
   ATTRIBUTE_PURE;
->>>>>>> d5a2f455
+
 extern HOST_WIDE_INT tree_to_shwi (const_tree);
 extern unsigned HOST_WIDE_INT tree_to_uhwi (const_tree);
 #if !defined ENABLE_TREE_CHECKING && (GCC_VERSION >= 4003)
