--- conflicted
+++ resolved
@@ -3486,11 +3486,7 @@
 @c ***Specific****************************************************************
 @ifnothtml
 @comment node-name,     next,          previous, up
-<<<<<<< HEAD
 @node    Specific
-=======
-@node    Specific, GNU Free Documentation License, Binaries, Top
->>>>>>> 0eac9c60
 @end ifnothtml
 @ifset specifichtml
 @ifnothtml
