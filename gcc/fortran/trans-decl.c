/* Backend function setup
   Copyright (C) 2002-2020 Free Software Foundation, Inc.
   Contributed by Paul Brook

This file is part of GCC.

GCC is free software; you can redistribute it and/or modify it under
the terms of the GNU General Public License as published by the Free
Software Foundation; either version 3, or (at your option) any later
version.

GCC is distributed in the hope that it will be useful, but WITHOUT ANY
WARRANTY; without even the implied warranty of MERCHANTABILITY or
FITNESS FOR A PARTICULAR PURPOSE.  See the GNU General Public License
for more details.

You should have received a copy of the GNU General Public License
along with GCC; see the file COPYING3.  If not see
<http://www.gnu.org/licenses/>.  */

/* trans-decl.c -- Handling of backend function and variable decls, etc */

#include "config.h"
#include "system.h"
#include "coretypes.h"
#include "target.h"
#include "function.h"
#include "tree.h"
#include "gfortran.h"
#include "gimple-expr.h"	/* For create_tmp_var_raw.  */
#include "trans.h"
#include "stringpool.h"
#include "cgraph.h"
#include "fold-const.h"
#include "stor-layout.h"
#include "varasm.h"
#include "attribs.h"
#include "dumpfile.h"
#include "toplev.h"	/* For announce_function.  */
#include "debug.h"
#include "constructor.h"
#include "trans-types.h"
#include "trans-array.h"
#include "trans-const.h"
#include "intrinsic.h" 		/* For gfc_resolve_index_func.  */
/* Only for gfc_trans_code.  Shouldn't need to include this.  */
#include "trans-stmt.h"
#include "gomp-constants.h"
#include "gimplify.h"
#include "omp-general.h"
#include "attr-fnspec.h"

#define MAX_LABEL_VALUE 99999


/* Holds the result of the function if no result variable specified.  */

static GTY(()) tree current_fake_result_decl;
static GTY(()) tree parent_fake_result_decl;


/* Holds the variable DECLs for the current function.  */

static GTY(()) tree saved_function_decls;
static GTY(()) tree saved_parent_function_decls;

/* Holds the variable DECLs that are locals.  */

static GTY(()) tree saved_local_decls;

/* The namespace of the module we're currently generating.  Only used while
   outputting decls for module variables.  Do not rely on this being set.  */

static gfc_namespace *module_namespace;

/* The currently processed procedure symbol.  */
static gfc_symbol* current_procedure_symbol = NULL;

/* The currently processed module.  */
static struct module_htab_entry *cur_module;

/* With -fcoarray=lib: For generating the registering call
   of static coarrays.  */
static bool has_coarray_vars;
static stmtblock_t caf_init_block;


/* List of static constructor functions.  */

tree gfc_static_ctors;


/* Whether we've seen a symbol from an IEEE module in the namespace.  */
static int seen_ieee_symbol;

/* Function declarations for builtin library functions.  */

tree gfor_fndecl_pause_numeric;
tree gfor_fndecl_pause_string;
tree gfor_fndecl_stop_numeric;
tree gfor_fndecl_stop_string;
tree gfor_fndecl_error_stop_numeric;
tree gfor_fndecl_error_stop_string;
tree gfor_fndecl_runtime_error;
tree gfor_fndecl_runtime_error_at;
tree gfor_fndecl_runtime_warning_at;
tree gfor_fndecl_os_error_at;
tree gfor_fndecl_generate_error;
tree gfor_fndecl_set_args;
tree gfor_fndecl_set_fpe;
tree gfor_fndecl_set_options;
tree gfor_fndecl_set_convert;
tree gfor_fndecl_set_record_marker;
tree gfor_fndecl_set_max_subrecord_length;
tree gfor_fndecl_ctime;
tree gfor_fndecl_fdate;
tree gfor_fndecl_ttynam;
tree gfor_fndecl_in_pack;
tree gfor_fndecl_in_unpack;
tree gfor_fndecl_cfi_to_gfc;
tree gfor_fndecl_gfc_to_cfi;
tree gfor_fndecl_associated;
tree gfor_fndecl_system_clock4;
tree gfor_fndecl_system_clock8;
tree gfor_fndecl_ieee_procedure_entry;
tree gfor_fndecl_ieee_procedure_exit;

/* Coarray run-time library function decls.  */
tree gfor_fndecl_caf_init;
tree gfor_fndecl_caf_finalize;
tree gfor_fndecl_caf_this_image;
tree gfor_fndecl_caf_num_images;
tree gfor_fndecl_caf_register;
tree gfor_fndecl_caf_deregister;
tree gfor_fndecl_caf_get;
tree gfor_fndecl_caf_send;
tree gfor_fndecl_caf_sendget;
tree gfor_fndecl_caf_get_by_ref;
tree gfor_fndecl_caf_send_by_ref;
tree gfor_fndecl_caf_sendget_by_ref;
tree gfor_fndecl_caf_sync_all;
tree gfor_fndecl_caf_sync_memory;
tree gfor_fndecl_caf_sync_images;
tree gfor_fndecl_caf_stop_str;
tree gfor_fndecl_caf_stop_numeric;
tree gfor_fndecl_caf_error_stop;
tree gfor_fndecl_caf_error_stop_str;
tree gfor_fndecl_caf_atomic_def;
tree gfor_fndecl_caf_atomic_ref;
tree gfor_fndecl_caf_atomic_cas;
tree gfor_fndecl_caf_atomic_op;
tree gfor_fndecl_caf_lock;
tree gfor_fndecl_caf_unlock;
tree gfor_fndecl_caf_event_post;
tree gfor_fndecl_caf_event_wait;
tree gfor_fndecl_caf_event_query;
tree gfor_fndecl_caf_fail_image;
tree gfor_fndecl_caf_failed_images;
tree gfor_fndecl_caf_image_status;
tree gfor_fndecl_caf_stopped_images;
tree gfor_fndecl_caf_form_team;
tree gfor_fndecl_caf_change_team;
tree gfor_fndecl_caf_end_team;
tree gfor_fndecl_caf_sync_team;
tree gfor_fndecl_caf_get_team;
tree gfor_fndecl_caf_team_number;
tree gfor_fndecl_co_broadcast;
tree gfor_fndecl_co_max;
tree gfor_fndecl_co_min;
tree gfor_fndecl_co_reduce;
tree gfor_fndecl_co_sum;
tree gfor_fndecl_caf_is_present;

/* Native coarray functions.  */

tree gfor_fndecl_cas_master;
tree gfor_fndecl_cas_coarray_alloc;
tree gfor_fndecl_cas_coarray_alloc_chk;
tree gfor_fndecl_cas_coarray_free;
tree gfor_fndecl_cas_this_image;
tree gfor_fndecl_cas_num_images;
tree gfor_fndecl_cas_sync_all;
tree gfor_fndecl_cas_sync_images;
tree gfor_fndecl_cas_lock;
tree gfor_fndecl_cas_unlock;
tree gfor_fndecl_cas_reduce_scalar;
tree gfor_fndecl_cas_reduce_array;
tree gfor_fndecl_cas_broadcast_scalar;
tree gfor_fndecl_cas_broadcast_array;

/* Math functions.  Many other math functions are handled in
   trans-intrinsic.c.  */

gfc_powdecl_list gfor_fndecl_math_powi[4][3];
tree gfor_fndecl_math_ishftc4;
tree gfor_fndecl_math_ishftc8;
tree gfor_fndecl_math_ishftc16;


/* String functions.  */

tree gfor_fndecl_compare_string;
tree gfor_fndecl_concat_string;
tree gfor_fndecl_string_len_trim;
tree gfor_fndecl_string_index;
tree gfor_fndecl_string_scan;
tree gfor_fndecl_string_verify;
tree gfor_fndecl_string_trim;
tree gfor_fndecl_string_minmax;
tree gfor_fndecl_adjustl;
tree gfor_fndecl_adjustr;
tree gfor_fndecl_select_string;
tree gfor_fndecl_compare_string_char4;
tree gfor_fndecl_concat_string_char4;
tree gfor_fndecl_string_len_trim_char4;
tree gfor_fndecl_string_index_char4;
tree gfor_fndecl_string_scan_char4;
tree gfor_fndecl_string_verify_char4;
tree gfor_fndecl_string_trim_char4;
tree gfor_fndecl_string_minmax_char4;
tree gfor_fndecl_adjustl_char4;
tree gfor_fndecl_adjustr_char4;
tree gfor_fndecl_select_string_char4;


/* Conversion between character kinds.  */
tree gfor_fndecl_convert_char1_to_char4;
tree gfor_fndecl_convert_char4_to_char1;


/* Other misc. runtime library functions.  */
tree gfor_fndecl_size0;
tree gfor_fndecl_size1;
tree gfor_fndecl_iargc;
tree gfor_fndecl_kill;
tree gfor_fndecl_kill_sub;
tree gfor_fndecl_is_contiguous0;


/* Intrinsic functions implemented in Fortran.  */
tree gfor_fndecl_sc_kind;
tree gfor_fndecl_si_kind;
tree gfor_fndecl_sr_kind;

/* BLAS gemm functions.  */
tree gfor_fndecl_sgemm;
tree gfor_fndecl_dgemm;
tree gfor_fndecl_cgemm;
tree gfor_fndecl_zgemm;

/* RANDOM_INIT function.  */
tree gfor_fndecl_random_init;

static void
gfc_add_decl_to_parent_function (tree decl)
{
  gcc_assert (decl);
  DECL_CONTEXT (decl) = DECL_CONTEXT (current_function_decl);
  DECL_NONLOCAL (decl) = 1;
  DECL_CHAIN (decl) = saved_parent_function_decls;
  saved_parent_function_decls = decl;
}

void
gfc_add_decl_to_function (tree decl)
{
  gcc_assert (decl);
  TREE_USED (decl) = 1;
  DECL_CONTEXT (decl) = current_function_decl;
  DECL_CHAIN (decl) = saved_function_decls;
  saved_function_decls = decl;
}

static void
add_decl_as_local (tree decl)
{
  gcc_assert (decl);
  TREE_USED (decl) = 1;
  DECL_CONTEXT (decl) = current_function_decl;
  DECL_CHAIN (decl) = saved_local_decls;
  saved_local_decls = decl;
}


/* Build a  backend label declaration.  Set TREE_USED for named labels.
   The context of the label is always the current_function_decl.  All
   labels are marked artificial.  */

tree
gfc_build_label_decl (tree label_id)
{
  /* 2^32 temporaries should be enough.  */
  static unsigned int tmp_num = 1;
  tree label_decl;
  char *label_name;

  if (label_id == NULL_TREE)
    {
      /* Build an internal label name.  */
      ASM_FORMAT_PRIVATE_NAME (label_name, "L", tmp_num++);
      label_id = get_identifier (label_name);
    }
  else
    label_name = NULL;

  /* Build the LABEL_DECL node. Labels have no type.  */
  label_decl = build_decl (input_location,
			   LABEL_DECL, label_id, void_type_node);
  DECL_CONTEXT (label_decl) = current_function_decl;
  SET_DECL_MODE (label_decl, VOIDmode);

  /* We always define the label as used, even if the original source
     file never references the label.  We don't want all kinds of
     spurious warnings for old-style Fortran code with too many
     labels.  */
  TREE_USED (label_decl) = 1;

  DECL_ARTIFICIAL (label_decl) = 1;
  return label_decl;
}


/* Set the backend source location of a decl.  */

void
gfc_set_decl_location (tree decl, locus * loc)
{
  DECL_SOURCE_LOCATION (decl) = gfc_get_location (loc);
}


/* Return the backend label declaration for a given label structure,
   or create it if it doesn't exist yet.  */

tree
gfc_get_label_decl (gfc_st_label * lp)
{
  if (lp->backend_decl)
    return lp->backend_decl;
  else
    {
      char label_name[GFC_MAX_SYMBOL_LEN + 1];
      tree label_decl;

      /* Validate the label declaration from the front end.  */
      gcc_assert (lp != NULL && lp->value <= MAX_LABEL_VALUE);

      /* Build a mangled name for the label.  */
      sprintf (label_name, "__label_%.6d", lp->value);

      /* Build the LABEL_DECL node.  */
      label_decl = gfc_build_label_decl (get_identifier (label_name));

      /* Tell the debugger where the label came from.  */
      if (lp->value <= MAX_LABEL_VALUE)	/* An internal label.  */
	gfc_set_decl_location (label_decl, &lp->where);
      else
	DECL_ARTIFICIAL (label_decl) = 1;

      /* Store the label in the label list and return the LABEL_DECL.  */
      lp->backend_decl = label_decl;
      return label_decl;
    }
}

/* Return the name of an identifier.  */

static const char *
sym_identifier (gfc_symbol *sym)
{
  if (sym->attr.is_main_program && strcmp (sym->name, "main") == 0)
    return "MAIN__";
  else
    return sym->name;
}

/* Convert a gfc_symbol to an identifier of the same name.  */

static tree
gfc_sym_identifier (gfc_symbol * sym)
{
  return get_identifier (sym_identifier (sym));
}

/* Construct mangled name from symbol name.   */

static const char *
mangled_identifier (gfc_symbol *sym)
{
  gfc_symbol *proc = sym->ns->proc_name;
  static char name[3*GFC_MAX_MANGLED_SYMBOL_LEN + 14];
  /* Prevent the mangling of identifiers that have an assigned
     binding label (mainly those that are bind(c)).  */

  if (sym->attr.is_bind_c == 1 && sym->binding_label)
    return sym->binding_label;

  if (!sym->fn_result_spec
      || (sym->module && !(proc && proc->attr.flavor == FL_PROCEDURE)))
    {
      if (sym->module == NULL)
	return sym_identifier (sym);
      else
	snprintf (name, sizeof name, "__%s_MOD_%s", sym->module, sym->name);
    }
  else
    {
      /* This is an entity that is actually local to a module procedure
	 that appears in the result specification expression.  Since
	 sym->module will be a zero length string, we use ns->proc_name
	 to provide the module name instead. */
      if (proc && proc->module)
	snprintf (name, sizeof name, "__%s_MOD__%s_PROC_%s",
		  proc->module, proc->name, sym->name);
      else
	snprintf (name, sizeof name, "__%s_PROC_%s",
		  proc->name, sym->name);
    }

  return name;
}

/* Get mangled identifier, adding the symbol to the global table if
   it is not yet already there.  */

static tree
gfc_sym_mangled_identifier (gfc_symbol * sym)
{
  tree result;
  gfc_gsymbol *gsym;
  const char *name;

  name = mangled_identifier (sym);
  result = get_identifier (name);

  gsym = gfc_find_gsymbol (gfc_gsym_root, name);
  if (gsym == NULL)
    {
      gsym = gfc_get_gsymbol (name, false);
      gsym->ns = sym->ns;
      gsym->sym_name = sym->name;
    }

  return result;
}

/* Construct mangled function name from symbol name.  */

static tree
gfc_sym_mangled_function_id (gfc_symbol * sym)
{
  int has_underscore;
  char name[GFC_MAX_MANGLED_SYMBOL_LEN + 1];

  /* It may be possible to simply use the binding label if it's
     provided, and remove the other checks.  Then we could use it
     for other things if we wished.  */
  if ((sym->attr.is_bind_c == 1 || sym->attr.is_iso_c == 1) &&
      sym->binding_label)
    /* use the binding label rather than the mangled name */
    return get_identifier (sym->binding_label);

  if ((sym->module == NULL || sym->attr.proc == PROC_EXTERNAL
       || (sym->module != NULL && (sym->attr.external
	    || sym->attr.if_source == IFSRC_IFBODY)))
      && !sym->attr.module_procedure)
    {
      /* Main program is mangled into MAIN__.  */
      if (sym->attr.is_main_program)
	return get_identifier ("MAIN__");

      /* Intrinsic procedures are never mangled.  */
      if (sym->attr.proc == PROC_INTRINSIC)
	return get_identifier (sym->name);

      if (flag_underscoring)
	{
	  has_underscore = strchr (sym->name, '_') != 0;
	  if (flag_second_underscore && has_underscore)
	    snprintf (name, sizeof name, "%s__", sym->name);
	  else
	    snprintf (name, sizeof name, "%s_", sym->name);
	  return get_identifier (name);
	}
      else
	return get_identifier (sym->name);
    }
  else
    {
      snprintf (name, sizeof name, "__%s_MOD_%s", sym->module, sym->name);
      return get_identifier (name);
    }
}


void
gfc_set_decl_assembler_name (tree decl, tree name)
{
  tree target_mangled = targetm.mangle_decl_assembler_name (decl, name);
  SET_DECL_ASSEMBLER_NAME (decl, target_mangled);
}


/* Returns true if a variable of specified size should go on the stack.  */

int
gfc_can_put_var_on_stack (tree size)
{
  unsigned HOST_WIDE_INT low;

  if (!INTEGER_CST_P (size))
    return 0;

  if (flag_max_stack_var_size < 0)
    return 1;

  if (!tree_fits_uhwi_p (size))
    return 0;

  low = TREE_INT_CST_LOW (size);
  if (low > (unsigned HOST_WIDE_INT) flag_max_stack_var_size)
    return 0;

/* TODO: Set a per-function stack size limit.  */

  return 1;
}


/* gfc_finish_cray_pointee sets DECL_VALUE_EXPR for a Cray pointee to
   an expression involving its corresponding pointer.  There are
   2 cases; one for variable size arrays, and one for everything else,
   because variable-sized arrays require one fewer level of
   indirection.  */

static void
gfc_finish_cray_pointee (tree decl, gfc_symbol *sym)
{
  tree ptr_decl = gfc_get_symbol_decl (sym->cp_pointer);
  tree value;

  /* Parameters need to be dereferenced.  */
  if (sym->cp_pointer->attr.dummy)
    ptr_decl = build_fold_indirect_ref_loc (input_location,
					ptr_decl);

  /* Check to see if we're dealing with a variable-sized array.  */
  if (sym->attr.dimension
      && TREE_CODE (TREE_TYPE (decl)) == POINTER_TYPE)
    {
      /* These decls will be dereferenced later, so we don't dereference
	 them here.  */
      value = convert (TREE_TYPE (decl), ptr_decl);
    }
  else
    {
      ptr_decl = convert (build_pointer_type (TREE_TYPE (decl)),
			  ptr_decl);
      value = build_fold_indirect_ref_loc (input_location,
				       ptr_decl);
    }

  SET_DECL_VALUE_EXPR (decl, value);
  DECL_HAS_VALUE_EXPR_P (decl) = 1;
  GFC_DECL_CRAY_POINTEE (decl) = 1;
}


/* Finish processing of a declaration without an initial value.  */

static void
gfc_finish_decl (tree decl)
{
  gcc_assert (TREE_CODE (decl) == PARM_DECL
	      || DECL_INITIAL (decl) == NULL_TREE);

  if (!VAR_P (decl))
    return;

  if (DECL_SIZE (decl) == NULL_TREE
      && TYPE_SIZE (TREE_TYPE (decl)) != NULL_TREE)
    layout_decl (decl, 0);

  /* A few consistency checks.  */
  /* A static variable with an incomplete type is an error if it is
     initialized. Also if it is not file scope. Otherwise, let it
     through, but if it is not `extern' then it may cause an error
     message later.  */
  /* An automatic variable with an incomplete type is an error.  */

  /* We should know the storage size.  */
  gcc_assert (DECL_SIZE (decl) != NULL_TREE
	      || (TREE_STATIC (decl)
		  ? (!DECL_INITIAL (decl) || !DECL_CONTEXT (decl))
		  : DECL_EXTERNAL (decl)));

  /* The storage size should be constant.  */
  gcc_assert ((!DECL_EXTERNAL (decl) && !TREE_STATIC (decl))
	      || !DECL_SIZE (decl)
	      || TREE_CODE (DECL_SIZE (decl)) == INTEGER_CST);
}


/* Handle setting of GFC_DECL_SCALAR* on DECL.  */

void
gfc_finish_decl_attrs (tree decl, symbol_attribute *attr)
{
  if (!attr->dimension && !attr->codimension)
    {
      /* Handle scalar allocatable variables.  */
      if (attr->allocatable)
	{
	  gfc_allocate_lang_decl (decl);
	  GFC_DECL_SCALAR_ALLOCATABLE (decl) = 1;
	}
      /* Handle scalar pointer variables.  */
      if (attr->pointer)
	{
	  gfc_allocate_lang_decl (decl);
	  GFC_DECL_SCALAR_POINTER (decl) = 1;
	}
    }
}


/* Apply symbol attributes to a variable, and add it to the function scope.  */

static void
gfc_finish_var_decl (tree decl, gfc_symbol * sym)
{
  tree new_type;

  /* Set DECL_VALUE_EXPR for Cray Pointees.  */
  if (sym->attr.cray_pointee)
    gfc_finish_cray_pointee (decl, sym);

  /* TREE_ADDRESSABLE means the address of this variable is actually needed.
     This is the equivalent of the TARGET variables.
     We also need to set this if the variable is passed by reference in a
     CALL statement.  */
  if (sym->attr.target)
    TREE_ADDRESSABLE (decl) = 1;

  /* If it wasn't used we wouldn't be getting it.  */
  TREE_USED (decl) = 1;

  if (sym->attr.flavor == FL_PARAMETER
      && (sym->attr.dimension || sym->ts.type == BT_DERIVED))
    TREE_READONLY (decl) = 1;

  /* Chain this decl to the pending declarations.  Don't do pushdecl()
     because this would add them to the current scope rather than the
     function scope.  */
  if (current_function_decl != NULL_TREE)
    {
      if (sym->ns->proc_name
	  && (sym->ns->proc_name->backend_decl == current_function_decl
	      || sym->result == sym))
	gfc_add_decl_to_function (decl);
      else if (sym->ns->proc_name
	       && sym->ns->proc_name->attr.flavor == FL_LABEL)
	/* This is a BLOCK construct.  */
	add_decl_as_local (decl);
      else
	gfc_add_decl_to_parent_function (decl);
    }

  if (sym->attr.cray_pointee)
    return;

  if(sym->attr.is_bind_c == 1 && sym->binding_label)
    {
      /* We need to put variables that are bind(c) into the common
	 segment of the object file, because this is what C would do.
	 gfortran would typically put them in either the BSS or
	 initialized data segments, and only mark them as common if
	 they were part of common blocks.  However, if they are not put
	 into common space, then C cannot initialize global Fortran
	 variables that it interoperates with and the draft says that
	 either Fortran or C should be able to initialize it (but not
	 both, of course.) (J3/04-007, section 15.3).  */
      TREE_PUBLIC(decl) = 1;
      DECL_COMMON(decl) = 1;
      if (sym->attr.access == ACCESS_PRIVATE && !sym->attr.public_used)
	{
	  DECL_VISIBILITY (decl) = VISIBILITY_HIDDEN;
	  DECL_VISIBILITY_SPECIFIED (decl) = true;
	}
    }

  /* If a variable is USE associated, it's always external.  */
  if (sym->attr.use_assoc || sym->attr.used_in_submodule)
    {
      DECL_EXTERNAL (decl) = 1;
      TREE_PUBLIC (decl) = 1;
    }
  else if (sym->fn_result_spec && !sym->ns->proc_name->module)
    {

      if (sym->ns->proc_name->attr.if_source != IFSRC_DECL)
	DECL_EXTERNAL (decl) = 1;
      else
	TREE_STATIC (decl) = 1;

      TREE_PUBLIC (decl) = 1;
    }
  else if (sym->module && !sym->attr.result && !sym->attr.dummy)
    {
      /* TODO: Don't set sym->module for result or dummy variables.  */
      gcc_assert (current_function_decl == NULL_TREE || sym->result == sym);

      TREE_PUBLIC (decl) = 1;
      TREE_STATIC (decl) = 1;
      if (sym->attr.access == ACCESS_PRIVATE && !sym->attr.public_used)
	{
	  DECL_VISIBILITY (decl) = VISIBILITY_HIDDEN;
	  DECL_VISIBILITY_SPECIFIED (decl) = true;
	}
    }

  /* Derived types are a bit peculiar because of the possibility of
     a default initializer; this must be applied each time the variable
     comes into scope it therefore need not be static.  These variables
     are SAVE_NONE but have an initializer.  Otherwise explicitly
     initialized variables are SAVE_IMPLICIT and explicitly saved are
     SAVE_EXPLICIT.  */
  if (!sym->attr.use_assoc
	&& (sym->attr.save != SAVE_NONE || sym->attr.data
	    || (sym->value && sym->ns->proc_name->attr.is_main_program)
	    || (flag_coarray == GFC_FCOARRAY_LIB
		&& sym->attr.codimension && !sym->attr.allocatable)))
    TREE_STATIC (decl) = 1;

  /* If derived-type variables with DTIO procedures are not made static
     some bits of code referencing them get optimized away.
     TODO Understand why this is so and fix it.  */
  if (!sym->attr.use_assoc
      && ((sym->ts.type == BT_DERIVED
           && sym->ts.u.derived->attr.has_dtio_procs)
	  || (sym->ts.type == BT_CLASS
	      && CLASS_DATA (sym)->ts.u.derived->attr.has_dtio_procs)))
    TREE_STATIC (decl) = 1;

  /* Treat asynchronous variables the same as volatile, for now.  */
  if (sym->attr.volatile_ || sym->attr.asynchronous)
    {
      TREE_THIS_VOLATILE (decl) = 1;
      TREE_SIDE_EFFECTS (decl) = 1;
      new_type = build_qualified_type (TREE_TYPE (decl), TYPE_QUAL_VOLATILE);
      TREE_TYPE (decl) = new_type;
    }

  /* Keep variables larger than max-stack-var-size off stack.  */
  if (!(sym->ns->proc_name && sym->ns->proc_name->attr.recursive)
      && !sym->attr.automatic
      && INTEGER_CST_P (DECL_SIZE_UNIT (decl))
      && !gfc_can_put_var_on_stack (DECL_SIZE_UNIT (decl))
	 /* Put variable length auto array pointers always into stack.  */
      && (TREE_CODE (TREE_TYPE (decl)) != POINTER_TYPE
	  || sym->attr.dimension == 0
	  || sym->as->type != AS_EXPLICIT
	  || sym->attr.pointer
	  || sym->attr.allocatable)
      && !DECL_ARTIFICIAL (decl))
    {
      if (flag_max_stack_var_size > 0)
	gfc_warning (OPT_Wsurprising,
		     "Array %qs at %L is larger than limit set by"
		     " %<-fmax-stack-var-size=%>, moved from stack to static"
		     " storage. This makes the procedure unsafe when called"
		     " recursively, or concurrently from multiple threads."
		     " Consider using %<-frecursive%>, or increase the"
		     " %<-fmax-stack-var-size=%> limit, or change the code to"
		     " use an ALLOCATABLE array.",
		     sym->name, &sym->declared_at);

      TREE_STATIC (decl) = 1;

      /* Because the size of this variable isn't known until now, we may have
         greedily added an initializer to this variable (in build_init_assign)
         even though the max-stack-var-size indicates the variable should be
         static. Therefore we rip out the automatic initializer here and
         replace it with a static one.  */
      gfc_symtree *st = gfc_find_symtree (sym->ns->sym_root, sym->name);
      gfc_code *prev = NULL;
      gfc_code *code = sym->ns->code;
      while (code && code->op == EXEC_INIT_ASSIGN)
        {
          /* Look for an initializer meant for this symbol.  */
          if (code->expr1->symtree == st)
            {
              if (prev)
                prev->next = code->next;
              else
                sym->ns->code = code->next;

              break;
            }

          prev = code;
          code = code->next;
        }
      if (code && code->op == EXEC_INIT_ASSIGN)
        {
          /* Keep the init expression for a static initializer.  */
          sym->value = code->expr2;
          /* Cleanup the defunct code object, without freeing the init expr.  */
          code->expr2 = NULL;
          gfc_free_statement (code);
          free (code);
        }
    }

  /* Handle threadprivate variables.  */
  if (sym->attr.threadprivate
      && (TREE_STATIC (decl) || DECL_EXTERNAL (decl)))
    set_decl_tls_model (decl, decl_default_tls_model (decl));

  gfc_finish_decl_attrs (decl, &sym->attr);
}


/* Allocate the lang-specific part of a decl.  */

void
gfc_allocate_lang_decl (tree decl)
{
  if (DECL_LANG_SPECIFIC (decl) == NULL)
    DECL_LANG_SPECIFIC (decl) = ggc_cleared_alloc<struct lang_decl> ();
}

/* Remember a symbol to generate initialization/cleanup code at function
   entry/exit.  */

static void
gfc_defer_symbol_init (gfc_symbol * sym)
{
  gfc_symbol *p;
  gfc_symbol *last;
  gfc_symbol *head;

  /* Don't add a symbol twice.  */
  if (sym->tlink)
    return;

  last = head = sym->ns->proc_name;
  p = last->tlink;

  /* Make sure that setup code for dummy variables which are used in the
     setup of other variables is generated first.  */
  if (sym->attr.dummy)
    {
      /* Find the first dummy arg seen after us, or the first non-dummy arg.
         This is a circular list, so don't go past the head.  */
      while (p != head
             && (!p->attr.dummy || p->dummy_order > sym->dummy_order))
        {
          last = p;
          p = p->tlink;
        }
    }
  /* Insert in between last and p.  */
  last->tlink = sym;
  sym->tlink = p;
}


/* Used in gfc_get_symbol_decl and gfc_get_derived_type to obtain the
   backend_decl for a module symbol, if it all ready exists.  If the
   module gsymbol does not exist, it is created.  If the symbol does
   not exist, it is added to the gsymbol namespace.  Returns true if
   an existing backend_decl is found.  */

bool
gfc_get_module_backend_decl (gfc_symbol *sym)
{
  gfc_gsymbol *gsym;
  gfc_symbol *s;
  gfc_symtree *st;

  gsym =  gfc_find_gsymbol (gfc_gsym_root, sym->module);

  if (!gsym || (gsym->ns && gsym->type == GSYM_MODULE))
    {
      st = NULL;
      s = NULL;

      /* Check for a symbol with the same name. */
      if (gsym)
	gfc_find_symbol (sym->name, gsym->ns, 0, &s);

      if (!s)
	{
	  if (!gsym)
	    {
	      gsym = gfc_get_gsymbol (sym->module, false);
	      gsym->type = GSYM_MODULE;
	      gsym->ns = gfc_get_namespace (NULL, 0);
	    }

	  st = gfc_new_symtree (&gsym->ns->sym_root, sym->name);
	  st->n.sym = sym;
	  sym->refs++;
	}
      else if (gfc_fl_struct (sym->attr.flavor))
	{
	  if (s && s->attr.flavor == FL_PROCEDURE)
	    {
	      gfc_interface *intr;
	      gcc_assert (s->attr.generic);
	      for (intr = s->generic; intr; intr = intr->next)
		if (gfc_fl_struct (intr->sym->attr.flavor))
		  {
		    s = intr->sym;
		    break;
		  }
    	    }

          /* Normally we can assume that s is a derived-type symbol since it
             shares a name with the derived-type sym. However if sym is a
             STRUCTURE, it may in fact share a name with any other basic type
             variable. If s is in fact of derived type then we can continue
             looking for a duplicate type declaration.  */
          if (sym->attr.flavor == FL_STRUCT && s->ts.type == BT_DERIVED)
            {
              s = s->ts.u.derived;
            }

	  if (gfc_fl_struct (s->attr.flavor) && !s->backend_decl)
            {
              if (s->attr.flavor == FL_UNION)
                s->backend_decl = gfc_get_union_type (s);
              else
                s->backend_decl = gfc_get_derived_type (s);
            }
	  gfc_copy_dt_decls_ifequal (s, sym, true);
	  return true;
	}
      else if (s->backend_decl)
	{
	  if (sym->ts.type == BT_DERIVED || sym->ts.type == BT_CLASS)
	    gfc_copy_dt_decls_ifequal (s->ts.u.derived, sym->ts.u.derived,
				       true);
	  else if (sym->ts.type == BT_CHARACTER)
	    sym->ts.u.cl->backend_decl = s->ts.u.cl->backend_decl;
	  sym->backend_decl = s->backend_decl;
	  return true;
	}
    }
  return false;
}


/* Create an array index type variable with function scope.  */

static tree
create_index_var (const char * pfx, int nest)
{
  tree decl;

  decl = gfc_create_var_np (gfc_array_index_type, pfx);
  if (nest)
    gfc_add_decl_to_parent_function (decl);
  else
    gfc_add_decl_to_function (decl);
  return decl;
}


/* Create variables to hold all the non-constant bits of info for a
   descriptorless array.  Remember these in the lang-specific part of the
   type.  */

static void
gfc_build_qualified_array (tree decl, gfc_symbol * sym)
{
  tree type;
  int dim;
  int nest;
  int eff_dimen;
  gfc_namespace* procns;
  symbol_attribute *array_attr;
  gfc_array_spec *as;
  bool is_classarray = IS_CLASS_ARRAY (sym);

  type = TREE_TYPE (decl);
  array_attr = is_classarray ? &CLASS_DATA (sym)->attr : &sym->attr;
  as = is_classarray ? CLASS_DATA (sym)->as : sym->as;

  /* We just use the descriptor, if there is one.  */
  if (GFC_DESCRIPTOR_TYPE_P (type))
    return;

  gcc_assert (GFC_ARRAY_TYPE_P (type));
  procns = gfc_find_proc_namespace (sym->ns);
  nest = (procns->proc_name->backend_decl != current_function_decl)
	 && !sym->attr.contained;

  if (array_attr->codimension && flag_coarray == GFC_FCOARRAY_LIB
      && as->type != AS_ASSUMED_SHAPE
      && GFC_TYPE_ARRAY_CAF_TOKEN (type) == NULL_TREE)
    {
      tree token;
      tree token_type = build_qualified_type (pvoid_type_node,
					      TYPE_QUAL_RESTRICT);

      if (sym->module && (sym->attr.use_assoc
			  || sym->ns->proc_name->attr.flavor == FL_MODULE))
	{
	  tree token_name
		= get_identifier (gfc_get_string (GFC_PREFIX ("caf_token%s"),
			IDENTIFIER_POINTER (gfc_sym_mangled_identifier (sym))));
	  token = build_decl (DECL_SOURCE_LOCATION (decl), VAR_DECL, token_name,
			      token_type);
	  if (sym->attr.use_assoc)
	    DECL_EXTERNAL (token) = 1;
	  else
	    TREE_STATIC (token) = 1;

	  TREE_PUBLIC (token) = 1;

	  if (sym->attr.access == ACCESS_PRIVATE && !sym->attr.public_used)
	    {
	      DECL_VISIBILITY (token) = VISIBILITY_HIDDEN;
	      DECL_VISIBILITY_SPECIFIED (token) = true;
	    }
	}
      else
	{
	  token = gfc_create_var_np (token_type, "caf_token");
	  TREE_STATIC (token) = 1;
	}

      GFC_TYPE_ARRAY_CAF_TOKEN (type) = token;
      DECL_ARTIFICIAL (token) = 1;
      DECL_NONALIASED (token) = 1;

      if (sym->module && !sym->attr.use_assoc)
	{
	  pushdecl (token);
	  DECL_CONTEXT (token) = sym->ns->proc_name->backend_decl;
	  gfc_module_add_decl (cur_module, token);
	}
      else if (sym->attr.host_assoc
	       && TREE_CODE (DECL_CONTEXT (current_function_decl))
	       != TRANSLATION_UNIT_DECL)
	gfc_add_decl_to_parent_function (token);
      else
	gfc_add_decl_to_function (token);
    }
      
  eff_dimen = flag_coarray == GFC_FCOARRAY_SHARED
    ? GFC_TYPE_ARRAY_RANK (type) + GFC_TYPE_ARRAY_CORANK (type)
    : GFC_TYPE_ARRAY_RANK (type);

  for (dim = 0; dim < eff_dimen; dim++)
    {
      if (GFC_TYPE_ARRAY_LBOUND (type, dim) == NULL_TREE)
	{
	  GFC_TYPE_ARRAY_LBOUND (type, dim) = create_index_var ("lbound", nest);
	  TREE_NO_WARNING (GFC_TYPE_ARRAY_LBOUND (type, dim)) = 1;
	}
      /* Don't try to use the unknown bound for assumed shape arrays.  */
      if (GFC_TYPE_ARRAY_UBOUND (type, dim) == NULL_TREE
	  && (as->type != AS_ASSUMED_SIZE
	      || dim < GFC_TYPE_ARRAY_RANK (type) - 1))
	{
	  GFC_TYPE_ARRAY_UBOUND (type, dim) = create_index_var ("ubound", nest);
	  TREE_NO_WARNING (GFC_TYPE_ARRAY_UBOUND (type, dim)) = 1;
	}

      if (GFC_TYPE_ARRAY_STRIDE (type, dim) == NULL_TREE)
	{
	  GFC_TYPE_ARRAY_STRIDE (type, dim) = create_index_var ("stride", nest);
	  TREE_NO_WARNING (GFC_TYPE_ARRAY_STRIDE (type, dim)) = 1;
	}
    }

  /* We don't need the following code in shared coarray mode, since the
     dimensions are handled the usual way in the loop above 
     (eff_dimen = dimen + codimen).  */

  if (flag_coarray != GFC_FCOARRAY_SHARED)
    for (dim = GFC_TYPE_ARRAY_RANK (type);
	 dim < GFC_TYPE_ARRAY_RANK (type) + GFC_TYPE_ARRAY_CORANK (type);
	 dim++)
      {
	if (GFC_TYPE_ARRAY_LBOUND (type, dim) == NULL_TREE)
	  {
	    GFC_TYPE_ARRAY_LBOUND (type, dim)
	      = create_index_var ("lbound", nest);
	    TREE_NO_WARNING (GFC_TYPE_ARRAY_LBOUND (type, dim)) = 1;
	  }
	/* Don't try to use the unknown ubound for the last coarray
	   dimension.  */
	if (GFC_TYPE_ARRAY_UBOUND (type, dim) == NULL_TREE
	    && dim < GFC_TYPE_ARRAY_RANK (type)
	    + GFC_TYPE_ARRAY_CORANK (type) - 1)
	  {
	    GFC_TYPE_ARRAY_UBOUND (type, dim)
	      = create_index_var ("ubound", nest);
	    TREE_NO_WARNING (GFC_TYPE_ARRAY_UBOUND (type, dim)) = 1;
	  }
      }

  if (GFC_TYPE_ARRAY_OFFSET (type) == NULL_TREE)
    {
      GFC_TYPE_ARRAY_OFFSET (type) = gfc_create_var_np (gfc_array_index_type,
							"offset");
      TREE_NO_WARNING (GFC_TYPE_ARRAY_OFFSET (type)) = 1;

      if (nest)
	gfc_add_decl_to_parent_function (GFC_TYPE_ARRAY_OFFSET (type));
      else
	gfc_add_decl_to_function (GFC_TYPE_ARRAY_OFFSET (type));
    }

  if (GFC_TYPE_ARRAY_SIZE (type) == NULL_TREE
      && as->type != AS_ASSUMED_SIZE)
    {
      GFC_TYPE_ARRAY_SIZE (type) = create_index_var ("size", nest);
      TREE_NO_WARNING (GFC_TYPE_ARRAY_SIZE (type)) = 1;
    }

  if (POINTER_TYPE_P (type))
    {
      gcc_assert (GFC_ARRAY_TYPE_P (TREE_TYPE (type)));
      gcc_assert (TYPE_LANG_SPECIFIC (type)
		  == TYPE_LANG_SPECIFIC (TREE_TYPE (type)));
      type = TREE_TYPE (type);
    }

  if (! COMPLETE_TYPE_P (type) && GFC_TYPE_ARRAY_SIZE (type))
    {
      tree size, range;

      size = fold_build2_loc (input_location, MINUS_EXPR, gfc_array_index_type,
			      GFC_TYPE_ARRAY_SIZE (type), gfc_index_one_node);
      range = build_range_type (gfc_array_index_type, gfc_index_zero_node,
				size);
      TYPE_DOMAIN (type) = range;
      layout_type (type);
    }

  if (TYPE_NAME (type) != NULL_TREE && as->rank > 0
      && GFC_TYPE_ARRAY_UBOUND (type, as->rank - 1) != NULL_TREE
      && VAR_P (GFC_TYPE_ARRAY_UBOUND (type, as->rank - 1)))
    {
      tree gtype = DECL_ORIGINAL_TYPE (TYPE_NAME (type));

      for (dim = 0; dim < as->rank - 1; dim++)
	{
	  gcc_assert (TREE_CODE (gtype) == ARRAY_TYPE);
	  gtype = TREE_TYPE (gtype);
	}
      gcc_assert (TREE_CODE (gtype) == ARRAY_TYPE);
      if (TYPE_MAX_VALUE (TYPE_DOMAIN (gtype)) == NULL)
	TYPE_NAME (type) = NULL_TREE;
    }

  if (TYPE_NAME (type) == NULL_TREE)
    {
      tree gtype = TREE_TYPE (type), rtype, type_decl;

      for (dim = as->rank - 1; dim >= 0; dim--)
	{
	  tree lbound, ubound;
	  lbound = GFC_TYPE_ARRAY_LBOUND (type, dim);
	  ubound = GFC_TYPE_ARRAY_UBOUND (type, dim);
	  rtype = build_range_type (gfc_array_index_type, lbound, ubound);
	  gtype = build_array_type (gtype, rtype);
	  /* Ensure the bound variables aren't optimized out at -O0.
	     For -O1 and above they often will be optimized out, but
	     can be tracked by VTA.  Also set DECL_NAMELESS, so that
	     the artificial lbound.N or ubound.N DECL_NAME doesn't
	     end up in debug info.  */
	  if (lbound
	      && VAR_P (lbound)
	      && DECL_ARTIFICIAL (lbound)
	      && DECL_IGNORED_P (lbound))
	    {
	      if (DECL_NAME (lbound)
		  && strstr (IDENTIFIER_POINTER (DECL_NAME (lbound)),
			     "lbound") != 0)
		DECL_NAMELESS (lbound) = 1;
	      DECL_IGNORED_P (lbound) = 0;
	    }
	  if (ubound
	      && VAR_P (ubound)
	      && DECL_ARTIFICIAL (ubound)
	      && DECL_IGNORED_P (ubound))
	    {
	      if (DECL_NAME (ubound)
		  && strstr (IDENTIFIER_POINTER (DECL_NAME (ubound)),
			     "ubound") != 0)
		DECL_NAMELESS (ubound) = 1;
	      DECL_IGNORED_P (ubound) = 0;
	    }
	}
      TYPE_NAME (type) = type_decl = build_decl (input_location,
						 TYPE_DECL, NULL, gtype);
      DECL_ORIGINAL_TYPE (type_decl) = gtype;
    }
}


/* For some dummy arguments we don't use the actual argument directly.
   Instead we create a local decl and use that.  This allows us to perform
   initialization, and construct full type information.  */

static tree
gfc_build_dummy_array_decl (gfc_symbol * sym, tree dummy)
{
  tree decl;
  tree type;
  gfc_array_spec *as;
  symbol_attribute *array_attr;
  char *name;
  gfc_packed packed;
  int n;
  bool known_size;
  bool is_classarray = IS_CLASS_ARRAY (sym);

  /* Use the array as and attr.  */
  as = is_classarray ? CLASS_DATA (sym)->as : sym->as;
  array_attr = is_classarray ? &CLASS_DATA (sym)->attr : &sym->attr;

  /* The dummy is returned for pointer, allocatable or assumed rank arrays.
     For class arrays the information if sym is an allocatable or pointer
     object needs to be checked explicitly (IS_CLASS_ARRAY can be false for
     too many reasons to be of use here).  */
  if ((sym->ts.type != BT_CLASS && sym->attr.pointer)
      || (sym->ts.type == BT_CLASS && CLASS_DATA (sym)->attr.class_pointer)
      || array_attr->allocatable
      || (as && as->type == AS_ASSUMED_RANK))
    return dummy;

  if (flag_coarray == GFC_FCOARRAY_SHARED && sym->attr.codimension
      && sym->attr.allocatable)
    return dummy;

  /* Add to list of variables if not a fake result variable.
     These symbols are set on the symbol only, not on the class component.  */
  if (sym->attr.result || sym->attr.dummy)
    gfc_defer_symbol_init (sym);

  /* For a class array the array descriptor is in the _data component, while
     for a regular array the TREE_TYPE of the dummy is a pointer to the
     descriptor.  */
  type = TREE_TYPE (is_classarray ? gfc_class_data_get (dummy)
				  : TREE_TYPE (dummy));
  /* type now is the array descriptor w/o any indirection.  */
  gcc_assert (TREE_CODE (dummy) == PARM_DECL
	  && POINTER_TYPE_P (TREE_TYPE (dummy)));

  /* Do we know the element size?  */
  known_size = sym->ts.type != BT_CHARACTER
	  || INTEGER_CST_P (sym->ts.u.cl->backend_decl);

  if (known_size && !GFC_DESCRIPTOR_TYPE_P (type))
    {
      /* For descriptorless arrays with known element size the actual
         argument is sufficient.  */
      gfc_build_qualified_array (dummy, sym);
      return dummy;
    }

  if (GFC_DESCRIPTOR_TYPE_P (type))
    {
      /* Create a descriptorless array pointer.  */
      packed = PACKED_NO;

      /* Even when -frepack-arrays is used, symbols with TARGET attribute
	 are not repacked.  */
      if (!flag_repack_arrays || sym->attr.target)
	{
	  if (as->type == AS_ASSUMED_SIZE)
	    packed = PACKED_FULL;
	}
      else
	{
	  if (as->type == AS_EXPLICIT)
	    {
	      packed = PACKED_FULL;
	      for (n = 0; n < as->rank; n++)
		{
		  if (!(as->upper[n]
			&& as->lower[n]
			&& as->upper[n]->expr_type == EXPR_CONSTANT
			&& as->lower[n]->expr_type == EXPR_CONSTANT))
		    {
		      packed = PACKED_PARTIAL;
		      break;
		    }
		}
	    }
	  else
	    packed = PACKED_PARTIAL;
	}

      /* For classarrays the element type is required, but
	 gfc_typenode_for_spec () returns the array descriptor.  */
      type = is_classarray ? gfc_get_element_type (type)
			   : gfc_typenode_for_spec (&sym->ts);
      type = gfc_get_nodesc_array_type (type, as, packed,
					!sym->attr.target);
    }
  else
    {
      /* We now have an expression for the element size, so create a fully
	 qualified type.  Reset sym->backend decl or this will just return the
	 old type.  */
      DECL_ARTIFICIAL (sym->backend_decl) = 1;
      sym->backend_decl = NULL_TREE;
      type = gfc_sym_type (sym);
      packed = PACKED_FULL;
    }

  ASM_FORMAT_PRIVATE_NAME (name, IDENTIFIER_POINTER (DECL_NAME (dummy)), 0);
  decl = build_decl (input_location,
		     VAR_DECL, get_identifier (name), type);

  DECL_ARTIFICIAL (decl) = 1;
  DECL_NAMELESS (decl) = 1;
  TREE_PUBLIC (decl) = 0;
  TREE_STATIC (decl) = 0;
  DECL_EXTERNAL (decl) = 0;

  /* Avoid uninitialized warnings for optional dummy arguments.  */
  if (sym->attr.optional)
    TREE_NO_WARNING (decl) = 1;

  /* We should never get deferred shape arrays here.  We used to because of
     frontend bugs.  */
  gcc_assert (as->type != AS_DEFERRED);

  if (packed == PACKED_PARTIAL)
    GFC_DECL_PARTIAL_PACKED_ARRAY (decl) = 1;
  else if (packed == PACKED_FULL)
    GFC_DECL_PACKED_ARRAY (decl) = 1;

  gfc_build_qualified_array (decl, sym);

  if (DECL_LANG_SPECIFIC (dummy))
    DECL_LANG_SPECIFIC (decl) = DECL_LANG_SPECIFIC (dummy);
  else
    gfc_allocate_lang_decl (decl);

  GFC_DECL_SAVED_DESCRIPTOR (decl) = dummy;

  if (sym->ns->proc_name->backend_decl == current_function_decl
      || sym->attr.contained)
    gfc_add_decl_to_function (decl);
  else
    gfc_add_decl_to_parent_function (decl);

  return decl;
}

/* Return a constant or a variable to use as a string length.  Does not
   add the decl to the current scope.  */

static tree
gfc_create_string_length (gfc_symbol * sym)
{
  gcc_assert (sym->ts.u.cl);
  gfc_conv_const_charlen (sym->ts.u.cl);

  if (sym->ts.u.cl->backend_decl == NULL_TREE)
    {
      tree length;
      const char *name;

      /* The string length variable shall be in static memory if it is either
	 explicitly SAVED, a module variable or with -fno-automatic. Only
	 relevant is "len=:" - otherwise, it is either a constant length or
	 it is an automatic variable.  */
      bool static_length = sym->attr.save
			   || sym->ns->proc_name->attr.flavor == FL_MODULE
			   || (flag_max_stack_var_size == 0
			       && sym->ts.deferred && !sym->attr.dummy
			       && !sym->attr.result && !sym->attr.function);

      /* Also prefix the mangled name. We need to call GFC_PREFIX for static
	 variables as some systems do not support the "." in the assembler name.
	 For nonstatic variables, the "." does not appear in assembler.  */
      if (static_length)
	{
	  if (sym->module)
	    name = gfc_get_string (GFC_PREFIX ("%s_MOD_%s"), sym->module,
				   sym->name);
	  else
	    name = gfc_get_string (GFC_PREFIX ("%s"), sym->name);
	}
      else if (sym->module)
	name = gfc_get_string (".__%s_MOD_%s", sym->module, sym->name);
      else
	name = gfc_get_string (".%s", sym->name);

      length = build_decl (input_location,
			   VAR_DECL, get_identifier (name),
			   gfc_charlen_type_node);
      DECL_ARTIFICIAL (length) = 1;
      TREE_USED (length) = 1;
      if (sym->ns->proc_name->tlink != NULL)
	gfc_defer_symbol_init (sym);

      sym->ts.u.cl->backend_decl = length;

      if (static_length)
	TREE_STATIC (length) = 1;

      if (sym->ns->proc_name->attr.flavor == FL_MODULE
	  && (sym->attr.access != ACCESS_PRIVATE || sym->attr.public_used))
	TREE_PUBLIC (length) = 1;
    }

  gcc_assert (sym->ts.u.cl->backend_decl != NULL_TREE);
  return sym->ts.u.cl->backend_decl;
}

/* If a variable is assigned a label, we add another two auxiliary
   variables.  */

static void
gfc_add_assign_aux_vars (gfc_symbol * sym)
{
  tree addr;
  tree length;
  tree decl;

  gcc_assert (sym->backend_decl);

  decl = sym->backend_decl;
  gfc_allocate_lang_decl (decl);
  GFC_DECL_ASSIGN (decl) = 1;
  length = build_decl (input_location,
		       VAR_DECL, create_tmp_var_name (sym->name),
		       gfc_charlen_type_node);
  addr = build_decl (input_location,
		     VAR_DECL, create_tmp_var_name (sym->name),
		     pvoid_type_node);
  gfc_finish_var_decl (length, sym);
  gfc_finish_var_decl (addr, sym);
  /*  STRING_LENGTH is also used as flag. Less than -1 means that
      ASSIGN_ADDR cannot be used. Equal -1 means that ASSIGN_ADDR is the
      target label's address. Otherwise, value is the length of a format string
      and ASSIGN_ADDR is its address.  */
  if (TREE_STATIC (length))
    DECL_INITIAL (length) = build_int_cst (gfc_charlen_type_node, -2);
  else
    gfc_defer_symbol_init (sym);

  GFC_DECL_STRING_LEN (decl) = length;
  GFC_DECL_ASSIGN_ADDR (decl) = addr;
}


static tree
add_attributes_to_decl (symbol_attribute sym_attr, tree list)
{
  unsigned id;
  tree attr;

  for (id = 0; id < EXT_ATTR_NUM; id++)
    if (sym_attr.ext_attr & (1 << id) && ext_attr_list[id].middle_end_name)
      {
	attr = build_tree_list (
		 get_identifier (ext_attr_list[id].middle_end_name),
				 NULL_TREE);
	list = chainon (list, attr);
      }

  tree clauses = NULL_TREE;

  if (sym_attr.oacc_routine_lop != OACC_ROUTINE_LOP_NONE)
    {
      omp_clause_code code;
      switch (sym_attr.oacc_routine_lop)
	{
	case OACC_ROUTINE_LOP_GANG:
	  code = OMP_CLAUSE_GANG;
	  break;
	case OACC_ROUTINE_LOP_WORKER:
	  code = OMP_CLAUSE_WORKER;
	  break;
	case OACC_ROUTINE_LOP_VECTOR:
	  code = OMP_CLAUSE_VECTOR;
	  break;
	case OACC_ROUTINE_LOP_SEQ:
	  code = OMP_CLAUSE_SEQ;
	  break;
	case OACC_ROUTINE_LOP_NONE:
	case OACC_ROUTINE_LOP_ERROR:
	default:
	  gcc_unreachable ();
	}
      tree c = build_omp_clause (UNKNOWN_LOCATION, code);
      OMP_CLAUSE_CHAIN (c) = clauses;
      clauses = c;

      tree dims = oacc_build_routine_dims (clauses);
      list = oacc_replace_fn_attrib_attr (list, dims);
    }
  if (sym_attr.omp_device_type != OMP_DEVICE_TYPE_UNSET)
    {
      tree c = build_omp_clause (UNKNOWN_LOCATION, OMP_CLAUSE_DEVICE_TYPE);
      switch (sym_attr.omp_device_type)
	{
	case OMP_DEVICE_TYPE_HOST:
	  OMP_CLAUSE_DEVICE_TYPE_KIND (c) = OMP_CLAUSE_DEVICE_TYPE_HOST;
	  break;
	case OMP_DEVICE_TYPE_NOHOST:
	  OMP_CLAUSE_DEVICE_TYPE_KIND (c) = OMP_CLAUSE_DEVICE_TYPE_NOHOST;
	  break;
	case OMP_DEVICE_TYPE_ANY:
	  OMP_CLAUSE_DEVICE_TYPE_KIND (c) = OMP_CLAUSE_DEVICE_TYPE_ANY;
	  break;
	default:
	  gcc_unreachable ();
	}
      OMP_CLAUSE_CHAIN (c) = clauses;
      clauses = c;
    }

  if (sym_attr.omp_declare_target_link
      || sym_attr.oacc_declare_link)
    list = tree_cons (get_identifier ("omp declare target link"),
		      clauses, list);
  else if (sym_attr.omp_declare_target
	   || sym_attr.oacc_declare_create
	   || sym_attr.oacc_declare_copyin
	   || sym_attr.oacc_declare_deviceptr
	   || sym_attr.oacc_declare_device_resident)
    list = tree_cons (get_identifier ("omp declare target"),
		      clauses, list);

  return list;
}


static void build_function_decl (gfc_symbol * sym, bool global);

/* Return the decl for a gfc_symbol, create it if it doesn't already
   exist.  */

tree
gfc_get_symbol_decl (gfc_symbol * sym)
{
  tree decl;
  tree length = NULL_TREE;
  tree attributes;
  int byref;
  bool intrinsic_array_parameter = false;
  bool fun_or_res;

  gcc_assert (sym->attr.referenced
	      || sym->attr.flavor == FL_PROCEDURE
	      || sym->attr.use_assoc
	      || sym->attr.used_in_submodule
	      || sym->ns->proc_name->attr.if_source == IFSRC_IFBODY
	      || (sym->module && sym->attr.if_source != IFSRC_DECL
		  && sym->backend_decl));

  if (sym->ns && sym->ns->proc_name && sym->ns->proc_name->attr.function)
    byref = gfc_return_by_reference (sym->ns->proc_name);
  else
    byref = 0;

  /* Make sure that the vtab for the declared type is completed.  */
  if (sym->ts.type == BT_CLASS)
    {
      gfc_component *c = CLASS_DATA (sym);
      if (!c->ts.u.derived->backend_decl)
	{
	  gfc_find_derived_vtab (c->ts.u.derived);
	  gfc_get_derived_type (sym->ts.u.derived);
	}
    }

  /* PDT parameterized array components and string_lengths must have the
     'len' parameters substituted for the expressions appearing in the
     declaration of the entity and memory allocated/deallocated.  */
  if ((sym->ts.type == BT_DERIVED || sym->ts.type == BT_CLASS)
      && sym->param_list != NULL
      && !(sym->attr.host_assoc || sym->attr.use_assoc || sym->attr.dummy))
    gfc_defer_symbol_init (sym);

  /* Dummy PDT 'len' parameters should be checked when they are explicit.  */
  if ((sym->ts.type == BT_DERIVED || sym->ts.type == BT_CLASS)
      && (gfc_option.rtcheck & GFC_RTCHECK_BOUNDS)
      && sym->param_list != NULL
      && sym->attr.dummy)
    gfc_defer_symbol_init (sym);

  /* All deferred character length procedures need to retain the backend
     decl, which is a pointer to the character length in the caller's
     namespace and to declare a local character length.  */
  if (!byref && sym->attr.function
	&& sym->ts.type == BT_CHARACTER
	&& sym->ts.deferred
	&& sym->ts.u.cl->passed_length == NULL
	&& sym->ts.u.cl->backend_decl
	&& TREE_CODE (sym->ts.u.cl->backend_decl) == PARM_DECL)
    {
      sym->ts.u.cl->passed_length = sym->ts.u.cl->backend_decl;
      gcc_assert (POINTER_TYPE_P (TREE_TYPE (sym->ts.u.cl->passed_length)));
      sym->ts.u.cl->backend_decl = build_fold_indirect_ref (sym->ts.u.cl->backend_decl);
    }

  if (is_CFI_desc (sym, NULL))
    gfc_defer_symbol_init (sym);

  fun_or_res = byref && (sym->attr.result
			 || (sym->attr.function && sym->ts.deferred));
  if ((sym->attr.dummy && ! sym->attr.function) || fun_or_res)
    {
      /* Return via extra parameter.  */
      if (sym->attr.result && byref
	  && !sym->backend_decl)
	{
	  sym->backend_decl =
	    DECL_ARGUMENTS (sym->ns->proc_name->backend_decl);
	  /* For entry master function skip over the __entry
	     argument.  */
	  if (sym->ns->proc_name->attr.entry_master)
	    sym->backend_decl = DECL_CHAIN (sym->backend_decl);
	}

      /* Dummy variables should already have been created.  */
      gcc_assert (sym->backend_decl);

      /* However, the string length of deferred arrays must be set.  */
      if (sym->ts.type == BT_CHARACTER
	  && sym->ts.deferred
	  && sym->attr.dimension
	  && sym->attr.allocatable)
	gfc_defer_symbol_init (sym);

      if (sym->attr.pointer && sym->attr.dimension && sym->ts.type != BT_CLASS)
	GFC_DECL_PTR_ARRAY_P (sym->backend_decl) = 1;

      /* Create a character length variable.  */
      if (sym->ts.type == BT_CHARACTER)
	{
	  /* For a deferred dummy, make a new string length variable.  */
	  if (sym->ts.deferred
		&&
	     (sym->ts.u.cl->passed_length == sym->ts.u.cl->backend_decl))
	    sym->ts.u.cl->backend_decl = NULL_TREE;

	  if (sym->ts.deferred && byref)
	    {
	      /* The string length of a deferred char array is stored in the
		 parameter at sym->ts.u.cl->backend_decl as a reference and
		 marked as a result.  Exempt this variable from generating a
		 temporary for it.  */
	      if (sym->attr.result)
		{
		  /* We need to insert a indirect ref for param decls.  */
		  if (sym->ts.u.cl->backend_decl
		      && TREE_CODE (sym->ts.u.cl->backend_decl) == PARM_DECL)
		    {
		      sym->ts.u.cl->passed_length = sym->ts.u.cl->backend_decl;
		      sym->ts.u.cl->backend_decl =
			build_fold_indirect_ref (sym->ts.u.cl->backend_decl);
		    }
		}
	      /* For all other parameters make sure, that they are copied so
		 that the value and any modifications are local to the routine
		 by generating a temporary variable.  */
	      else if (sym->attr.function
		       && sym->ts.u.cl->passed_length == NULL
		       && sym->ts.u.cl->backend_decl)
		{
		  sym->ts.u.cl->passed_length = sym->ts.u.cl->backend_decl;
		  if (POINTER_TYPE_P (TREE_TYPE (sym->ts.u.cl->passed_length)))
		    sym->ts.u.cl->backend_decl
			= build_fold_indirect_ref (sym->ts.u.cl->backend_decl);
		  else
		    sym->ts.u.cl->backend_decl = NULL_TREE;
		}
	    }

	  if (sym->ts.u.cl->backend_decl == NULL_TREE)
	    length = gfc_create_string_length (sym);
	  else
	    length = sym->ts.u.cl->backend_decl;
	  if (VAR_P (length) && DECL_FILE_SCOPE_P (length))
	    {
	      /* Add the string length to the same context as the symbol.  */
	      if (DECL_CONTEXT (length) == NULL_TREE)
		{
		  if (sym->backend_decl == current_function_decl
		      || (DECL_CONTEXT (sym->backend_decl)
			  == current_function_decl))
		    gfc_add_decl_to_function (length);
		  else
		    gfc_add_decl_to_parent_function (length);
		}

	      gcc_assert (sym->backend_decl == current_function_decl
			  ? DECL_CONTEXT (length) == current_function_decl
			  : (DECL_CONTEXT (sym->backend_decl)
			     == DECL_CONTEXT (length)));

	      gfc_defer_symbol_init (sym);
	    }
	}

      /* Use a copy of the descriptor for dummy arrays.  */
      if ((sym->attr.dimension || sym->attr.codimension)
         && !TREE_USED (sym->backend_decl))
        {
	  decl = gfc_build_dummy_array_decl (sym, sym->backend_decl);
	  /* Prevent the dummy from being detected as unused if it is copied.  */
	  if (sym->backend_decl != NULL && decl != sym->backend_decl)
	    DECL_ARTIFICIAL (sym->backend_decl) = 1;
	  sym->backend_decl = decl;
	}

      /* Returning the descriptor for dummy class arrays is hazardous, because
	 some caller is expecting an expression to apply the component refs to.
	 Therefore the descriptor is only created and stored in
	 sym->backend_decl's GFC_DECL_SAVED_DESCRIPTOR.  The caller is then
	 responsible to extract it from there, when the descriptor is
	 desired.  */
      if (IS_CLASS_ARRAY (sym)
	  && (!DECL_LANG_SPECIFIC (sym->backend_decl)
	      || !GFC_DECL_SAVED_DESCRIPTOR (sym->backend_decl)))
	{
	  decl = gfc_build_dummy_array_decl (sym, sym->backend_decl);
	  /* Prevent the dummy from being detected as unused if it is copied.  */
	  if (sym->backend_decl != NULL && decl != sym->backend_decl)
	    DECL_ARTIFICIAL (sym->backend_decl) = 1;
	  sym->backend_decl = decl;
	}

      TREE_USED (sym->backend_decl) = 1;
      if (sym->attr.assign && GFC_DECL_ASSIGN (sym->backend_decl) == 0)
	gfc_add_assign_aux_vars (sym);

      if (sym->ts.type == BT_CLASS && sym->backend_decl)
	GFC_DECL_CLASS(sym->backend_decl) = 1;

     return sym->backend_decl;
    }

  if (sym->result == sym && sym->attr.assign
      && GFC_DECL_ASSIGN (sym->backend_decl) == 0)
    gfc_add_assign_aux_vars (sym);

  if (sym->backend_decl)
    return sym->backend_decl;

  /* Special case for array-valued named constants from intrinsic
     procedures; those are inlined.  */
  if (sym->attr.use_assoc && sym->attr.flavor == FL_PARAMETER
      && (sym->from_intmod == INTMOD_ISO_FORTRAN_ENV
	  || sym->from_intmod == INTMOD_ISO_C_BINDING))
    intrinsic_array_parameter = true;

  /* If use associated compilation, use the module
     declaration.  */
  if ((sym->attr.flavor == FL_VARIABLE
       || sym->attr.flavor == FL_PARAMETER)
      && (sym->attr.use_assoc || sym->attr.used_in_submodule)
      && !intrinsic_array_parameter
      && sym->module
      && gfc_get_module_backend_decl (sym))
    {
      if (sym->ts.type == BT_CLASS && sym->backend_decl)
	GFC_DECL_CLASS(sym->backend_decl) = 1;
      return sym->backend_decl;
    }

  if (sym->attr.flavor == FL_PROCEDURE)
    {
      /* Catch functions. Only used for actual parameters,
	 procedure pointers and procptr initialization targets.  */
      if (sym->attr.use_assoc
	  || sym->attr.used_in_submodule
	  || sym->attr.intrinsic
	  || sym->attr.if_source != IFSRC_DECL)
	{
	  decl = gfc_get_extern_function_decl (sym);
	}
      else
	{
	  if (!sym->backend_decl)
	    build_function_decl (sym, false);
	  decl = sym->backend_decl;
	}
      return decl;
    }

  if (sym->attr.intrinsic)
    gfc_internal_error ("intrinsic variable which isn't a procedure");

  /* Create string length decl first so that they can be used in the
     type declaration.  For associate names, the target character
     length is used. Set 'length' to a constant so that if the
     string length is a variable, it is not finished a second time.  */
  if (sym->ts.type == BT_CHARACTER)
    {
      if (sym->attr.associate_var
	  && sym->ts.deferred
	  && sym->assoc && sym->assoc->target
	  && ((sym->assoc->target->expr_type == EXPR_VARIABLE
	       && sym->assoc->target->symtree->n.sym->ts.type != BT_CHARACTER)
	      || sym->assoc->target->expr_type != EXPR_VARIABLE))
	sym->ts.u.cl->backend_decl = NULL_TREE;

      if (sym->attr.associate_var
	  && sym->ts.u.cl->backend_decl
	  && (VAR_P (sym->ts.u.cl->backend_decl)
	      || TREE_CODE (sym->ts.u.cl->backend_decl) == PARM_DECL))
	length = gfc_index_zero_node;
      else
	length = gfc_create_string_length (sym);
    }

  /* Create the decl for the variable.  */
  decl = build_decl (gfc_get_location (&sym->declared_at),
		     VAR_DECL, gfc_sym_identifier (sym), gfc_sym_type (sym));

  /* Add attributes to variables.  Functions are handled elsewhere.  */
  attributes = add_attributes_to_decl (sym->attr, NULL_TREE);
  decl_attributes (&decl, attributes, 0);

  /* Symbols from modules should have their assembler names mangled.
     This is done here rather than in gfc_finish_var_decl because it
     is different for string length variables.  */
  if (sym->module || sym->fn_result_spec)
    {
      gfc_set_decl_assembler_name (decl, gfc_sym_mangled_identifier (sym));
      if (sym->attr.use_assoc && !intrinsic_array_parameter)
	DECL_IGNORED_P (decl) = 1;
    }

  if (sym->attr.select_type_temporary)
    {
      DECL_ARTIFICIAL (decl) = 1;
      DECL_IGNORED_P (decl) = 1;
    }

  if (sym->attr.dimension || sym->attr.codimension)
    {
      /* Create variables to hold the non-constant bits of array info.  */
      gfc_build_qualified_array (decl, sym);

      if (sym->attr.contiguous
	  || ((sym->attr.allocatable || !sym->attr.dummy) && !sym->attr.pointer))
	GFC_DECL_PACKED_ARRAY (decl) = 1;
    }

  /* Remember this variable for allocation/cleanup.  */
  if (sym->attr.dimension || sym->attr.allocatable || sym->attr.codimension
      || (sym->ts.type == BT_CLASS &&
	  (CLASS_DATA (sym)->attr.dimension
	   || CLASS_DATA (sym)->attr.allocatable))
      || (sym->ts.type == BT_DERIVED
	  && (sym->ts.u.derived->attr.alloc_comp
	      || (!sym->attr.pointer && !sym->attr.artificial && !sym->attr.save
		  && !sym->ns->proc_name->attr.is_main_program
		  && gfc_is_finalizable (sym->ts.u.derived, NULL))))
      /* This applies a derived type default initializer.  */
      || (sym->ts.type == BT_DERIVED
	  && sym->attr.save == SAVE_NONE
	  && !sym->attr.data
	  && !sym->attr.allocatable
	  && (sym->value && !sym->ns->proc_name->attr.is_main_program)
	  && !(sym->attr.use_assoc && !intrinsic_array_parameter)))
    gfc_defer_symbol_init (sym);

  if (sym->ts.type == BT_CHARACTER
      && sym->attr.allocatable
      && !sym->attr.dimension
      && sym->ts.u.cl && sym->ts.u.cl->length
      && sym->ts.u.cl->length->expr_type == EXPR_VARIABLE)
    gfc_defer_symbol_init (sym);

  /* Associate names can use the hidden string length variable
     of their associated target.  */
  if (sym->ts.type == BT_CHARACTER
      && TREE_CODE (length) != INTEGER_CST
      && TREE_CODE (sym->ts.u.cl->backend_decl) != INDIRECT_REF)
    {
      length = fold_convert (gfc_charlen_type_node, length);
      gfc_finish_var_decl (length, sym);
      if (!sym->attr.associate_var
	  && TREE_CODE (length) == VAR_DECL
	  && sym->value && sym->value->expr_type != EXPR_NULL
	  && sym->value->ts.u.cl->length)
	{
	  gfc_expr *len = sym->value->ts.u.cl->length;
	  DECL_INITIAL (length) = gfc_conv_initializer (len, &len->ts,
							TREE_TYPE (length),
							false, false, false);
	  DECL_INITIAL (length) = fold_convert (gfc_charlen_type_node,
						DECL_INITIAL (length));
	}
      else
	gcc_assert (!sym->value || sym->value->expr_type == EXPR_NULL);
    }

  if (flag_coarray == GFC_FCOARRAY_SHARED && sym->attr.codimension)
    TREE_STATIC(decl) = 1;

  gfc_finish_var_decl (decl, sym);

  if (sym->ts.type == BT_CHARACTER)
    /* Character variables need special handling.  */
    gfc_allocate_lang_decl (decl);

  if (sym->assoc && sym->attr.subref_array_pointer)
    sym->attr.pointer = 1;

  if (sym->attr.pointer && sym->attr.dimension
      && !sym->ts.deferred
      && !(sym->attr.select_type_temporary
	   && !sym->attr.subref_array_pointer))
    GFC_DECL_PTR_ARRAY_P (decl) = 1;

  if (sym->ts.type == BT_CLASS)
    GFC_DECL_CLASS(decl) = 1;

  sym->backend_decl = decl;

  if (sym->attr.assign)
    gfc_add_assign_aux_vars (sym);

  if (intrinsic_array_parameter)
    {
      TREE_STATIC (decl) = 1;
      DECL_EXTERNAL (decl) = 0;
    }

  if (TREE_STATIC (decl)
      && !(sym->attr.use_assoc && !intrinsic_array_parameter)
      && (sym->attr.save || sym->ns->proc_name->attr.is_main_program
	  || !gfc_can_put_var_on_stack (DECL_SIZE_UNIT (decl))
	  || sym->attr.data || sym->ns->proc_name->attr.flavor == FL_MODULE)
      && (flag_coarray != GFC_FCOARRAY_LIB
	  || !sym->attr.codimension || sym->attr.allocatable)
      && !(sym->ts.type == BT_DERIVED && sym->ts.u.derived->attr.pdt_type)
      && !(sym->ts.type == BT_CLASS
	   && CLASS_DATA (sym)->ts.u.derived->attr.pdt_type))
    {
      /* Add static initializer. For procedures, it is only needed if
	 SAVE is specified otherwise they need to be reinitialized
	 every time the procedure is entered. The TREE_STATIC is
	 in this case due to -fmax-stack-var-size=.  */

      DECL_INITIAL (decl) = gfc_conv_initializer (sym->value, &sym->ts,
				    TREE_TYPE (decl), sym->attr.dimension
				    || (sym->attr.codimension
					&& sym->attr.allocatable),
				    sym->attr.pointer || sym->attr.allocatable
				    || sym->ts.type == BT_CLASS,
				    sym->attr.proc_pointer);
    }

  if (!TREE_STATIC (decl)
      && POINTER_TYPE_P (TREE_TYPE (decl))
      && !sym->attr.pointer
      && !sym->attr.allocatable
      && !sym->attr.proc_pointer
      && !sym->attr.select_type_temporary)
    DECL_BY_REFERENCE (decl) = 1;

  if (sym->attr.associate_var)
    GFC_DECL_ASSOCIATE_VAR_P (decl) = 1;

  /* We only longer mark __def_init as read-only if it actually has an
     initializer, it does not needlessly take up space in the
     read-only section and can go into the BSS instead, see PR 84487.
     Marking this as artificial means that OpenMP will treat this as
     predetermined shared.  */

  bool def_init = gfc_str_startswith (sym->name, "__def_init");

  if (sym->attr.vtab || def_init)
    {
      DECL_ARTIFICIAL (decl) = 1;
      if (def_init && sym->value)
	TREE_READONLY (decl) = 1;
    }

  return decl;
}


/* Substitute a temporary variable in place of the real one.  */

void
gfc_shadow_sym (gfc_symbol * sym, tree decl, gfc_saved_var * save)
{
  save->attr = sym->attr;
  save->decl = sym->backend_decl;

  gfc_clear_attr (&sym->attr);
  sym->attr.referenced = 1;
  sym->attr.flavor = FL_VARIABLE;

  sym->backend_decl = decl;
}


/* Restore the original variable.  */

void
gfc_restore_sym (gfc_symbol * sym, gfc_saved_var * save)
{
  sym->attr = save->attr;
  sym->backend_decl = save->decl;
}


/* Declare a procedure pointer.  */

static tree
get_proc_pointer_decl (gfc_symbol *sym)
{
  tree decl;
  tree attributes;

  if (sym->module || sym->fn_result_spec)
    {
      const char *name;
      gfc_gsymbol *gsym;

      name = mangled_identifier (sym);
      gsym = gfc_find_gsymbol (gfc_gsym_root, name);
      if (gsym != NULL)
	{
	  gfc_symbol *s;
	  gfc_find_symbol (sym->name, gsym->ns, 0, &s);
	  if (s && s->backend_decl)
	    return s->backend_decl;
	}
    }

  decl = sym->backend_decl;
  if (decl)
    return decl;

  decl = build_decl (input_location,
		     VAR_DECL, get_identifier (sym->name),
		     build_pointer_type (gfc_get_function_type (sym)));

  if (sym->module)
    {
      /* Apply name mangling.  */
      gfc_set_decl_assembler_name (decl, gfc_sym_mangled_identifier (sym));
      if (sym->attr.use_assoc)
	DECL_IGNORED_P (decl) = 1;
    }

  if ((sym->ns->proc_name
      && sym->ns->proc_name->backend_decl == current_function_decl)
      || sym->attr.contained)
    gfc_add_decl_to_function (decl);
  else if (sym->ns->proc_name->attr.flavor != FL_MODULE)
    gfc_add_decl_to_parent_function (decl);

  sym->backend_decl = decl;

  /* If a variable is USE associated, it's always external.  */
  if (sym->attr.use_assoc)
    {
      DECL_EXTERNAL (decl) = 1;
      TREE_PUBLIC (decl) = 1;
    }
  else if (sym->module && sym->ns->proc_name->attr.flavor == FL_MODULE)
    {
      /* This is the declaration of a module variable.  */
      TREE_PUBLIC (decl) = 1;
      if (sym->attr.access == ACCESS_PRIVATE && !sym->attr.public_used)
	{
	  DECL_VISIBILITY (decl) = VISIBILITY_HIDDEN;
	  DECL_VISIBILITY_SPECIFIED (decl) = true;
	}
      TREE_STATIC (decl) = 1;
    }

  if (!sym->attr.use_assoc
	&& (sym->attr.save != SAVE_NONE || sym->attr.data
	      || (sym->value && sym->ns->proc_name->attr.is_main_program)))
    TREE_STATIC (decl) = 1;

  if (TREE_STATIC (decl) && sym->value)
    {
      /* Add static initializer.  */
      DECL_INITIAL (decl) = gfc_conv_initializer (sym->value, &sym->ts,
						  TREE_TYPE (decl),
						  sym->attr.dimension,
						  false, true);
    }

  /* Handle threadprivate procedure pointers.  */
  if (sym->attr.threadprivate
      && (TREE_STATIC (decl) || DECL_EXTERNAL (decl)))
    set_decl_tls_model (decl, decl_default_tls_model (decl));

  attributes = add_attributes_to_decl (sym->attr, NULL_TREE);
  decl_attributes (&decl, attributes, 0);

  return decl;
}


/* Get a basic decl for an external function.  */

tree
gfc_get_extern_function_decl (gfc_symbol * sym, gfc_actual_arglist *actual_args,
			      const char *fnspec)
{
  tree type;
  tree fndecl;
  tree attributes;
  gfc_expr e;
  gfc_intrinsic_sym *isym;
  gfc_expr argexpr;
  char s[GFC_MAX_SYMBOL_LEN + 23]; /* "_gfortran_f2c_specific" and '\0'.  */
  tree name;
  tree mangled_name;
  gfc_gsymbol *gsym;

  if (sym->backend_decl)
    return sym->backend_decl;

  /* We should never be creating external decls for alternate entry points.
     The procedure may be an alternate entry point, but we don't want/need
     to know that.  */
  gcc_assert (!(sym->attr.entry || sym->attr.entry_master));

  if (sym->attr.proc_pointer)
    return get_proc_pointer_decl (sym);

  /* See if this is an external procedure from the same file.  If so,
     return the backend_decl.  If we are looking at a BIND(C)
     procedure and the symbol is not BIND(C), or vice versa, we
     haven't found the right procedure.  */

  if (sym->binding_label)
    {
      gsym = gfc_find_gsymbol (gfc_gsym_root, sym->binding_label);
      if (gsym && !gsym->bind_c)
	gsym = NULL;
    }
  else if (sym->module == NULL)
    {
      gsym = gfc_find_gsymbol (gfc_gsym_root, sym->name);
      if (gsym && gsym->bind_c)
	gsym = NULL;
    }
  else
    {
      /* Procedure from a different module.  */
      gsym = NULL;
    }

  if (gsym && !gsym->defined)
    gsym = NULL;

  /* This can happen because of C binding.  */
  if (gsym && gsym->ns && gsym->ns->proc_name
      && gsym->ns->proc_name->attr.flavor == FL_MODULE)
    goto module_sym;

  if ((!sym->attr.use_assoc || sym->attr.if_source != IFSRC_DECL)
      && !sym->backend_decl
      && gsym && gsym->ns
      && ((gsym->type == GSYM_SUBROUTINE) || (gsym->type == GSYM_FUNCTION))
      && (gsym->ns->proc_name->backend_decl || !sym->attr.intrinsic))
    {
      if (!gsym->ns->proc_name->backend_decl)
	{
	  /* By construction, the external function cannot be
	     a contained procedure.  */
	  locus old_loc;

	  gfc_save_backend_locus (&old_loc);
	  push_cfun (NULL);

	  gfc_create_function_decl (gsym->ns, true);

	  pop_cfun ();
	  gfc_restore_backend_locus (&old_loc);
	}

      /* If the namespace has entries, the proc_name is the
	 entry master.  Find the entry and use its backend_decl.
	 otherwise, use the proc_name backend_decl.  */
      if (gsym->ns->entries)
	{
	  gfc_entry_list *entry = gsym->ns->entries;

	  for (; entry; entry = entry->next)
	    {
	      if (strcmp (gsym->name, entry->sym->name) == 0)
		{
	          sym->backend_decl = entry->sym->backend_decl;
		  break;
		}
	    }
	}
      else
	sym->backend_decl = gsym->ns->proc_name->backend_decl;

      if (sym->backend_decl)
	{
	  /* Avoid problems of double deallocation of the backend declaration
	     later in gfc_trans_use_stmts; cf. PR 45087.  */
	  if (sym->attr.if_source != IFSRC_DECL && sym->attr.use_assoc)
	    sym->attr.use_assoc = 0;

	  return sym->backend_decl;
	}
    }

  /* See if this is a module procedure from the same file.  If so,
     return the backend_decl.  */
  if (sym->module)
    gsym =  gfc_find_gsymbol (gfc_gsym_root, sym->module);

module_sym:
  if (gsym && gsym->ns
      && (gsym->type == GSYM_MODULE
	  || (gsym->ns->proc_name && gsym->ns->proc_name->attr.flavor == FL_MODULE)))
    {
      gfc_symbol *s;

      s = NULL;
      if (gsym->type == GSYM_MODULE)
	gfc_find_symbol (sym->name, gsym->ns, 0, &s);
      else
	gfc_find_symbol (gsym->sym_name, gsym->ns, 0, &s);

      if (s && s->backend_decl)
	{
	  if (sym->ts.type == BT_DERIVED || sym->ts.type == BT_CLASS)
	    gfc_copy_dt_decls_ifequal (s->ts.u.derived, sym->ts.u.derived,
				       true);
	  else if (sym->ts.type == BT_CHARACTER)
	    sym->ts.u.cl->backend_decl = s->ts.u.cl->backend_decl;
	  sym->backend_decl = s->backend_decl;
	  return sym->backend_decl;
	}
    }

  if (sym->attr.intrinsic)
    {
      /* Call the resolution function to get the actual name.  This is
         a nasty hack which relies on the resolution functions only looking
	 at the first argument.  We pass NULL for the second argument
	 otherwise things like AINT get confused.  */
      isym = gfc_find_function (sym->name);
      gcc_assert (isym->resolve.f0 != NULL);

      memset (&e, 0, sizeof (e));
      e.expr_type = EXPR_FUNCTION;

      memset (&argexpr, 0, sizeof (argexpr));
      gcc_assert (isym->formal);
      argexpr.ts = isym->formal->ts;

      if (isym->formal->next == NULL)
	isym->resolve.f1 (&e, &argexpr);
      else
	{
	  if (isym->formal->next->next == NULL)
	    isym->resolve.f2 (&e, &argexpr, NULL);
	  else
	    {
	      if (isym->formal->next->next->next == NULL)
		isym->resolve.f3 (&e, &argexpr, NULL, NULL);
	      else
		{
		  /* All specific intrinsics take less than 5 arguments.  */
		  gcc_assert (isym->formal->next->next->next->next == NULL);
		  if (isym->resolve.f1m == gfc_resolve_index_func)
		    {
		      /* gfc_resolve_index_func is special because it takes a
			 gfc_actual_arglist instead of individual arguments.  */
		      gfc_actual_arglist *a, *n;
		      int i;
		      a = gfc_get_actual_arglist();
		      n = a;

		      for (i = 0; i < 4; i++)
			{
			  n->next = gfc_get_actual_arglist();
			  n = n->next;
			}

		      a->expr = &argexpr;
		      isym->resolve.f1m (&e, a);
		      a->expr = NULL;
		      gfc_free_actual_arglist (a);
		    }
		  else
		    isym->resolve.f4 (&e, &argexpr, NULL, NULL, NULL);
		}
	    }
	}

      if (flag_f2c
	  && ((e.ts.type == BT_REAL && e.ts.kind == gfc_default_real_kind)
	      || e.ts.type == BT_COMPLEX))
	{
	  /* Specific which needs a different implementation if f2c
	     calling conventions are used.  */
	  sprintf (s, "_gfortran_f2c_specific%s", e.value.function.name);
	}
      else
	sprintf (s, "_gfortran_specific%s", e.value.function.name);

      name = get_identifier (s);
      mangled_name = name;
    }
  else
    {
      name = gfc_sym_identifier (sym);
      mangled_name = gfc_sym_mangled_function_id (sym);
    }

  type = gfc_get_function_type (sym, actual_args, fnspec);

  fndecl = build_decl (input_location,
		       FUNCTION_DECL, name, type);

  /* Initialize DECL_EXTERNAL and TREE_PUBLIC before calling decl_attributes;
     TREE_PUBLIC specifies whether a function is globally addressable (i.e.
     the opposite of declaring a function as static in C).  */
  DECL_EXTERNAL (fndecl) = 1;
  TREE_PUBLIC (fndecl) = 1;

  attributes = add_attributes_to_decl (sym->attr, NULL_TREE);
  decl_attributes (&fndecl, attributes, 0);

  gfc_set_decl_assembler_name (fndecl, mangled_name);

  /* Set the context of this decl.  */
  if (0 && sym->ns && sym->ns->proc_name)
    {
      /* TODO: Add external decls to the appropriate scope.  */
      DECL_CONTEXT (fndecl) = sym->ns->proc_name->backend_decl;
    }
  else
    {
      /* Global declaration, e.g. intrinsic subroutine.  */
      DECL_CONTEXT (fndecl) = NULL_TREE;
    }

  /* Set attributes for PURE functions. A call to PURE function in the
     Fortran 95 sense is both pure and without side effects in the C
     sense.  */
  if (sym->attr.pure || sym->attr.implicit_pure)
    {
      if (sym->attr.function && !gfc_return_by_reference (sym))
	DECL_PURE_P (fndecl) = 1;
      /* TODO: check if pure SUBROUTINEs don't have INTENT(OUT)
	 parameters and don't use alternate returns (is this
	 allowed?). In that case, calls to them are meaningless, and
	 can be optimized away. See also in build_function_decl().  */
      TREE_SIDE_EFFECTS (fndecl) = 0;
    }

  /* Mark non-returning functions.  */
  if (sym->attr.noreturn)
      TREE_THIS_VOLATILE(fndecl) = 1;

  sym->backend_decl = fndecl;

  if (DECL_CONTEXT (fndecl) == NULL_TREE)
    pushdecl_top_level (fndecl);

  if (sym->formal_ns
      && sym->formal_ns->proc_name == sym
      && sym->formal_ns->omp_declare_simd)
    gfc_trans_omp_declare_simd (sym->formal_ns);

  return fndecl;
}


/* Create a declaration for a procedure.  For external functions (in the C
   sense) use gfc_get_extern_function_decl.  HAS_ENTRIES is true if this is
   a master function with alternate entry points.  */

static void
build_function_decl (gfc_symbol * sym, bool global)
{
  tree fndecl, type, attributes;
  symbol_attribute attr;
  tree result_decl;
  gfc_formal_arglist *f;

  bool module_procedure = sym->attr.module_procedure
			  && sym->ns
			  && sym->ns->proc_name
			  && sym->ns->proc_name->attr.flavor == FL_MODULE;

  gcc_assert (!sym->attr.external || module_procedure);

  if (sym->backend_decl)
    return;

  /* Set the line and filename.  sym->declared_at seems to point to the
     last statement for subroutines, but it'll do for now.  */
  gfc_set_backend_locus (&sym->declared_at);

  /* Allow only one nesting level.  Allow public declarations.  */
  gcc_assert (current_function_decl == NULL_TREE
	      || DECL_FILE_SCOPE_P (current_function_decl)
	      || (TREE_CODE (DECL_CONTEXT (current_function_decl))
		  == NAMESPACE_DECL));

  type = gfc_get_function_type (sym);
  fndecl = build_decl (input_location,
		       FUNCTION_DECL, gfc_sym_identifier (sym), type);

  attr = sym->attr;

  /* Initialize DECL_EXTERNAL and TREE_PUBLIC before calling decl_attributes;
     TREE_PUBLIC specifies whether a function is globally addressable (i.e.
     the opposite of declaring a function as static in C).  */
  DECL_EXTERNAL (fndecl) = 0;

  if (sym->attr.access == ACCESS_UNKNOWN && sym->module
      && (sym->ns->default_access == ACCESS_PRIVATE
	  || (sym->ns->default_access == ACCESS_UNKNOWN
	      && flag_module_private)))
    sym->attr.access = ACCESS_PRIVATE;

  if (!current_function_decl
      && !sym->attr.entry_master && !sym->attr.is_main_program
      && (sym->attr.access != ACCESS_PRIVATE || sym->binding_label
	  || sym->attr.public_used))
    TREE_PUBLIC (fndecl) = 1;

  if (sym->attr.referenced || sym->attr.entry_master)
    TREE_USED (fndecl) = 1;

  attributes = add_attributes_to_decl (attr, NULL_TREE);
  decl_attributes (&fndecl, attributes, 0);

  /* Figure out the return type of the declared function, and build a
     RESULT_DECL for it.  If this is a subroutine with alternate
     returns, build a RESULT_DECL for it.  */
  result_decl = NULL_TREE;
  /* TODO: Shouldn't this just be TREE_TYPE (TREE_TYPE (fndecl)).  */
  if (attr.function)
    {
      if (gfc_return_by_reference (sym))
	type = void_type_node;
      else
	{
	  if (sym->result != sym)
	    result_decl = gfc_sym_identifier (sym->result);

	  type = TREE_TYPE (TREE_TYPE (fndecl));
	}
    }
  else
    {
      /* Look for alternate return placeholders.  */
      int has_alternate_returns = 0;
      for (f = gfc_sym_get_dummy_args (sym); f; f = f->next)
	{
	  if (f->sym == NULL)
	    {
	      has_alternate_returns = 1;
	      break;
	    }
	}

      if (has_alternate_returns)
	type = integer_type_node;
      else
	type = void_type_node;
    }

  result_decl = build_decl (input_location,
			    RESULT_DECL, result_decl, type);
  DECL_ARTIFICIAL (result_decl) = 1;
  DECL_IGNORED_P (result_decl) = 1;
  DECL_CONTEXT (result_decl) = fndecl;
  DECL_RESULT (fndecl) = result_decl;

  /* Don't call layout_decl for a RESULT_DECL.
     layout_decl (result_decl, 0);  */

  /* TREE_STATIC means the function body is defined here.  */
  TREE_STATIC (fndecl) = 1;

  /* Set attributes for PURE functions. A call to a PURE function in the
     Fortran 95 sense is both pure and without side effects in the C
     sense.  */
  if (attr.pure || attr.implicit_pure)
    {
      /* TODO: check if a pure SUBROUTINE has no INTENT(OUT) arguments
	 including an alternate return. In that case it can also be
	 marked as PURE. See also in gfc_get_extern_function_decl().  */
      if (attr.function && !gfc_return_by_reference (sym))
	DECL_PURE_P (fndecl) = 1;
      TREE_SIDE_EFFECTS (fndecl) = 0;
    }


  /* Layout the function declaration and put it in the binding level
     of the current function.  */

  if (global)
    pushdecl_top_level (fndecl);
  else
    pushdecl (fndecl);

  /* Perform name mangling if this is a top level or module procedure.  */
  if (current_function_decl == NULL_TREE)
    gfc_set_decl_assembler_name (fndecl, gfc_sym_mangled_function_id (sym));

  sym->backend_decl = fndecl;
}


/* Create the DECL_ARGUMENTS for a procedure.  */

static void
create_function_arglist (gfc_symbol * sym)
{
  tree fndecl;
  gfc_formal_arglist *f;
  tree typelist, hidden_typelist;
  tree arglist, hidden_arglist;
  tree type;
  tree parm;

  fndecl = sym->backend_decl;

  /* Build formal argument list. Make sure that their TREE_CONTEXT is
     the new FUNCTION_DECL node.  */
  arglist = NULL_TREE;
  hidden_arglist = NULL_TREE;
  typelist = TYPE_ARG_TYPES (TREE_TYPE (fndecl));

  if (sym->attr.entry_master)
    {
      type = TREE_VALUE (typelist);
      parm = build_decl (input_location,
			 PARM_DECL, get_identifier ("__entry"), type);

      DECL_CONTEXT (parm) = fndecl;
      DECL_ARG_TYPE (parm) = type;
      TREE_READONLY (parm) = 1;
      gfc_finish_decl (parm);
      DECL_ARTIFICIAL (parm) = 1;

      arglist = chainon (arglist, parm);
      typelist = TREE_CHAIN (typelist);
    }

  if (gfc_return_by_reference (sym))
    {
      tree type = TREE_VALUE (typelist), length = NULL;

      if (sym->ts.type == BT_CHARACTER)
	{
	  /* Length of character result.  */
	  tree len_type = TREE_VALUE (TREE_CHAIN (typelist));

	  length = build_decl (input_location,
			       PARM_DECL,
			       get_identifier (".__result"),
			       len_type);
	  if (POINTER_TYPE_P (len_type))
	    {
	      sym->ts.u.cl->passed_length = length;
	      TREE_USED (length) = 1;
	    }
	  else if (!sym->ts.u.cl->length)
	    {
	      sym->ts.u.cl->backend_decl = length;
	      TREE_USED (length) = 1;
	    }
	  gcc_assert (TREE_CODE (length) == PARM_DECL);
	  DECL_CONTEXT (length) = fndecl;
	  DECL_ARG_TYPE (length) = len_type;
	  TREE_READONLY (length) = 1;
	  DECL_ARTIFICIAL (length) = 1;
	  gfc_finish_decl (length);
	  if (sym->ts.u.cl->backend_decl == NULL
	      || sym->ts.u.cl->backend_decl == length)
	    {
	      gfc_symbol *arg;
	      tree backend_decl;

	      if (sym->ts.u.cl->backend_decl == NULL)
		{
		  tree len = build_decl (input_location,
					 VAR_DECL,
					 get_identifier ("..__result"),
					 gfc_charlen_type_node);
		  DECL_ARTIFICIAL (len) = 1;
		  TREE_USED (len) = 1;
		  sym->ts.u.cl->backend_decl = len;
		}

	      /* Make sure PARM_DECL type doesn't point to incomplete type.  */
	      arg = sym->result ? sym->result : sym;
	      backend_decl = arg->backend_decl;
	      /* Temporary clear it, so that gfc_sym_type creates complete
		 type.  */
	      arg->backend_decl = NULL;
	      type = gfc_sym_type (arg);
	      arg->backend_decl = backend_decl;
	      type = build_reference_type (type);
	    }
	}

      parm = build_decl (input_location,
			 PARM_DECL, get_identifier ("__result"), type);

      DECL_CONTEXT (parm) = fndecl;
      DECL_ARG_TYPE (parm) = TREE_VALUE (typelist);
      TREE_READONLY (parm) = 1;
      DECL_ARTIFICIAL (parm) = 1;
      gfc_finish_decl (parm);

      arglist = chainon (arglist, parm);
      typelist = TREE_CHAIN (typelist);

      if (sym->ts.type == BT_CHARACTER)
	{
	  gfc_allocate_lang_decl (parm);
	  arglist = chainon (arglist, length);
	  typelist = TREE_CHAIN (typelist);
	}
    }

  hidden_typelist = typelist;
  for (f = gfc_sym_get_dummy_args (sym); f; f = f->next)
    if (f->sym != NULL)	/* Ignore alternate returns.  */
      hidden_typelist = TREE_CHAIN (hidden_typelist);

  for (f = gfc_sym_get_dummy_args (sym); f; f = f->next)
    {
      char name[GFC_MAX_SYMBOL_LEN + 2];

      /* Ignore alternate returns.  */
      if (f->sym == NULL)
	continue;

      type = TREE_VALUE (typelist);

      if (f->sym->ts.type == BT_CHARACTER
	  && (!sym->attr.is_bind_c || sym->attr.entry_master))
	{
	  tree len_type = TREE_VALUE (hidden_typelist);
	  tree length = NULL_TREE;
	  if (!f->sym->ts.deferred)
	    gcc_assert (len_type == gfc_charlen_type_node);
	  else
	    gcc_assert (POINTER_TYPE_P (len_type));

	  strcpy (&name[1], f->sym->name);
	  name[0] = '_';
	  length = build_decl (input_location,
			       PARM_DECL, get_identifier (name), len_type);

	  hidden_arglist = chainon (hidden_arglist, length);
	  DECL_CONTEXT (length) = fndecl;
	  DECL_ARTIFICIAL (length) = 1;
	  DECL_ARG_TYPE (length) = len_type;
	  TREE_READONLY (length) = 1;
	  gfc_finish_decl (length);

	  /* Marking the length DECL_HIDDEN_STRING_LENGTH will lead
	     to tail calls being disabled.  Only do that if we
	     potentially have broken callers.  */
	  if (flag_tail_call_workaround
	      && f->sym->ts.u.cl
	      && f->sym->ts.u.cl->length
	      && f->sym->ts.u.cl->length->expr_type == EXPR_CONSTANT
	      && (flag_tail_call_workaround == 2
		  || f->sym->ns->implicit_interface_calls))
	    DECL_HIDDEN_STRING_LENGTH (length) = 1;

	  /* Remember the passed value.  */
          if (!f->sym->ts.u.cl ||  f->sym->ts.u.cl->passed_length)
            {
	      /* This can happen if the same type is used for multiple
		 arguments. We need to copy cl as otherwise
		 cl->passed_length gets overwritten.  */
	      f->sym->ts.u.cl = gfc_new_charlen (f->sym->ns, f->sym->ts.u.cl);
            }
	  f->sym->ts.u.cl->passed_length = length;

	  /* Use the passed value for assumed length variables.  */
	  if (!f->sym->ts.u.cl->length)
	    {
	      TREE_USED (length) = 1;
	      gcc_assert (!f->sym->ts.u.cl->backend_decl);
	      f->sym->ts.u.cl->backend_decl = length;
	    }

	  hidden_typelist = TREE_CHAIN (hidden_typelist);

	  if (f->sym->ts.u.cl->backend_decl == NULL
	      || f->sym->ts.u.cl->backend_decl == length)
	    {
	      if (POINTER_TYPE_P (len_type))
		f->sym->ts.u.cl->backend_decl
		  = build_fold_indirect_ref_loc (input_location, length);
	      else if (f->sym->ts.u.cl->backend_decl == NULL)
		gfc_create_string_length (f->sym);

	      /* Make sure PARM_DECL type doesn't point to incomplete type.  */
	      if (f->sym->attr.flavor == FL_PROCEDURE)
		type = build_pointer_type (gfc_get_function_type (f->sym));
	      else
		type = gfc_sym_type (f->sym);
	    }
	}
      /* For noncharacter scalar intrinsic types, VALUE passes the value,
	 hence, the optional status cannot be transferred via a NULL pointer.
	 Thus, we will use a hidden argument in that case.  */
      else if (f->sym->attr.optional && f->sym->attr.value
	       && !f->sym->attr.dimension && f->sym->ts.type != BT_CLASS
	       && !gfc_bt_struct (f->sym->ts.type))
	{
          tree tmp;
          strcpy (&name[1], f->sym->name);
          name[0] = '_';
          tmp = build_decl (input_location,
			    PARM_DECL, get_identifier (name),
			    boolean_type_node);

          hidden_arglist = chainon (hidden_arglist, tmp);
          DECL_CONTEXT (tmp) = fndecl;
          DECL_ARTIFICIAL (tmp) = 1;
          DECL_ARG_TYPE (tmp) = boolean_type_node;
          TREE_READONLY (tmp) = 1;
          gfc_finish_decl (tmp);

	  hidden_typelist = TREE_CHAIN (hidden_typelist);
	}

      /* For non-constant length array arguments, make sure they use
	 a different type node from TYPE_ARG_TYPES type.  */
      if (f->sym->attr.dimension
	  && type == TREE_VALUE (typelist)
	  && TREE_CODE (type) == POINTER_TYPE
	  && GFC_ARRAY_TYPE_P (type)
	  && f->sym->as->type != AS_ASSUMED_SIZE
	  && ! COMPLETE_TYPE_P (TREE_TYPE (type)))
	{
	  if (f->sym->attr.flavor == FL_PROCEDURE)
	    type = build_pointer_type (gfc_get_function_type (f->sym));
	  else
	    type = gfc_sym_type (f->sym);
	}

      if (f->sym->attr.proc_pointer)
        type = build_pointer_type (type);

      if (f->sym->attr.volatile_)
	type = build_qualified_type (type, TYPE_QUAL_VOLATILE);

      /* Build the argument declaration.  */
      parm = build_decl (input_location,
			 PARM_DECL, gfc_sym_identifier (f->sym), type);

      if (f->sym->attr.volatile_)
	{
	  TREE_THIS_VOLATILE (parm) = 1;
	  TREE_SIDE_EFFECTS (parm) = 1;
	}

      /* Fill in arg stuff.  */
      DECL_CONTEXT (parm) = fndecl;
      DECL_ARG_TYPE (parm) = TREE_VALUE (typelist);
      /* All implementation args except for VALUE are read-only.  */
      if (!f->sym->attr.value)
	TREE_READONLY (parm) = 1;
      if (POINTER_TYPE_P (type)
	  && (!f->sym->attr.proc_pointer
	      && f->sym->attr.flavor != FL_PROCEDURE))
	DECL_BY_REFERENCE (parm) = 1;
      if (f->sym->attr.optional)
	{
	  gfc_allocate_lang_decl (parm);
	  GFC_DECL_OPTIONAL_ARGUMENT (parm) = 1;
	}

      gfc_finish_decl (parm);
      gfc_finish_decl_attrs (parm, &f->sym->attr);

      f->sym->backend_decl = parm;

      /* Coarrays which are descriptorless or assumed-shape pass with
	 -fcoarray=lib the token and the offset as hidden arguments.  */
      if (flag_coarray == GFC_FCOARRAY_LIB
	  && ((f->sym->ts.type != BT_CLASS && f->sym->attr.codimension
	       && !f->sym->attr.allocatable)
	      || (f->sym->ts.type == BT_CLASS
		  && CLASS_DATA (f->sym)->attr.codimension
		  && !CLASS_DATA (f->sym)->attr.allocatable)))
	{
	  tree caf_type;
	  tree token;
	  tree offset;

	  gcc_assert (f->sym->backend_decl != NULL_TREE
		      && !sym->attr.is_bind_c);
	  caf_type = f->sym->ts.type == BT_CLASS
		     ? TREE_TYPE (CLASS_DATA (f->sym)->backend_decl)
		     : TREE_TYPE (f->sym->backend_decl);

	  token = build_decl (input_location, PARM_DECL,
			      create_tmp_var_name ("caf_token"),
			      build_qualified_type (pvoid_type_node,
						    TYPE_QUAL_RESTRICT));
	  if ((f->sym->ts.type != BT_CLASS
	       && f->sym->as->type != AS_DEFERRED)
	      || (f->sym->ts.type == BT_CLASS
		  && CLASS_DATA (f->sym)->as->type != AS_DEFERRED))
	    {
	      gcc_assert (DECL_LANG_SPECIFIC (f->sym->backend_decl) == NULL
			  || GFC_DECL_TOKEN (f->sym->backend_decl) == NULL_TREE);
	      if (DECL_LANG_SPECIFIC (f->sym->backend_decl) == NULL)
		gfc_allocate_lang_decl (f->sym->backend_decl);
	      GFC_DECL_TOKEN (f->sym->backend_decl) = token;
	    }
          else
	    {
	      gcc_assert (GFC_TYPE_ARRAY_CAF_TOKEN (caf_type) == NULL_TREE);
	      GFC_TYPE_ARRAY_CAF_TOKEN (caf_type) = token;
	    }

	  DECL_CONTEXT (token) = fndecl;
	  DECL_ARTIFICIAL (token) = 1;
	  DECL_ARG_TYPE (token) = TREE_VALUE (typelist);
	  TREE_READONLY (token) = 1;
	  hidden_arglist = chainon (hidden_arglist, token);
	  gfc_finish_decl (token);

	  offset = build_decl (input_location, PARM_DECL,
			       create_tmp_var_name ("caf_offset"),
			       gfc_array_index_type);

	  if ((f->sym->ts.type != BT_CLASS
	       && f->sym->as->type != AS_DEFERRED)
	      || (f->sym->ts.type == BT_CLASS
		  && CLASS_DATA (f->sym)->as->type != AS_DEFERRED))
	    {
	      gcc_assert (GFC_DECL_CAF_OFFSET (f->sym->backend_decl)
					       == NULL_TREE);
	      GFC_DECL_CAF_OFFSET (f->sym->backend_decl) = offset;
	    }
	  else
	    {
	      gcc_assert (GFC_TYPE_ARRAY_CAF_OFFSET (caf_type) == NULL_TREE);
	      GFC_TYPE_ARRAY_CAF_OFFSET (caf_type) = offset;
	    }
	  DECL_CONTEXT (offset) = fndecl;
	  DECL_ARTIFICIAL (offset) = 1;
	  DECL_ARG_TYPE (offset) = TREE_VALUE (typelist);
	  TREE_READONLY (offset) = 1;
	  hidden_arglist = chainon (hidden_arglist, offset);
	  gfc_finish_decl (offset);
	}

      arglist = chainon (arglist, parm);
      typelist = TREE_CHAIN (typelist);
    }

  /* Add the hidden string length parameters, unless the procedure
     is bind(C).  */
  if (!sym->attr.is_bind_c)
    arglist = chainon (arglist, hidden_arglist);

  gcc_assert (hidden_typelist == NULL_TREE
              || TREE_VALUE (hidden_typelist) == void_type_node);
  DECL_ARGUMENTS (fndecl) = arglist;
}

/* Do the setup necessary before generating the body of a function.  */

static void
trans_function_start (gfc_symbol * sym)
{
  tree fndecl;

  fndecl = sym->backend_decl;

  /* Let GCC know the current scope is this function.  */
  current_function_decl = fndecl;

  /* Let the world know what we're about to do.  */
  announce_function (fndecl);

  if (DECL_FILE_SCOPE_P (fndecl))
    {
      /* Create RTL for function declaration.  */
      rest_of_decl_compilation (fndecl, 1, 0);
    }

  /* Create RTL for function definition.  */
  make_decl_rtl (fndecl);

  allocate_struct_function (fndecl, false);

  /* function.c requires a push at the start of the function.  */
  pushlevel ();
}

/* Create thunks for alternate entry points.  */

static void
build_entry_thunks (gfc_namespace * ns, bool global)
{
  gfc_formal_arglist *formal;
  gfc_formal_arglist *thunk_formal;
  gfc_entry_list *el;
  gfc_symbol *thunk_sym;
  stmtblock_t body;
  tree thunk_fndecl;
  tree tmp;
  locus old_loc;

  /* This should always be a toplevel function.  */
  gcc_assert (current_function_decl == NULL_TREE);

  gfc_save_backend_locus (&old_loc);
  for (el = ns->entries; el; el = el->next)
    {
      vec<tree, va_gc> *args = NULL;
      vec<tree, va_gc> *string_args = NULL;

      thunk_sym = el->sym;

      build_function_decl (thunk_sym, global);
      create_function_arglist (thunk_sym);

      trans_function_start (thunk_sym);

      thunk_fndecl = thunk_sym->backend_decl;

      gfc_init_block (&body);

      /* Pass extra parameter identifying this entry point.  */
      tmp = build_int_cst (gfc_array_index_type, el->id);
      vec_safe_push (args, tmp);

      if (thunk_sym->attr.function)
	{
	  if (gfc_return_by_reference (ns->proc_name))
	    {
	      tree ref = DECL_ARGUMENTS (current_function_decl);
	      vec_safe_push (args, ref);
	      if (ns->proc_name->ts.type == BT_CHARACTER)
		vec_safe_push (args, DECL_CHAIN (ref));
	    }
	}

      for (formal = gfc_sym_get_dummy_args (ns->proc_name); formal;
	   formal = formal->next)
	{
	  /* Ignore alternate returns.  */
	  if (formal->sym == NULL)
	    continue;

	  /* We don't have a clever way of identifying arguments, so resort to
	     a brute-force search.  */
	  for (thunk_formal = gfc_sym_get_dummy_args (thunk_sym);
	       thunk_formal;
	       thunk_formal = thunk_formal->next)
	    {
	      if (thunk_formal->sym == formal->sym)
		break;
	    }

	  if (thunk_formal)
	    {
	      /* Pass the argument.  */
	      DECL_ARTIFICIAL (thunk_formal->sym->backend_decl) = 1;
	      vec_safe_push (args, thunk_formal->sym->backend_decl);
	      if (formal->sym->ts.type == BT_CHARACTER)
		{
		  tmp = thunk_formal->sym->ts.u.cl->backend_decl;
		  vec_safe_push (string_args, tmp);
		}
	    }
	  else
	    {
	      /* Pass NULL for a missing argument.  */
	      vec_safe_push (args, null_pointer_node);
	      if (formal->sym->ts.type == BT_CHARACTER)
		{
		  tmp = build_int_cst (gfc_charlen_type_node, 0);
		  vec_safe_push (string_args, tmp);
		}
	    }
	}

      /* Call the master function.  */
      vec_safe_splice (args, string_args);
      tmp = ns->proc_name->backend_decl;
      tmp = build_call_expr_loc_vec (input_location, tmp, args);
      if (ns->proc_name->attr.mixed_entry_master)
	{
	  tree union_decl, field;
	  tree master_type = TREE_TYPE (ns->proc_name->backend_decl);

	  union_decl = build_decl (input_location,
				   VAR_DECL, get_identifier ("__result"),
				   TREE_TYPE (master_type));
	  DECL_ARTIFICIAL (union_decl) = 1;
	  DECL_EXTERNAL (union_decl) = 0;
	  TREE_PUBLIC (union_decl) = 0;
	  TREE_USED (union_decl) = 1;
	  layout_decl (union_decl, 0);
	  pushdecl (union_decl);

	  DECL_CONTEXT (union_decl) = current_function_decl;
	  tmp = fold_build2_loc (input_location, MODIFY_EXPR,
				 TREE_TYPE (union_decl), union_decl, tmp);
	  gfc_add_expr_to_block (&body, tmp);

	  for (field = TYPE_FIELDS (TREE_TYPE (union_decl));
	       field; field = DECL_CHAIN (field))
	    if (strcmp (IDENTIFIER_POINTER (DECL_NAME (field)),
		thunk_sym->result->name) == 0)
	      break;
	  gcc_assert (field != NULL_TREE);
	  tmp = fold_build3_loc (input_location, COMPONENT_REF,
				 TREE_TYPE (field), union_decl, field,
				 NULL_TREE);
	  tmp = fold_build2_loc (input_location, MODIFY_EXPR,
			     TREE_TYPE (DECL_RESULT (current_function_decl)),
			     DECL_RESULT (current_function_decl), tmp);
	  tmp = build1_v (RETURN_EXPR, tmp);
	}
      else if (TREE_TYPE (DECL_RESULT (current_function_decl))
	       != void_type_node)
	{
	  tmp = fold_build2_loc (input_location, MODIFY_EXPR,
			     TREE_TYPE (DECL_RESULT (current_function_decl)),
			     DECL_RESULT (current_function_decl), tmp);
	  tmp = build1_v (RETURN_EXPR, tmp);
	}
      gfc_add_expr_to_block (&body, tmp);

      /* Finish off this function and send it for code generation.  */
      DECL_SAVED_TREE (thunk_fndecl) = gfc_finish_block (&body);
      tmp = getdecls ();
      poplevel (1, 1);
      BLOCK_SUPERCONTEXT (DECL_INITIAL (thunk_fndecl)) = thunk_fndecl;
      DECL_SAVED_TREE (thunk_fndecl)
	= fold_build3_loc (DECL_SOURCE_LOCATION (thunk_fndecl), BIND_EXPR,
			   void_type_node, tmp, DECL_SAVED_TREE (thunk_fndecl),
			   DECL_INITIAL (thunk_fndecl));

      /* Output the GENERIC tree.  */
      dump_function (TDI_original, thunk_fndecl);

      /* Store the end of the function, so that we get good line number
	 info for the epilogue.  */
      cfun->function_end_locus = input_location;

      /* We're leaving the context of this function, so zap cfun.
	 It's still in DECL_STRUCT_FUNCTION, and we'll restore it in
	 tree_rest_of_compilation.  */
      set_cfun (NULL);

      current_function_decl = NULL_TREE;

      cgraph_node::finalize_function (thunk_fndecl, true);

      /* We share the symbols in the formal argument list with other entry
	 points and the master function.  Clear them so that they are
	 recreated for each function.  */
      for (formal = gfc_sym_get_dummy_args (thunk_sym); formal;
	   formal = formal->next)
	if (formal->sym != NULL)  /* Ignore alternate returns.  */
	  {
	    formal->sym->backend_decl = NULL_TREE;
	    if (formal->sym->ts.type == BT_CHARACTER)
	      formal->sym->ts.u.cl->backend_decl = NULL_TREE;
	  }

      if (thunk_sym->attr.function)
	{
	  if (thunk_sym->ts.type == BT_CHARACTER)
	    thunk_sym->ts.u.cl->backend_decl = NULL_TREE;
	  if (thunk_sym->result->ts.type == BT_CHARACTER)
	    thunk_sym->result->ts.u.cl->backend_decl = NULL_TREE;
	}
    }

  gfc_restore_backend_locus (&old_loc);
}


/* Create a decl for a function, and create any thunks for alternate entry
   points. If global is true, generate the function in the global binding
   level, otherwise in the current binding level (which can be global).  */

void
gfc_create_function_decl (gfc_namespace * ns, bool global)
{
  /* Create a declaration for the master function.  */
  build_function_decl (ns->proc_name, global);

  /* Compile the entry thunks.  */
  if (ns->entries)
    build_entry_thunks (ns, global);

  /* Now create the read argument list.  */
  create_function_arglist (ns->proc_name);

  if (ns->omp_declare_simd)
    gfc_trans_omp_declare_simd (ns);
}

/* Return the decl used to hold the function return value.  If
   parent_flag is set, the context is the parent_scope.  */

tree
gfc_get_fake_result_decl (gfc_symbol * sym, int parent_flag)
{
  tree decl;
  tree length;
  tree this_fake_result_decl;
  tree this_function_decl;

  char name[GFC_MAX_SYMBOL_LEN + 10];

  if (parent_flag)
    {
      this_fake_result_decl = parent_fake_result_decl;
      this_function_decl = DECL_CONTEXT (current_function_decl);
    }
  else
    {
      this_fake_result_decl = current_fake_result_decl;
      this_function_decl = current_function_decl;
    }

  if (sym
      && sym->ns->proc_name->backend_decl == this_function_decl
      && sym->ns->proc_name->attr.entry_master
      && sym != sym->ns->proc_name)
    {
      tree t = NULL, var;
      if (this_fake_result_decl != NULL)
	for (t = TREE_CHAIN (this_fake_result_decl); t; t = TREE_CHAIN (t))
	  if (strcmp (IDENTIFIER_POINTER (TREE_PURPOSE (t)), sym->name) == 0)
	    break;
      if (t)
	return TREE_VALUE (t);
      decl = gfc_get_fake_result_decl (sym->ns->proc_name, parent_flag);

      if (parent_flag)
	this_fake_result_decl = parent_fake_result_decl;
      else
	this_fake_result_decl = current_fake_result_decl;

      if (decl && sym->ns->proc_name->attr.mixed_entry_master)
	{
	  tree field;

	  for (field = TYPE_FIELDS (TREE_TYPE (decl));
	       field; field = DECL_CHAIN (field))
	    if (strcmp (IDENTIFIER_POINTER (DECL_NAME (field)),
		sym->name) == 0)
	      break;

	  gcc_assert (field != NULL_TREE);
	  decl = fold_build3_loc (input_location, COMPONENT_REF,
				  TREE_TYPE (field), decl, field, NULL_TREE);
	}

      var = create_tmp_var_raw (TREE_TYPE (decl), sym->name);
      if (parent_flag)
	gfc_add_decl_to_parent_function (var);
      else
	gfc_add_decl_to_function (var);

      SET_DECL_VALUE_EXPR (var, decl);
      DECL_HAS_VALUE_EXPR_P (var) = 1;
      GFC_DECL_RESULT (var) = 1;

      TREE_CHAIN (this_fake_result_decl)
	  = tree_cons (get_identifier (sym->name), var,
		       TREE_CHAIN (this_fake_result_decl));
      return var;
    }

  if (this_fake_result_decl != NULL_TREE)
    return TREE_VALUE (this_fake_result_decl);

  /* Only when gfc_get_fake_result_decl is called by gfc_trans_return,
     sym is NULL.  */
  if (!sym)
    return NULL_TREE;

  if (sym->ts.type == BT_CHARACTER)
    {
      if (sym->ts.u.cl->backend_decl == NULL_TREE)
	length = gfc_create_string_length (sym);
      else
	length = sym->ts.u.cl->backend_decl;
      if (VAR_P (length) && DECL_CONTEXT (length) == NULL_TREE)
	gfc_add_decl_to_function (length);
    }

  if (gfc_return_by_reference (sym))
    {
      decl = DECL_ARGUMENTS (this_function_decl);

      if (sym->ns->proc_name->backend_decl == this_function_decl
	  && sym->ns->proc_name->attr.entry_master)
	decl = DECL_CHAIN (decl);

      TREE_USED (decl) = 1;
      if (sym->as)
	decl = gfc_build_dummy_array_decl (sym, decl);
    }
  else
    {
      sprintf (name, "__result_%.20s",
	       IDENTIFIER_POINTER (DECL_NAME (this_function_decl)));

      if (!sym->attr.mixed_entry_master && sym->attr.function)
	decl = build_decl (DECL_SOURCE_LOCATION (this_function_decl),
			   VAR_DECL, get_identifier (name),
			   gfc_sym_type (sym));
      else
	decl = build_decl (DECL_SOURCE_LOCATION (this_function_decl),
			   VAR_DECL, get_identifier (name),
			   TREE_TYPE (TREE_TYPE (this_function_decl)));
      DECL_ARTIFICIAL (decl) = 1;
      DECL_EXTERNAL (decl) = 0;
      TREE_PUBLIC (decl) = 0;
      TREE_USED (decl) = 1;
      GFC_DECL_RESULT (decl) = 1;
      TREE_ADDRESSABLE (decl) = 1;

      layout_decl (decl, 0);
      gfc_finish_decl_attrs (decl, &sym->attr);

      if (parent_flag)
	gfc_add_decl_to_parent_function (decl);
      else
	gfc_add_decl_to_function (decl);
    }

  if (parent_flag)
    parent_fake_result_decl = build_tree_list (NULL, decl);
  else
    current_fake_result_decl = build_tree_list (NULL, decl);

  if (sym->attr.assign)
    DECL_LANG_SPECIFIC (decl) = DECL_LANG_SPECIFIC (sym->backend_decl);

  return decl;
}


/* Builds a function decl.  The remaining parameters are the types of the
   function arguments.  Negative nargs indicates a varargs function.  */

static tree
build_library_function_decl_1 (tree name, const char *spec,
			       tree rettype, int nargs, va_list p)
{
  vec<tree, va_gc> *arglist;
  tree fntype;
  tree fndecl;
  int n;

  /* Library functions must be declared with global scope.  */
  gcc_assert (current_function_decl == NULL_TREE);

  /* Create a list of the argument types.  */
  vec_alloc (arglist, abs (nargs));
  for (n = abs (nargs); n > 0; n--)
    {
      tree argtype = va_arg (p, tree);
      arglist->quick_push (argtype);
    }

  /* Build the function type and decl.  */
  if (nargs >= 0)
    fntype = build_function_type_vec (rettype, arglist);
  else
    fntype = build_varargs_function_type_vec (rettype, arglist);
  if (spec)
    {
      tree attr_args = build_tree_list (NULL_TREE,
					build_string (strlen (spec), spec));
      tree attrs = tree_cons (get_identifier ("fn spec"),
			      attr_args, TYPE_ATTRIBUTES (fntype));
      fntype = build_type_attribute_variant (fntype, attrs);
    }
  fndecl = build_decl (input_location,
		       FUNCTION_DECL, name, fntype);

  /* Mark this decl as external.  */
  DECL_EXTERNAL (fndecl) = 1;
  TREE_PUBLIC (fndecl) = 1;

  pushdecl (fndecl);

  rest_of_decl_compilation (fndecl, 1, 0);

  return fndecl;
}

/* Builds a function decl.  The remaining parameters are the types of the
   function arguments.  Negative nargs indicates a varargs function.  */

tree
gfc_build_library_function_decl (tree name, tree rettype, int nargs, ...)
{
  tree ret;
  va_list args;
  va_start (args, nargs);
  ret = build_library_function_decl_1 (name, NULL, rettype, nargs, args);
  va_end (args);
  return ret;
}

/* Builds a function decl.  The remaining parameters are the types of the
   function arguments.  Negative nargs indicates a varargs function.
   The SPEC parameter specifies the function argument and return type
   specification according to the fnspec function type attribute.  */

tree
gfc_build_library_function_decl_with_spec (tree name, const char *spec,
					   tree rettype, int nargs, ...)
{
  tree ret;
  va_list args;
  va_start (args, nargs);
  if (flag_checking)
    {
      attr_fnspec fnspec (spec, strlen (spec));
      fnspec.verify ();
    }
  ret = build_library_function_decl_1 (name, spec, rettype, nargs, args);
  va_end (args);
  return ret;
}

static void
gfc_build_intrinsic_function_decls (void)
{
  tree gfc_int4_type_node = gfc_get_int_type (4);
  tree gfc_pint4_type_node = build_pointer_type (gfc_int4_type_node);
  tree gfc_int8_type_node = gfc_get_int_type (8);
  tree gfc_pint8_type_node = build_pointer_type (gfc_int8_type_node);
  tree gfc_int16_type_node = gfc_get_int_type (16);
  tree gfc_logical4_type_node = gfc_get_logical_type (4);
  tree pchar1_type_node = gfc_get_pchar_type (1);
  tree pchar4_type_node = gfc_get_pchar_type (4);

  /* String functions.  */
  gfor_fndecl_compare_string = gfc_build_library_function_decl_with_spec (
	get_identifier (PREFIX("compare_string")), ". . R . R ",
	integer_type_node, 4, gfc_charlen_type_node, pchar1_type_node,
	gfc_charlen_type_node, pchar1_type_node);
  DECL_PURE_P (gfor_fndecl_compare_string) = 1;
  TREE_NOTHROW (gfor_fndecl_compare_string) = 1;

  gfor_fndecl_concat_string = gfc_build_library_function_decl_with_spec (
	get_identifier (PREFIX("concat_string")), ". . W . R . R ",
	void_type_node, 6, gfc_charlen_type_node, pchar1_type_node,
	gfc_charlen_type_node, pchar1_type_node,
	gfc_charlen_type_node, pchar1_type_node);
  TREE_NOTHROW (gfor_fndecl_concat_string) = 1;

  gfor_fndecl_string_len_trim = gfc_build_library_function_decl_with_spec (
	get_identifier (PREFIX("string_len_trim")), ". . R ",
	gfc_charlen_type_node, 2, gfc_charlen_type_node, pchar1_type_node);
  DECL_PURE_P (gfor_fndecl_string_len_trim) = 1;
  TREE_NOTHROW (gfor_fndecl_string_len_trim) = 1;

  gfor_fndecl_string_index = gfc_build_library_function_decl_with_spec (
	get_identifier (PREFIX("string_index")), ". . R . R . ",
	gfc_charlen_type_node, 5, gfc_charlen_type_node, pchar1_type_node,
	gfc_charlen_type_node, pchar1_type_node, gfc_logical4_type_node);
  DECL_PURE_P (gfor_fndecl_string_index) = 1;
  TREE_NOTHROW (gfor_fndecl_string_index) = 1;

  gfor_fndecl_string_scan = gfc_build_library_function_decl_with_spec (
	get_identifier (PREFIX("string_scan")), ". . R . R . ",
	gfc_charlen_type_node, 5, gfc_charlen_type_node, pchar1_type_node,
	gfc_charlen_type_node, pchar1_type_node, gfc_logical4_type_node);
  DECL_PURE_P (gfor_fndecl_string_scan) = 1;
  TREE_NOTHROW (gfor_fndecl_string_scan) = 1;

  gfor_fndecl_string_verify = gfc_build_library_function_decl_with_spec (
	get_identifier (PREFIX("string_verify")), ". . R . R . ",
	gfc_charlen_type_node, 5, gfc_charlen_type_node, pchar1_type_node,
	gfc_charlen_type_node, pchar1_type_node, gfc_logical4_type_node);
  DECL_PURE_P (gfor_fndecl_string_verify) = 1;
  TREE_NOTHROW (gfor_fndecl_string_verify) = 1;

  gfor_fndecl_string_trim = gfc_build_library_function_decl_with_spec (
	get_identifier (PREFIX("string_trim")), ". W w . R ",
	void_type_node, 4, build_pointer_type (gfc_charlen_type_node),
	build_pointer_type (pchar1_type_node), gfc_charlen_type_node,
	pchar1_type_node);

  gfor_fndecl_string_minmax = gfc_build_library_function_decl_with_spec (
	get_identifier (PREFIX("string_minmax")), ". W w . R ",
	void_type_node, -4, build_pointer_type (gfc_charlen_type_node),
	build_pointer_type (pchar1_type_node), integer_type_node,
	integer_type_node);

  gfor_fndecl_adjustl = gfc_build_library_function_decl_with_spec (
	get_identifier (PREFIX("adjustl")), ". W . R ",
	void_type_node, 3, pchar1_type_node, gfc_charlen_type_node,
	pchar1_type_node);
  TREE_NOTHROW (gfor_fndecl_adjustl) = 1;

  gfor_fndecl_adjustr = gfc_build_library_function_decl_with_spec (
	get_identifier (PREFIX("adjustr")), ". W . R ",
	void_type_node, 3, pchar1_type_node, gfc_charlen_type_node,
	pchar1_type_node);
  TREE_NOTHROW (gfor_fndecl_adjustr) = 1;

  gfor_fndecl_select_string =  gfc_build_library_function_decl_with_spec (
	get_identifier (PREFIX("select_string")), ". R . R . ",
	integer_type_node, 4, pvoid_type_node, integer_type_node,
	pchar1_type_node, gfc_charlen_type_node);
  DECL_PURE_P (gfor_fndecl_select_string) = 1;
  TREE_NOTHROW (gfor_fndecl_select_string) = 1;

  gfor_fndecl_compare_string_char4 = gfc_build_library_function_decl_with_spec (
	get_identifier (PREFIX("compare_string_char4")), ". . R . R ",
	integer_type_node, 4, gfc_charlen_type_node, pchar4_type_node,
	gfc_charlen_type_node, pchar4_type_node);
  DECL_PURE_P (gfor_fndecl_compare_string_char4) = 1;
  TREE_NOTHROW (gfor_fndecl_compare_string_char4) = 1;

  gfor_fndecl_concat_string_char4 = gfc_build_library_function_decl_with_spec (
	get_identifier (PREFIX("concat_string_char4")), ". . W . R . R ",
	void_type_node, 6, gfc_charlen_type_node, pchar4_type_node,
	gfc_charlen_type_node, pchar4_type_node, gfc_charlen_type_node,
	pchar4_type_node);
  TREE_NOTHROW (gfor_fndecl_concat_string_char4) = 1;

  gfor_fndecl_string_len_trim_char4 = gfc_build_library_function_decl_with_spec (
	get_identifier (PREFIX("string_len_trim_char4")), ". . R ",
	gfc_charlen_type_node, 2, gfc_charlen_type_node, pchar4_type_node);
  DECL_PURE_P (gfor_fndecl_string_len_trim_char4) = 1;
  TREE_NOTHROW (gfor_fndecl_string_len_trim_char4) = 1;

  gfor_fndecl_string_index_char4 = gfc_build_library_function_decl_with_spec (
	get_identifier (PREFIX("string_index_char4")), ". . R . R . ",
	gfc_charlen_type_node, 5, gfc_charlen_type_node, pchar4_type_node,
	gfc_charlen_type_node, pchar4_type_node, gfc_logical4_type_node);
  DECL_PURE_P (gfor_fndecl_string_index_char4) = 1;
  TREE_NOTHROW (gfor_fndecl_string_index_char4) = 1;

  gfor_fndecl_string_scan_char4 = gfc_build_library_function_decl_with_spec (
	get_identifier (PREFIX("string_scan_char4")), ". . R . R . ",
	gfc_charlen_type_node, 5, gfc_charlen_type_node, pchar4_type_node,
	gfc_charlen_type_node, pchar4_type_node, gfc_logical4_type_node);
  DECL_PURE_P (gfor_fndecl_string_scan_char4) = 1;
  TREE_NOTHROW (gfor_fndecl_string_scan_char4) = 1;

  gfor_fndecl_string_verify_char4 = gfc_build_library_function_decl_with_spec (
	get_identifier (PREFIX("string_verify_char4")), ". . R . R . ",
	gfc_charlen_type_node, 5, gfc_charlen_type_node, pchar4_type_node,
	gfc_charlen_type_node, pchar4_type_node, gfc_logical4_type_node);
  DECL_PURE_P (gfor_fndecl_string_verify_char4) = 1;
  TREE_NOTHROW (gfor_fndecl_string_verify_char4) = 1;

  gfor_fndecl_string_trim_char4 = gfc_build_library_function_decl_with_spec (
	get_identifier (PREFIX("string_trim_char4")), ". W w . R ",
	void_type_node, 4, build_pointer_type (gfc_charlen_type_node),
	build_pointer_type (pchar4_type_node), gfc_charlen_type_node,
	pchar4_type_node);

  gfor_fndecl_string_minmax_char4 = gfc_build_library_function_decl_with_spec (
	get_identifier (PREFIX("string_minmax_char4")), ". W w . R ",
	void_type_node, -4, build_pointer_type (gfc_charlen_type_node),
	build_pointer_type (pchar4_type_node), integer_type_node,
	integer_type_node);

  gfor_fndecl_adjustl_char4 = gfc_build_library_function_decl_with_spec (
	get_identifier (PREFIX("adjustl_char4")), ". W . R ",
	void_type_node, 3, pchar4_type_node, gfc_charlen_type_node,
	pchar4_type_node);
  TREE_NOTHROW (gfor_fndecl_adjustl_char4) = 1;

  gfor_fndecl_adjustr_char4 = gfc_build_library_function_decl_with_spec (
	get_identifier (PREFIX("adjustr_char4")), ". W . R ",
	void_type_node, 3, pchar4_type_node, gfc_charlen_type_node,
	pchar4_type_node);
  TREE_NOTHROW (gfor_fndecl_adjustr_char4) = 1;

  gfor_fndecl_select_string_char4 = gfc_build_library_function_decl_with_spec (
	get_identifier (PREFIX("select_string_char4")), ". R . R . ",
	integer_type_node, 4, pvoid_type_node, integer_type_node,
	pvoid_type_node, gfc_charlen_type_node);
  DECL_PURE_P (gfor_fndecl_select_string_char4) = 1;
  TREE_NOTHROW (gfor_fndecl_select_string_char4) = 1;


  /* Conversion between character kinds.  */

  gfor_fndecl_convert_char1_to_char4 = gfc_build_library_function_decl_with_spec (
	get_identifier (PREFIX("convert_char1_to_char4")), ". w . R ",
	void_type_node, 3, build_pointer_type (pchar4_type_node),
	gfc_charlen_type_node, pchar1_type_node);

  gfor_fndecl_convert_char4_to_char1 = gfc_build_library_function_decl_with_spec (
	get_identifier (PREFIX("convert_char4_to_char1")), ". w . R ",
	void_type_node, 3, build_pointer_type (pchar1_type_node),
	gfc_charlen_type_node, pchar4_type_node);

  /* Misc. functions.  */

  gfor_fndecl_ttynam = gfc_build_library_function_decl_with_spec (
	get_identifier (PREFIX("ttynam")), ". W . . ",
	void_type_node, 3, pchar_type_node, gfc_charlen_type_node,
	integer_type_node);

  gfor_fndecl_fdate = gfc_build_library_function_decl_with_spec (
	get_identifier (PREFIX("fdate")), ". W . ",
	void_type_node, 2, pchar_type_node, gfc_charlen_type_node);

  gfor_fndecl_ctime = gfc_build_library_function_decl_with_spec (
	get_identifier (PREFIX("ctime")), ". W . . ",
	void_type_node, 3, pchar_type_node, gfc_charlen_type_node,
	gfc_int8_type_node);

  gfor_fndecl_random_init = gfc_build_library_function_decl (
	get_identifier (PREFIX("random_init")),
	void_type_node, 3, gfc_logical4_type_node, gfc_logical4_type_node,
	gfc_int4_type_node);

  gfor_fndecl_sc_kind = gfc_build_library_function_decl_with_spec (
	get_identifier (PREFIX("selected_char_kind")), ". . R ",
	gfc_int4_type_node, 2, gfc_charlen_type_node, pchar_type_node);
  DECL_PURE_P (gfor_fndecl_sc_kind) = 1;
  TREE_NOTHROW (gfor_fndecl_sc_kind) = 1;

  gfor_fndecl_si_kind = gfc_build_library_function_decl_with_spec (
	get_identifier (PREFIX("selected_int_kind")), ". R ",
	gfc_int4_type_node, 1, pvoid_type_node);
  DECL_PURE_P (gfor_fndecl_si_kind) = 1;
  TREE_NOTHROW (gfor_fndecl_si_kind) = 1;

  gfor_fndecl_sr_kind = gfc_build_library_function_decl_with_spec (
	get_identifier (PREFIX("selected_real_kind2008")), ". R R ",
	gfc_int4_type_node, 3, pvoid_type_node, pvoid_type_node,
	pvoid_type_node);
  DECL_PURE_P (gfor_fndecl_sr_kind) = 1;
  TREE_NOTHROW (gfor_fndecl_sr_kind) = 1;

  gfor_fndecl_system_clock4 = gfc_build_library_function_decl (
	get_identifier (PREFIX("system_clock_4")),
	void_type_node, 3, gfc_pint4_type_node, gfc_pint4_type_node,
	gfc_pint4_type_node);

  gfor_fndecl_system_clock8 = gfc_build_library_function_decl (
	get_identifier (PREFIX("system_clock_8")),
	void_type_node, 3, gfc_pint8_type_node, gfc_pint8_type_node,
	gfc_pint8_type_node);

  /* Power functions.  */
  {
    tree ctype, rtype, itype, jtype;
    int rkind, ikind, jkind;
#define NIKINDS 3
#define NRKINDS 4
    static int ikinds[NIKINDS] = {4, 8, 16};
    static int rkinds[NRKINDS] = {4, 8, 10, 16};
    char name[PREFIX_LEN + 12]; /* _gfortran_pow_?n_?n */

    for (ikind=0; ikind < NIKINDS; ikind++)
      {
	itype = gfc_get_int_type (ikinds[ikind]);

	for (jkind=0; jkind < NIKINDS; jkind++)
	  {
	    jtype = gfc_get_int_type (ikinds[jkind]);
	    if (itype && jtype)
	      {
		sprintf (name, PREFIX("pow_i%d_i%d"), ikinds[ikind],
			ikinds[jkind]);
		gfor_fndecl_math_powi[jkind][ikind].integer =
		  gfc_build_library_function_decl (get_identifier (name),
		    jtype, 2, jtype, itype);
		TREE_READONLY (gfor_fndecl_math_powi[jkind][ikind].integer) = 1;
		TREE_NOTHROW (gfor_fndecl_math_powi[jkind][ikind].integer) = 1;
	      }
	  }

	for (rkind = 0; rkind < NRKINDS; rkind ++)
	  {
	    rtype = gfc_get_real_type (rkinds[rkind]);
	    if (rtype && itype)
	      {
		sprintf (name, PREFIX("pow_r%d_i%d"), rkinds[rkind],
			ikinds[ikind]);
		gfor_fndecl_math_powi[rkind][ikind].real =
		  gfc_build_library_function_decl (get_identifier (name),
		    rtype, 2, rtype, itype);
		TREE_READONLY (gfor_fndecl_math_powi[rkind][ikind].real) = 1;
		TREE_NOTHROW (gfor_fndecl_math_powi[rkind][ikind].real) = 1;
	      }

	    ctype = gfc_get_complex_type (rkinds[rkind]);
	    if (ctype && itype)
	      {
		sprintf (name, PREFIX("pow_c%d_i%d"), rkinds[rkind],
			ikinds[ikind]);
		gfor_fndecl_math_powi[rkind][ikind].cmplx =
		  gfc_build_library_function_decl (get_identifier (name),
		    ctype, 2,ctype, itype);
		TREE_READONLY (gfor_fndecl_math_powi[rkind][ikind].cmplx) = 1;
		TREE_NOTHROW (gfor_fndecl_math_powi[rkind][ikind].cmplx) = 1;
	      }
	  }
      }
#undef NIKINDS
#undef NRKINDS
  }

  gfor_fndecl_math_ishftc4 = gfc_build_library_function_decl (
	get_identifier (PREFIX("ishftc4")),
	gfc_int4_type_node, 3, gfc_int4_type_node, gfc_int4_type_node,
	gfc_int4_type_node);
  TREE_READONLY (gfor_fndecl_math_ishftc4) = 1;
  TREE_NOTHROW (gfor_fndecl_math_ishftc4) = 1;

  gfor_fndecl_math_ishftc8 = gfc_build_library_function_decl (
	get_identifier (PREFIX("ishftc8")),
	gfc_int8_type_node, 3, gfc_int8_type_node, gfc_int4_type_node,
	gfc_int4_type_node);
  TREE_READONLY (gfor_fndecl_math_ishftc8) = 1;
  TREE_NOTHROW (gfor_fndecl_math_ishftc8) = 1;

  if (gfc_int16_type_node)
    {
      gfor_fndecl_math_ishftc16 = gfc_build_library_function_decl (
	get_identifier (PREFIX("ishftc16")),
	gfc_int16_type_node, 3, gfc_int16_type_node, gfc_int4_type_node,
	gfc_int4_type_node);
      TREE_READONLY (gfor_fndecl_math_ishftc16) = 1;
      TREE_NOTHROW (gfor_fndecl_math_ishftc16) = 1;
    }

  /* BLAS functions.  */
  {
    tree pint = build_pointer_type (integer_type_node);
    tree ps = build_pointer_type (gfc_get_real_type (gfc_default_real_kind));
    tree pd = build_pointer_type (gfc_get_real_type (gfc_default_double_kind));
    tree pc = build_pointer_type (gfc_get_complex_type (gfc_default_real_kind));
    tree pz = build_pointer_type
		(gfc_get_complex_type (gfc_default_double_kind));

    gfor_fndecl_sgemm = gfc_build_library_function_decl
			  (get_identifier
			     (flag_underscoring ? "sgemm_" : "sgemm"),
			   void_type_node, 15, pchar_type_node,
			   pchar_type_node, pint, pint, pint, ps, ps, pint,
			   ps, pint, ps, ps, pint, integer_type_node,
			   integer_type_node);
    gfor_fndecl_dgemm = gfc_build_library_function_decl
			  (get_identifier
			     (flag_underscoring ? "dgemm_" : "dgemm"),
			   void_type_node, 15, pchar_type_node,
			   pchar_type_node, pint, pint, pint, pd, pd, pint,
			   pd, pint, pd, pd, pint, integer_type_node,
			   integer_type_node);
    gfor_fndecl_cgemm = gfc_build_library_function_decl
			  (get_identifier
			     (flag_underscoring ? "cgemm_" : "cgemm"),
			   void_type_node, 15, pchar_type_node,
			   pchar_type_node, pint, pint, pint, pc, pc, pint,
			   pc, pint, pc, pc, pint, integer_type_node,
			   integer_type_node);
    gfor_fndecl_zgemm = gfc_build_library_function_decl
			  (get_identifier
			     (flag_underscoring ? "zgemm_" : "zgemm"),
			   void_type_node, 15, pchar_type_node,
			   pchar_type_node, pint, pint, pint, pz, pz, pint,
			   pz, pint, pz, pz, pint, integer_type_node,
			   integer_type_node);
  }

  /* Other functions.  */
  gfor_fndecl_size0 = gfc_build_library_function_decl_with_spec (
	get_identifier (PREFIX("size0")), ". R ",
	gfc_array_index_type, 1, pvoid_type_node);
  DECL_PURE_P (gfor_fndecl_size0) = 1;
  TREE_NOTHROW (gfor_fndecl_size0) = 1;

  gfor_fndecl_size1 = gfc_build_library_function_decl_with_spec (
	get_identifier (PREFIX("size1")), ". R . ",
	gfc_array_index_type, 2, pvoid_type_node, gfc_array_index_type);
  DECL_PURE_P (gfor_fndecl_size1) = 1;
  TREE_NOTHROW (gfor_fndecl_size1) = 1;

  gfor_fndecl_iargc = gfc_build_library_function_decl (
	get_identifier (PREFIX ("iargc")), gfc_int4_type_node, 0);
  TREE_NOTHROW (gfor_fndecl_iargc) = 1;

  gfor_fndecl_kill_sub = gfc_build_library_function_decl (
	get_identifier (PREFIX ("kill_sub")), void_type_node,
	3, gfc_int4_type_node, gfc_int4_type_node, gfc_pint4_type_node);

  gfor_fndecl_kill = gfc_build_library_function_decl (
	get_identifier (PREFIX ("kill")), gfc_int4_type_node,
	2, gfc_int4_type_node, gfc_int4_type_node);

  gfor_fndecl_is_contiguous0 = gfc_build_library_function_decl_with_spec (
	get_identifier (PREFIX("is_contiguous0")), ". R ",
	gfc_int4_type_node, 1, pvoid_type_node);
  DECL_PURE_P (gfor_fndecl_is_contiguous0) = 1;
  TREE_NOTHROW (gfor_fndecl_is_contiguous0) = 1;
}


/* Make prototypes for runtime library functions.  */

void
gfc_build_builtin_function_decls (void)
{
  tree gfc_int4_type_node = gfc_get_int_type (4);
  tree gfc_pint4_type_node = build_pointer_type (gfc_int4_type_node);
  tree gfc_int8_type_node = gfc_get_int_type (8);
  tree pint_type = build_pointer_type (integer_type_node);
  tree pchar1_type_node = gfc_get_pchar_type (1);

  gfor_fndecl_stop_numeric = gfc_build_library_function_decl (
	get_identifier (PREFIX("stop_numeric")),
	void_type_node, 2, integer_type_node, boolean_type_node);
  /* STOP doesn't return.  */
  TREE_THIS_VOLATILE (gfor_fndecl_stop_numeric) = 1;

  gfor_fndecl_stop_string = gfc_build_library_function_decl_with_spec (
	get_identifier (PREFIX("stop_string")), ". R . . ",
	void_type_node, 3, pchar_type_node, size_type_node,
	boolean_type_node);
  /* STOP doesn't return.  */
  TREE_THIS_VOLATILE (gfor_fndecl_stop_string) = 1;

  gfor_fndecl_error_stop_numeric = gfc_build_library_function_decl (
        get_identifier (PREFIX("error_stop_numeric")),
        void_type_node, 2, integer_type_node, boolean_type_node);
  /* ERROR STOP doesn't return.  */
  TREE_THIS_VOLATILE (gfor_fndecl_error_stop_numeric) = 1;

  gfor_fndecl_error_stop_string = gfc_build_library_function_decl_with_spec (
	get_identifier (PREFIX("error_stop_string")), ". R . . ",
	void_type_node, 3, pchar_type_node, size_type_node,
	boolean_type_node);
  /* ERROR STOP doesn't return.  */
  TREE_THIS_VOLATILE (gfor_fndecl_error_stop_string) = 1;

  gfor_fndecl_pause_numeric = gfc_build_library_function_decl (
	get_identifier (PREFIX("pause_numeric")),
	void_type_node, 1, gfc_int8_type_node);

  gfor_fndecl_pause_string = gfc_build_library_function_decl_with_spec (
	get_identifier (PREFIX("pause_string")), ". R . ",
	void_type_node, 2, pchar_type_node, size_type_node);

  gfor_fndecl_runtime_error = gfc_build_library_function_decl_with_spec (
	get_identifier (PREFIX("runtime_error")), ". R ",
	void_type_node, -1, pchar_type_node);
  /* The runtime_error function does not return.  */
  TREE_THIS_VOLATILE (gfor_fndecl_runtime_error) = 1;

  gfor_fndecl_runtime_error_at = gfc_build_library_function_decl_with_spec (
	get_identifier (PREFIX("runtime_error_at")), ". R R ",
	void_type_node, -2, pchar_type_node, pchar_type_node);
  /* The runtime_error_at function does not return.  */
  TREE_THIS_VOLATILE (gfor_fndecl_runtime_error_at) = 1;

  gfor_fndecl_runtime_warning_at = gfc_build_library_function_decl_with_spec (
	get_identifier (PREFIX("runtime_warning_at")), ". R R ",
	void_type_node, -2, pchar_type_node, pchar_type_node);

  gfor_fndecl_generate_error = gfc_build_library_function_decl_with_spec (
	get_identifier (PREFIX("generate_error")), ". R . R ",
	void_type_node, 3, pvoid_type_node, integer_type_node,
	pchar_type_node);

  gfor_fndecl_os_error_at = gfc_build_library_function_decl_with_spec (
	get_identifier (PREFIX("os_error_at")), ". R R ",
	void_type_node, -2, pchar_type_node, pchar_type_node);
  /* The os_error_at function does not return.  */
  TREE_THIS_VOLATILE (gfor_fndecl_os_error_at) = 1;

  gfor_fndecl_set_args = gfc_build_library_function_decl (
	get_identifier (PREFIX("set_args")),
	void_type_node, 2, integer_type_node,
	build_pointer_type (pchar_type_node));

  gfor_fndecl_set_fpe = gfc_build_library_function_decl (
	get_identifier (PREFIX("set_fpe")),
	void_type_node, 1, integer_type_node);

  gfor_fndecl_ieee_procedure_entry = gfc_build_library_function_decl (
	get_identifier (PREFIX("ieee_procedure_entry")),
	void_type_node, 1, pvoid_type_node);

  gfor_fndecl_ieee_procedure_exit = gfc_build_library_function_decl (
	get_identifier (PREFIX("ieee_procedure_exit")),
	void_type_node, 1, pvoid_type_node);

  /* Keep the array dimension in sync with the call, later in this file.  */
  gfor_fndecl_set_options = gfc_build_library_function_decl_with_spec (
	get_identifier (PREFIX("set_options")), ". . R ",
	void_type_node, 2, integer_type_node,
	build_pointer_type (integer_type_node));

  gfor_fndecl_set_convert = gfc_build_library_function_decl (
	get_identifier (PREFIX("set_convert")),
	void_type_node, 1, integer_type_node);

  gfor_fndecl_set_record_marker = gfc_build_library_function_decl (
	get_identifier (PREFIX("set_record_marker")),
	void_type_node, 1, integer_type_node);

  gfor_fndecl_set_max_subrecord_length = gfc_build_library_function_decl (
	get_identifier (PREFIX("set_max_subrecord_length")),
	void_type_node, 1, integer_type_node);

  gfor_fndecl_in_pack = gfc_build_library_function_decl_with_spec (
	get_identifier (PREFIX("internal_pack")), ". r ",
	pvoid_type_node, 1, pvoid_type_node);

  gfor_fndecl_in_unpack = gfc_build_library_function_decl_with_spec (
	get_identifier (PREFIX("internal_unpack")), ". w R ",
	void_type_node, 2, pvoid_type_node, pvoid_type_node);

  /* These two builtins write into what the first argument points to and
     read from what the second argument points to, but we can't use R
     for that, because the directly pointed structure contains a pointer
     which is copied into the descriptor pointed by the first argument,
     effectively escaping that way.  See PR92123.  */
  gfor_fndecl_cfi_to_gfc = gfc_build_library_function_decl_with_spec (
	get_identifier (PREFIX("cfi_desc_to_gfc_desc")), ". w . ",
	void_type_node, 2, pvoid_type_node, ppvoid_type_node);

  gfor_fndecl_gfc_to_cfi = gfc_build_library_function_decl_with_spec (
	get_identifier (PREFIX("gfc_desc_to_cfi_desc")), ". w . ",
	void_type_node, 2, ppvoid_type_node, pvoid_type_node);

  gfor_fndecl_associated = gfc_build_library_function_decl_with_spec (
	get_identifier (PREFIX("associated")), ". R R ",
	integer_type_node, 2, ppvoid_type_node, ppvoid_type_node);
  DECL_PURE_P (gfor_fndecl_associated) = 1;
  TREE_NOTHROW (gfor_fndecl_associated) = 1;

  /* Coarray library calls.  */
  if (flag_coarray == GFC_FCOARRAY_LIB)
    {
      tree pppchar_type;

      pppchar_type
	= build_pointer_type (build_pointer_type (pchar_type_node));

      gfor_fndecl_caf_init = gfc_build_library_function_decl_with_spec (
	get_identifier (PREFIX("caf_init")), ". W W ",
	void_type_node, 2, pint_type, pppchar_type);

      gfor_fndecl_caf_finalize = gfc_build_library_function_decl (
	get_identifier (PREFIX("caf_finalize")), void_type_node, 0);

      gfor_fndecl_caf_this_image = gfc_build_library_function_decl (
	get_identifier (PREFIX("caf_this_image")), integer_type_node,
	1, integer_type_node);

      gfor_fndecl_caf_num_images = gfc_build_library_function_decl (
	get_identifier (PREFIX("caf_num_images")), integer_type_node,
	2, integer_type_node, integer_type_node);

      gfor_fndecl_caf_register = gfc_build_library_function_decl_with_spec (
	get_identifier (PREFIX("caf_register")), ". . . W w w w . ",
	void_type_node, 7,
	size_type_node, integer_type_node, ppvoid_type_node, pvoid_type_node,
	pint_type, pchar_type_node, size_type_node);

      gfor_fndecl_caf_deregister = gfc_build_library_function_decl_with_spec (
	get_identifier (PREFIX("caf_deregister")), ". W . w w . ",
	void_type_node, 5,
	ppvoid_type_node, integer_type_node, pint_type, pchar_type_node,
	size_type_node);

      gfor_fndecl_caf_get = gfc_build_library_function_decl_with_spec (
	get_identifier (PREFIX("caf_get")), ". r . . r r w . . . w ",
	void_type_node, 10,
	pvoid_type_node, size_type_node, integer_type_node, pvoid_type_node,
	pvoid_type_node, pvoid_type_node, integer_type_node, integer_type_node,
	boolean_type_node, pint_type);

      gfor_fndecl_caf_send = gfc_build_library_function_decl_with_spec (
	get_identifier (PREFIX("caf_send")), ". r . . w r r . . . w ",
	void_type_node, 11,
	pvoid_type_node, size_type_node, integer_type_node, pvoid_type_node,
	pvoid_type_node, pvoid_type_node, integer_type_node, integer_type_node,
	boolean_type_node, pint_type, pvoid_type_node);

      gfor_fndecl_caf_sendget = gfc_build_library_function_decl_with_spec (
	get_identifier (PREFIX("caf_sendget")), ". r . . w r r . . r r . . . w ",
	void_type_node,	14, pvoid_type_node, size_type_node, integer_type_node,
	pvoid_type_node, pvoid_type_node, pvoid_type_node, size_type_node,
	integer_type_node, pvoid_type_node, pvoid_type_node, integer_type_node,
	integer_type_node, boolean_type_node, integer_type_node);

      gfor_fndecl_caf_get_by_ref = gfc_build_library_function_decl_with_spec (
	get_identifier (PREFIX("caf_get_by_ref")), ". r . w r . . . . w . ",
	void_type_node,
	10, pvoid_type_node, integer_type_node, pvoid_type_node,
	pvoid_type_node, integer_type_node, integer_type_node,
	boolean_type_node, boolean_type_node, pint_type, integer_type_node);

      gfor_fndecl_caf_send_by_ref = gfc_build_library_function_decl_with_spec (
	get_identifier (PREFIX("caf_send_by_ref")), ". r . r r . . . . w . ",
	void_type_node,	10, pvoid_type_node, integer_type_node, pvoid_type_node,
	pvoid_type_node, integer_type_node, integer_type_node,
	boolean_type_node, boolean_type_node, pint_type, integer_type_node);

      gfor_fndecl_caf_sendget_by_ref
	  = gfc_build_library_function_decl_with_spec (
	    get_identifier (PREFIX("caf_sendget_by_ref")),
	    ". r . r r . r . . . w w . . ",
	    void_type_node, 13, pvoid_type_node, integer_type_node,
	    pvoid_type_node, pvoid_type_node, integer_type_node,
	    pvoid_type_node, integer_type_node, integer_type_node,
	    boolean_type_node, pint_type, pint_type, integer_type_node,
	    integer_type_node);

      gfor_fndecl_caf_sync_all = gfc_build_library_function_decl_with_spec (
	get_identifier (PREFIX("caf_sync_all")), ". w w . ", void_type_node,
	3, pint_type, pchar_type_node, size_type_node);

      gfor_fndecl_caf_sync_memory = gfc_build_library_function_decl_with_spec (
	get_identifier (PREFIX("caf_sync_memory")), ". w w . ", void_type_node,
	3, pint_type, pchar_type_node, size_type_node);

      gfor_fndecl_caf_sync_images = gfc_build_library_function_decl_with_spec (
	get_identifier (PREFIX("caf_sync_images")), ". . r w w . ", void_type_node,
	5, integer_type_node, pint_type, pint_type,
	pchar_type_node, size_type_node);

      gfor_fndecl_caf_error_stop = gfc_build_library_function_decl (
	get_identifier (PREFIX("caf_error_stop")),
	void_type_node, 1, integer_type_node);
      /* CAF's ERROR STOP doesn't return.  */
      TREE_THIS_VOLATILE (gfor_fndecl_caf_error_stop) = 1;

      gfor_fndecl_caf_error_stop_str = gfc_build_library_function_decl_with_spec (
	get_identifier (PREFIX("caf_error_stop_str")), ". r . ",
	void_type_node, 2, pchar_type_node, size_type_node);
      /* CAF's ERROR STOP doesn't return.  */
      TREE_THIS_VOLATILE (gfor_fndecl_caf_error_stop_str) = 1;

      gfor_fndecl_caf_stop_numeric = gfc_build_library_function_decl (
	get_identifier (PREFIX("caf_stop_numeric")),
	void_type_node, 1, integer_type_node);
      /* CAF's STOP doesn't return.  */
      TREE_THIS_VOLATILE (gfor_fndecl_caf_stop_numeric) = 1;

      gfor_fndecl_caf_stop_str = gfc_build_library_function_decl_with_spec (
	get_identifier (PREFIX("caf_stop_str")), ". r . ",
	void_type_node, 2, pchar_type_node, size_type_node);
      /* CAF's STOP doesn't return.  */
      TREE_THIS_VOLATILE (gfor_fndecl_caf_stop_str) = 1;

      gfor_fndecl_caf_atomic_def = gfc_build_library_function_decl_with_spec (
	get_identifier (PREFIX("caf_atomic_define")), ". r . . w w . . ",
	void_type_node, 7, pvoid_type_node, size_type_node, integer_type_node,
	pvoid_type_node, pint_type, integer_type_node, integer_type_node);

      gfor_fndecl_caf_atomic_ref = gfc_build_library_function_decl_with_spec (
	get_identifier (PREFIX("caf_atomic_ref")), ". r . . w w . . ",
	void_type_node, 7, pvoid_type_node, size_type_node, integer_type_node,
	pvoid_type_node, pint_type, integer_type_node, integer_type_node);

      gfor_fndecl_caf_atomic_cas = gfc_build_library_function_decl_with_spec (
	get_identifier (PREFIX("caf_atomic_cas")), ". r . . w r r w . . ",
	void_type_node, 9, pvoid_type_node, size_type_node, integer_type_node,
	pvoid_type_node, pvoid_type_node, pvoid_type_node, pint_type,
	integer_type_node, integer_type_node);

      gfor_fndecl_caf_atomic_op = gfc_build_library_function_decl_with_spec (
	get_identifier (PREFIX("caf_atomic_op")), ". . r . . r w w . . ",
	void_type_node, 9, integer_type_node, pvoid_type_node, size_type_node,
	integer_type_node, pvoid_type_node, pvoid_type_node, pint_type,
	integer_type_node, integer_type_node);

      gfor_fndecl_caf_lock = gfc_build_library_function_decl_with_spec (
	get_identifier (PREFIX("caf_lock")), ". r . . w w w . ",
	void_type_node, 7, pvoid_type_node, size_type_node, integer_type_node,
	pint_type, pint_type, pchar_type_node, size_type_node);

      gfor_fndecl_caf_unlock = gfc_build_library_function_decl_with_spec (
	get_identifier (PREFIX("caf_unlock")), ". r . . w w . ",
	void_type_node, 6, pvoid_type_node, size_type_node, integer_type_node,
	pint_type, pchar_type_node, size_type_node);

      gfor_fndecl_caf_event_post = gfc_build_library_function_decl_with_spec (
	get_identifier (PREFIX("caf_event_post")), ". r . . w w . ",
	void_type_node, 6, pvoid_type_node, size_type_node, integer_type_node,
	pint_type, pchar_type_node, size_type_node);

      gfor_fndecl_caf_event_wait = gfc_build_library_function_decl_with_spec (
	get_identifier (PREFIX("caf_event_wait")), ". r . . w w . ",
	void_type_node, 6, pvoid_type_node, size_type_node, integer_type_node,
	pint_type, pchar_type_node, size_type_node);

      gfor_fndecl_caf_event_query = gfc_build_library_function_decl_with_spec (
	get_identifier (PREFIX("caf_event_query")), ". r . . w w ",
	void_type_node, 5, pvoid_type_node, size_type_node, integer_type_node,
	pint_type, pint_type);

      gfor_fndecl_caf_fail_image = gfc_build_library_function_decl (
	get_identifier (PREFIX("caf_fail_image")), void_type_node, 0);
      /* CAF's FAIL doesn't return.  */
      TREE_THIS_VOLATILE (gfor_fndecl_caf_fail_image) = 1;

      gfor_fndecl_caf_failed_images
	= gfc_build_library_function_decl_with_spec (
	    get_identifier (PREFIX("caf_failed_images")), ". w . r ",
	    void_type_node, 3, pvoid_type_node, ppvoid_type_node,
	    integer_type_node);

      gfor_fndecl_caf_form_team
	= gfc_build_library_function_decl_with_spec (
	    get_identifier (PREFIX("caf_form_team")), ". . W . ",
	    void_type_node, 3, integer_type_node, ppvoid_type_node,
	    integer_type_node);

      gfor_fndecl_caf_change_team
	= gfc_build_library_function_decl_with_spec (
	    get_identifier (PREFIX("caf_change_team")), ". w . ",
	    void_type_node, 2, ppvoid_type_node,
	    integer_type_node);

      gfor_fndecl_caf_end_team
	= gfc_build_library_function_decl (
	    get_identifier (PREFIX("caf_end_team")), void_type_node, 0);

      gfor_fndecl_caf_get_team
	= gfc_build_library_function_decl (
	    get_identifier (PREFIX("caf_get_team")),
	    void_type_node, 1, integer_type_node);

      gfor_fndecl_caf_sync_team
	= gfc_build_library_function_decl_with_spec (
	    get_identifier (PREFIX("caf_sync_team")), ". r . ",
	    void_type_node, 2, ppvoid_type_node,
	    integer_type_node);

      gfor_fndecl_caf_team_number
      	= gfc_build_library_function_decl_with_spec (
	    get_identifier (PREFIX("caf_team_number")), ". r ",
      	    integer_type_node, 1, integer_type_node);

      gfor_fndecl_caf_image_status
	= gfc_build_library_function_decl_with_spec (
	    get_identifier (PREFIX("caf_image_status")), ". . r ",
	    integer_type_node, 2, integer_type_node, ppvoid_type_node);

      gfor_fndecl_caf_stopped_images
	= gfc_build_library_function_decl_with_spec (
	    get_identifier (PREFIX("caf_stopped_images")), ". w r r ",
	    void_type_node, 3, pvoid_type_node, ppvoid_type_node,
	    integer_type_node);

      gfor_fndecl_co_broadcast = gfc_build_library_function_decl_with_spec (
	get_identifier (PREFIX("caf_co_broadcast")), ". w . w w . ",
	void_type_node, 5, pvoid_type_node, integer_type_node,
	pint_type, pchar_type_node, size_type_node);

      gfor_fndecl_co_max = gfc_build_library_function_decl_with_spec (
	get_identifier (PREFIX("caf_co_max")), ". w . w w . . ",
	void_type_node, 6, pvoid_type_node, integer_type_node,
	pint_type, pchar_type_node, integer_type_node, size_type_node);

      gfor_fndecl_co_min = gfc_build_library_function_decl_with_spec (
	get_identifier (PREFIX("caf_co_min")), ". w . w w . . ",
	void_type_node, 6, pvoid_type_node, integer_type_node,
	pint_type, pchar_type_node, integer_type_node, size_type_node);

      gfor_fndecl_co_reduce = gfc_build_library_function_decl_with_spec (
	get_identifier (PREFIX("caf_co_reduce")), ". w r . . w w . . ",
	void_type_node, 8, pvoid_type_node,
	build_pointer_type (build_varargs_function_type_list (void_type_node,
							      NULL_TREE)),
	integer_type_node, integer_type_node, pint_type, pchar_type_node,
	integer_type_node, size_type_node);

      gfor_fndecl_co_sum = gfc_build_library_function_decl_with_spec (
	get_identifier (PREFIX("caf_co_sum")), ". w . w w . ",
	void_type_node, 5, pvoid_type_node, integer_type_node,
	pint_type, pchar_type_node, size_type_node);

      gfor_fndecl_caf_is_present = gfc_build_library_function_decl_with_spec (
	get_identifier (PREFIX("caf_is_present")), ". r . r ",
	integer_type_node, 3, pvoid_type_node, integer_type_node,
	pvoid_type_node);
    }
  else if (flag_coarray == GFC_FCOARRAY_SHARED)
    {
      gfor_fndecl_cas_master = gfc_build_library_function_decl_with_spec (
	 get_identifier (PREFIX("cas_master")), ". r ", integer_type_node, 1,
	build_pointer_type (build_function_type_list (void_type_node, NULL_TREE)));
      gfor_fndecl_cas_coarray_alloc_chk = gfc_build_library_function_decl_with_spec (
	 get_identifier (PREFIX("cas_coarray_alloc_chk")), ". . R R R W W . ",
	 integer_type_node, 7,
	 pvoid_type_node,	  /* desc.  */
	 size_type_node,	  /* elem_size.  */
	 integer_type_node,	  /* corank.  */
	 integer_type_node,	  /* alloc_type.  */
	 gfc_pint4_type_node,	  /* stat.  */
	 pchar1_type_node,	  /* errmsg.  */
	 gfc_charlen_type_node);  /* errmsg_len.  */
      gfor_fndecl_cas_coarray_alloc
	= gfc_build_library_function_decl_with_spec (
	   get_identifier (PREFIX("cas_coarray_alloc")), ". . R R R ",
	   integer_type_node, 4,
	   pvoid_type_node,	/* desc.  */
	   size_type_node,	/* elem_size.  */
	   integer_type_node,	/* corank.  */
	   integer_type_node);	/* alloc_type.  */

      gfor_fndecl_cas_coarray_free = gfc_build_library_function_decl_with_spec (
	 get_identifier (PREFIX("cas_coarray_free")), ". . R ", integer_type_node, 2,
	 pvoid_type_node, /* Pointer to the descriptor to be deallocated.  */
	 integer_type_node, /* Type of allocation (normal, event, lock).  */
	NULL_TREE);
      gfor_fndecl_cas_this_image = gfc_build_library_function_decl_with_spec (
	get_identifier (PREFIX("cas_coarray_this_image")), ". X ", integer_type_node, 1,
	integer_type_node, /* This is the team number.  Currently ignored.  */
	NULL_TREE);
      DECL_PURE_P (gfor_fndecl_cas_this_image) = 1;
      gfor_fndecl_cas_num_images = gfc_build_library_function_decl_with_spec (
	get_identifier (PREFIX("cas_coarray_num_images")), ". X ",
	integer_type_node, 1,
	integer_type_node, /* See above.  */
	NULL_TREE);
      DECL_PURE_P (gfor_fndecl_cas_num_images) = 1;
      gfor_fndecl_cas_sync_all = gfc_build_library_function_decl_with_spec (
	get_identifier (PREFIX("cas_coarray_sync_all")), ". X ", void_type_node, 1,
	build_pointer_type (integer_type_node), NULL_TREE);
      gfor_fndecl_cas_sync_images = gfc_build_library_function_decl_with_spec (
	get_identifier (PREFIX("cas_sync_images")), ". R R w w . ",
	void_type_node,
	5, integer_type_node, pint_type, pint_type,
	pchar_type_node, size_type_node);
      gfor_fndecl_cas_lock = gfc_build_library_function_decl_with_spec (
	get_identifier (PREFIX("cas_lock")), ". w ", void_type_node, 1,
	pvoid_type_node);
      gfor_fndecl_cas_unlock = gfc_build_library_function_decl_with_spec (
	get_identifier (PREFIX("cas_unlock")), ". w ", void_type_node, 1,
	pvoid_type_node);

      gfor_fndecl_cas_reduce_scalar =
	gfc_build_library_function_decl_with_spec (
	  get_identifier (PREFIX("cas_collsub_reduce_scalar")), ". w . r r w w . ",
	  void_type_node, 7, pvoid_type_node,  /* object.  */
	  size_type_node,	/* elem_size.  */
	  build_pointer_type (build_function_type_list (void_type_node,
	      pvoid_type_node, pvoid_type_node, NULL_TREE)), /* assign function.  */
	  pint_type,	/* result_image.  */
	  pint_type,	/* stat.  */
	  pchar_type_node,	/* errmsg.  */
	  size_type_node	/* errmsg_len.  */);

      gfor_fndecl_cas_reduce_array = 
	gfc_build_library_function_decl_with_spec (
	  get_identifier (PREFIX("cas_collsub_reduce_array")), ". W r r w w . ",
	  void_type_node, 6, pvoid_type_node /* desc.  */,
	  build_pointer_type (build_function_type_list (void_type_node,
	      pvoid_type_node, pvoid_type_node, NULL_TREE)) /* assign function.  */,
	  pint_type,	/* result_image.  */ 
	  pint_type,	/* stat.  */
	  pchar_type_node,	/* errmsg.  */
	  size_type_node	/* errmsg_len.  */  );

      gfor_fndecl_cas_broadcast_scalar = gfc_build_library_function_decl_with_spec (
	get_identifier (PREFIX ("cas_collsub_broadcast_scalar")), ". w . . w w . ",
	void_type_node, 6, pvoid_type_node, size_type_node, integer_type_node,
	  pint_type,	/* stat.  */
	  pchar_type_node,	/* errmsg.  */
	  size_type_node	/* errmsg_len.  */  );
      gfor_fndecl_cas_broadcast_array = gfc_build_library_function_decl_with_spec (
	get_identifier (PREFIX ("cas_collsub_broadcast_array")), ". W . w w . ",
	void_type_node, 5, pvoid_type_node, integer_type_node,
	  pint_type,	/* stat.  */
	  pchar_type_node,	/* errmsg.  */
	  size_type_node	/* errmsg_len.  */  );
    }


  gfc_build_intrinsic_function_decls ();
  gfc_build_intrinsic_lib_fndecls ();
  gfc_build_io_library_fndecls ();
}


/* Evaluate the length of dummy character variables.  */

static void
gfc_trans_dummy_character (gfc_symbol *sym, gfc_charlen *cl,
			   gfc_wrapped_block *block)
{
  stmtblock_t init;

  gfc_finish_decl (cl->backend_decl);

  gfc_start_block (&init);

  /* Evaluate the string length expression.  */
  gfc_conv_string_length (cl, NULL, &init);

  gfc_trans_vla_type_sizes (sym, &init);

  gfc_add_init_cleanup (block, gfc_finish_block (&init), NULL_TREE);
}


/* Allocate and cleanup an automatic character variable.  */

static void
gfc_trans_auto_character_variable (gfc_symbol * sym, gfc_wrapped_block * block)
{
  stmtblock_t init;
  tree decl;
  tree tmp;

  gcc_assert (sym->backend_decl);
  gcc_assert (sym->ts.u.cl && sym->ts.u.cl->length);

  gfc_init_block (&init);

  /* Evaluate the string length expression.  */
  gfc_conv_string_length (sym->ts.u.cl, NULL, &init);

  gfc_trans_vla_type_sizes (sym, &init);

  decl = sym->backend_decl;

  /* Emit a DECL_EXPR for this variable, which will cause the
     gimplifier to allocate storage, and all that good stuff.  */
  tmp = fold_build1_loc (input_location, DECL_EXPR, TREE_TYPE (decl), decl);
  gfc_add_expr_to_block (&init, tmp);

  gfc_add_init_cleanup (block, gfc_finish_block (&init), NULL_TREE);
}

/* Set the initial value of ASSIGN statement auxiliary variable explicitly.  */

static void
gfc_trans_assign_aux_var (gfc_symbol * sym, gfc_wrapped_block * block)
{
  stmtblock_t init;

  gcc_assert (sym->backend_decl);
  gfc_start_block (&init);

  /* Set the initial value to length. See the comments in
     function gfc_add_assign_aux_vars in this file.  */
  gfc_add_modify (&init, GFC_DECL_STRING_LEN (sym->backend_decl),
		  build_int_cst (gfc_charlen_type_node, -2));

  gfc_add_init_cleanup (block, gfc_finish_block (&init), NULL_TREE);
}

static void
gfc_trans_vla_one_sizepos (tree *tp, stmtblock_t *body)
{
  tree t = *tp, var, val;

  if (t == NULL || t == error_mark_node)
    return;
  if (TREE_CONSTANT (t) || DECL_P (t))
    return;

  if (TREE_CODE (t) == SAVE_EXPR)
    {
      if (SAVE_EXPR_RESOLVED_P (t))
	{
	  *tp = TREE_OPERAND (t, 0);
	  return;
	}
      val = TREE_OPERAND (t, 0);
    }
  else
    val = t;

  var = gfc_create_var_np (TREE_TYPE (t), NULL);
  gfc_add_decl_to_function (var);
  gfc_add_modify (body, var, unshare_expr (val));
  if (TREE_CODE (t) == SAVE_EXPR)
    TREE_OPERAND (t, 0) = var;
  *tp = var;
}

static void
gfc_trans_vla_type_sizes_1 (tree type, stmtblock_t *body)
{
  tree t;

  if (type == NULL || type == error_mark_node)
    return;

  type = TYPE_MAIN_VARIANT (type);

  if (TREE_CODE (type) == INTEGER_TYPE)
    {
      gfc_trans_vla_one_sizepos (&TYPE_MIN_VALUE (type), body);
      gfc_trans_vla_one_sizepos (&TYPE_MAX_VALUE (type), body);

      for (t = TYPE_NEXT_VARIANT (type); t; t = TYPE_NEXT_VARIANT (t))
	{
	  TYPE_MIN_VALUE (t) = TYPE_MIN_VALUE (type);
	  TYPE_MAX_VALUE (t) = TYPE_MAX_VALUE (type);
	}
    }
  else if (TREE_CODE (type) == ARRAY_TYPE)
    {
      gfc_trans_vla_type_sizes_1 (TREE_TYPE (type), body);
      gfc_trans_vla_type_sizes_1 (TYPE_DOMAIN (type), body);
      gfc_trans_vla_one_sizepos (&TYPE_SIZE (type), body);
      gfc_trans_vla_one_sizepos (&TYPE_SIZE_UNIT (type), body);

      for (t = TYPE_NEXT_VARIANT (type); t; t = TYPE_NEXT_VARIANT (t))
	{
	  TYPE_SIZE (t) = TYPE_SIZE (type);
	  TYPE_SIZE_UNIT (t) = TYPE_SIZE_UNIT (type);
	}
    }
}

/* Make sure all type sizes and array domains are either constant,
   or variable or parameter decls.  This is a simplified variant
   of gimplify_type_sizes, but we can't use it here, as none of the
   variables in the expressions have been gimplified yet.
   As type sizes and domains for various variable length arrays
   contain VAR_DECLs that are only initialized at gfc_trans_deferred_vars
   time, without this routine gimplify_type_sizes in the middle-end
   could result in the type sizes being gimplified earlier than where
   those variables are initialized.  */

void
gfc_trans_vla_type_sizes (gfc_symbol *sym, stmtblock_t *body)
{
  tree type = TREE_TYPE (sym->backend_decl);

  if (TREE_CODE (type) == FUNCTION_TYPE
      && (sym->attr.function || sym->attr.result || sym->attr.entry))
    {
      if (! current_fake_result_decl)
	return;

      type = TREE_TYPE (TREE_VALUE (current_fake_result_decl));
    }

  while (POINTER_TYPE_P (type))
    type = TREE_TYPE (type);

  if (GFC_DESCRIPTOR_TYPE_P (type))
    {
      tree etype = GFC_TYPE_ARRAY_DATAPTR_TYPE (type);

      while (POINTER_TYPE_P (etype))
	etype = TREE_TYPE (etype);

      gfc_trans_vla_type_sizes_1 (etype, body);
    }

  gfc_trans_vla_type_sizes_1 (type, body);
}


/* Initialize a derived type by building an lvalue from the symbol
   and using trans_assignment to do the work. Set dealloc to false
   if no deallocation prior the assignment is needed.  */
void
gfc_init_default_dt (gfc_symbol * sym, stmtblock_t * block, bool dealloc)
{
  gfc_expr *e;
  tree tmp;
  tree present;

  gcc_assert (block);

  /* Initialization of PDTs is done elsewhere.  */
  if (sym->ts.type == BT_DERIVED && sym->ts.u.derived->attr.pdt_type)
    return;

  gcc_assert (!sym->attr.allocatable);
  gfc_set_sym_referenced (sym);
  e = gfc_lval_expr_from_sym (sym);
  tmp = gfc_trans_assignment (e, sym->value, false, dealloc);
  if (sym->attr.dummy && (sym->attr.optional
			  || sym->ns->proc_name->attr.entry_master))
    {
      present = gfc_conv_expr_present (sym);
      tmp = build3_loc (input_location, COND_EXPR, TREE_TYPE (tmp), present,
			tmp, build_empty_stmt (input_location));
    }
  gfc_add_expr_to_block (block, tmp);
  gfc_free_expr (e);
}


/* Initialize INTENT(OUT) derived type dummies.  As well as giving
   them their default initializer, if they do not have allocatable
   components, they have their allocatable components deallocated.  */

static void
init_intent_out_dt (gfc_symbol * proc_sym, gfc_wrapped_block * block)
{
  stmtblock_t init;
  gfc_formal_arglist *f;
  tree tmp;
  tree present;

  gfc_init_block (&init);
  for (f = gfc_sym_get_dummy_args (proc_sym); f; f = f->next)
    if (f->sym && f->sym->attr.intent == INTENT_OUT
	&& !f->sym->attr.pointer
	&& f->sym->ts.type == BT_DERIVED)
      {
	tmp = NULL_TREE;

	/* Note: Allocatables are excluded as they are already handled
	   by the caller.  */
	if (!f->sym->attr.allocatable
	    && gfc_is_finalizable (f->sym->ts.u.derived, NULL))
	  {
	    stmtblock_t block;
	    gfc_expr *e;

	    gfc_init_block (&block);
	    f->sym->attr.referenced = 1;
	    e = gfc_lval_expr_from_sym (f->sym);
	    gfc_add_finalizer_call (&block, e);
	    gfc_free_expr (e);
	    tmp = gfc_finish_block (&block);
	  }

	if (tmp == NULL_TREE && !f->sym->attr.allocatable
	    && f->sym->ts.u.derived->attr.alloc_comp && !f->sym->value)
	  tmp = gfc_deallocate_alloc_comp (f->sym->ts.u.derived,
					   f->sym->backend_decl,
					   f->sym->as ? f->sym->as->rank : 0);

	if (tmp != NULL_TREE && (f->sym->attr.optional
				 || f->sym->ns->proc_name->attr.entry_master))
	  {
	    present = gfc_conv_expr_present (f->sym);
	    tmp = build3_loc (input_location, COND_EXPR, TREE_TYPE (tmp),
			      present, tmp, build_empty_stmt (input_location));
	  }

	if (tmp != NULL_TREE)
	  gfc_add_expr_to_block (&init, tmp);
	else if (f->sym->value && !f->sym->attr.allocatable)
	  gfc_init_default_dt (f->sym, &init, true);
      }
    else if (f->sym && f->sym->attr.intent == INTENT_OUT
	     && f->sym->ts.type == BT_CLASS
	     && !CLASS_DATA (f->sym)->attr.class_pointer
	     && !CLASS_DATA (f->sym)->attr.allocatable)
      {
	stmtblock_t block;
	gfc_expr *e;

	gfc_init_block (&block);
	f->sym->attr.referenced = 1;
	e = gfc_lval_expr_from_sym (f->sym);
	gfc_add_finalizer_call (&block, e);
	gfc_free_expr (e);
	tmp = gfc_finish_block (&block);

	if (f->sym->attr.optional || f->sym->ns->proc_name->attr.entry_master)
	  {
	    present = gfc_conv_expr_present (f->sym);
	    tmp = build3_loc (input_location, COND_EXPR, TREE_TYPE (tmp),
			      present, tmp,
			      build_empty_stmt (input_location));
	  }

	gfc_add_expr_to_block (&init, tmp);
      }

  gfc_add_init_cleanup (block, gfc_finish_block (&init), NULL_TREE);
}


/* Helper function to manage deferred string lengths.  */

static tree
gfc_null_and_pass_deferred_len (gfc_symbol *sym, stmtblock_t *init,
			        locus *loc)
{
  tree tmp;

  /* Character length passed by reference.  */
  tmp = sym->ts.u.cl->passed_length;
  tmp = build_fold_indirect_ref_loc (input_location, tmp);
  tmp = fold_convert (gfc_charlen_type_node, tmp);

  if (!sym->attr.dummy || sym->attr.intent == INTENT_OUT)
    /* Zero the string length when entering the scope.  */
    gfc_add_modify (init, sym->ts.u.cl->backend_decl,
		    build_int_cst (gfc_charlen_type_node, 0));
  else
    {
      tree tmp2;

      tmp2 = fold_build2_loc (input_location, MODIFY_EXPR,
			      gfc_charlen_type_node,
			      sym->ts.u.cl->backend_decl, tmp);
      if (sym->attr.optional)
	{
	  tree present = gfc_conv_expr_present (sym);
	  tmp2 = build3_loc (input_location, COND_EXPR,
			     void_type_node, present, tmp2,
			     build_empty_stmt (input_location));
	}
      gfc_add_expr_to_block (init, tmp2);
    }

  gfc_restore_backend_locus (loc);

  /* Pass the final character length back.  */
  if (sym->attr.intent != INTENT_IN)
    {
      tmp = fold_build2_loc (input_location, MODIFY_EXPR,
			     gfc_charlen_type_node, tmp,
			     sym->ts.u.cl->backend_decl);
      if (sym->attr.optional)
	{
	  tree present = gfc_conv_expr_present (sym);
	  tmp = build3_loc (input_location, COND_EXPR,
			    void_type_node, present, tmp,
			    build_empty_stmt (input_location));
	}
    }
  else
    tmp = NULL_TREE;

  return tmp;
}


/* Convert CFI descriptor dummies into gfc types and back again.  */
static void
convert_CFI_desc (gfc_wrapped_block * block, gfc_symbol *sym)
{
  tree gfc_desc;
  tree gfc_desc_ptr;
  tree CFI_desc;
  tree CFI_desc_ptr;
  tree dummy_ptr;
  tree tmp;
  tree present;
  tree incoming;
  tree outgoing;
  stmtblock_t outer_block;
  stmtblock_t tmpblock;

  /* dummy_ptr will be the pointer to the passed array descriptor,
     while CFI_desc is the descriptor itself.  */
  if (DECL_LANG_SPECIFIC (sym->backend_decl))
    CFI_desc = GFC_DECL_SAVED_DESCRIPTOR (sym->backend_decl);
  else if (GFC_DESCRIPTOR_TYPE_P (TREE_TYPE (TREE_TYPE (sym->backend_decl))))
    CFI_desc = sym->backend_decl;
  else
    CFI_desc = NULL;

  dummy_ptr = CFI_desc;

  if (CFI_desc)
    {
      CFI_desc = build_fold_indirect_ref_loc (input_location, CFI_desc);

      /* The compiler will have given CFI_desc the correct gfortran
	 type. Use this new variable to store the converted
	 descriptor.  */
      gfc_desc = gfc_create_var (TREE_TYPE (CFI_desc), "gfc_desc");
      tmp = build_pointer_type (TREE_TYPE (gfc_desc));
      gfc_desc_ptr = gfc_create_var (tmp, "gfc_desc_ptr");
      CFI_desc_ptr = gfc_create_var (pvoid_type_node, "CFI_desc_ptr");

      /* Fix the condition for the presence of the argument.  */
      gfc_init_block (&outer_block);
      present = fold_build2_loc (input_location, NE_EXPR,
				 logical_type_node, dummy_ptr,
				 build_int_cst (TREE_TYPE (dummy_ptr), 0));

      gfc_init_block (&tmpblock);
      /* Pointer to the gfc descriptor.  */
      gfc_add_modify (&tmpblock, gfc_desc_ptr,
		      gfc_build_addr_expr (NULL, gfc_desc));
      /* Store the pointer to the CFI descriptor.  */
      gfc_add_modify (&tmpblock, CFI_desc_ptr,
		      fold_convert (pvoid_type_node, dummy_ptr));
      tmp = gfc_build_addr_expr (ppvoid_type_node, CFI_desc_ptr);
      /* Convert the CFI descriptor.  */
      incoming = build_call_expr_loc (input_location,
			gfor_fndecl_cfi_to_gfc, 2, gfc_desc_ptr, tmp);
      gfc_add_expr_to_block (&tmpblock, incoming);
      /* Set the dummy pointer to point to the gfc_descriptor.  */
      gfc_add_modify (&tmpblock, dummy_ptr,
		      fold_convert (TREE_TYPE (dummy_ptr), gfc_desc_ptr));

      /* The hidden string length is not passed to bind(C) procedures so set
	 it from the descriptor element length.  */
      if (sym->ts.type == BT_CHARACTER
	  && sym->ts.u.cl->backend_decl
	  && VAR_P (sym->ts.u.cl->backend_decl))
	{
	  tmp = build_fold_indirect_ref_loc (input_location, dummy_ptr);
	  tmp = gfc_conv_descriptor_elem_len (tmp);
	  gfc_add_modify (&tmpblock, sym->ts.u.cl->backend_decl,
			  fold_convert (TREE_TYPE (sym->ts.u.cl->backend_decl),
				        tmp));
	}

      /* Check that the argument is present before executing the above.  */
      incoming = build3_v (COND_EXPR, present,
			   gfc_finish_block (&tmpblock),
			   build_empty_stmt (input_location));
      gfc_add_expr_to_block (&outer_block, incoming);
      incoming = gfc_finish_block (&outer_block);


      /* Convert the gfc descriptor back to the CFI type before going
	 out of scope, if the CFI type was present at entry.  */
      gfc_init_block (&outer_block);
      gfc_init_block (&tmpblock);

      tmp = gfc_build_addr_expr (ppvoid_type_node, CFI_desc_ptr);
      outgoing = build_call_expr_loc (input_location,
			gfor_fndecl_gfc_to_cfi, 2, tmp, gfc_desc_ptr);
      gfc_add_expr_to_block (&tmpblock, outgoing);

      outgoing = build3_v (COND_EXPR, present,
			   gfc_finish_block (&tmpblock),
			   build_empty_stmt (input_location));
      gfc_add_expr_to_block (&outer_block, outgoing);
      outgoing = gfc_finish_block (&outer_block);

      /* Add the lot to the procedure init and finally blocks.  */
      gfc_add_init_cleanup (block, incoming, outgoing);
    }
}

/* Get the result expression for a procedure.  */

static tree
get_proc_result (gfc_symbol* sym)
{
  if (sym->attr.subroutine || sym == sym->result)
    {
      if (current_fake_result_decl != NULL)
	return TREE_VALUE (current_fake_result_decl);

      return NULL_TREE;
    }

  return sym->result->backend_decl;
}


void
gfc_trans_shared_coarray (stmtblock_t * init, stmtblock_t *cleanup, gfc_symbol * sym)
{
  tree tmp, decl;
  /* All unused, but needed as arguments.  */
  tree overflow = build_int_cst (integer_type_node, 0), nelems, element_size;
  tree offset;
  tree elem_size;
  int alloc_type;

  decl = sym->backend_decl;

  TREE_STATIC(decl) = 1;

  /* Tell the library to handle arrays of locks and event types seperatly.  */
  alloc_type = gfc_cas_get_allocation_type (sym);

  if (init)
    {
      gfc_array_init_size (decl, sym->as->rank, sym->as->corank, &offset,
			   sym->as->lower, sym->as->upper, init,
			   init, &overflow,
			   NULL_TREE, &nelems, NULL,
			   NULL_TREE, true, NULL, &element_size);
      elem_size = size_in_bytes (gfc_get_element_type (TREE_TYPE(decl)));
      gfc_allocate_shared_coarray (init, decl, elem_size, sym->as->corank,
				   alloc_type);
      gfc_conv_descriptor_offset_set (init, decl, offset);
    }

  if (cleanup)
    {
      tmp = build_call_expr_loc (input_location, gfor_fndecl_cas_coarray_free,
				2, gfc_build_addr_expr (pvoid_type_node, decl),
				build_int_cst (integer_type_node, alloc_type));
      gfc_add_expr_to_block (cleanup, tmp);
    }
}

static void
finish_coarray_constructor_function (tree *, tree *);

static void
generate_coarray_constructor_function (tree *, tree *);

static void
gfc_trans_shared_coarray_static (gfc_symbol * sym)
{
  tree save_fn_decl, fndecl;
  generate_coarray_constructor_function (&save_fn_decl, &fndecl);
  gfc_trans_shared_coarray (&caf_init_block, NULL, sym);
  finish_coarray_constructor_function (&save_fn_decl, &fndecl);
}

static void
gfc_trans_shared_coarray_inline (gfc_wrapped_block * block, gfc_symbol * sym)
{
  stmtblock_t init, cleanup;

  gfc_init_block (&init);
  gfc_init_block (&cleanup);

  gfc_trans_shared_coarray (&init, &cleanup, sym);

  gfc_add_init_cleanup (block, gfc_finish_block (&init), gfc_finish_block (&cleanup));
}



/* Generate function entry and exit code, and add it to the function body.
   This includes:
    Allocation and initialization of array variables.
    Allocation of character string variables.
    Initialization and possibly repacking of dummy arrays.
    Initialization of ASSIGN statement auxiliary variable.
    Initialization of ASSOCIATE names.
    Automatic deallocation.  */

void
gfc_trans_deferred_vars (gfc_symbol * proc_sym, gfc_wrapped_block * block)
{
  locus loc;
  gfc_symbol *sym;
  gfc_formal_arglist *f;
  stmtblock_t tmpblock;
  bool seen_trans_deferred_array = false;
  bool is_pdt_type = false;
  tree tmp = NULL;
  gfc_expr *e;
  gfc_se se;
  stmtblock_t init;

  /* Deal with implicit return variables.  Explicit return variables will
     already have been added.  */
  if (gfc_return_by_reference (proc_sym) && proc_sym->result == proc_sym)
    {
      if (!current_fake_result_decl)
	{
	  gfc_entry_list *el = NULL;
	  if (proc_sym->attr.entry_master)
	    {
	      for (el = proc_sym->ns->entries; el; el = el->next)
		if (el->sym != el->sym->result)
		  break;
	    }
	  /* TODO: move to the appropriate place in resolve.c.  */
	  if (warn_return_type > 0 && el == NULL)
	    gfc_warning (OPT_Wreturn_type,
			 "Return value of function %qs at %L not set",
			 proc_sym->name, &proc_sym->declared_at);
	}
      else if (proc_sym->as)
	{
	  tree result = TREE_VALUE (current_fake_result_decl);
	  gfc_save_backend_locus (&loc);
	  gfc_set_backend_locus (&proc_sym->declared_at);
	  gfc_trans_dummy_array_bias (proc_sym, result, block);

	  /* An automatic character length, pointer array result.  */
	  if (proc_sym->ts.type == BT_CHARACTER
	      && VAR_P (proc_sym->ts.u.cl->backend_decl))
	    {
	      tmp = NULL;
	      if (proc_sym->ts.deferred)
		{
		  gfc_start_block (&init);
		  tmp = gfc_null_and_pass_deferred_len (proc_sym, &init, &loc);
		  gfc_add_init_cleanup (block, gfc_finish_block (&init), tmp);
		}
	      else
		gfc_trans_dummy_character (proc_sym, proc_sym->ts.u.cl, block);
	    }
	}
      else if (proc_sym->ts.type == BT_CHARACTER)
	{
	  if (proc_sym->ts.deferred)
	    {
	      tmp = NULL;
	      gfc_save_backend_locus (&loc);
	      gfc_set_backend_locus (&proc_sym->declared_at);
	      gfc_start_block (&init);
	      /* Zero the string length on entry.  */
	      gfc_add_modify (&init, proc_sym->ts.u.cl->backend_decl,
			      build_int_cst (gfc_charlen_type_node, 0));
	      /* Null the pointer.  */
	      e = gfc_lval_expr_from_sym (proc_sym);
	      gfc_init_se (&se, NULL);
	      se.want_pointer = 1;
	      gfc_conv_expr (&se, e);
	      gfc_free_expr (e);
	      tmp = se.expr;
	      gfc_add_modify (&init, tmp,
			      fold_convert (TREE_TYPE (se.expr),
					    null_pointer_node));
	      gfc_restore_backend_locus (&loc);

	      /* Pass back the string length on exit.  */
	      tmp = proc_sym->ts.u.cl->backend_decl;
	      if (TREE_CODE (tmp) != INDIRECT_REF
		  && proc_sym->ts.u.cl->passed_length)
		{
		  tmp = proc_sym->ts.u.cl->passed_length;
		  tmp = build_fold_indirect_ref_loc (input_location, tmp);
		  tmp = fold_build2_loc (input_location, MODIFY_EXPR,
					 TREE_TYPE (tmp), tmp,
					 fold_convert
					 (TREE_TYPE (tmp),
					  proc_sym->ts.u.cl->backend_decl));
		}
	      else
		tmp = NULL_TREE;

	      gfc_add_init_cleanup (block, gfc_finish_block (&init), tmp);
	    }
	  else if (VAR_P (proc_sym->ts.u.cl->backend_decl))
	    gfc_trans_dummy_character (proc_sym, proc_sym->ts.u.cl, block);
	}
      else
	gcc_assert (flag_f2c && proc_sym->ts.type == BT_COMPLEX);
    }
  else if (proc_sym == proc_sym->result && IS_CLASS_ARRAY (proc_sym))
    {
      /* Nullify explicit return class arrays on entry.  */
      tree type;
      tmp = get_proc_result (proc_sym);
	if (tmp && GFC_CLASS_TYPE_P (TREE_TYPE (tmp)))
	  {
	    gfc_start_block (&init);
	    tmp = gfc_class_data_get (tmp);
	    type = TREE_TYPE (gfc_conv_descriptor_data_get (tmp));
	    gfc_conv_descriptor_data_set (&init, tmp, build_int_cst (type, 0));
	    gfc_add_init_cleanup (block, gfc_finish_block (&init), NULL_TREE);
	  }
    }


  /* Initialize the INTENT(OUT) derived type dummy arguments.  This
     should be done here so that the offsets and lbounds of arrays
     are available.  */
  gfc_save_backend_locus (&loc);
  gfc_set_backend_locus (&proc_sym->declared_at);
  init_intent_out_dt (proc_sym, block);
  gfc_restore_backend_locus (&loc);

  for (sym = proc_sym->tlink; sym != proc_sym; sym = sym->tlink)
    {
      bool alloc_comp_or_fini = (sym->ts.type == BT_DERIVED)
				&& (sym->ts.u.derived->attr.alloc_comp
				    || gfc_is_finalizable (sym->ts.u.derived,
							   NULL));
      if (sym->assoc)
	continue;

      if (sym->ts.type == BT_DERIVED
	  && sym->ts.u.derived
	  && sym->ts.u.derived->attr.pdt_type)
	{
	  is_pdt_type = true;
	  gfc_init_block (&tmpblock);
	  if (!(sym->attr.dummy
		|| sym->attr.pointer
		|| sym->attr.allocatable))
	    {
	      tmp = gfc_allocate_pdt_comp (sym->ts.u.derived,
					   sym->backend_decl,
					   sym->as ? sym->as->rank : 0,
					   sym->param_list);
	      gfc_add_expr_to_block (&tmpblock, tmp);
	      if (!sym->attr.result)
		tmp = gfc_deallocate_pdt_comp (sym->ts.u.derived,
					       sym->backend_decl,
					       sym->as ? sym->as->rank : 0);
	      else
		tmp = NULL_TREE;
	      gfc_add_init_cleanup (block, gfc_finish_block (&tmpblock), tmp);
	    }
	  else if (sym->attr.dummy)
	    {
	      tmp = gfc_check_pdt_dummy (sym->ts.u.derived,
					 sym->backend_decl,
					 sym->as ? sym->as->rank : 0,
					 sym->param_list);
	      gfc_add_expr_to_block (&tmpblock, tmp);
	      gfc_add_init_cleanup (block, gfc_finish_block (&tmpblock), NULL);
	    }
	}
      else if (sym->ts.type == BT_CLASS
	       && CLASS_DATA (sym)->ts.u.derived
	       && CLASS_DATA (sym)->ts.u.derived->attr.pdt_type)
	{
	  gfc_component *data = CLASS_DATA (sym);
	  is_pdt_type = true;
	  gfc_init_block (&tmpblock);
	  if (!(sym->attr.dummy
		|| CLASS_DATA (sym)->attr.pointer
		|| CLASS_DATA (sym)->attr.allocatable))
	    {
	      tmp = gfc_class_data_get (sym->backend_decl);
	      tmp = gfc_allocate_pdt_comp (data->ts.u.derived, tmp,
					   data->as ? data->as->rank : 0,
					   sym->param_list);
	      gfc_add_expr_to_block (&tmpblock, tmp);
	      tmp = gfc_class_data_get (sym->backend_decl);
	      if (!sym->attr.result)
		tmp = gfc_deallocate_pdt_comp (data->ts.u.derived, tmp,
					       data->as ? data->as->rank : 0);
	      else
		tmp = NULL_TREE;
	      gfc_add_init_cleanup (block, gfc_finish_block (&tmpblock), tmp);
	    }
	  else if (sym->attr.dummy)
	    {
	      tmp = gfc_class_data_get (sym->backend_decl);
	      tmp = gfc_check_pdt_dummy (data->ts.u.derived, tmp,
					 data->as ? data->as->rank : 0,
					 sym->param_list);
	      gfc_add_expr_to_block (&tmpblock, tmp);
	      gfc_add_init_cleanup (block, gfc_finish_block (&tmpblock), NULL);
	    }
	}

      if (sym->attr.pointer && sym->attr.dimension
	  && sym->attr.save == SAVE_NONE
	  && !sym->attr.use_assoc
	  && !sym->attr.host_assoc
	  && !sym->attr.dummy
	  && GFC_DESCRIPTOR_TYPE_P (TREE_TYPE (sym->backend_decl)))
	{
	  gfc_init_block (&tmpblock);
	  gfc_conv_descriptor_span_set (&tmpblock, sym->backend_decl,
				build_int_cst (gfc_array_index_type, 0));
	  gfc_add_init_cleanup (block, gfc_finish_block (&tmpblock),
				NULL_TREE);
	}

      if (sym->ts.type == BT_CLASS
	  && (sym->attr.save || flag_max_stack_var_size == 0)
	  && CLASS_DATA (sym)->attr.allocatable)
	{
	  tree vptr;

          if (UNLIMITED_POLY (sym))
	    vptr = null_pointer_node;
	  else
	    {
	      gfc_symbol *vsym;
	      vsym = gfc_find_derived_vtab (sym->ts.u.derived);
	      vptr = gfc_get_symbol_decl (vsym);
	      vptr = gfc_build_addr_expr (NULL, vptr);
	    }

	  if (CLASS_DATA (sym)->attr.dimension
	      || (CLASS_DATA (sym)->attr.codimension
		  && flag_coarray != GFC_FCOARRAY_LIB))
	    {
	      tmp = gfc_class_data_get (sym->backend_decl);
	      tmp = gfc_build_null_descriptor (TREE_TYPE (tmp));
	    }
	  else
	    tmp = null_pointer_node;

	  DECL_INITIAL (sym->backend_decl)
		= gfc_class_set_static_fields (sym->backend_decl, vptr, tmp);
	  TREE_CONSTANT (DECL_INITIAL (sym->backend_decl)) = 1;
	}
      else if ((sym->attr.dimension || sym->attr.codimension
	       || (IS_CLASS_ARRAY (sym) && !CLASS_DATA (sym)->attr.allocatable)))
	{
	  bool is_classarray = IS_CLASS_ARRAY (sym);
	  symbol_attribute *array_attr;
	  gfc_array_spec *as;
	  array_type type_of_array;

	  array_attr = is_classarray ? &CLASS_DATA (sym)->attr : &sym->attr;
	  as = is_classarray ? CLASS_DATA (sym)->as : sym->as;
	  /* Assumed-size Cray pointees need to be treated as AS_EXPLICIT.  */
	  type_of_array = as->type;
	  if (type_of_array == AS_ASSUMED_SIZE && as->cp_was_assumed)
	    type_of_array = AS_EXPLICIT;
	  switch (type_of_array)
	    {
	    case AS_EXPLICIT:
	      if (sym->attr.dummy || sym->attr.result)
		gfc_trans_dummy_array_bias (sym, sym->backend_decl, block);
	      /* Allocatable and pointer arrays need to processed
		 explicitly.  */
	      else if ((sym->ts.type != BT_CLASS && sym->attr.pointer)
		       || (sym->ts.type == BT_CLASS
			   && CLASS_DATA (sym)->attr.class_pointer)
		       || array_attr->allocatable)
		{
		  if (TREE_STATIC (sym->backend_decl))
		    {
		      gfc_save_backend_locus (&loc);
		      gfc_set_backend_locus (&sym->declared_at);
		      gfc_trans_static_array_pointer (sym);
		      gfc_restore_backend_locus (&loc);
		    }
		  else
		    {
		      seen_trans_deferred_array = true;
		      gfc_trans_deferred_array (sym, block);
		    }
		}
	      else if (flag_coarray != GFC_FCOARRAY_SHARED
		       && sym->attr.codimension
		       && TREE_STATIC (sym->backend_decl))
		{
		  gfc_init_block (&tmpblock);
		  gfc_trans_array_cobounds (TREE_TYPE (sym->backend_decl),
					    &tmpblock, sym);
		  gfc_add_init_cleanup (block, gfc_finish_block (&tmpblock),
					NULL_TREE);
		  continue;
		}
	      else if (flag_coarray == GFC_FCOARRAY_SHARED
		       && sym->attr.codimension)
		{
		  if (sym->attr.save == SAVE_EXPLICIT)
		    gfc_trans_shared_coarray_static (sym);
		  else
		    gfc_trans_shared_coarray_inline (block, sym);
		}
	      else
		{
		  gfc_save_backend_locus (&loc);
		  gfc_set_backend_locus (&sym->declared_at);

		  if (alloc_comp_or_fini)
		    {
		      seen_trans_deferred_array = true;
		      gfc_trans_deferred_array (sym, block);
		    }
		  else if (sym->ts.type == BT_DERIVED
			     && sym->value
			     && !sym->attr.data
			     && sym->attr.save == SAVE_NONE)
		    {
		      gfc_start_block (&tmpblock);
		      gfc_init_default_dt (sym, &tmpblock, false);
		      gfc_add_init_cleanup (block,
					    gfc_finish_block (&tmpblock),
					    NULL_TREE);
		    }

		  gfc_trans_auto_array_allocation (sym->backend_decl,
						   sym, block);
		  gfc_restore_backend_locus (&loc);
		}
	      break;

	    case AS_ASSUMED_SIZE:
	      /* Must be a dummy parameter.  */
	      gcc_assert (sym->attr.dummy || as->cp_was_assumed);

	      /* We should always pass assumed size arrays the g77 way.  */
	      if (sym->attr.dummy)
		gfc_trans_g77_array (sym, block);
	      break;

	    case AS_ASSUMED_SHAPE:
	      /* Must be a dummy parameter.  */
	      gcc_assert (sym->attr.dummy);

	      gfc_trans_dummy_array_bias (sym, sym->backend_decl, block);
	      break;

	    case AS_ASSUMED_RANK:
	    case AS_DEFERRED:
	      seen_trans_deferred_array = true;
	      gfc_trans_deferred_array (sym, block);
	      if (sym->ts.type == BT_CHARACTER && sym->ts.deferred
		  && sym->attr.result)
		{
		  gfc_start_block (&init);
		  gfc_save_backend_locus (&loc);
		  gfc_set_backend_locus (&sym->declared_at);
		  tmp = gfc_null_and_pass_deferred_len (sym, &init, &loc);
		  gfc_add_init_cleanup (block, gfc_finish_block (&init), tmp);
		}
	      break;

	    default:
	      gcc_unreachable ();
	    }
	  if (alloc_comp_or_fini && !seen_trans_deferred_array)
	    gfc_trans_deferred_array (sym, block);
	}
      else if ((!sym->attr.dummy || sym->ts.deferred)
		&& (sym->ts.type == BT_CLASS
		&& CLASS_DATA (sym)->attr.class_pointer))
	continue;
      else if ((!sym->attr.dummy || sym->ts.deferred)
		&& (sym->attr.allocatable
		    || (sym->attr.pointer && sym->attr.result)
		    || (sym->ts.type == BT_CLASS
			&& CLASS_DATA (sym)->attr.allocatable)))
	{
	  if (!sym->attr.save && flag_max_stack_var_size != 0)
	    {
	      tree descriptor = NULL_TREE;

	      gfc_save_backend_locus (&loc);
	      gfc_set_backend_locus (&sym->declared_at);
	      gfc_start_block (&init);

	      if (sym->ts.type == BT_CHARACTER
		  && sym->attr.allocatable
		  && !sym->attr.dimension
		  && sym->ts.u.cl && sym->ts.u.cl->length
		  && sym->ts.u.cl->length->expr_type == EXPR_VARIABLE)
		gfc_conv_string_length (sym->ts.u.cl, NULL, &init);

	      if (!sym->attr.pointer)
		{
		  /* Nullify and automatic deallocation of allocatable
		     scalars.  */
		  e = gfc_lval_expr_from_sym (sym);
		  if (sym->ts.type == BT_CLASS)
		    gfc_add_data_component (e);

		  gfc_init_se (&se, NULL);
		  if (sym->ts.type != BT_CLASS
		      || sym->ts.u.derived->attr.dimension
		      || sym->ts.u.derived->attr.codimension)
		    {
		      se.want_pointer = 1;
		      gfc_conv_expr (&se, e);
		    }
		  else if (sym->ts.type == BT_CLASS
			   && !CLASS_DATA (sym)->attr.dimension
			   && !CLASS_DATA (sym)->attr.codimension)
		    {
		      se.want_pointer = 1;
		      gfc_conv_expr (&se, e);
		    }
		  else
		    {
		      se.descriptor_only = 1;
		      gfc_conv_expr (&se, e);
		      descriptor = se.expr;
		      se.expr = gfc_conv_descriptor_data_addr (se.expr);
		      se.expr = build_fold_indirect_ref_loc (input_location, se.expr);
		    }
		  gfc_free_expr (e);

		  if (!sym->attr.dummy || sym->attr.intent == INTENT_OUT)
		    {
		      /* Nullify when entering the scope.  */
		      tmp = fold_build2_loc (input_location, MODIFY_EXPR,
					     TREE_TYPE (se.expr), se.expr,
					     fold_convert (TREE_TYPE (se.expr),
							   null_pointer_node));
		      if (sym->attr.optional)
			{
			  tree present = gfc_conv_expr_present (sym);
			  tmp = build3_loc (input_location, COND_EXPR,
					    void_type_node, present, tmp,
					    build_empty_stmt (input_location));
			}
		      gfc_add_expr_to_block (&init, tmp);
		    }
		}

	      if ((sym->attr.dummy || sym->attr.result)
		    && sym->ts.type == BT_CHARACTER
		    && sym->ts.deferred
		    && sym->ts.u.cl->passed_length)
		tmp = gfc_null_and_pass_deferred_len (sym, &init, &loc);
	      else
		{
		  gfc_restore_backend_locus (&loc);
		  tmp = NULL_TREE;
		}

	      /* Deallocate when leaving the scope. Nullifying is not
		 needed.  */
	      if (!sym->attr.result && !sym->attr.dummy && !sym->attr.pointer
		  && !sym->ns->proc_name->attr.is_main_program)
		{
		  if (sym->ts.type == BT_CLASS
		      && CLASS_DATA (sym)->attr.codimension)
		    tmp = gfc_deallocate_with_status (descriptor, NULL_TREE,
						      NULL_TREE, NULL_TREE,
						      NULL_TREE, true, NULL,
						      GFC_CAF_COARRAY_ANALYZE);
		  else
		    {
		      gfc_expr *expr = gfc_lval_expr_from_sym (sym);
		      tmp = gfc_deallocate_scalar_with_status (se.expr,
							       NULL_TREE,
							       NULL_TREE,
							       true, expr,
							       sym->ts);
		      gfc_free_expr (expr);
		    }
		}

	      if (sym->ts.type == BT_CLASS)
		{
		  /* Initialize _vptr to declared type.  */
		  gfc_symbol *vtab;
		  tree rhs;

		  gfc_save_backend_locus (&loc);
		  gfc_set_backend_locus (&sym->declared_at);
		  e = gfc_lval_expr_from_sym (sym);
		  gfc_add_vptr_component (e);
		  gfc_init_se (&se, NULL);
		  se.want_pointer = 1;
		  gfc_conv_expr (&se, e);
		  gfc_free_expr (e);
		  if (UNLIMITED_POLY (sym))
		    rhs = build_int_cst (TREE_TYPE (se.expr), 0);
		  else
		    {
		      vtab = gfc_find_derived_vtab (sym->ts.u.derived);
		      rhs = gfc_build_addr_expr (TREE_TYPE (se.expr),
						gfc_get_symbol_decl (vtab));
		    }
		  gfc_add_modify (&init, se.expr, rhs);
		  gfc_restore_backend_locus (&loc);
		}

	      gfc_add_init_cleanup (block, gfc_finish_block (&init), tmp);
	    }
	}
      else if (sym->ts.type == BT_CHARACTER && sym->ts.deferred)
	{
	  tree tmp = NULL;
	  stmtblock_t init;

	  /* If we get to here, all that should be left are pointers.  */
	  gcc_assert (sym->attr.pointer);

	  if (sym->attr.dummy)
	    {
	      gfc_start_block (&init);
	      gfc_save_backend_locus (&loc);
	      gfc_set_backend_locus (&sym->declared_at);
	      tmp = gfc_null_and_pass_deferred_len (sym, &init, &loc);
	      gfc_add_init_cleanup (block, gfc_finish_block (&init), tmp);
	    }
	}
      else if (sym->ts.deferred)
	gfc_fatal_error ("Deferred type parameter not yet supported");
      else if (alloc_comp_or_fini)
	gfc_trans_deferred_array (sym, block);
      else if (sym->ts.type == BT_CHARACTER)
	{
	  gfc_save_backend_locus (&loc);
	  gfc_set_backend_locus (&sym->declared_at);
	  if (sym->attr.dummy || sym->attr.result)
	    gfc_trans_dummy_character (sym, sym->ts.u.cl, block);
	  else
	    gfc_trans_auto_character_variable (sym, block);
	  gfc_restore_backend_locus (&loc);
	}
      else if (sym->attr.assign)
	{
	  gfc_save_backend_locus (&loc);
	  gfc_set_backend_locus (&sym->declared_at);
	  gfc_trans_assign_aux_var (sym, block);
	  gfc_restore_backend_locus (&loc);
	}
      else if (sym->ts.type == BT_DERIVED
		 && sym->value
		 && !sym->attr.data
		 && sym->attr.save == SAVE_NONE)
	{
	  gfc_start_block (&tmpblock);
	  gfc_init_default_dt (sym, &tmpblock, false);
	  gfc_add_init_cleanup (block, gfc_finish_block (&tmpblock),
				NULL_TREE);
	}
      else if (!(UNLIMITED_POLY(sym)) && !is_pdt_type)
	gcc_unreachable ();

      /* Assumed shape and assumed rank arrays are passed to BIND(C) procedures
	 as ISO Fortran Interop descriptors. These have to be converted to
	 gfortran descriptors and back again.  This has to be done here so that
	 the conversion occurs at the start of the init block.  */
      if (is_CFI_desc (sym, NULL))
	convert_CFI_desc (block, sym);
    }

  gfc_init_block (&tmpblock);

  for (f = gfc_sym_get_dummy_args (proc_sym); f; f = f->next)
    {
      if (f->sym && f->sym->tlink == NULL && f->sym->ts.type == BT_CHARACTER
	  && f->sym->ts.u.cl->backend_decl)
	{
	  if (TREE_CODE (f->sym->ts.u.cl->backend_decl) == PARM_DECL)
	    gfc_trans_vla_type_sizes (f->sym, &tmpblock);
	}
    }

  if (gfc_return_by_reference (proc_sym) && proc_sym->ts.type == BT_CHARACTER
      && current_fake_result_decl != NULL)
    {
      gcc_assert (proc_sym->ts.u.cl->backend_decl != NULL);
      if (TREE_CODE (proc_sym->ts.u.cl->backend_decl) == PARM_DECL)
	gfc_trans_vla_type_sizes (proc_sym, &tmpblock);
    }

  gfc_add_init_cleanup (block, gfc_finish_block (&tmpblock), NULL_TREE);
}


struct module_hasher : ggc_ptr_hash<module_htab_entry>
{
  typedef const char *compare_type;

  static hashval_t hash (module_htab_entry *s)
  {
    return htab_hash_string (s->name);
  }

  static bool
  equal (module_htab_entry *a, const char *b)
  {
    return !strcmp (a->name, b);
  }
};

static GTY (()) hash_table<module_hasher> *module_htab;

/* Hash and equality functions for module_htab's decls.  */

hashval_t
module_decl_hasher::hash (tree t)
{
  const_tree n = DECL_NAME (t);
  if (n == NULL_TREE)
    n = TYPE_NAME (TREE_TYPE (t));
  return htab_hash_string (IDENTIFIER_POINTER (n));
}

bool
module_decl_hasher::equal (tree t1, const char *x2)
{
  const_tree n1 = DECL_NAME (t1);
  if (n1 == NULL_TREE)
    n1 = TYPE_NAME (TREE_TYPE (t1));
  return strcmp (IDENTIFIER_POINTER (n1), x2) == 0;
}

struct module_htab_entry *
gfc_find_module (const char *name)
{
  if (! module_htab)
    module_htab = hash_table<module_hasher>::create_ggc (10);

  module_htab_entry **slot
    = module_htab->find_slot_with_hash (name, htab_hash_string (name), INSERT);
  if (*slot == NULL)
    {
      module_htab_entry *entry = ggc_cleared_alloc<module_htab_entry> ();

      entry->name = gfc_get_string ("%s", name);
      entry->decls = hash_table<module_decl_hasher>::create_ggc (10);
      *slot = entry;
    }
  return *slot;
}

void
gfc_module_add_decl (struct module_htab_entry *entry, tree decl)
{
  const char *name;

  if (DECL_NAME (decl))
    name = IDENTIFIER_POINTER (DECL_NAME (decl));
  else
    {
      gcc_assert (TREE_CODE (decl) == TYPE_DECL);
      name = IDENTIFIER_POINTER (TYPE_NAME (TREE_TYPE (decl)));
    }
  tree *slot
    = entry->decls->find_slot_with_hash (name, htab_hash_string (name),
					 INSERT);
  if (*slot == NULL)
    *slot = decl;
}


/* Generate debugging symbols for namelists. This function must come after
   generate_local_decl to ensure that the variables in the namelist are
   already declared.  */

static tree
generate_namelist_decl (gfc_symbol * sym)
{
  gfc_namelist *nml;
  tree decl;
  vec<constructor_elt, va_gc> *nml_decls = NULL;

  gcc_assert (sym->attr.flavor == FL_NAMELIST);
  for (nml = sym->namelist; nml; nml = nml->next)
    {
      if (nml->sym->backend_decl == NULL_TREE)
	{
	  nml->sym->attr.referenced = 1;
	  nml->sym->backend_decl = gfc_get_symbol_decl (nml->sym);
	}
      DECL_IGNORED_P (nml->sym->backend_decl) = 0;
      CONSTRUCTOR_APPEND_ELT (nml_decls, NULL_TREE, nml->sym->backend_decl);
    }

  decl = make_node (NAMELIST_DECL);
  TREE_TYPE (decl) = void_type_node;
  NAMELIST_DECL_ASSOCIATED_DECL (decl) = build_constructor (NULL_TREE, nml_decls);
  DECL_NAME (decl) = get_identifier (sym->name);
  return decl;
}


/* Output an initialized decl for a module variable.  */

static void
gfc_create_module_variable (gfc_symbol * sym)
{
  tree decl;

  /* Module functions with alternate entries are dealt with later and
     would get caught by the next condition.  */
  if (sym->attr.entry)
    return;

  /* Make sure we convert the types of the derived types from iso_c_binding
     into (void *).  */
  if (sym->attr.flavor != FL_PROCEDURE && sym->attr.is_iso_c
      && sym->ts.type == BT_DERIVED)
    sym->backend_decl = gfc_typenode_for_spec (&(sym->ts));

  if (gfc_fl_struct (sym->attr.flavor)
      && sym->backend_decl
      && TREE_CODE (sym->backend_decl) == RECORD_TYPE)
    {
      decl = sym->backend_decl;
      gcc_assert (sym->ns->proc_name->attr.flavor == FL_MODULE);

      if (!sym->attr.use_assoc && !sym->attr.used_in_submodule)
	{
	  gcc_assert (TYPE_CONTEXT (decl) == NULL_TREE
		      || TYPE_CONTEXT (decl) == sym->ns->proc_name->backend_decl);
	  gcc_assert (DECL_CONTEXT (TYPE_STUB_DECL (decl)) == NULL_TREE
		      || DECL_CONTEXT (TYPE_STUB_DECL (decl))
			   == sym->ns->proc_name->backend_decl);
	}
      TYPE_CONTEXT (decl) = sym->ns->proc_name->backend_decl;
      DECL_CONTEXT (TYPE_STUB_DECL (decl)) = sym->ns->proc_name->backend_decl;
      gfc_module_add_decl (cur_module, TYPE_STUB_DECL (decl));
    }

  /* Only output variables, procedure pointers and array valued,
     or derived type, parameters.  */
  if (sym->attr.flavor != FL_VARIABLE
	&& !(sym->attr.flavor == FL_PARAMETER
	       && (sym->attr.dimension || sym->ts.type == BT_DERIVED))
	&& !(sym->attr.flavor == FL_PROCEDURE && sym->attr.proc_pointer))
    return;

  if ((sym->attr.in_common || sym->attr.in_equivalence) && sym->backend_decl)
    {
      decl = sym->backend_decl;
      gcc_assert (DECL_FILE_SCOPE_P (decl));
      gcc_assert (sym->ns->proc_name->attr.flavor == FL_MODULE);
      DECL_CONTEXT (decl) = sym->ns->proc_name->backend_decl;
      gfc_module_add_decl (cur_module, decl);
    }

  /* Don't generate variables from other modules. Variables from
     COMMONs and Cray pointees will already have been generated.  */
  if (sym->attr.use_assoc || sym->attr.used_in_submodule
      || sym->attr.in_common || sym->attr.cray_pointee)
    return;

  /* Equivalenced variables arrive here after creation.  */
  if (sym->backend_decl
      && (sym->equiv_built || sym->attr.in_equivalence))
    return;

  if (sym->backend_decl && !sym->attr.vtab && !sym->attr.target)
    gfc_internal_error ("backend decl for module variable %qs already exists",
			sym->name);

  if (sym->module && !sym->attr.result && !sym->attr.dummy
      && (sym->attr.access == ACCESS_UNKNOWN
	  && (sym->ns->default_access == ACCESS_PRIVATE
	      || (sym->ns->default_access == ACCESS_UNKNOWN
		  && flag_module_private))))
    sym->attr.access = ACCESS_PRIVATE;

  if (warn_unused_variable && !sym->attr.referenced
      && sym->attr.access == ACCESS_PRIVATE)
    gfc_warning (OPT_Wunused_value,
		 "Unused PRIVATE module variable %qs declared at %L",
		 sym->name, &sym->declared_at);

  /* We always want module variables to be created.  */
  sym->attr.referenced = 1;
  /* Create the decl.  */
  decl = gfc_get_symbol_decl (sym);

  /* Create the variable.  */
  pushdecl (decl);
  gcc_assert (sym->ns->proc_name->attr.flavor == FL_MODULE
	      || (sym->ns->parent->proc_name->attr.flavor == FL_MODULE
		  && sym->fn_result_spec));
  DECL_CONTEXT (decl) = sym->ns->proc_name->backend_decl;
  rest_of_decl_compilation (decl, 1, 0);

  if (flag_coarray == GFC_FCOARRAY_SHARED && sym->attr.codimension
      && !sym->attr.allocatable)
    gfc_trans_shared_coarray_static (sym);

  gfc_module_add_decl (cur_module, decl);

  /* Also add length of strings.  */
  if (sym->ts.type == BT_CHARACTER)
    {
      tree length;

      length = sym->ts.u.cl->backend_decl;
      gcc_assert (length || sym->attr.proc_pointer);
      if (length && !INTEGER_CST_P (length))
        {
          pushdecl (length);
          rest_of_decl_compilation (length, 1, 0);
        }
    }

  if (sym->attr.codimension && !sym->attr.dummy && !sym->attr.allocatable
      && sym->attr.referenced && !sym->attr.use_assoc)
    has_coarray_vars = true;
}

/* Emit debug information for USE statements.  */

static void
gfc_trans_use_stmts (gfc_namespace * ns)
{
  gfc_use_list *use_stmt;
  for (use_stmt = ns->use_stmts; use_stmt; use_stmt = use_stmt->next)
    {
      struct module_htab_entry *entry
	= gfc_find_module (use_stmt->module_name);
      gfc_use_rename *rent;

      if (entry->namespace_decl == NULL)
	{
	  entry->namespace_decl
	    = build_decl (input_location,
			  NAMESPACE_DECL,
			  get_identifier (use_stmt->module_name),
			  void_type_node);
	  DECL_EXTERNAL (entry->namespace_decl) = 1;
	}
      gfc_set_backend_locus (&use_stmt->where);
      if (!use_stmt->only_flag)
	(*debug_hooks->imported_module_or_decl) (entry->namespace_decl,
						 NULL_TREE,
						 ns->proc_name->backend_decl,
						 false, false);
      for (rent = use_stmt->rename; rent; rent = rent->next)
	{
	  tree decl, local_name;

	  if (rent->op != INTRINSIC_NONE)
	    continue;

						 hashval_t hash = htab_hash_string (rent->use_name);
	  tree *slot = entry->decls->find_slot_with_hash (rent->use_name, hash,
							  INSERT);
	  if (*slot == NULL)
	    {
	      gfc_symtree *st;

	      st = gfc_find_symtree (ns->sym_root,
				     rent->local_name[0]
				     ? rent->local_name : rent->use_name);

	      /* The following can happen if a derived type is renamed.  */
	      if (!st)
		{
		  char *name;
		  name = xstrdup (rent->local_name[0]
				  ? rent->local_name : rent->use_name);
		  name[0] = (char) TOUPPER ((unsigned char) name[0]);
		  st = gfc_find_symtree (ns->sym_root, name);
		  free (name);
		  gcc_assert (st);
		}

	      /* Sometimes, generic interfaces wind up being over-ruled by a
		 local symbol (see PR41062).  */
	      if (!st->n.sym->attr.use_assoc)
		continue;

	      if (st->n.sym->backend_decl
		  && DECL_P (st->n.sym->backend_decl)
		  && st->n.sym->module
		  && strcmp (st->n.sym->module, use_stmt->module_name) == 0)
		{
		  gcc_assert (DECL_EXTERNAL (entry->namespace_decl)
			      || !VAR_P (st->n.sym->backend_decl));
		  decl = copy_node (st->n.sym->backend_decl);
		  DECL_CONTEXT (decl) = entry->namespace_decl;
		  DECL_EXTERNAL (decl) = 1;
		  DECL_IGNORED_P (decl) = 0;
		  DECL_INITIAL (decl) = NULL_TREE;
		}
	      else if (st->n.sym->attr.flavor == FL_NAMELIST
		       && st->n.sym->attr.use_only
		       && st->n.sym->module
		       && strcmp (st->n.sym->module, use_stmt->module_name)
			  == 0)
		{
		  decl = generate_namelist_decl (st->n.sym);
		  DECL_CONTEXT (decl) = entry->namespace_decl;
		  DECL_EXTERNAL (decl) = 1;
		  DECL_IGNORED_P (decl) = 0;
		  DECL_INITIAL (decl) = NULL_TREE;
		}
	      else
		{
		  *slot = error_mark_node;
		  entry->decls->clear_slot (slot);
		  continue;
		}
	      *slot = decl;
	    }
	  decl = (tree) *slot;
	  if (rent->local_name[0])
	    local_name = get_identifier (rent->local_name);
	  else
	    local_name = NULL_TREE;
	  gfc_set_backend_locus (&rent->where);
	  (*debug_hooks->imported_module_or_decl) (decl, local_name,
						   ns->proc_name->backend_decl,
						   !use_stmt->only_flag,
						   false);
	}
    }
}


/* Return true if expr is a constant initializer that gfc_conv_initializer
   will handle.  */

static bool
check_constant_initializer (gfc_expr *expr, gfc_typespec *ts, bool array,
			    bool pointer)
{
  gfc_constructor *c;
  gfc_component *cm;

  if (pointer)
    return true;
  else if (array)
    {
      if (expr->expr_type == EXPR_CONSTANT || expr->expr_type == EXPR_NULL)
	return true;
      else if (expr->expr_type == EXPR_STRUCTURE)
	return check_constant_initializer (expr, ts, false, false);
      else if (expr->expr_type != EXPR_ARRAY)
	return false;
      for (c = gfc_constructor_first (expr->value.constructor);
	   c; c = gfc_constructor_next (c))
	{
	  if (c->iterator)
	    return false;
	  if (c->expr->expr_type == EXPR_STRUCTURE)
	    {
	      if (!check_constant_initializer (c->expr, ts, false, false))
		return false;
	    }
	  else if (c->expr->expr_type != EXPR_CONSTANT)
	    return false;
	}
      return true;
    }
  else switch (ts->type)
    {
    case_bt_struct:
      if (expr->expr_type != EXPR_STRUCTURE)
	return false;
      cm = expr->ts.u.derived->components;
      for (c = gfc_constructor_first (expr->value.constructor);
	   c; c = gfc_constructor_next (c), cm = cm->next)
	{
	  if (!c->expr || cm->attr.allocatable)
	    continue;
	  if (!check_constant_initializer (c->expr, &cm->ts,
					   cm->attr.dimension,
					   cm->attr.pointer))
	    return false;
	}
      return true;
    default:
      return expr->expr_type == EXPR_CONSTANT;
    }
}

/* Emit debug info for parameters and unreferenced variables with
   initializers.  */

static void
gfc_emit_parameter_debug_info (gfc_symbol *sym)
{
  tree decl;

  if (sym->attr.flavor != FL_PARAMETER
      && (sym->attr.flavor != FL_VARIABLE || sym->attr.referenced))
    return;

  if (sym->backend_decl != NULL
      || sym->value == NULL
      || sym->attr.use_assoc
      || sym->attr.dummy
      || sym->attr.result
      || sym->attr.function
      || sym->attr.intrinsic
      || sym->attr.pointer
      || sym->attr.allocatable
      || sym->attr.cray_pointee
      || sym->attr.threadprivate
      || sym->attr.is_bind_c
      || sym->attr.subref_array_pointer
      || sym->attr.assign)
    return;

  if (sym->ts.type == BT_CHARACTER)
    {
      gfc_conv_const_charlen (sym->ts.u.cl);
      if (sym->ts.u.cl->backend_decl == NULL
	  || TREE_CODE (sym->ts.u.cl->backend_decl) != INTEGER_CST)
	return;
    }
  else if (sym->ts.type == BT_DERIVED && sym->ts.u.derived->attr.alloc_comp)
    return;

  if (sym->as)
    {
      int n;

      if (sym->as->type != AS_EXPLICIT)
	return;
      for (n = 0; n < sym->as->rank; n++)
	if (sym->as->lower[n]->expr_type != EXPR_CONSTANT
	    || sym->as->upper[n] == NULL
	    || sym->as->upper[n]->expr_type != EXPR_CONSTANT)
	  return;
    }

  if (!check_constant_initializer (sym->value, &sym->ts,
				   sym->attr.dimension, false))
    return;

  if (flag_coarray == GFC_FCOARRAY_LIB && sym->attr.codimension)
    return;

  /* Create the decl for the variable or constant.  */
  decl = build_decl (input_location,
		     sym->attr.flavor == FL_PARAMETER ? CONST_DECL : VAR_DECL,
		     gfc_sym_identifier (sym), gfc_sym_type (sym));
  if (sym->attr.flavor == FL_PARAMETER)
    TREE_READONLY (decl) = 1;
  gfc_set_decl_location (decl, &sym->declared_at);
  if (sym->attr.dimension)
    GFC_DECL_PACKED_ARRAY (decl) = 1;
  DECL_CONTEXT (decl) = sym->ns->proc_name->backend_decl;
  TREE_STATIC (decl) = 1;
  TREE_USED (decl) = 1;
  if (DECL_CONTEXT (decl) && TREE_CODE (DECL_CONTEXT (decl)) == NAMESPACE_DECL)
    TREE_PUBLIC (decl) = 1;
  DECL_INITIAL (decl) = gfc_conv_initializer (sym->value, &sym->ts,
					      TREE_TYPE (decl),
					      sym->attr.dimension,
					      false, false);
  debug_hooks->early_global_decl (decl);
}


static void
generate_coarray_sym_init (gfc_symbol *sym)
{
  tree tmp, size, decl, token, desc;
  bool is_lock_type, is_event_type;
  int reg_type;
  gfc_se se;
  symbol_attribute attr;

  if (sym->attr.dummy || sym->attr.allocatable || !sym->attr.codimension
      || sym->attr.use_assoc || !sym->attr.referenced
      || sym->attr.select_type_temporary)
    return;

  decl = sym->backend_decl;
  TREE_USED(decl) = 1;
  gcc_assert (GFC_ARRAY_TYPE_P (TREE_TYPE (decl)));

  is_lock_type = sym->ts.type == BT_DERIVED
		 && sym->ts.u.derived->from_intmod == INTMOD_ISO_FORTRAN_ENV
		 && sym->ts.u.derived->intmod_sym_id == ISOFORTRAN_LOCK_TYPE;

  is_event_type = sym->ts.type == BT_DERIVED
		  && sym->ts.u.derived->from_intmod == INTMOD_ISO_FORTRAN_ENV
		  && sym->ts.u.derived->intmod_sym_id == ISOFORTRAN_EVENT_TYPE;

  /* FIXME: Workaround for PR middle-end/49106, cf. also PR middle-end/49108
     to make sure the variable is not optimized away.  */
  DECL_PRESERVE_P (DECL_CONTEXT (decl)) = 1;

  /* For lock types, we pass the array size as only the library knows the
     size of the variable.  */
  if (is_lock_type || is_event_type)
    size = gfc_index_one_node;
  else
    size = TYPE_SIZE_UNIT (gfc_get_element_type (TREE_TYPE (decl)));

  /* Ensure that we do not have size=0 for zero-sized arrays.  */
  size = fold_build2_loc (input_location, MAX_EXPR, size_type_node,
			  fold_convert (size_type_node, size),
			  build_int_cst (size_type_node, 1));

  if (GFC_TYPE_ARRAY_RANK (TREE_TYPE (decl)))
    {
      tmp = GFC_TYPE_ARRAY_SIZE (TREE_TYPE (decl));
      size = fold_build2_loc (input_location, MULT_EXPR, size_type_node,
			      fold_convert (size_type_node, tmp), size);
    }

  gcc_assert (GFC_TYPE_ARRAY_CAF_TOKEN (TREE_TYPE (decl)) != NULL_TREE);
  token = gfc_build_addr_expr (ppvoid_type_node,
			       GFC_TYPE_ARRAY_CAF_TOKEN (TREE_TYPE(decl)));
  if (is_lock_type)
    reg_type = sym->attr.artificial ? GFC_CAF_CRITICAL : GFC_CAF_LOCK_STATIC;
  else if (is_event_type)
    reg_type = GFC_CAF_EVENT_STATIC;
  else
    reg_type = GFC_CAF_COARRAY_STATIC;

  /* Compile the symbol attribute.  */
  if (sym->ts.type == BT_CLASS)
    {
      attr = CLASS_DATA (sym)->attr;
      /* The pointer attribute is always set on classes, overwrite it with the
	 class_pointer attribute, which denotes the pointer for classes.  */
      attr.pointer = attr.class_pointer;
    }
  else
    attr = sym->attr;
  gfc_init_se (&se, NULL);
  desc = gfc_conv_scalar_to_descriptor (&se, decl, attr);
  gfc_add_block_to_block (&caf_init_block, &se.pre);

  tmp = build_call_expr_loc (input_location, gfor_fndecl_caf_register, 7, size,
			     build_int_cst (integer_type_node, reg_type),
			     token, gfc_build_addr_expr (pvoid_type_node, desc),
			     null_pointer_node, /* stat.  */
			     null_pointer_node, /* errgmsg.  */
			     build_zero_cst (size_type_node)); /* errmsg_len.  */
  gfc_add_expr_to_block (&caf_init_block, tmp);
  gfc_add_modify (&caf_init_block, decl, fold_convert (TREE_TYPE (decl),
					  gfc_conv_descriptor_data_get (desc)));

  /* Handle "static" initializer.  */
  if (sym->value)
    {
      if (sym->value->expr_type == EXPR_ARRAY)
	{
	  gfc_constructor *c, *cnext;

	  /* Test if the array has more than one element.  */
	  c = gfc_constructor_first (sym->value->value.constructor);
	  gcc_assert (c);  /* Empty constructor should not happen here.  */
	  cnext = gfc_constructor_next (c);

	  if (cnext)
	    {
	      /* An EXPR_ARRAY with a rank > 1 here has to come from a
		 DATA statement.  Set its rank here as not to confuse
		 the following steps.   */
	      sym->value->rank = 1;
	    }
	  else
	    {
	      /* There is only a single value in the constructor, use
		 it directly for the assignment.  */
	      gfc_expr *new_expr;
	      new_expr = gfc_copy_expr (c->expr);
	      gfc_free_expr (sym->value);
	      sym->value = new_expr;
	    }
	}

      sym->attr.pointer = 1;
      tmp = gfc_trans_assignment (gfc_lval_expr_from_sym (sym), sym->value,
				  true, false);
      sym->attr.pointer = 0;
      gfc_add_expr_to_block (&caf_init_block, tmp);
    }
  else if (sym->ts.type == BT_DERIVED && sym->ts.u.derived->attr.pointer_comp)
    {
      tmp = gfc_nullify_alloc_comp (sym->ts.u.derived, decl, sym->as
				    ? sym->as->rank : 0,
				    GFC_STRUCTURE_CAF_MODE_IN_COARRAY);
      gfc_add_expr_to_block (&caf_init_block, tmp);
    }
}



static void
generate_coarray_constructor_function (tree *save_fn_decl, tree *fndecl)
{
  tree tmp, decl;

  *save_fn_decl = current_function_decl;
  push_function_context ();

  tmp = build_function_type_list (void_type_node, NULL_TREE);
  *fndecl = build_decl (input_location, FUNCTION_DECL,
		       create_tmp_var_name (flag_coarray == GFC_FCOARRAY_LIB ? "_caf_init" : "_cas_init"), tmp);

  DECL_STATIC_CONSTRUCTOR (*fndecl) = 1;
  SET_DECL_INIT_PRIORITY (*fndecl, DEFAULT_INIT_PRIORITY);

  decl = build_decl (input_location, RESULT_DECL, NULL_TREE, void_type_node);
  DECL_ARTIFICIAL (decl) = 1;
  DECL_IGNORED_P (decl) = 1;
  DECL_CONTEXT (decl) = *fndecl;
  DECL_RESULT (*fndecl) = decl;

  pushdecl (*fndecl);
  current_function_decl = *fndecl;
  announce_function (*fndecl);

  rest_of_decl_compilation (*fndecl, 0, 0);
  make_decl_rtl (*fndecl);
  allocate_struct_function (*fndecl, false);

  pushlevel ();
  gfc_init_block (&caf_init_block);
}

static void
finish_coarray_constructor_function (tree *save_fn_decl, tree *fndecl)
{
  tree decl;

  DECL_SAVED_TREE (*fndecl) = gfc_finish_block (&caf_init_block);
  decl = getdecls ();

  poplevel (1, 1);
  BLOCK_SUPERCONTEXT (DECL_INITIAL (*fndecl)) = *fndecl;

<<<<<<< HEAD
  DECL_SAVED_TREE (*fndecl)
    = build3_v (BIND_EXPR, decl, DECL_SAVED_TREE (*fndecl),
		 DECL_INITIAL (*fndecl));
  dump_function (TDI_original, *fndecl);
=======
  DECL_SAVED_TREE (fndecl)
    = fold_build3_loc (DECL_SOURCE_LOCATION (fndecl), BIND_EXPR, void_type_node,
		       decl, DECL_SAVED_TREE (fndecl), DECL_INITIAL (fndecl));
  dump_function (TDI_original, fndecl);
>>>>>>> d2eb616a

  cfun->function_end_locus = input_location;
  set_cfun (NULL);

  if (decl_function_context (*fndecl))
    (void) cgraph_node::create (*fndecl);
  else
    cgraph_node::finalize_function (*fndecl, true);

  pop_function_context ();
  current_function_decl = *save_fn_decl;
}

/* Generate constructor function to initialize static, nonallocatable
   coarrays.  */

static void
generate_coarray_init (gfc_namespace * ns)
{
  tree save_fn_decl, fndecl;

  generate_coarray_constructor_function (&save_fn_decl, &fndecl);

  gfc_traverse_ns (ns, generate_coarray_sym_init);

  finish_coarray_constructor_function (&save_fn_decl, &fndecl);

}


static void
create_module_nml_decl (gfc_symbol *sym)
{
  if (sym->attr.flavor == FL_NAMELIST)
    {
      tree decl = generate_namelist_decl (sym);
      pushdecl (decl);
      gcc_assert (sym->ns->proc_name->attr.flavor == FL_MODULE);
      DECL_CONTEXT (decl) = sym->ns->proc_name->backend_decl;
      rest_of_decl_compilation (decl, 1, 0);
      gfc_module_add_decl (cur_module, decl);
    }
}


/* Generate all the required code for module variables.  */

void
gfc_generate_module_vars (gfc_namespace * ns)
{
  module_namespace = ns;
  cur_module = gfc_find_module (ns->proc_name->name);

  /* Check if the frontend left the namespace in a reasonable state.  */
  gcc_assert (ns->proc_name && !ns->proc_name->tlink);

  /* Generate COMMON blocks.  */
  gfc_trans_common (ns);

  has_coarray_vars = false;

  /* Create decls for all the module variables.  */
  gfc_traverse_ns (ns, gfc_create_module_variable);
  gfc_traverse_ns (ns, create_module_nml_decl);

  if (flag_coarray == GFC_FCOARRAY_LIB && has_coarray_vars)
    generate_coarray_init (ns);

  cur_module = NULL;

  gfc_trans_use_stmts (ns);
  gfc_traverse_ns (ns, gfc_emit_parameter_debug_info);
}


static void
gfc_generate_contained_functions (gfc_namespace * parent)
{
  gfc_namespace *ns;

  /* We create all the prototypes before generating any code.  */
  for (ns = parent->contained; ns; ns = ns->sibling)
    {
      /* Skip namespaces from used modules.  */
      if (ns->parent != parent)
	continue;

      gfc_create_function_decl (ns, false);
    }

  for (ns = parent->contained; ns; ns = ns->sibling)
    {
      /* Skip namespaces from used modules.  */
      if (ns->parent != parent)
	continue;

      gfc_generate_function_code (ns);
    }
}


/* Drill down through expressions for the array specification bounds and
   character length calling generate_local_decl for all those variables
   that have not already been declared.  */

static void
generate_local_decl (gfc_symbol *);

/* Traverse expr, marking all EXPR_VARIABLE symbols referenced.  */

static bool
expr_decls (gfc_expr *e, gfc_symbol *sym,
	    int *f ATTRIBUTE_UNUSED)
{
  if (e->expr_type != EXPR_VARIABLE
	    || sym == e->symtree->n.sym
	    || e->symtree->n.sym->mark
	    || e->symtree->n.sym->ns != sym->ns)
	return false;

  generate_local_decl (e->symtree->n.sym);
  return false;
}

static void
generate_expr_decls (gfc_symbol *sym, gfc_expr *e)
{
  gfc_traverse_expr (e, sym, expr_decls, 0);
}


/* Check for dependencies in the character length and array spec.  */

static void
generate_dependency_declarations (gfc_symbol *sym)
{
  int i;

  if (sym->ts.type == BT_CHARACTER
      && sym->ts.u.cl
      && sym->ts.u.cl->length
      && sym->ts.u.cl->length->expr_type != EXPR_CONSTANT)
    generate_expr_decls (sym, sym->ts.u.cl->length);

  if (sym->as && sym->as->rank)
    {
      for (i = 0; i < sym->as->rank; i++)
	{
          generate_expr_decls (sym, sym->as->lower[i]);
          generate_expr_decls (sym, sym->as->upper[i]);
	}
    }
}


/* Generate decls for all local variables.  We do this to ensure correct
   handling of expressions which only appear in the specification of
   other functions.  */

static void
generate_local_decl (gfc_symbol * sym)
{
  if (sym->attr.flavor == FL_VARIABLE)
    {
      if (sym->attr.codimension && !sym->attr.dummy && !sym->attr.allocatable
	  && sym->attr.referenced && !sym->attr.use_assoc)
	has_coarray_vars = true;

      if (!sym->attr.dummy && !sym->ns->proc_name->attr.entry_master)
	generate_dependency_declarations (sym);

      if (sym->attr.referenced)
	gfc_get_symbol_decl (sym);

      /* Warnings for unused dummy arguments.  */
      else if (sym->attr.dummy && !sym->attr.in_namelist)
	{
	  /* INTENT(out) dummy arguments are likely meant to be set.  */
	  if (warn_unused_dummy_argument && sym->attr.intent == INTENT_OUT)
	    {
	      if (sym->ts.type != BT_DERIVED)
		gfc_warning (OPT_Wunused_dummy_argument,
			     "Dummy argument %qs at %L was declared "
			     "INTENT(OUT) but was not set",  sym->name,
			     &sym->declared_at);
	      else if (!gfc_has_default_initializer (sym->ts.u.derived)
		       && !sym->ts.u.derived->attr.zero_comp)
		gfc_warning (OPT_Wunused_dummy_argument,
			     "Derived-type dummy argument %qs at %L was "
			     "declared INTENT(OUT) but was not set and "
			     "does not have a default initializer",
			     sym->name, &sym->declared_at);
	      if (sym->backend_decl != NULL_TREE)
		TREE_NO_WARNING(sym->backend_decl) = 1;
	    }
	  else if (warn_unused_dummy_argument)
	    {
	      if (!sym->attr.artificial)
		gfc_warning (OPT_Wunused_dummy_argument,
			     "Unused dummy argument %qs at %L", sym->name,
			     &sym->declared_at);

	      if (sym->backend_decl != NULL_TREE)
		TREE_NO_WARNING(sym->backend_decl) = 1;
	    }
	}

      /* Warn for unused variables, but not if they're inside a common
	 block or a namelist.  */
      else if (warn_unused_variable
	       && !(sym->attr.in_common || sym->mark || sym->attr.in_namelist))
	{
	  if (sym->attr.use_only)
	    {
	      gfc_warning (OPT_Wunused_variable,
			   "Unused module variable %qs which has been "
			   "explicitly imported at %L", sym->name,
			   &sym->declared_at);
	      if (sym->backend_decl != NULL_TREE)
		TREE_NO_WARNING(sym->backend_decl) = 1;
	    }
	  else if (!sym->attr.use_assoc)
	    {
	      /* Corner case: the symbol may be an entry point.  At this point,
		 it may appear to be an unused variable.  Suppress warning.  */
	      bool enter = false;
	      gfc_entry_list *el;

	      for (el = sym->ns->entries; el; el=el->next)
		if (strcmp(sym->name, el->sym->name) == 0)
		  enter = true;

	      if (!enter)
		gfc_warning (OPT_Wunused_variable,
			     "Unused variable %qs declared at %L",
			     sym->name, &sym->declared_at);
	      if (sym->backend_decl != NULL_TREE)
		TREE_NO_WARNING(sym->backend_decl) = 1;
	    }
	}

      /* For variable length CHARACTER parameters, the PARM_DECL already
	 references the length variable, so force gfc_get_symbol_decl
	 even when not referenced.  If optimize > 0, it will be optimized
	 away anyway.  But do this only after emitting -Wunused-parameter
	 warning if requested.  */
      if (sym->attr.dummy && !sym->attr.referenced
	    && sym->ts.type == BT_CHARACTER
	    && sym->ts.u.cl->backend_decl != NULL
	    && VAR_P (sym->ts.u.cl->backend_decl))
	{
	  sym->attr.referenced = 1;
	  gfc_get_symbol_decl (sym);
	}

      /* INTENT(out) dummy arguments and result variables with allocatable
	 components are reset by default and need to be set referenced to
	 generate the code for nullification and automatic lengths.  */
      if (!sym->attr.referenced
	    && sym->ts.type == BT_DERIVED
	    && sym->ts.u.derived->attr.alloc_comp
	    && !sym->attr.pointer
	    && ((sym->attr.dummy && sym->attr.intent == INTENT_OUT)
		  ||
		(sym->attr.result && sym != sym->result)))
	{
	  sym->attr.referenced = 1;
	  gfc_get_symbol_decl (sym);
	}

      /* Check for dependencies in the array specification and string
	length, adding the necessary declarations to the function.  We
	mark the symbol now, as well as in traverse_ns, to prevent
	getting stuck in a circular dependency.  */
      sym->mark = 1;
    }
  else if (sym->attr.flavor == FL_PARAMETER)
    {
      if (warn_unused_parameter
           && !sym->attr.referenced)
	{
           if (!sym->attr.use_assoc)
	     gfc_warning (OPT_Wunused_parameter,
			  "Unused parameter %qs declared at %L", sym->name,
			  &sym->declared_at);
	   else if (sym->attr.use_only)
	     gfc_warning (OPT_Wunused_parameter,
			  "Unused parameter %qs which has been explicitly "
			  "imported at %L", sym->name, &sym->declared_at);
	}

      if (sym->ns && sym->ns->construct_entities)
	{
	  /* Construction of the intrinsic modules within a BLOCK
	     construct, where ONLY and RENAMED entities are included,
	     seems to be bogus.  This is a workaround that can be removed
	     if someone ever takes on the task to creating full-fledge
	     modules.  See PR 69455.  */
	  if (sym->attr.referenced
	      && sym->from_intmod != INTMOD_ISO_C_BINDING
	      && sym->from_intmod != INTMOD_ISO_FORTRAN_ENV)
	    gfc_get_symbol_decl (sym);
	  sym->mark = 1;
	}
    }
  else if (sym->attr.flavor == FL_PROCEDURE)
    {
      /* TODO: move to the appropriate place in resolve.c.  */
      if (warn_return_type > 0
	  && sym->attr.function
	  && sym->result
	  && sym != sym->result
	  && !sym->result->attr.referenced
	  && !sym->attr.use_assoc
	  && sym->attr.if_source != IFSRC_IFBODY)
	{
	  gfc_warning (OPT_Wreturn_type,
		       "Return value %qs of function %qs declared at "
		       "%L not set", sym->result->name, sym->name,
		        &sym->result->declared_at);

	  /* Prevents "Unused variable" warning for RESULT variables.  */
	  sym->result->mark = 1;
	}
    }

  if (sym->attr.dummy == 1)
    {
      /* Modify the tree type for scalar character dummy arguments of bind(c)
	 procedures if they are passed by value.  The tree type for them will
	 be promoted to INTEGER_TYPE for the middle end, which appears to be
	 what C would do with characters passed by-value.  The value attribute
         implies the dummy is a scalar.  */
      if (sym->attr.value == 1 && sym->backend_decl != NULL
	  && sym->ts.type == BT_CHARACTER && sym->ts.is_c_interop
	  && sym->ns->proc_name != NULL && sym->ns->proc_name->attr.is_bind_c)
	gfc_conv_scalar_char_value (sym, NULL, NULL);

      /* Unused procedure passed as dummy argument.  */
      if (sym->attr.flavor == FL_PROCEDURE)
	{
	  if (!sym->attr.referenced && !sym->attr.artificial)
	    {
	      if (warn_unused_dummy_argument)
		gfc_warning (OPT_Wunused_dummy_argument,
			     "Unused dummy argument %qs at %L", sym->name,
			     &sym->declared_at);
	    }

	  /* Silence bogus "unused parameter" warnings from the
	     middle end.  */
	  if (sym->backend_decl != NULL_TREE)
		TREE_NO_WARNING (sym->backend_decl) = 1;
	}
    }

  /* Make sure we convert the types of the derived types from iso_c_binding
     into (void *).  */
  if (sym->attr.flavor != FL_PROCEDURE && sym->attr.is_iso_c
      && sym->ts.type == BT_DERIVED)
    sym->backend_decl = gfc_typenode_for_spec (&(sym->ts));
}


static void
generate_local_nml_decl (gfc_symbol * sym)
{
  if (sym->attr.flavor == FL_NAMELIST && !sym->attr.use_assoc)
    {
      tree decl = generate_namelist_decl (sym);
      pushdecl (decl);
    }
}


static void
generate_local_vars (gfc_namespace * ns)
{
  gfc_traverse_ns (ns, generate_local_decl);
  gfc_traverse_ns (ns, generate_local_nml_decl);
}


/* Generate a switch statement to jump to the correct entry point.  Also
   creates the label decls for the entry points.  */

static tree
gfc_trans_entry_master_switch (gfc_entry_list * el)
{
  stmtblock_t block;
  tree label;
  tree tmp;
  tree val;

  gfc_init_block (&block);
  for (; el; el = el->next)
    {
      /* Add the case label.  */
      label = gfc_build_label_decl (NULL_TREE);
      val = build_int_cst (gfc_array_index_type, el->id);
      tmp = build_case_label (val, NULL_TREE, label);
      gfc_add_expr_to_block (&block, tmp);

      /* And jump to the actual entry point.  */
      label = gfc_build_label_decl (NULL_TREE);
      tmp = build1_v (GOTO_EXPR, label);
      gfc_add_expr_to_block (&block, tmp);

      /* Save the label decl.  */
      el->label = label;
    }
  tmp = gfc_finish_block (&block);
  /* The first argument selects the entry point.  */
  val = DECL_ARGUMENTS (current_function_decl);
  tmp = fold_build2_loc (input_location, SWITCH_EXPR, NULL_TREE, val, tmp);
  return tmp;
}


/* Add code to string lengths of actual arguments passed to a function against
   the expected lengths of the dummy arguments.  */

static void
add_argument_checking (stmtblock_t *block, gfc_symbol *sym)
{
  gfc_formal_arglist *formal;

  for (formal = gfc_sym_get_dummy_args (sym); formal; formal = formal->next)
    if (formal->sym && formal->sym->ts.type == BT_CHARACTER
	&& !formal->sym->ts.deferred)
      {
	enum tree_code comparison;
	tree cond;
	tree argname;
	gfc_symbol *fsym;
	gfc_charlen *cl;
	const char *message;

	fsym = formal->sym;
	cl = fsym->ts.u.cl;

	gcc_assert (cl);
	gcc_assert (cl->passed_length != NULL_TREE);
	gcc_assert (cl->backend_decl != NULL_TREE);

	/* For POINTER, ALLOCATABLE and assumed-shape dummy arguments, the
	   string lengths must match exactly.  Otherwise, it is only required
	   that the actual string length is *at least* the expected one.
	   Sequence association allows for a mismatch of the string length
	   if the actual argument is (part of) an array, but only if the
	   dummy argument is an array. (See "Sequence association" in
	   Section 12.4.1.4 for F95 and 12.4.1.5 for F2003.)  */
	if (fsym->attr.pointer || fsym->attr.allocatable
	    || (fsym->as && (fsym->as->type == AS_ASSUMED_SHAPE
			     || fsym->as->type == AS_ASSUMED_RANK)))
	  {
	    comparison = NE_EXPR;
	    message = _("Actual string length does not match the declared one"
			" for dummy argument '%s' (%ld/%ld)");
	  }
	else if (fsym->as && fsym->as->rank != 0)
	  continue;
	else
	  {
	    comparison = LT_EXPR;
	    message = _("Actual string length is shorter than the declared one"
			" for dummy argument '%s' (%ld/%ld)");
	  }

	/* Build the condition.  For optional arguments, an actual length
	   of 0 is also acceptable if the associated string is NULL, which
	   means the argument was not passed.  */
	cond = fold_build2_loc (input_location, comparison, logical_type_node,
				cl->passed_length, cl->backend_decl);
	if (fsym->attr.optional)
	  {
	    tree not_absent;
	    tree not_0length;
	    tree absent_failed;

	    not_0length = fold_build2_loc (input_location, NE_EXPR,
					   logical_type_node,
					   cl->passed_length,
					   build_zero_cst
					   (TREE_TYPE (cl->passed_length)));
	    /* The symbol needs to be referenced for gfc_get_symbol_decl.  */
	    fsym->attr.referenced = 1;
	    not_absent = gfc_conv_expr_present (fsym);

	    absent_failed = fold_build2_loc (input_location, TRUTH_OR_EXPR,
					     logical_type_node, not_0length,
					     not_absent);

	    cond = fold_build2_loc (input_location, TRUTH_AND_EXPR,
				    logical_type_node, cond, absent_failed);
	  }

	/* Build the runtime check.  */
	argname = gfc_build_cstring_const (fsym->name);
	argname = gfc_build_addr_expr (pchar_type_node, argname);
	gfc_trans_runtime_check (true, false, cond, block, &fsym->declared_at,
				 message, argname,
				 fold_convert (long_integer_type_node,
					       cl->passed_length),
				 fold_convert (long_integer_type_node,
					       cl->backend_decl));
      }
}


static void
create_main_function (tree fndecl)
{
  tree old_context;
  tree ftn_main;
  tree tmp, decl, result_decl, argc, argv, typelist, arglist;
  stmtblock_t body;

  old_context = current_function_decl;

  if (old_context)
    {
      push_function_context ();
      saved_parent_function_decls = saved_function_decls;
      saved_function_decls = NULL_TREE;
    }

  /* main() function must be declared with global scope.  */
  gcc_assert (current_function_decl == NULL_TREE);

  /* Declare the function.  */
  tmp =  build_function_type_list (integer_type_node, integer_type_node,
				   build_pointer_type (pchar_type_node),
				   NULL_TREE);
  main_identifier_node = get_identifier ("main");
  ftn_main = build_decl (input_location, FUNCTION_DECL,
      			 main_identifier_node, tmp);
  DECL_EXTERNAL (ftn_main) = 0;
  TREE_PUBLIC (ftn_main) = 1;
  TREE_STATIC (ftn_main) = 1;
  DECL_ATTRIBUTES (ftn_main)
      = tree_cons (get_identifier("externally_visible"), NULL_TREE, NULL_TREE);

  /* Setup the result declaration (for "return 0").  */
  result_decl = build_decl (input_location,
			    RESULT_DECL, NULL_TREE, integer_type_node);
  DECL_ARTIFICIAL (result_decl) = 1;
  DECL_IGNORED_P (result_decl) = 1;
  DECL_CONTEXT (result_decl) = ftn_main;
  DECL_RESULT (ftn_main) = result_decl;

  pushdecl (ftn_main);

  /* Get the arguments.  */

  arglist = NULL_TREE;
  typelist = TYPE_ARG_TYPES (TREE_TYPE (ftn_main));

  tmp = TREE_VALUE (typelist);
  argc = build_decl (input_location, PARM_DECL, get_identifier ("argc"), tmp);
  DECL_CONTEXT (argc) = ftn_main;
  DECL_ARG_TYPE (argc) = TREE_VALUE (typelist);
  TREE_READONLY (argc) = 1;
  gfc_finish_decl (argc);
  arglist = chainon (arglist, argc);

  typelist = TREE_CHAIN (typelist);
  tmp = TREE_VALUE (typelist);
  argv = build_decl (input_location, PARM_DECL, get_identifier ("argv"), tmp);
  DECL_CONTEXT (argv) = ftn_main;
  DECL_ARG_TYPE (argv) = TREE_VALUE (typelist);
  TREE_READONLY (argv) = 1;
  DECL_BY_REFERENCE (argv) = 1;
  gfc_finish_decl (argv);
  arglist = chainon (arglist, argv);

  DECL_ARGUMENTS (ftn_main) = arglist;
  current_function_decl = ftn_main;
  announce_function (ftn_main);

  rest_of_decl_compilation (ftn_main, 1, 0);
  make_decl_rtl (ftn_main);
  allocate_struct_function (ftn_main, false);
  pushlevel ();

  gfc_init_block (&body);

  /* Call some libgfortran initialization routines, call then MAIN__().  */

  /* Call _gfortran_caf_init (*argc, ***argv).  */
  if (flag_coarray == GFC_FCOARRAY_LIB)
    {
      tree pint_type, pppchar_type;
      pint_type = build_pointer_type (integer_type_node);
      pppchar_type
	= build_pointer_type (build_pointer_type (pchar_type_node));

      tmp = build_call_expr_loc (input_location, gfor_fndecl_caf_init, 2,
		gfc_build_addr_expr (pint_type, argc),
		gfc_build_addr_expr (pppchar_type, argv));
      gfc_add_expr_to_block (&body, tmp);
    }

  /* Call _gfortran_set_args (argc, argv).  */
  TREE_USED (argc) = 1;
  TREE_USED (argv) = 1;
  tmp = build_call_expr_loc (input_location,
			 gfor_fndecl_set_args, 2, argc, argv);
  gfc_add_expr_to_block (&body, tmp);

  /* Add a call to set_options to set up the runtime library Fortran
     language standard parameters.  */
  {
    tree array_type, array, var;
    vec<constructor_elt, va_gc> *v = NULL;
    static const int noptions = 7;

    /* Passing a new option to the library requires three modifications:
          + add it to the tree_cons list below
          + change the noptions variable above
          + modify the library (runtime/compile_options.c)!  */

    CONSTRUCTOR_APPEND_ELT (v, NULL_TREE,
                            build_int_cst (integer_type_node,
                                           gfc_option.warn_std));
    CONSTRUCTOR_APPEND_ELT (v, NULL_TREE,
                            build_int_cst (integer_type_node,
                                           gfc_option.allow_std));
    CONSTRUCTOR_APPEND_ELT (v, NULL_TREE,
                            build_int_cst (integer_type_node, pedantic));
    CONSTRUCTOR_APPEND_ELT (v, NULL_TREE,
                            build_int_cst (integer_type_node, flag_backtrace));
    CONSTRUCTOR_APPEND_ELT (v, NULL_TREE,
                            build_int_cst (integer_type_node, flag_sign_zero));
    CONSTRUCTOR_APPEND_ELT (v, NULL_TREE,
                            build_int_cst (integer_type_node,
                                           (gfc_option.rtcheck
                                            & GFC_RTCHECK_BOUNDS)));
    CONSTRUCTOR_APPEND_ELT (v, NULL_TREE,
                            build_int_cst (integer_type_node,
                                           gfc_option.fpe_summary));

    array_type = build_array_type_nelts (integer_type_node, noptions);
    array = build_constructor (array_type, v);
    TREE_CONSTANT (array) = 1;
    TREE_STATIC (array) = 1;

    /* Create a static variable to hold the jump table.  */
    var = build_decl (input_location, VAR_DECL,
		      create_tmp_var_name ("options"), array_type);
    DECL_ARTIFICIAL (var) = 1;
    DECL_IGNORED_P (var) = 1;
    TREE_CONSTANT (var) = 1;
    TREE_STATIC (var) = 1;
    TREE_READONLY (var) = 1;
    DECL_INITIAL (var) = array;
    pushdecl (var);
    var = gfc_build_addr_expr (build_pointer_type (integer_type_node), var);

    tmp = build_call_expr_loc (input_location,
			   gfor_fndecl_set_options, 2,
			   build_int_cst (integer_type_node, noptions), var);
    gfc_add_expr_to_block (&body, tmp);
  }

  /* If -ffpe-trap option was provided, add a call to set_fpe so that
     the library will raise a FPE when needed.  */
  if (gfc_option.fpe != 0)
    {
      tmp = build_call_expr_loc (input_location,
			     gfor_fndecl_set_fpe, 1,
			     build_int_cst (integer_type_node,
					    gfc_option.fpe));
      gfc_add_expr_to_block (&body, tmp);
    }

  /* If this is the main program and an -fconvert option was provided,
     add a call to set_convert.  */

  if (flag_convert != GFC_FLAG_CONVERT_NATIVE)
    {
      tmp = build_call_expr_loc (input_location,
			     gfor_fndecl_set_convert, 1,
			     build_int_cst (integer_type_node, flag_convert));
      gfc_add_expr_to_block (&body, tmp);
    }

  /* If this is the main program and an -frecord-marker option was provided,
     add a call to set_record_marker.  */

  if (flag_record_marker != 0)
    {
      tmp = build_call_expr_loc (input_location,
			     gfor_fndecl_set_record_marker, 1,
			     build_int_cst (integer_type_node,
					    flag_record_marker));
      gfc_add_expr_to_block (&body, tmp);
    }

  if (flag_max_subrecord_length != 0)
    {
      tmp = build_call_expr_loc (input_location,
			     gfor_fndecl_set_max_subrecord_length, 1,
			     build_int_cst (integer_type_node,
					    flag_max_subrecord_length));
      gfc_add_expr_to_block (&body, tmp);
    }

  /* Call MAIN__().  */
  if (flag_coarray == GFC_FCOARRAY_SHARED)
    tmp = build_call_expr_loc (input_location, gfor_fndecl_cas_master, 1,
			       gfc_build_addr_expr (NULL, fndecl));
  else
    tmp = build_call_expr_loc (input_location,
			 fndecl, 0);
  gfc_add_expr_to_block (&body, tmp);

  /* Mark MAIN__ as used.  */
  TREE_USED (fndecl) = 1;

  /* Coarray: Call _gfortran_caf_finalize(void).  */
  if (flag_coarray == GFC_FCOARRAY_LIB)
    {
      tmp = build_call_expr_loc (input_location, gfor_fndecl_caf_finalize, 0);
      gfc_add_expr_to_block (&body, tmp);
    }

  /* "return 0".  */
  tmp = fold_build2_loc (input_location, MODIFY_EXPR, integer_type_node,
			 DECL_RESULT (ftn_main),
			 build_int_cst (integer_type_node, 0));
  tmp = build1_v (RETURN_EXPR, tmp);
  gfc_add_expr_to_block (&body, tmp);


  DECL_SAVED_TREE (ftn_main) = gfc_finish_block (&body);
  decl = getdecls ();

  /* Finish off this function and send it for code generation.  */
  poplevel (1, 1);
  BLOCK_SUPERCONTEXT (DECL_INITIAL (ftn_main)) = ftn_main;

  DECL_SAVED_TREE (ftn_main)
    = fold_build3_loc (DECL_SOURCE_LOCATION (ftn_main), BIND_EXPR,
		       void_type_node, decl, DECL_SAVED_TREE (ftn_main),
		       DECL_INITIAL (ftn_main));

  /* Output the GENERIC tree.  */
  dump_function (TDI_original, ftn_main);

  cgraph_node::finalize_function (ftn_main, true);

  if (old_context)
    {
      pop_function_context ();
      saved_function_decls = saved_parent_function_decls;
    }
  current_function_decl = old_context;
}


/* Generate an appropriate return-statement for a procedure.  */

tree
gfc_generate_return (void)
{
  gfc_symbol* sym;
  tree result;
  tree fndecl;

  sym = current_procedure_symbol;
  fndecl = sym->backend_decl;

  if (TREE_TYPE (DECL_RESULT (fndecl)) == void_type_node)
    result = NULL_TREE;
  else
    {
      result = get_proc_result (sym);

      /* Set the return value to the dummy result variable.  The
	 types may be different for scalar default REAL functions
	 with -ff2c, therefore we have to convert.  */
      if (result != NULL_TREE)
	{
	  result = convert (TREE_TYPE (DECL_RESULT (fndecl)), result);
	  result = fold_build2_loc (input_location, MODIFY_EXPR,
				    TREE_TYPE (result), DECL_RESULT (fndecl),
				    result);
	}
      else
	{
	  /* If the function does not have a result variable, result is
	     NULL_TREE, and a 'return' is generated without a variable.
	     The following generates a 'return __result_XXX' where XXX is
	     the function name.  */
	  if (sym == sym->result && sym->attr.function)
	    {
	      result = gfc_get_fake_result_decl (sym, 0);
	      result = fold_build2_loc (input_location, MODIFY_EXPR,
					TREE_TYPE (result),
					DECL_RESULT (fndecl), result);
	    }
	}
    }

  return build1_v (RETURN_EXPR, result);
}


static void
is_from_ieee_module (gfc_symbol *sym)
{
  if (sym->from_intmod == INTMOD_IEEE_FEATURES
      || sym->from_intmod == INTMOD_IEEE_EXCEPTIONS
      || sym->from_intmod == INTMOD_IEEE_ARITHMETIC)
    seen_ieee_symbol = 1;
}


static int
is_ieee_module_used (gfc_namespace *ns)
{
  seen_ieee_symbol = 0;
  gfc_traverse_ns (ns, is_from_ieee_module);
  return seen_ieee_symbol;
}


static gfc_omp_clauses *module_oacc_clauses;


static void
add_clause (gfc_symbol *sym, gfc_omp_map_op map_op)
{
  gfc_omp_namelist *n;

  n = gfc_get_omp_namelist ();
  n->sym = sym;
  n->u.map_op = map_op;

  if (!module_oacc_clauses)
    module_oacc_clauses = gfc_get_omp_clauses ();

  if (module_oacc_clauses->lists[OMP_LIST_MAP])
    n->next = module_oacc_clauses->lists[OMP_LIST_MAP];

  module_oacc_clauses->lists[OMP_LIST_MAP] = n;
}


static void
find_module_oacc_declare_clauses (gfc_symbol *sym)
{
  if (sym->attr.use_assoc)
    {
      gfc_omp_map_op map_op;

      if (sym->attr.oacc_declare_create)
	map_op = OMP_MAP_FORCE_ALLOC;

      if (sym->attr.oacc_declare_copyin)
	map_op = OMP_MAP_FORCE_TO;

      if (sym->attr.oacc_declare_deviceptr)
	map_op = OMP_MAP_FORCE_DEVICEPTR;

      if (sym->attr.oacc_declare_device_resident)
	map_op = OMP_MAP_DEVICE_RESIDENT;

      if (sym->attr.oacc_declare_create
	  || sym->attr.oacc_declare_copyin
	  || sym->attr.oacc_declare_deviceptr
	  || sym->attr.oacc_declare_device_resident)
	{
	  sym->attr.referenced = 1;
	  add_clause (sym, map_op);
	}
    }
}


void
finish_oacc_declare (gfc_namespace *ns, gfc_symbol *sym, bool block)
{
  gfc_code *code;
  gfc_oacc_declare *oc;
  locus where = gfc_current_locus;
  gfc_omp_clauses *omp_clauses = NULL;
  gfc_omp_namelist *n, *p;

  module_oacc_clauses = NULL;
  gfc_traverse_ns (ns, find_module_oacc_declare_clauses);

  if (module_oacc_clauses && sym->attr.flavor == FL_PROGRAM)
    {
      gfc_oacc_declare *new_oc;

      new_oc = gfc_get_oacc_declare ();
      new_oc->next = ns->oacc_declare;
      new_oc->clauses = module_oacc_clauses;

      ns->oacc_declare = new_oc;
    }

  if (!ns->oacc_declare)
    return;

  for (oc = ns->oacc_declare; oc; oc = oc->next)
    {
      if (oc->module_var)
	continue;

      if (block)
	gfc_error ("Sorry, !$ACC DECLARE at %L is not allowed "
		   "in BLOCK construct", &oc->loc);


      if (oc->clauses && oc->clauses->lists[OMP_LIST_MAP])
	{
	  if (omp_clauses == NULL)
	    {
	      omp_clauses = oc->clauses;
	      continue;
	    }

	  for (n = oc->clauses->lists[OMP_LIST_MAP]; n; p = n, n = n->next)
	    ;

	  gcc_assert (p->next == NULL);

	  p->next = omp_clauses->lists[OMP_LIST_MAP];
	  omp_clauses = oc->clauses;
	}
    }

  if (!omp_clauses)
    return;

  for (n = omp_clauses->lists[OMP_LIST_MAP]; n; n = n->next)
    {
      switch (n->u.map_op)
	{
	  case OMP_MAP_DEVICE_RESIDENT:
	    n->u.map_op = OMP_MAP_FORCE_ALLOC;
	    break;

	  default:
	    break;
	}
    }

  code = XCNEW (gfc_code);
  code->op = EXEC_OACC_DECLARE;
  code->loc = where;

  code->ext.oacc_declare = gfc_get_oacc_declare ();
  code->ext.oacc_declare->clauses = omp_clauses;

  code->block = XCNEW (gfc_code);
  code->block->op = EXEC_OACC_DECLARE;
  code->block->loc = where;

  if (ns->code)
    code->block->next = ns->code;

  ns->code = code;

  return;
}


/* Generate code for a function.  */

void
gfc_generate_function_code (gfc_namespace * ns)
{
  tree fndecl;
  tree old_context;
  tree decl;
  tree tmp;
  tree fpstate = NULL_TREE;
  stmtblock_t init, cleanup;
  stmtblock_t body;
  gfc_wrapped_block try_block;
  tree recurcheckvar = NULL_TREE;
  gfc_symbol *sym;
  gfc_symbol *previous_procedure_symbol;
  int rank, ieee;
  bool is_recursive;

  sym = ns->proc_name;
  previous_procedure_symbol = current_procedure_symbol;
  current_procedure_symbol = sym;

  /* Initialize sym->tlink so that gfc_trans_deferred_vars does not get
     lost or worse.  */
  sym->tlink = sym;

  /* Create the declaration for functions with global scope.  */
  if (!sym->backend_decl)
    gfc_create_function_decl (ns, false);

  fndecl = sym->backend_decl;
  old_context = current_function_decl;

  if (old_context)
    {
      push_function_context ();
      saved_parent_function_decls = saved_function_decls;
      saved_function_decls = NULL_TREE;
    }

  trans_function_start (sym);

  gfc_init_block (&init);

  if (ns->entries && ns->proc_name->ts.type == BT_CHARACTER)
    {
      /* Copy length backend_decls to all entry point result
	 symbols.  */
      gfc_entry_list *el;
      tree backend_decl;

      gfc_conv_const_charlen (ns->proc_name->ts.u.cl);
      backend_decl = ns->proc_name->result->ts.u.cl->backend_decl;
      for (el = ns->entries; el; el = el->next)
	el->sym->result->ts.u.cl->backend_decl = backend_decl;
    }

  /* Translate COMMON blocks.  */
  gfc_trans_common (ns);

  /* Null the parent fake result declaration if this namespace is
     a module function or an external procedures.  */
  if ((ns->parent && ns->parent->proc_name->attr.flavor == FL_MODULE)
	|| ns->parent == NULL)
    parent_fake_result_decl = NULL_TREE;

  gfc_generate_contained_functions (ns);

  has_coarray_vars = false;
  generate_local_vars (ns);

  if (flag_coarray == GFC_FCOARRAY_LIB && has_coarray_vars)
    generate_coarray_init (ns);

  /* Keep the parent fake result declaration in module functions
     or external procedures.  */
  if ((ns->parent && ns->parent->proc_name->attr.flavor == FL_MODULE)
	|| ns->parent == NULL)
    current_fake_result_decl = parent_fake_result_decl;
  else
    current_fake_result_decl = NULL_TREE;

  is_recursive = sym->attr.recursive
		 || (sym->attr.entry_master
		     && sym->ns->entries->sym->attr.recursive);
  if ((gfc_option.rtcheck & GFC_RTCHECK_RECURSION)
      && !is_recursive && !flag_recursive && !sym->attr.artificial)
    {
      char * msg;

      msg = xasprintf ("Recursive call to nonrecursive procedure '%s'",
		       sym->name);
      recurcheckvar = gfc_create_var (logical_type_node, "is_recursive");
      TREE_STATIC (recurcheckvar) = 1;
      DECL_INITIAL (recurcheckvar) = logical_false_node;
      gfc_add_expr_to_block (&init, recurcheckvar);
      gfc_trans_runtime_check (true, false, recurcheckvar, &init,
			       &sym->declared_at, msg);
      gfc_add_modify (&init, recurcheckvar, logical_true_node);
      free (msg);
    }

  /* Check if an IEEE module is used in the procedure.  If so, save
     the floating point state.  */
  ieee = is_ieee_module_used (ns);
  if (ieee)
    fpstate = gfc_save_fp_state (&init);

  /* Now generate the code for the body of this function.  */
  gfc_init_block (&body);

  if (TREE_TYPE (DECL_RESULT (fndecl)) != void_type_node
	&& sym->attr.subroutine)
    {
      tree alternate_return;
      alternate_return = gfc_get_fake_result_decl (sym, 0);
      gfc_add_modify (&body, alternate_return, integer_zero_node);
    }

  if (ns->entries)
    {
      /* Jump to the correct entry point.  */
      tmp = gfc_trans_entry_master_switch (ns->entries);
      gfc_add_expr_to_block (&body, tmp);
    }

  /* If bounds-checking is enabled, generate code to check passed in actual
     arguments against the expected dummy argument attributes (e.g. string
     lengths).  */
  if ((gfc_option.rtcheck & GFC_RTCHECK_BOUNDS) && !sym->attr.is_bind_c)
    add_argument_checking (&body, sym);

  finish_oacc_declare (ns, sym, false);

  tmp = gfc_trans_code (ns->code);
  gfc_add_expr_to_block (&body, tmp);

  if (TREE_TYPE (DECL_RESULT (fndecl)) != void_type_node
      || (sym->result && sym->result != sym
	  && sym->result->ts.type == BT_DERIVED
	  && sym->result->ts.u.derived->attr.alloc_comp))
    {
      bool artificial_result_decl = false;
      tree result = get_proc_result (sym);
      gfc_symbol *rsym = sym == sym->result ? sym : sym->result;

      /* Make sure that a function returning an object with
	 alloc/pointer_components always has a result, where at least
	 the allocatable/pointer components are set to zero.  */
      if (result == NULL_TREE && sym->attr.function
	  && ((sym->result->ts.type == BT_DERIVED
	       && (sym->attr.allocatable
		   || sym->attr.pointer
		   || sym->result->ts.u.derived->attr.alloc_comp
		   || sym->result->ts.u.derived->attr.pointer_comp))
	      || (sym->result->ts.type == BT_CLASS
		  && (CLASS_DATA (sym)->attr.allocatable
		      || CLASS_DATA (sym)->attr.class_pointer
		      || CLASS_DATA (sym->result)->attr.alloc_comp
		      || CLASS_DATA (sym->result)->attr.pointer_comp))))
	{
	  artificial_result_decl = true;
	  result = gfc_get_fake_result_decl (sym, 0);
	}

      if (result != NULL_TREE && sym->attr.function && !sym->attr.pointer)
	{
	  if (sym->attr.allocatable && sym->attr.dimension == 0
	      && sym->result == sym)
	    gfc_add_modify (&init, result, fold_convert (TREE_TYPE (result),
							 null_pointer_node));
	  else if (sym->ts.type == BT_CLASS
		   && CLASS_DATA (sym)->attr.allocatable
		   && CLASS_DATA (sym)->attr.dimension == 0
		   && sym->result == sym)
	    {
	      tmp = CLASS_DATA (sym)->backend_decl;
	      tmp = fold_build3_loc (input_location, COMPONENT_REF,
				     TREE_TYPE (tmp), result, tmp, NULL_TREE);
	      gfc_add_modify (&init, tmp, fold_convert (TREE_TYPE (tmp),
							null_pointer_node));
	    }
	  else if (sym->ts.type == BT_DERIVED
		   && !sym->attr.allocatable)
	    {
	      gfc_expr *init_exp;
	      /* Arrays are not initialized using the default initializer of
		 their elements.  Therefore only check if a default
		 initializer is available when the result is scalar.  */
              init_exp = rsym->as ? NULL
                                  : gfc_generate_initializer (&rsym->ts, true);
	      if (init_exp)
		{
		  tmp = gfc_trans_structure_assign (result, init_exp, 0);
		  gfc_free_expr (init_exp);
		  gfc_add_expr_to_block (&init, tmp);
		}
	      else if (rsym->ts.u.derived->attr.alloc_comp)
		{
		  rank = rsym->as ? rsym->as->rank : 0;
		  tmp = gfc_nullify_alloc_comp (rsym->ts.u.derived, result,
						rank);
		  gfc_prepend_expr_to_block (&body, tmp);
		}
	    }
	}

      if (result == NULL_TREE || artificial_result_decl)
	{
	  /* TODO: move to the appropriate place in resolve.c.  */
	  if (warn_return_type > 0 && sym == sym->result)
	    gfc_warning (OPT_Wreturn_type,
			 "Return value of function %qs at %L not set",
			 sym->name, &sym->declared_at);
	  if (warn_return_type > 0)
	    TREE_NO_WARNING(sym->backend_decl) = 1;
	}
      if (result != NULL_TREE)
	gfc_add_expr_to_block (&body, gfc_generate_return ());
    }

  gfc_init_block (&cleanup);

  /* Reset recursion-check variable.  */
  if (recurcheckvar != NULL_TREE)
    {
      gfc_add_modify (&cleanup, recurcheckvar, logical_false_node);
      recurcheckvar = NULL;
    }

  /* If IEEE modules are loaded, restore the floating-point state.  */
  if (ieee)
    gfc_restore_fp_state (&cleanup, fpstate);

  /* Finish the function body and add init and cleanup code.  */
  tmp = gfc_finish_block (&body);
  gfc_start_wrapped_block (&try_block, tmp);
  /* Add code to create and cleanup arrays.  */
  gfc_trans_deferred_vars (sym, &try_block);
  gfc_add_init_cleanup (&try_block, gfc_finish_block (&init),
			gfc_finish_block (&cleanup));

  /* Add all the decls we created during processing.  */
  decl = nreverse (saved_function_decls);
  while (decl)
    {
      tree next;

      next = DECL_CHAIN (decl);
      DECL_CHAIN (decl) = NULL_TREE;
      pushdecl (decl);
      decl = next;
    }
  saved_function_decls = NULL_TREE;

  DECL_SAVED_TREE (fndecl) = gfc_finish_wrapped_block (&try_block);
  decl = getdecls ();

  /* Finish off this function and send it for code generation.  */
  poplevel (1, 1);
  BLOCK_SUPERCONTEXT (DECL_INITIAL (fndecl)) = fndecl;

  DECL_SAVED_TREE (fndecl)
    = fold_build3_loc (DECL_SOURCE_LOCATION (fndecl), BIND_EXPR, void_type_node,
		       decl, DECL_SAVED_TREE (fndecl), DECL_INITIAL (fndecl));

  /* Output the GENERIC tree.  */
  dump_function (TDI_original, fndecl);

  /* Store the end of the function, so that we get good line number
     info for the epilogue.  */
  cfun->function_end_locus = input_location;

  /* We're leaving the context of this function, so zap cfun.
     It's still in DECL_STRUCT_FUNCTION, and we'll restore it in
     tree_rest_of_compilation.  */
  set_cfun (NULL);

  if (old_context)
    {
      pop_function_context ();
      saved_function_decls = saved_parent_function_decls;
    }
  current_function_decl = old_context;

  if (decl_function_context (fndecl))
    {
      /* Register this function with cgraph just far enough to get it
	 added to our parent's nested function list.
	 If there are static coarrays in this function, the nested _caf_init
	 function has already called cgraph_create_node, which also created
	 the cgraph node for this function.  */
      if (!has_coarray_vars || flag_coarray != GFC_FCOARRAY_LIB)
	(void) cgraph_node::get_create (fndecl);
    }
  else
    cgraph_node::finalize_function (fndecl, true);

  gfc_trans_use_stmts (ns);
  gfc_traverse_ns (ns, gfc_emit_parameter_debug_info);

  if (sym->attr.is_main_program)
    create_main_function (fndecl);

  current_procedure_symbol = previous_procedure_symbol;
}


void
gfc_generate_constructors (void)
{
  gcc_assert (gfc_static_ctors == NULL_TREE);
#if 0
  tree fnname;
  tree type;
  tree fndecl;
  tree decl;
  tree tmp;

  if (gfc_static_ctors == NULL_TREE)
    return;

  fnname = get_file_function_name ("I");
  type = build_function_type_list (void_type_node, NULL_TREE);

  fndecl = build_decl (input_location,
		       FUNCTION_DECL, fnname, type);
  TREE_PUBLIC (fndecl) = 1;

  decl = build_decl (input_location,
		     RESULT_DECL, NULL_TREE, void_type_node);
  DECL_ARTIFICIAL (decl) = 1;
  DECL_IGNORED_P (decl) = 1;
  DECL_CONTEXT (decl) = fndecl;
  DECL_RESULT (fndecl) = decl;

  pushdecl (fndecl);

  current_function_decl = fndecl;

  rest_of_decl_compilation (fndecl, 1, 0);

  make_decl_rtl (fndecl);

  allocate_struct_function (fndecl, false);

  pushlevel ();

  for (; gfc_static_ctors; gfc_static_ctors = TREE_CHAIN (gfc_static_ctors))
    {
      tmp = build_call_expr_loc (input_location,
			     TREE_VALUE (gfc_static_ctors), 0);
      DECL_SAVED_TREE (fndecl) = build_stmt (input_location, EXPR_STMT, tmp);
    }

  decl = getdecls ();
  poplevel (1, 1);

  BLOCK_SUPERCONTEXT (DECL_INITIAL (fndecl)) = fndecl;
  DECL_SAVED_TREE (fndecl)
    = build3_v (BIND_EXPR, decl, DECL_SAVED_TREE (fndecl),
		DECL_INITIAL (fndecl));

  free_after_parsing (cfun);
  free_after_compilation (cfun);

  tree_rest_of_compilation (fndecl);

  current_function_decl = NULL_TREE;
#endif
}

/* Translates a BLOCK DATA program unit. This means emitting the
   commons contained therein plus their initializations. We also emit
   a globally visible symbol to make sure that each BLOCK DATA program
   unit remains unique.  */

void
gfc_generate_block_data (gfc_namespace * ns)
{
  tree decl;
  tree id;

  /* Tell the backend the source location of the block data.  */
  if (ns->proc_name)
    gfc_set_backend_locus (&ns->proc_name->declared_at);
  else
    gfc_set_backend_locus (&gfc_current_locus);

  /* Process the DATA statements.  */
  gfc_trans_common (ns);

  /* Create a global symbol with the mane of the block data.  This is to
     generate linker errors if the same name is used twice.  It is never
     really used.  */
  if (ns->proc_name)
    id = gfc_sym_mangled_function_id (ns->proc_name);
  else
    id = get_identifier ("__BLOCK_DATA__");

  decl = build_decl (input_location,
		     VAR_DECL, id, gfc_array_index_type);
  TREE_PUBLIC (decl) = 1;
  TREE_STATIC (decl) = 1;
  DECL_IGNORED_P (decl) = 1;

  pushdecl (decl);
  rest_of_decl_compilation (decl, 1, 0);
}


/* Process the local variables of a BLOCK construct.  */

void
gfc_process_block_locals (gfc_namespace* ns)
{
  tree decl;

  saved_local_decls = NULL_TREE;
  has_coarray_vars = false;

  generate_local_vars (ns);

  if (flag_coarray == GFC_FCOARRAY_LIB && has_coarray_vars)
    generate_coarray_init (ns);

  decl = nreverse (saved_local_decls);
  while (decl)
    {
      tree next;

      next = DECL_CHAIN (decl);
      DECL_CHAIN (decl) = NULL_TREE;
      pushdecl (decl);
      decl = next;
    }
  saved_local_decls = NULL_TREE;
}


#include "gt-fortran-trans-decl.h"<|MERGE_RESOLUTION|>--- conflicted
+++ resolved
@@ -6006,17 +6006,10 @@
   poplevel (1, 1);
   BLOCK_SUPERCONTEXT (DECL_INITIAL (*fndecl)) = *fndecl;
 
-<<<<<<< HEAD
   DECL_SAVED_TREE (*fndecl)
     = build3_v (BIND_EXPR, decl, DECL_SAVED_TREE (*fndecl),
 		 DECL_INITIAL (*fndecl));
   dump_function (TDI_original, *fndecl);
-=======
-  DECL_SAVED_TREE (fndecl)
-    = fold_build3_loc (DECL_SOURCE_LOCATION (fndecl), BIND_EXPR, void_type_node,
-		       decl, DECL_SAVED_TREE (fndecl), DECL_INITIAL (fndecl));
-  dump_function (TDI_original, fndecl);
->>>>>>> d2eb616a
 
   cfun->function_end_locus = input_location;
   set_cfun (NULL);
