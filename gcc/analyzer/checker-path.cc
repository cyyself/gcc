/* Subclasses of diagnostic_path and diagnostic_event for analyzer diagnostics.
   Copyright (C) 2019-2022 Free Software Foundation, Inc.
   Contributed by David Malcolm <dmalcolm@redhat.com>.

This file is part of GCC.

GCC is free software; you can redistribute it and/or modify it
under the terms of the GNU General Public License as published by
the Free Software Foundation; either version 3, or (at your option)
any later version.

GCC is distributed in the hope that it will be useful, but
WITHOUT ANY WARRANTY; without even the implied warranty of
MERCHANTABILITY or FITNESS FOR A PARTICULAR PURPOSE.  See the GNU
General Public License for more details.

You should have received a copy of the GNU General Public License
along with GCC; see the file COPYING3.  If not see
<http://www.gnu.org/licenses/>.  */

#include "config.h"
#include "system.h"
#include "coretypes.h"
#include "tree.h"
#include "function.h"
#include "basic-block.h"
#include "gimple.h"
#include "diagnostic-core.h"
#include "gimple-pretty-print.h"
#include "fold-const.h"
#include "function.h"
#include "diagnostic-path.h"
#include "options.h"
#include "cgraph.h"
#include "function.h"
#include "cfg.h"
#include "digraph.h"
#include "alloc-pool.h"
#include "fibonacci_heap.h"
#include "diagnostic-event-id.h"
#include "shortest-paths.h"
#include "json.h"
#include "analyzer/analyzer.h"
#include "analyzer/analyzer-logging.h"
#include "analyzer/sm.h"
#include "sbitmap.h"
#include "bitmap.h"
#include "tristate.h"
#include "ordered-hash-map.h"
#include "selftest.h"
#include "analyzer/call-string.h"
#include "analyzer/program-point.h"
#include "analyzer/store.h"
#include "analyzer/region-model.h"
#include "analyzer/program-state.h"
#include "analyzer/checker-path.h"
#include "gimple-iterator.h"
#include "inlining-iterator.h"
#include "analyzer/supergraph.h"
#include "analyzer/pending-diagnostic.h"
#include "analyzer/diagnostic-manager.h"
#include "analyzer/constraint-manager.h"
#include "analyzer/diagnostic-manager.h"
#include "analyzer/checker-path.h"
#include "analyzer/exploded-graph.h"

#if ENABLE_ANALYZER

namespace ana {

/* Get a string for EK.  */

const char *
event_kind_to_string (enum event_kind ek)
{
  switch (ek)
    {
    default:
      gcc_unreachable ();
    case EK_DEBUG:
      return "EK_DEBUG";
    case EK_CUSTOM:
      return "EK_CUSTOM";
    case EK_STMT:
      return "EK_STMT";
    case EK_REGION_CREATION:
      return "EK_REGION_CREATION";
    case EK_FUNCTION_ENTRY:
      return "EK_FUNCTION_ENTRY";
    case EK_STATE_CHANGE:
      return "EK_STATE_CHANGE";
    case EK_START_CFG_EDGE:
      return "EK_START_CFG_EDGE";
    case EK_END_CFG_EDGE:
      return "EK_END_CFG_EDGE";
    case EK_CALL_EDGE:
      return "EK_CALL_EDGE";
    case EK_RETURN_EDGE:
      return "EK_RETURN_EDGE";
    case EK_START_CONSOLIDATED_CFG_EDGES:
      return "EK_START_CONSOLIDATED_CFG_EDGES";
    case EK_END_CONSOLIDATED_CFG_EDGES:
      return "EK_END_CONSOLIDATED_CFG_EDGES";
    case EK_INLINED_CALL:
      return "EK_INLINED_CALL";
    case EK_SETJMP:
      return "EK_SETJMP";
    case EK_REWIND_FROM_LONGJMP:
      return "EK_REWIND_FROM_LONGJMP";
    case EK_REWIND_TO_SETJMP:
      return "EK_REWIND_TO_SETJMP";
    case EK_WARNING:
      return "EK_WARNING";
    }
}

/* A class for fixing up fndecls and stack depths in checker_event, based
   on inlining records.

   The early inliner runs before the analyzer, which can lead to confusing
   output.

   Tne base fndecl and depth within a checker_event are from call strings
   in program_points, which reflect the call strings after inlining.
   This class lets us offset the depth and fix up the reported fndecl and
   stack depth to better reflect the user's original code.  */

class inlining_info
{
public:
  inlining_info (location_t loc)
  {
    inlining_iterator iter (loc);
    m_inner_fndecl = iter.get_fndecl ();
    int num_frames = 0;
    while (!iter.done_p ())
      {
	m_outer_fndecl = iter.get_fndecl ();
	num_frames++;
	iter.next ();
      }
    if (num_frames > 1)
      m_extra_frames = num_frames - 1;
    else
      m_extra_frames = 0;
  }

  tree get_inner_fndecl () const { return m_inner_fndecl; }
  int get_extra_frames () const { return m_extra_frames; }

private:
  tree m_outer_fndecl;
  tree m_inner_fndecl;
  int m_extra_frames;
};

/* class checker_event : public diagnostic_event.  */

/* checker_event's ctor.  */

checker_event::checker_event (enum event_kind kind,
			      location_t loc, tree fndecl, int depth)
: m_kind (kind), m_loc (loc),
  m_original_fndecl (fndecl), m_effective_fndecl (fndecl),
  m_original_depth (depth), m_effective_depth (depth),
  m_pending_diagnostic (NULL), m_emission_id (),
  m_logical_loc (fndecl)
{
  /* Update effective fndecl and depth if inlining has been recorded.  */
  if (flag_analyzer_undo_inlining)
    {
      inlining_info info (loc);
      if (info.get_inner_fndecl ())
	{
	  m_effective_fndecl = info.get_inner_fndecl ();
	  m_effective_depth += info.get_extra_frames ();
	  m_logical_loc = tree_logical_location (m_effective_fndecl);
	}
    }
}

/* No-op implementation of diagnostic_event::get_meaning vfunc for
   checker_event: checker events have no meaning by default.  */

diagnostic_event::meaning
checker_event::get_meaning () const
{
  return meaning ();
}

/* Dump this event to PP (for debugging/logging purposes).  */

void
checker_event::dump (pretty_printer *pp) const
{
  label_text event_desc (get_desc (false));
  pp_printf (pp, "\"%s\" (depth %i",
	     event_desc.m_buffer, m_effective_depth);
<<<<<<< HEAD
  event_desc.maybe_free ();
=======
>>>>>>> 2701442d

  if (m_effective_depth != m_original_depth)
    pp_printf (pp, " corrected from %i",
	       m_original_depth);
  if (m_effective_fndecl)
    {
      pp_printf (pp, ", fndecl %qE", m_effective_fndecl);
      if (m_effective_fndecl != m_original_fndecl)
	pp_printf (pp, " corrected from %qE", m_original_fndecl);
    }
  pp_printf (pp, ", m_loc=%x)",
	     get_location ());
}

/* Hook for being notified when this event has its final id EMISSION_ID
   and is about to emitted for PD.

   Base implementation of checker_event::prepare_for_emission vfunc;
   subclasses that override this should chain up to it.

   Record PD and EMISSION_ID, and call the get_desc vfunc, so that any
   side-effects of the call to get_desc take place before
   pending_diagnostic::emit is called.

   For example, state_change_event::get_desc can call
   pending_diagnostic::describe_state_change; free_of_non_heap can use this
   to tweak the message (TODO: would be neater to simply capture the
   pertinent data within the sm-state).  */

void
checker_event::prepare_for_emission (checker_path *,
				     pending_diagnostic *pd,
				     diagnostic_event_id_t emission_id)
{
  m_pending_diagnostic = pd;
  m_emission_id = emission_id;

  label_text desc = get_desc (false);
}

/* class debug_event : public checker_event.  */

/* Implementation of diagnostic_event::get_desc vfunc for
   debug_event.
   Use the saved string as the event's description.  */

label_text
debug_event::get_desc (bool) const
{
  return label_text::borrow (m_desc);
}

/* class precanned_custom_event : public custom_event.  */

/* Implementation of diagnostic_event::get_desc vfunc for
   precanned_custom_event.
   Use the saved string as the event's description.  */

label_text
precanned_custom_event::get_desc (bool) const
{
  return label_text::borrow (m_desc);
}

/* class statement_event : public checker_event.  */

/* statement_event's ctor.  */

statement_event::statement_event (const gimple *stmt, tree fndecl, int depth,
				  const program_state &dst_state)
: checker_event (EK_STMT, gimple_location (stmt), fndecl, depth),
  m_stmt (stmt),
  m_dst_state (dst_state)
{
}

/* Implementation of diagnostic_event::get_desc vfunc for
   statement_event.
   Use the statement's dump form as the event's description.  */

label_text
statement_event::get_desc (bool) const
{
  pretty_printer pp;
  pp_string (&pp, "stmt: ");
  pp_gimple_stmt_1 (&pp, m_stmt, 0, (dump_flags_t)0);
  return label_text::take (xstrdup (pp_formatted_text (&pp)));
}

/* class region_creation_event : public checker_event.  */

region_creation_event::region_creation_event (const region *reg,
					      location_t loc,
					      tree fndecl,
					      int depth)
: checker_event (EK_REGION_CREATION, loc, fndecl, depth),
  m_reg (reg)
{
}

/* Implementation of diagnostic_event::get_desc vfunc for
   region_creation_event.  */

label_text
region_creation_event::get_desc (bool can_colorize) const
{
  if (m_pending_diagnostic)
    {
      label_text custom_desc
	    = m_pending_diagnostic->describe_region_creation_event
		(evdesc::region_creation (can_colorize, m_reg));
      if (custom_desc.m_buffer)
	return custom_desc;
    }

  switch (m_reg->get_memory_space ())
    {
    default:
      return label_text::borrow ("region created here");
    case MEMSPACE_STACK:
      return label_text::borrow ("region created on stack here");
    case MEMSPACE_HEAP:
      return label_text::borrow ("region created on heap here");
    }
}

/* class function_entry_event : public checker_event.  */

/* Implementation of diagnostic_event::get_desc vfunc for
   function_entry_event.

   Use a string such as "entry to 'foo'" as the event's description.  */

label_text
function_entry_event::get_desc (bool can_colorize) const
{
  return make_label_text (can_colorize, "entry to %qE", m_effective_fndecl);
}

/* Implementation of diagnostic_event::get_meaning vfunc for
   function entry.  */

diagnostic_event::meaning
function_entry_event::get_meaning () const
{
  return meaning (VERB_enter, NOUN_function);
}

/* class state_change_event : public checker_event.  */

/* state_change_event's ctor.  */

state_change_event::state_change_event (const supernode *node,
					const gimple *stmt,
					int stack_depth,
					const state_machine &sm,
					const svalue *sval,
					state_machine::state_t from,
					state_machine::state_t to,
					const svalue *origin,
					const program_state &dst_state)
: checker_event (EK_STATE_CHANGE,
		 stmt->location, node->m_fun->decl,
		 stack_depth),
  m_node (node), m_stmt (stmt), m_sm (sm),
  m_sval (sval), m_from (from), m_to (to),
  m_origin (origin),
  m_dst_state (dst_state)
{
}

/* Implementation of diagnostic_event::get_desc vfunc for
   state_change_event.

   Attempt to generate a nicer human-readable description.
   For greatest precision-of-wording, give the pending diagnostic
   a chance to describe this state change (in terms of the
   diagnostic).
   Note that we only have a pending_diagnostic set on the event once
   the diagnostic is about to being emitted, so the description for
   an event can change.  */

label_text
state_change_event::get_desc (bool can_colorize) const
{
  if (m_pending_diagnostic)
    {
      region_model *model = m_dst_state.m_region_model;
      tree var = model->get_representative_tree (m_sval);
      tree origin = model->get_representative_tree (m_origin);
      label_text custom_desc
	= m_pending_diagnostic->describe_state_change
	    (evdesc::state_change (can_colorize, var, origin,
				   m_from, m_to, m_emission_id, *this));
      if (custom_desc.m_buffer)
	{
	  if (flag_analyzer_verbose_state_changes)
	    {
	      /* Get any "meaning" of event.  */
	      diagnostic_event::meaning meaning = get_meaning ();
	      pretty_printer meaning_pp;
	      meaning.dump_to_pp (&meaning_pp);

	      /* Append debug version.  */
	      if (m_origin)
		return make_label_text
		  (can_colorize,
		   "%s (state of %qE: %qs -> %qs, origin: %qE, meaning: %s)",
		   custom_desc.m_buffer,
		   var,
		   m_from->get_name (),
		   m_to->get_name (),
		   origin,
		   pp_formatted_text (&meaning_pp));
	      else
		return make_label_text
		  (can_colorize,
		   "%s (state of %qE: %qs -> %qs, NULL origin, meaning: %s)",
		   custom_desc.m_buffer,
		   var,
		   m_from->get_name (),
		   m_to->get_name (),
		   pp_formatted_text (&meaning_pp));
	    }
	  else
	    return custom_desc;
	}
    }

  /* Fallback description.  */
  if (m_sval)
    {
      label_text sval_desc = m_sval->get_desc ();
      if (m_origin)
	{
	  label_text origin_desc = m_origin->get_desc ();
	  return make_label_text
	    (can_colorize,
	     "state of %qs: %qs -> %qs (origin: %qs)",
	     sval_desc.m_buffer,
	     m_from->get_name (),
	     m_to->get_name (),
	     origin_desc.m_buffer);
	}
      else
	return make_label_text
	  (can_colorize,
	   "state of %qs: %qs -> %qs (NULL origin)",
	   sval_desc.m_buffer,
	   m_from->get_name (),
	   m_to->get_name ());
    }
  else
    {
      gcc_assert (m_origin == NULL);
      return make_label_text
	(can_colorize,
	 "global state: %qs -> %qs",
	 m_from->get_name (),
	 m_to->get_name ());
    }
}

/* Implementation of diagnostic_event::get_meaning vfunc for
   state change events: delegate to the pending_diagnostic to
   get any meaning.  */

diagnostic_event::meaning
state_change_event::get_meaning () const
{
  if (m_pending_diagnostic)
    {
      region_model *model = m_dst_state.m_region_model;
      tree var = model->get_representative_tree (m_sval);
      tree origin = model->get_representative_tree (m_origin);
      return m_pending_diagnostic->get_meaning_for_state_change
	(evdesc::state_change (false, var, origin,
			       m_from, m_to, m_emission_id, *this));
    }
  else
    return meaning ();
}

/* class superedge_event : public checker_event.  */

/* Get the callgraph_superedge for this superedge_event, which must be
   for an interprocedural edge, rather than a CFG edge.  */

const callgraph_superedge&
superedge_event::get_callgraph_superedge () const
{
  gcc_assert (m_sedge->m_kind != SUPEREDGE_CFG_EDGE);
  return *m_sedge->dyn_cast_callgraph_superedge ();
}

/* Determine if this event should be filtered at the given verbosity
   level.  */

bool
superedge_event::should_filter_p (int verbosity) const
{
  switch (m_sedge->m_kind)
    {
    case SUPEREDGE_CFG_EDGE:
      {
	if (verbosity < 2)
	  return true;

	if (verbosity < 4)
	  {
	    /* Filter events with empty descriptions.  This ought to filter
	       FALLTHRU, but retain true/false/switch edges.  */
	    label_text desc = get_desc (false);
	    gcc_assert (desc.m_buffer);
	    if (desc.m_buffer[0] == '\0')
	      return true;
	  }
      }
      break;

    default:
      break;
    }
  return false;
}

/* superedge_event's ctor.  */

superedge_event::superedge_event (enum event_kind kind,
				  const exploded_edge &eedge,
				  location_t loc, tree fndecl, int depth)
: checker_event (kind, loc, fndecl, depth),
  m_eedge (eedge), m_sedge (eedge.m_sedge),
  m_var (NULL_TREE), m_critical_state (0)
{
}

/* class cfg_edge_event : public superedge_event.  */

/* Get the cfg_superedge for this cfg_edge_event.  */

const cfg_superedge &
cfg_edge_event::get_cfg_superedge () const
{
  return *m_sedge->dyn_cast_cfg_superedge ();
}

/* cfg_edge_event's ctor.  */

cfg_edge_event::cfg_edge_event (enum event_kind kind,
				const exploded_edge &eedge,
				location_t loc, tree fndecl, int depth)
: superedge_event (kind, eedge, loc, fndecl, depth)
{
  gcc_assert (eedge.m_sedge->m_kind == SUPEREDGE_CFG_EDGE);
}

/* Implementation of diagnostic_event::get_meaning vfunc for
   CFG edge events.  */

diagnostic_event::meaning
cfg_edge_event::get_meaning () const
{
  const cfg_superedge& cfg_sedge = get_cfg_superedge ();
  if (cfg_sedge.true_value_p ())
    return meaning (VERB_branch, PROPERTY_true);
  else if (cfg_sedge.false_value_p ())
    return meaning (VERB_branch, PROPERTY_false);
  else
    return meaning ();
}

/* class start_cfg_edge_event : public cfg_edge_event.  */

/* Implementation of diagnostic_event::get_desc vfunc for
   start_cfg_edge_event.

   If -fanalyzer-verbose-edges, then generate low-level descriptions, such
   as
     "taking 'true' edge SN:7 -> SN:8".

   Otherwise, generate strings using the label of the underlying CFG if
   any, such as:
     "following 'true' branch..." or
     "following 'case 3' branch..."
     "following 'default' branch..."

   For conditionals, attempt to supply a description of the condition that
   holds, such as:
     "following 'false' branch (when 'ptr' is non-NULL)..."

   Failing that, return an empty description (which will lead to this event
   being filtered).  */

label_text
start_cfg_edge_event::get_desc (bool can_colorize) const
{
  bool user_facing = !flag_analyzer_verbose_edges;
  label_text edge_desc (m_sedge->get_description (user_facing));
  if (user_facing)
    {
      if (edge_desc.m_buffer && strlen (edge_desc.m_buffer) > 0)
	{
	  label_text cond_desc = maybe_describe_condition (can_colorize);
	  label_text result;
	  if (cond_desc.m_buffer)
	    return make_label_text (can_colorize,
				    "following %qs branch (%s)...",
				    edge_desc.m_buffer, cond_desc.m_buffer);
	  else
	    return make_label_text (can_colorize,
				    "following %qs branch...",
				    edge_desc.m_buffer);
	}
      else
	return label_text::borrow ("");
    }
  else
    {
      if (strlen (edge_desc.m_buffer) > 0)
	return make_label_text (can_colorize,
				"taking %qs edge SN:%i -> SN:%i",
				edge_desc.m_buffer,
				m_sedge->m_src->m_index,
				m_sedge->m_dest->m_index);
      else
	return make_label_text (can_colorize,
				"taking edge SN:%i -> SN:%i",
				m_sedge->m_src->m_index,
				m_sedge->m_dest->m_index);
    }
}

/* Attempt to generate a description of any condition that holds at this edge.

   The intent is to make the user-facing messages more clear, especially for
   cases where there's a single or double-negative, such as
   when describing the false branch of an inverted condition.

   For example, rather than printing just:

      |  if (!ptr)
      |     ~
      |     |
      |     (1) following 'false' branch...

   it's clearer to spell out the condition that holds:

      |  if (!ptr)
      |     ~
      |     |
      |     (1) following 'false' branch (when 'ptr' is non-NULL)...
                                          ^^^^^^^^^^^^^^^^^^^^^^

   In the above example, this function would generate the highlighted
   string: "when 'ptr' is non-NULL".

   If the edge is not a condition, or it's not clear that a description of
   the condition would be helpful to the user, return NULL.  */

label_text
start_cfg_edge_event::maybe_describe_condition (bool can_colorize) const
{
  const cfg_superedge& cfg_sedge = get_cfg_superedge ();

  if (cfg_sedge.true_value_p () || cfg_sedge.false_value_p ())
    {
      const gimple *last_stmt = m_sedge->m_src->get_last_stmt ();
      if (const gcond *cond_stmt = dyn_cast <const gcond *> (last_stmt))
	{
	  enum tree_code op = gimple_cond_code (cond_stmt);
	  tree lhs = gimple_cond_lhs (cond_stmt);
	  tree rhs = gimple_cond_rhs (cond_stmt);
	  if (cfg_sedge.false_value_p ())
	    op = invert_tree_comparison (op, false /* honor_nans */);
	  return maybe_describe_condition (can_colorize,
					   lhs, op, rhs);
	}
    }
  return label_text::borrow (NULL);
}

/* Subroutine of maybe_describe_condition above.

   Attempt to generate a user-facing description of the condition
   LHS OP RHS, but only if it is likely to make it easier for the
   user to understand a condition.  */

label_text
start_cfg_edge_event::maybe_describe_condition (bool can_colorize,
						tree lhs,
						enum tree_code op,
						tree rhs)
{
  /* In theory we could just build a tree via
       fold_build2 (op, boolean_type_node, lhs, rhs)
     and print it with %qE on it, but this leads to warts such as
     parenthesizing vars, such as '(i) <= 9', and uses of '<unknown>'.  */

  /* Special-case: describe testing the result of strcmp, as figuring
     out what the "true" or "false" path is can be confusing to the user.  */
  if (TREE_CODE (lhs) == SSA_NAME
      && zerop (rhs))
    {
      if (gcall *call = dyn_cast <gcall *> (SSA_NAME_DEF_STMT (lhs)))
	if (is_special_named_call_p (call, "strcmp", 2))
	  {
	    if (op == EQ_EXPR)
	      return label_text::borrow ("when the strings are equal");
	    if (op == NE_EXPR)
	      return label_text::borrow ("when the strings are non-equal");
	  }
    }

  /* Only attempt to generate text for sufficiently simple expressions.  */
  if (!should_print_expr_p (lhs))
    return label_text::borrow (NULL);
  if (!should_print_expr_p (rhs))
    return label_text::borrow (NULL);

  /* Special cases for pointer comparisons against NULL.  */
  if (POINTER_TYPE_P (TREE_TYPE (lhs))
      && POINTER_TYPE_P (TREE_TYPE (rhs))
      && zerop (rhs))
    {
      if (op == EQ_EXPR)
	return make_label_text (can_colorize, "when %qE is NULL",
				lhs);
      if (op == NE_EXPR)
	return make_label_text (can_colorize, "when %qE is non-NULL",
				lhs);
    }

  return make_label_text (can_colorize, "when %<%E %s %E%>",
			  lhs, op_symbol_code (op), rhs);
}

/* Subroutine of maybe_describe_condition.

   Return true if EXPR is we will get suitable user-facing output
   from %E on it.  */

bool
start_cfg_edge_event::should_print_expr_p (tree expr)
{
  if (TREE_CODE (expr) == SSA_NAME)
    {
      if (SSA_NAME_VAR (expr))
	return should_print_expr_p (SSA_NAME_VAR (expr));
      else
	return false;
    }

  if (DECL_P (expr))
    return true;

  if (CONSTANT_CLASS_P (expr))
    return true;

  return false;
}

/* class call_event : public superedge_event.  */

/* call_event's ctor.  */

call_event::call_event (const exploded_edge &eedge,
			location_t loc, tree fndecl, int depth)
: superedge_event (EK_CALL_EDGE, eedge, loc, fndecl, depth)
{
  if (eedge.m_sedge)
    gcc_assert (eedge.m_sedge->m_kind == SUPEREDGE_CALL);

   m_src_snode = eedge.m_src->get_supernode ();
   m_dest_snode = eedge.m_dest->get_supernode ();
}

/* Implementation of diagnostic_event::get_desc vfunc for
   call_event.

   If this call event passes critical state for an sm-based warning,
   allow the diagnostic to generate a precise description, such as:

     "passing freed pointer 'ptr' in call to 'foo' from 'bar'"

   Otherwise, generate a description of the form
   "calling 'foo' from 'bar'".  */

label_text
call_event::get_desc (bool can_colorize) const
{
  if (m_critical_state && m_pending_diagnostic)
    {
      gcc_assert (m_var);
      tree var = fixup_tree_for_diagnostic (m_var);
      label_text custom_desc
	= m_pending_diagnostic->describe_call_with_state
	    (evdesc::call_with_state (can_colorize,
				      m_src_snode->m_fun->decl,
				      m_dest_snode->m_fun->decl,
				      var,
				      m_critical_state));
      if (custom_desc.m_buffer)
	return custom_desc;
    }

  return make_label_text (can_colorize,
			  "calling %qE from %qE",
			  get_callee_fndecl (),
			  get_caller_fndecl ());
}

/* Implementation of diagnostic_event::get_meaning vfunc for
   function call events.  */

diagnostic_event::meaning
call_event::get_meaning () const
{
  return meaning (VERB_call, NOUN_function);
}

/* Override of checker_event::is_call_p for calls.  */

bool
call_event::is_call_p () const
{
  return true;
}

tree
call_event::get_caller_fndecl () const
{
  return m_src_snode->m_fun->decl;
}

tree
call_event::get_callee_fndecl () const
{
  return m_dest_snode->m_fun->decl;
}

/* class return_event : public superedge_event.  */

/* return_event's ctor.  */

return_event::return_event (const exploded_edge &eedge,
			    location_t loc, tree fndecl, int depth)
: superedge_event (EK_RETURN_EDGE, eedge, loc, fndecl, depth)
{
  if (eedge.m_sedge)
    gcc_assert (eedge.m_sedge->m_kind == SUPEREDGE_RETURN);

  m_src_snode = eedge.m_src->get_supernode ();
  m_dest_snode = eedge.m_dest->get_supernode ();
}

/* Implementation of diagnostic_event::get_desc vfunc for
   return_event.

   If this return event returns critical state for an sm-based warning,
   allow the diagnostic to generate a precise description, such as:

      "possible of NULL to 'foo' from 'bar'"

   Otherwise, generate a description of the form
   "returning to 'foo' from 'bar'.  */

label_text
return_event::get_desc (bool can_colorize) const
{
  /*  For greatest precision-of-wording, if this is returning the
      state involved in the pending diagnostic, give the pending
      diagnostic a chance to describe this return (in terms of
      itself).  */
  if (m_critical_state && m_pending_diagnostic)
    {
      label_text custom_desc
	= m_pending_diagnostic->describe_return_of_state
	    (evdesc::return_of_state (can_colorize,
				      m_dest_snode->m_fun->decl,
				      m_src_snode->m_fun->decl,
				      m_critical_state));
      if (custom_desc.m_buffer)
	return custom_desc;
    }
  return make_label_text (can_colorize,
			  "returning to %qE from %qE",
			  m_dest_snode->m_fun->decl,
			  m_src_snode->m_fun->decl);
}

/* Implementation of diagnostic_event::get_meaning vfunc for
   function return events.  */

diagnostic_event::meaning
return_event::get_meaning () const
{
  return meaning (VERB_return, NOUN_function);
}

/* Override of checker_event::is_return_p for returns.  */

bool
return_event::is_return_p () const
{
  return true;
}

/* class start_consolidated_cfg_edges_event : public checker_event.  */

label_text
start_consolidated_cfg_edges_event::get_desc (bool can_colorize) const
{
  return make_label_text (can_colorize,
			  "following %qs branch...",
			  m_edge_sense ? "true" : "false");
}

/* Implementation of diagnostic_event::get_meaning vfunc for
   start_consolidated_cfg_edges_event.  */

diagnostic_event::meaning
start_consolidated_cfg_edges_event::get_meaning () const
{
  return meaning (VERB_branch,
		  (m_edge_sense ? PROPERTY_true : PROPERTY_false));
}

/* class inlined_call_event : public checker_event.  */

label_text
inlined_call_event::get_desc (bool can_colorize) const
{
  return make_label_text (can_colorize,
			  "inlined call to %qE from %qE",
			  m_apparent_callee_fndecl,
			  m_apparent_caller_fndecl);
}

/* Implementation of diagnostic_event::get_meaning vfunc for
   reconstructed inlined function calls.  */

diagnostic_event::meaning
inlined_call_event::get_meaning () const
{
  return meaning (VERB_call, NOUN_function);
}

/* class setjmp_event : public checker_event.  */

/* Implementation of diagnostic_event::get_desc vfunc for
   setjmp_event.  */

label_text
setjmp_event::get_desc (bool can_colorize) const
{
  return make_label_text (can_colorize,
			  "%qs called here",
			  get_user_facing_name (m_setjmp_call));
}

/* Implementation of checker_event::prepare_for_emission vfunc for setjmp_event.

   Record this setjmp's event ID into the path, so that rewind events can
   use it.  */

void
setjmp_event::prepare_for_emission (checker_path *path,
				    pending_diagnostic *pd,
				    diagnostic_event_id_t emission_id)
{
  checker_event::prepare_for_emission (path, pd, emission_id);
  path->record_setjmp_event (m_enode, emission_id);
}

/* class rewind_event : public checker_event.  */

/* Get the fndecl containing the site of the longjmp call.  */

tree
rewind_event::get_longjmp_caller () const
{
  return m_eedge->m_src->get_function ()->decl;
}

/* Get the fndecl containing the site of the setjmp call.  */

tree
rewind_event::get_setjmp_caller () const
{
  return m_eedge->m_dest->get_function ()->decl;
}

/* rewind_event's ctor.  */

rewind_event::rewind_event (const exploded_edge *eedge,
			    enum event_kind kind,
			    location_t loc, tree fndecl, int depth,
			    const rewind_info_t *rewind_info)
: checker_event (kind, loc, fndecl, depth),
  m_rewind_info (rewind_info),
  m_eedge (eedge)
{
  gcc_assert (m_eedge->m_custom_info == m_rewind_info);
}

/* class rewind_from_longjmp_event : public rewind_event.  */

/* Implementation of diagnostic_event::get_desc vfunc for
   rewind_from_longjmp_event.  */

label_text
rewind_from_longjmp_event::get_desc (bool can_colorize) const
{
  const char *src_name
    = get_user_facing_name (m_rewind_info->get_longjmp_call ());

  if (get_longjmp_caller () == get_setjmp_caller ())
    /* Special-case: purely intraprocedural rewind.  */
    return make_label_text (can_colorize,
			    "rewinding within %qE from %qs...",
			    get_longjmp_caller (),
			    src_name);
  else
    return make_label_text (can_colorize,
			    "rewinding from %qs in %qE...",
			    src_name,
			    get_longjmp_caller ());
}

/* class rewind_to_setjmp_event : public rewind_event.  */

/* Implementation of diagnostic_event::get_desc vfunc for
   rewind_to_setjmp_event.  */

label_text
rewind_to_setjmp_event::get_desc (bool can_colorize) const
{
  const char *dst_name
    = get_user_facing_name (m_rewind_info->get_setjmp_call ());

  /* If we can, identify the ID of the setjmp_event.  */
  if (m_original_setjmp_event_id.known_p ())
    {
      if (get_longjmp_caller () == get_setjmp_caller ())
	/* Special-case: purely intraprocedural rewind.  */
	return make_label_text (can_colorize,
				"...to %qs (saved at %@)",
				dst_name,
				&m_original_setjmp_event_id);
      else
	return make_label_text (can_colorize,
				"...to %qs in %qE (saved at %@)",
				dst_name,
				get_setjmp_caller (),
				&m_original_setjmp_event_id);
    }
  else
    {
      if (get_longjmp_caller () == get_setjmp_caller ())
	/* Special-case: purely intraprocedural rewind.  */
	return make_label_text (can_colorize,
				"...to %qs",
				dst_name,
				get_setjmp_caller ());
      else
	return make_label_text (can_colorize,
				"...to %qs in %qE",
				dst_name,
				get_setjmp_caller ());
    }
}

/* Implementation of checker_event::prepare_for_emission vfunc for
   rewind_to_setjmp_event.

   Attempt to look up the setjmp event ID that recorded the jmp_buf
   for this rewind.  */

void
rewind_to_setjmp_event::prepare_for_emission (checker_path *path,
					      pending_diagnostic *pd,
					      diagnostic_event_id_t emission_id)
{
  checker_event::prepare_for_emission (path, pd, emission_id);
  path->get_setjmp_event (m_rewind_info->get_enode_origin (),
			  &m_original_setjmp_event_id);
}

/* class warning_event : public checker_event.  */

/* Implementation of diagnostic_event::get_desc vfunc for
   warning_event.

   If the pending diagnostic implements describe_final_event, use it,
   generating a precise description e.g.
     "second 'free' here; first 'free' was at (7)"

   Otherwise generate a generic description.  */

label_text
warning_event::get_desc (bool can_colorize) const
{
  if (m_pending_diagnostic)
    {
      tree var = fixup_tree_for_diagnostic (m_var);
      label_text ev_desc
	= m_pending_diagnostic->describe_final_event
	    (evdesc::final_event (can_colorize, var, m_state));
      if (ev_desc.m_buffer)
	{
	  if (m_sm && flag_analyzer_verbose_state_changes)
	    {
	      if (var)
		return make_label_text (can_colorize,
					"%s (%qE is in state %qs)",
					ev_desc.m_buffer,
					var, m_state->get_name ());
	      else
		return make_label_text (can_colorize,
					"%s (in global state %qs)",
					ev_desc.m_buffer,
					m_state->get_name ());
	    }
	  else
	    return ev_desc;
	}
    }

  if (m_sm)
    {
      if (m_var)
	return make_label_text (can_colorize,
				"here (%qE is in state %qs)",
				m_var, m_state->get_name ());
      else
	return make_label_text (can_colorize,
				"here (in global state %qs)",
				m_state->get_name ());
    }
  else
    return label_text::borrow ("here");
}

/* Implementation of diagnostic_event::get_meaning vfunc for
   warning_event.  */

diagnostic_event::meaning
warning_event::get_meaning () const
{
  return meaning (VERB_danger, NOUN_unknown);
}

/* Print a single-line representation of this path to PP.  */

void
checker_path::dump (pretty_printer *pp) const
{
  pp_character (pp, '[');

  checker_event *e;
  int i;
  FOR_EACH_VEC_ELT (m_events, i, e)
    {
      if (i > 0)
	pp_string (pp, ", ");
      label_text event_desc (e->get_desc (false));
      pp_printf (pp, "\"%s\"", event_desc.m_buffer);
    }
  pp_character (pp, ']');
}

/* Print a multiline form of this path to LOGGER, prefixing it with DESC.  */

void
checker_path::maybe_log (logger *logger, const char *desc) const
{
  if (!logger)
    return;
  logger->start_log_line ();
  logger->log_partial ("%s: ", desc);
  dump (logger->get_printer ());
  logger->end_log_line ();
  for (unsigned i = 0; i < m_events.length (); i++)
    {
      logger->start_log_line ();
      logger->log_partial ("%s[%i]: %s ", desc, i,
			   event_kind_to_string (m_events[i]->m_kind));
      m_events[i]->dump (logger->get_printer ());
      logger->end_log_line ();
    }
}

/* Print a multiline form of this path to STDERR.  */

DEBUG_FUNCTION void
checker_path::debug () const
{
  checker_event *e;
  int i;
  FOR_EACH_VEC_ELT (m_events, i, e)
    {
      label_text event_desc (e->get_desc (false));
      fprintf (stderr,
	       "[%i]: %s \"%s\"\n",
	       i,
	       event_kind_to_string (m_events[i]->m_kind),
	       event_desc.m_buffer);
    }
}

/* Add region_creation_event instance to this path for REG,
   describing whether REG is on the stack or heap.  */

void
checker_path::add_region_creation_event (const region *reg,
					 location_t loc,
					 tree fndecl, int depth)
{
  add_event (new region_creation_event (reg, loc, fndecl, depth));
}

/* Add a warning_event to the end of this path.  */

void
checker_path::add_final_event (const state_machine *sm,
			       const exploded_node *enode, const gimple *stmt,
			       tree var, state_machine::state_t state)
{
  checker_event *end_of_path
    = new warning_event (get_stmt_location (stmt, enode->get_function ()),
			 enode->get_function ()->decl,
			 enode->get_stack_depth (),
			 sm, var, state);
  add_event (end_of_path);
}

void
checker_path::fixup_locations (pending_diagnostic *pd)
{
  for (checker_event *e : m_events)
    e->set_location (pd->fixup_location (e->get_location ()));
}

/* Return true if there is a (start_cfg_edge_event, end_cfg_edge_event) pair
   at (IDX, IDX + 1).  */

bool
checker_path::cfg_edge_pair_at_p (unsigned idx) const
{
  if (m_events.length () < idx + 1)
    return false;
  return (m_events[idx]->m_kind == EK_START_CFG_EDGE
	  && m_events[idx + 1]->m_kind == EK_END_CFG_EDGE);
}

/* Consider a call from "outer" to "middle" which calls "inner",
   where "inner" and "middle" have been inlined into "outer".

   We expect the stmt locations for the inlined stmts to have a
   chain like:

     [{fndecl: inner},
      {fndecl: middle, callsite: within middle to inner},
      {fndecl: outer, callsite: without outer to middle}]

   The location for the stmt will already be fixed up to reflect
   the two extra frames, so that we have e.g. this as input
   (for gcc.dg/analyzer/inlining-4.c):

    before[0]:
      EK_FUNCTION_ENTRY "entry to ‘outer’"
      (depth 1, fndecl ‘outer’, m_loc=511c4)
    before[1]:
      EK_START_CFG_EDGE "following ‘true’ branch (when ‘flag != 0’)..."
      (depth 3 corrected from 1,
       fndecl ‘inner’ corrected from ‘outer’, m_loc=8000000f)
    before[2]:
      EK_END_CFG_EDGE "...to here"
      (depth 1, fndecl ‘outer’, m_loc=0)
    before[3]:
      EK_WARNING "here (‘<unknown>’ is in state ‘null’)"
      (depth 1, fndecl ‘outer’, m_loc=80000004)

   We want to add inlined_call_events showing the calls, so that
   the above becomes:

    after[0]:
      EK_FUNCTION_ENTRY "entry to ‘outer’"
      (depth 1, fndecl ‘outer’, m_loc=511c4)
    after[1]:
      EK_INLINED_CALL "inlined call to ‘middle’ from ‘outer’"
      (depth 1, fndecl ‘outer’, m_loc=53300)
    after[2]:
      EK_INLINED_CALL "inlined call to ‘inner’ from ‘middle’"
      (depth 2, fndecl ‘middle’, m_loc=4d2e0)
    after[3]:
      EK_START_CFG_EDGE "following ‘true’ branch (when ‘flag != 0’)..."
      (depth 3 corrected from 1,
       fndecl ‘inner’ corrected from ‘outer’, m_loc=8000000f)
    after[4]: EK_END_CFG_EDGE "...to here"
      (depth 1, fndecl ‘outer’, m_loc=0)
    after[5]: EK_WARNING "here (‘<unknown>’ is in state ‘null’)"
      (depth 1, fndecl ‘outer’, m_loc=80000004)

    where we've added events between before[0] and before[1] to show
    the inlined calls leading to the effective stack depths, making
    the generated path much easier for a user to read.

    Note how in the above we have a branch (before[1] to before[2])
    where the locations were originally in different functions.
    Hence we have to add these events quite late when generating
    checker_path.  */

void
checker_path::inject_any_inlined_call_events (logger *logger)
{
  LOG_SCOPE (logger);

  if (!flag_analyzer_undo_inlining)
    return;

  /* Build a copy of m_events with the new events inserted.  */
  auto_vec<checker_event *> updated_events;

  maybe_log (logger, "before");

  hash_set<tree> blocks_in_prev_event;

  for (unsigned ev_idx = 0; ev_idx < m_events.length (); ev_idx++)
    {
      checker_event *curr_event = m_events[ev_idx];
      location_t curr_loc = curr_event->get_location ();
      hash_set<tree> blocks_in_curr_event;

      if (logger)
	{
	  logger->start_log_line ();
	  logger->log_partial ("event[%i]: %s ", ev_idx,
			       event_kind_to_string (curr_event->m_kind));
	  curr_event->dump (logger->get_printer ());
	  logger->end_log_line ();
	  for (inlining_iterator iter (curr_event->get_location ());
	       !iter.done_p (); iter.next ())
	    {
	      logger->start_log_line ();
	      logger->log_partial ("  %qE (%p), fndecl: %qE, callsite: 0x%x",
				   iter.get_block (), iter.get_block (),
				   iter.get_fndecl (), iter.get_callsite ());
	      if (iter.get_callsite ())
		dump_location (logger->get_printer (), iter.get_callsite ());
	      logger->end_log_line ();
	    }
	}

      /* We want to add events to show inlined calls.

	 We want to show changes relative to the previous event, omitting
	 the commonality between the inlining chain.

	 The chain is ordered from innermost frame to outermost frame;
	 we want to walk it backwards to show the calls, so capture it
	 in a vec.  */
      struct chain_element { tree m_block; tree m_fndecl; };
      auto_vec<chain_element> elements;
      for (inlining_iterator iter (curr_loc); !iter.done_p (); iter.next ())
	{
	  chain_element ce;
	  ce.m_block = iter.get_block ();
	  ce.m_fndecl = iter.get_fndecl ();

	  if (!blocks_in_prev_event.contains (ce.m_block))
	    elements.safe_push (ce);
	  blocks_in_curr_event.add (ce.m_block);
	}

      /* Walk from outermost to innermost.  */
      if (elements.length () > 0)
	{
	  int orig_stack_depth = curr_event->get_original_stack_depth ();
	  for (unsigned element_idx = elements.length () - 1; element_idx > 0;
	       element_idx--)
	    {
	      const chain_element &ce = elements[element_idx];
	      int stack_depth_adjustment
		= (blocks_in_curr_event.elements () - element_idx) - 1;
	      if (location_t callsite = BLOCK_SOURCE_LOCATION (ce.m_block))
		updated_events.safe_push
		  (new inlined_call_event (callsite,
					   elements[element_idx - 1].m_fndecl,
					   ce.m_fndecl,
					   orig_stack_depth,
					   stack_depth_adjustment));
	    }
	}

      /* Ideally we'd use assignment here:
	   blocks_in_prev_event = blocks_in_curr_event; */
      blocks_in_prev_event.empty ();
      for (auto iter : blocks_in_curr_event)
	blocks_in_prev_event.add (iter);

      /* Add the existing event.  */
      updated_events.safe_push (curr_event);
    }

  /* Replace m_events with updated_events.  */
  m_events.truncate (0);
  m_events.safe_splice (updated_events);

  maybe_log (logger, " after");
}

} // namespace ana

#endif /* #if ENABLE_ANALYZER */<|MERGE_RESOLUTION|>--- conflicted
+++ resolved
@@ -196,10 +196,6 @@
   label_text event_desc (get_desc (false));
   pp_printf (pp, "\"%s\" (depth %i",
 	     event_desc.m_buffer, m_effective_depth);
-<<<<<<< HEAD
-  event_desc.maybe_free ();
-=======
->>>>>>> 2701442d
 
   if (m_effective_depth != m_original_depth)
     pp_printf (pp, " corrected from %i",
