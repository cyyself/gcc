--- conflicted
+++ resolved
@@ -1,5 +1,3 @@
-<<<<<<< HEAD
-=======
 2022-07-07  David Malcolm  <dmalcolm@redhat.com>
 
 	* checker-path.cc (start_cfg_edge_event::get_desc): Update for
@@ -65,7 +63,6 @@
 	from within_short_circuited_stmt_p to here.  Share logic with
 	call to due_to_ifn_deferred_init_p.
 
->>>>>>> 2701442d
 2022-07-02  Tim Lange  <mail@tim-lange.me>
 
 	PR analyzer/105900
