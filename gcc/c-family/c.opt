; Options for the C, ObjC, C++ and ObjC++ front ends.
; Copyright (C) 2003, 2004, 2005, 2006, 2007, 2008, 2009, 2010,
; 2011 Free Software Foundation, Inc.
;
; This file is part of GCC.
;
; GCC is free software; you can redistribute it and/or modify it under
; the terms of the GNU General Public License as published by the Free
; Software Foundation; either version 3, or (at your option) any later
; version.
;
; GCC is distributed in the hope that it will be useful, but WITHOUT ANY
; WARRANTY; without even the implied warranty of MERCHANTABILITY or
; FITNESS FOR A PARTICULAR PURPOSE.  See the GNU General Public License
; for more details.
;
; You should have received a copy of the GNU General Public License
; along with GCC; see the file COPYING3.  If not see
; <http://www.gnu.org/licenses/>.

; See the GCC internals manual for a description of this file's format.

; Please try to keep this file in ASCII collating order.

Language
C

Language
ObjC

Language
UPC

Language
C++

Language
ObjC++

-all-warnings
C UPC ObjC C++ ObjC++ Warning Alias(Wall)

-ansi
C UPC ObjC C++ ObjC++ Alias(ansi)

-assert
C UPC ObjC C++ ObjC++ Separate Alias(A) MissingArgError(assertion missing after %qs)

-assert=
C UPC ObjC C++ ObjC++ Joined Alias(A) MissingArgError(assertion missing after %qs)

-comments
C UPC ObjC C++ ObjC++ Alias(C)

-comments-in-macros
C UPC ObjC C++ ObjC++ Alias(CC)

-define-macro
C UPC ObjC C++ ObjC++ Separate Alias(D) MissingArgError(macro name missing after %qs)

-define-macro=
C UPC ObjC C++ ObjC++ Joined Alias(D) MissingArgError(macro name missing after %qs)

-dependencies
C UPC ObjC C++ ObjC++ Alias(M)

-dump
C UPC ObjC C++ ObjC++ Separate Alias(d)

-dump=
C UPC ObjC C++ ObjC++ Joined Alias(d)

-imacros
C UPC ObjC C++ ObjC++ Separate Alias(imacros) MissingArgError(missing filename after %qs)

-imacros=
C UPC ObjC C++ ObjC++ Joined Alias(imacros) MissingArgError(missing filename after %qs)

-include
C UPC ObjC C++ ObjC++ Separate Alias(include) MissingArgError(missing filename after %qs)

-include=
C UPC ObjC C++ ObjC++ Joined Alias(include) MissingArgError(missing filename after %qs)

-include-barrier
C UPC ObjC C++ ObjC++ Alias(I, -)

-include-directory
C UPC ObjC C++ ObjC++ Separate Alias(I) MissingArgError(missing path after %qs)

-include-directory=
C UPC ObjC C++ ObjC++ Joined Alias(I) MissingArgError(missing path after %qs)

-include-directory-after
C UPC ObjC C++ ObjC++ Separate Alias(idirafter) MissingArgError(missing path after %qs)

-include-directory-after=
C UPC ObjC C++ ObjC++ Joined Alias(idirafter) MissingArgError(missing path after %qs)

-include-prefix
C UPC ObjC C++ ObjC++ Separate Alias(iprefix)

-include-prefix=
C UPC ObjC C++ ObjC++ JoinedOrMissing Alias(iprefix)

-include-with-prefix
C UPC ObjC C++ ObjC++ Separate Alias(iwithprefix)

-include-with-prefix=
C UPC ObjC C++ ObjC++ JoinedOrMissing Alias(iwithprefix)

-include-with-prefix-after
C UPC ObjC C++ ObjC++ Separate Alias(iwithprefix)

-include-with-prefix-after=
C UPC ObjC C++ ObjC++ JoinedOrMissing Alias(iwithprefix)

-include-with-prefix-before
C UPC ObjC C++ ObjC++ Separate Alias(iwithprefixbefore)

-include-with-prefix-before=
C UPC ObjC C++ ObjC++ JoinedOrMissing Alias(iwithprefixbefore)

-no-integrated-cpp
Driver Alias(no-integrated-cpp)

-no-line-commands
C UPC ObjC C++ ObjC++ Alias(P)

-no-standard-includes
C UPC ObjC C++ ObjC++ Alias(nostdinc)

-no-warnings
C UPC ObjC C++ ObjC++ Alias(w)

-output
C UPC ObjC C++ ObjC++ Separate Alias(o)

-output=
C UPC ObjC C++ ObjC++ Joined Alias(o)

-output-pch=
C UPC ObjC C++ ObjC++ Joined Separate

-pedantic
C UPC ObjC C++ ObjC++ Alias(pedantic)

-pedantic-errors
C UPC ObjC C++ ObjC++ Alias(pedantic-errors)

-preprocess
C UPC ObjC C++ ObjC++ Undocumented Alias(E)

-print-missing-file-dependencies
C UPC ObjC C++ ObjC++ Alias(MG)

-trace-includes
C UPC ObjC C++ ObjC++ Alias(H)

-traditional
Driver Alias(traditional)

-traditional-cpp
C UPC ObjC C++ ObjC++ Alias(traditional-cpp)

-trigraphs
C UPC ObjC C++ ObjC++ Alias(trigraphs)

-undefine-macro
C UPC ObjC C++ ObjC++ Separate Alias(U) MissingArgError(macro name missing after %qs)

-undefine-macro=
C UPC ObjC C++ ObjC++ Joined Alias(U) MissingArgError(macro name missing after %qs)

-user-dependencies
C UPC ObjC C++ ObjC++ Alias(MM)

-verbose
Common C UPC ObjC C++ ObjC++ Alias(v)

-write-dependencies
C UPC ObjC C++ ObjC++ NoDriverArg Separate Alias(MD) MissingArgError(missing filename after %qs)

-write-user-dependencies
C UPC ObjC C++ ObjC++ NoDriverArg Separate Alias(MMD) MissingArgError(missing filename after %qs)

A
C UPC ObjC C++ ObjC++ Joined Separate MissingArgError(assertion missing after %qs)
-A<question>=<answer>	Assert the <answer> to <question>.  Putting '-' before <question> disables the <answer> to <question>

C
C UPC ObjC C++ ObjC++
Do not discard comments

CC
C UPC ObjC C++ ObjC++
Do not discard comments in macro expansions

D
C UPC ObjC C++ ObjC++ Joined Separate MissingArgError(macro name missing after %qs)
-D<macro>[=<val>]	Define a <macro> with <val> as its value.  If just <macro> is given, <val> is taken to be 1

E
C UPC ObjC C++ ObjC++ Undocumented Var(flag_preprocess_only)

F
Driver C UPC ObjC C++ ObjC++ Joined Separate MissingArgError(missing path after %qs)
-F <dir>	Add <dir> to the end of the main framework include path

H
C UPC ObjC C++ ObjC++
Print the name of header files as they are used

I
C UPC ObjC C++ ObjC++ Joined Separate MissingArgError(missing path after %qs)
-I <dir>	Add <dir> to the end of the main include path

M
C UPC ObjC C++ ObjC++
Generate make dependencies

MD
C UPC ObjC C++ ObjC++ NoDriverArg Separate MissingArgError(missing filename after %qs)
Generate make dependencies and compile

MF
C UPC ObjC C++ ObjC++ Joined Separate MissingArgError(missing filename after %qs)
-MF <file>	Write dependency output to the given file

MG
C UPC ObjC C++ ObjC++
Treat missing header files as generated files

MM
C UPC ObjC C++ ObjC++
Like -M but ignore system header files

MMD
C UPC ObjC C++ ObjC++ NoDriverArg Separate MissingArgError(missing filename after %qs)
Like -MD but ignore system header files

MP
C UPC ObjC C++ ObjC++
Generate phony targets for all headers

MQ
C UPC ObjC C++ ObjC++ Joined Separate MissingArgError(missing makefile target after %qs)
-MQ <target>	Add a MAKE-quoted target

MT
C UPC ObjC C++ ObjC++ Joined Separate MissingArgError(missing makefile target after %qs)
-MT <target>	Add an unquoted target

P
C UPC ObjC C++ ObjC++
Do not generate #line directives

U
C UPC ObjC C++ ObjC++ Joined Separate MissingArgError(macro name missing after %qs)
-U<macro>	Undefine <macro>

Wabi
C UPC ObjC C++ ObjC++ LTO Var(warn_abi) Warning
Warn about things that will change when compiling with an ABI-compliant compiler

Wpsabi
C UPC ObjC C++ ObjC++ LTO Var(warn_psabi) Init(1) Undocumented

Waddress
C UPC ObjC C++ ObjC++ Var(warn_address) Warning
Warn about suspicious uses of memory addresses

Wall
C UPC ObjC C++ ObjC++ Warning
Enable most warning messages

Wassign-intercept
ObjC ObjC++ Var(warn_assign_intercept) Warning
Warn whenever an Objective-C assignment is being intercepted by the garbage collector

Wbad-function-cast
C UPC ObjC Var(warn_bad_function_cast) Warning
Warn about casting functions to incompatible types

Wbuiltin-macro-redefined
C UPC ObjC C++ ObjC++ Warning
Warn when a built-in preprocessor macro is undefined or redefined

Wc++-compat
C UPC ObjC Var(warn_cxx_compat) Warning
Warn about C constructs that are not in the common subset of C and C++

Wc++0x-compat
C++ ObjC++ Var(warn_cxx0x_compat) Warning
Deprecated in favor of -Wc++11-compat

Wc++11-compat
C++ ObjC++ Warning Alias(Wc++0x-compat)
Warn about C++ constructs whose meaning differs between ISO C++ 1998 and ISO C++ 2011

Wcast-qual
C UPC ObjC C++ ObjC++ Var(warn_cast_qual) Warning
Warn about casts which discard qualifiers

Wchar-subscripts
C UPC ObjC C++ ObjC++ Var(warn_char_subscripts) Warning
Warn about subscripts whose type is \"char\"

Wclobbered
C UPC ObjC C++ ObjC++ Var(warn_clobbered) Init(-1) Warning
Warn about variables that might be changed by \"longjmp\" or \"vfork\"

Wcomment
C UPC ObjC C++ ObjC++ Warning
Warn about possibly nested block comments, and C++ comments spanning more than one physical line

Wcomments
C UPC ObjC C++ ObjC++ Warning Alias(Wcomment)
Synonym for -Wcomment

Wconversion
C UPC ObjC C++ ObjC++ Var(warn_conversion) Warning
Warn for implicit type conversions that may change a value

Wconversion-null
C++ ObjC++ Var(warn_conversion_null) Init(1) Warning
Warn for converting NULL from/to a non-pointer type

Wsign-conversion
C UPC ObjC C++ ObjC++ Var(warn_sign_conversion) Init(-1)
Warn for implicit type conversions between signed and unsigned integers

Wctor-dtor-privacy
C++ ObjC++ Var(warn_ctor_dtor_privacy) Warning
Warn when all constructors and destructors are private

Wdeclaration-after-statement
C UPC ObjC Var(warn_declaration_after_statement) Warning
Warn when a declaration is found after a statement

Wdelete-non-virtual-dtor
C++ ObjC++ Var(warn_delnonvdtor) Warning
Warn about deleting polymorphic objects with non-virtual destructors

Wdeprecated
C UPC C++ ObjC ObjC++ Var(warn_deprecated) Init(1) Warning
Warn if a deprecated compiler feature, class, method, or field is used

Wdiv-by-zero
C UPC ObjC C++ ObjC++ Var(warn_div_by_zero) Init(1) Warning
Warn about compile-time integer division by zero

Weffc++
C++ ObjC++ Var(warn_ecpp) Warning
Warn about violations of Effective C++ style rules

Wempty-body
C UPC ObjC C++ ObjC++ Var(warn_empty_body) Init(-1) Warning
Warn about an empty body in an if or else statement

Wendif-labels
C UPC ObjC C++ ObjC++ Warning
Warn about stray tokens after #elif and #endif

Wenum-compare
C UPC ObjC C++ ObjC++ Var(warn_enum_compare) Init(-1) Warning
Warn about comparison of different enum types

Werror
C UPC ObjC C++ ObjC++
; Documented in common.opt

Werror-implicit-function-declaration
C UPC ObjC RejectNegative Warning Alias(Werror=, implicit-function-declaration)
This switch is deprecated; use -Werror=implicit-function-declaration instead

Wfloat-equal
C UPC ObjC C++ ObjC++ Var(warn_float_equal) Warning
Warn if testing floating point numbers for equality

Wformat
C UPC ObjC C++ ObjC++ Warning
Warn about printf/scanf/strftime/strfmon format string anomalies

Wformat-extra-args
C UPC ObjC C++ ObjC++ Var(warn_format_extra_args) Warning
Warn if passing too many arguments to a function for its format string

Wformat-nonliteral
C UPC ObjC C++ ObjC++ Var(warn_format_nonliteral) Warning
Warn about format strings that are not literals

Wformat-contains-nul
C UPC ObjC C++ ObjC++ Var(warn_format_contains_nul) Warning
Warn about format strings that contain NUL bytes

Wformat-security
C UPC ObjC C++ ObjC++ Var(warn_format_security) Warning
Warn about possible security problems with format functions

Wformat-y2k
C UPC ObjC C++ ObjC++ Var(warn_format_y2k) Warning
Warn about strftime formats yielding 2-digit years

Wformat-zero-length
C UPC ObjC C++ ObjC++ Var(warn_format_zero_length) Warning
Warn about zero-length formats

Wformat=
C UPC ObjC C++ ObjC++ Joined Warning

Wignored-qualifiers
C UPC C++ Var(warn_ignored_qualifiers) Init(-1) Warning
Warn whenever type qualifiers are ignored.

Winit-self
C UPC ObjC C++ ObjC++ Var(warn_init_self) Warning
Warn about variables which are initialized to themselves

Wimplicit
C UPC ObjC Var(warn_implicit) Init(-1) Warning
Warn about implicit declarations

Wdouble-promotion
C UPC ObjC C++ ObjC++ Var(warn_double_promotion) Warning
Warn about implicit conversions from \"float\" to \"double\"

Wimplicit-function-declaration
C UPC ObjC Var(warn_implicit_function_declaration) Init(-1) Warning
Warn about implicit function declarations

Wimplicit-int
C UPC ObjC Var(warn_implicit_int) Init(-1) Warning
Warn when a declaration does not specify a type

Wimport
C UPC ObjC C++ ObjC++ Undocumented Ignore

Wint-to-pointer-cast
C UPC ObjC C++ ObjC++ Var(warn_int_to_pointer_cast) Init(1) Warning
Warn when there is a cast to a pointer from an integer of a different size

Winvalid-offsetof
C++ ObjC++ Var(warn_invalid_offsetof) Init(1) Warning
Warn about invalid uses of the \"offsetof\" macro

Winvalid-pch
C UPC ObjC C++ ObjC++ Warning
Warn about PCH files that are found but not used

Wjump-misses-init
C UPC ObjC Var(warn_jump_misses_init) Init(-1) Warning
Warn when a jump misses a variable initialization

Wlogical-op
C UPC ObjC C++ ObjC++ Var(warn_logical_op) Init(0) Warning 
Warn when a logical operator is suspiciously always evaluating to true or false

Wlong-long
C UPC ObjC C++ ObjC++ Var(warn_long_long) Init(-1) Warning
Do not warn about using \"long long\" when -pedantic

Wmain
C UPC ObjC C++ ObjC++ Var(warn_main) Init(-1) Warning
Warn about suspicious declarations of \"main\"

Wmissing-braces
C UPC ObjC C++ ObjC++ Var(warn_missing_braces) Warning
Warn about possibly missing braces around initializers

Wmissing-declarations
C UPC ObjC C++ ObjC++ Var(warn_missing_declarations) Warning
Warn about global functions without previous declarations

Wmissing-field-initializers
C UPC ObjC C++ ObjC++ Var(warn_missing_field_initializers) Init(-1) Warning
Warn about missing fields in struct initializers

Wmissing-format-attribute
C UPC ObjC C++ ObjC++ Var(warn_missing_format_attribute) Warning
Warn about functions which might be candidates for format attributes

Wmissing-include-dirs
C UPC ObjC C++ ObjC++ Warning
Warn about user-specified include directories that do not exist

Wmissing-parameter-type
C UPC ObjC Var(warn_missing_parameter_type) Init(-1) Warning
Warn about function parameters declared without a type specifier in K&R-style functions

Wmissing-prototypes
C UPC ObjC Var(warn_missing_prototypes) Warning
Warn about global functions without prototypes

Wmultichar
C UPC ObjC C++ ObjC++ Warning
Warn about use of multi-character character constants

Wnarrowing
<<<<<<< HEAD
C UPC Objc C++ ObjC++ Warning Var(warn_narrowing) Init(1)
-Wno-narrowing	  In C++0x mode, ignore ill-formed narrowing conversions within { }
=======
C ObjC C++ ObjC++ Warning Var(warn_narrowing) Init(-1)
Warn about narrowing conversions within { } that are ill-formed in C++11
>>>>>>> 2283c416

Wnested-externs
C UPC ObjC Var(warn_nested_externs) Warning
Warn about \"extern\" declarations not at file scope

Wnoexcept
C++ ObjC++ Var(warn_noexcept) Warning
Warn when a noexcept expression evaluates to false even though the expression can't actually throw

Wnon-template-friend
C++ ObjC++ Var(warn_nontemplate_friend) Init(1) Warning
Warn when non-templatized friend functions are declared within a template

Wnon-virtual-dtor
C++ ObjC++ Var(warn_nonvdtor) Warning
Warn about non-virtual destructors

Wnonnull
C UPC ObjC C++ ObjC++ Var(warn_nonnull) Warning
Warn about NULL being passed to argument slots marked as requiring non-NULL

Wnormalized=
C UPC ObjC C++ ObjC++ Joined Warning
-Wnormalized=<id|nfc|nfkc>	Warn about non-normalised Unicode strings

Wold-style-cast
C++ ObjC++ Var(warn_old_style_cast) Warning
Warn if a C-style cast is used in a program

Wold-style-declaration
C UPC ObjC Var(warn_old_style_declaration) Init(-1) Warning
Warn for obsolescent usage in a declaration

Wold-style-definition
C UPC ObjC Var(warn_old_style_definition) Warning
Warn if an old-style parameter definition is used

Woverlength-strings
C UPC ObjC C++ ObjC++ Var(warn_overlength_strings) Init(-1) Warning
Warn if a string is longer than the maximum portable length specified by the standard

Woverloaded-virtual
C++ ObjC++ Var(warn_overloaded_virtual) Warning
Warn about overloaded virtual function names

Woverride-init
C UPC ObjC Var(warn_override_init) Init(-1) Warning
Warn about overriding initializers without side effects

Wpacked-bitfield-compat
C UPC ObjC C++ ObjC++ Var(warn_packed_bitfield_compat) Init(-1) Warning
Warn about packed bit-fields whose offset changed in GCC 4.4

Wparentheses
C UPC ObjC C++ ObjC++ Var(warn_parentheses) Warning
Warn about possibly missing parentheses

Wpmf-conversions
C++ ObjC++ Var(warn_pmf2ptr) Init(1) Warning
Warn when converting the type of pointers to member functions

Wpointer-arith
C UPC ObjC C++ ObjC++ Var(warn_pointer_arith) Warning
Warn about function pointer arithmetic

Wpointer-to-int-cast
C UPC ObjC Var(warn_pointer_to_int_cast) Init(1) Warning
Warn when a pointer is cast to an integer of a different size

Wpragmas
C UPC ObjC C++ ObjC++ Var(warn_pragmas) Init(1) Warning
Warn about misuses of pragmas

Wproperty-assign-default
ObjC ObjC++ Var(warn_property_assign_default) Init(1) Warning
Warn if a property for an Objective-C object has no assign semantics specified

Wprotocol
ObjC ObjC++ Var(warn_protocol) Init(1) Warning
Warn if inherited methods are unimplemented

Wredundant-decls
C UPC ObjC C++ ObjC++ Var(warn_redundant_decls) Warning
Warn about multiple declarations of the same object

Wreorder
C++ ObjC++ Var(warn_reorder) Warning
Warn when the compiler reorders code

Wreturn-type
C UPC ObjC C++ ObjC++ Var(warn_return_type) Warning
Warn whenever a function's return type defaults to \"int\" (C), or about inconsistent return types (C++)

Wselector
ObjC ObjC++ Var(warn_selector) Warning
Warn if a selector has multiple methods

Wsequence-point
C UPC ObjC C++ ObjC++ Var(warn_sequence_point) Warning
Warn about possible violations of sequence point rules

Wsign-compare
C UPC ObjC C++ ObjC++ Var(warn_sign_compare) Init(-1) Warning
Warn about signed-unsigned comparisons

Wsign-promo
C++ ObjC++ Var(warn_sign_promo) Warning
Warn when overload promotes from unsigned to signed

Wstrict-null-sentinel
C++ ObjC++ Warning Var(warn_strict_null_sentinel)
Warn about uncasted NULL used as sentinel

Wstrict-prototypes
C UPC ObjC Var(warn_strict_prototypes) Warning
Warn about unprototyped function declarations

Wstrict-selector-match
ObjC ObjC++ Var(warn_strict_selector_match) Warning
Warn if type signatures of candidate methods do not match exactly

Wsync-nand
C UPC C++ Var(warn_sync_nand) Init(1) Warning
Warn when __sync_fetch_and_nand and __sync_nand_and_fetch built-in functions are used

Wsynth
C++ ObjC++ Var(warn_synth) Warning
Deprecated.  This switch has no effect

Wsystem-headers
C UPC ObjC C++ ObjC++ Warning
; Documented in common.opt

Wtraditional
C UPC ObjC Var(warn_traditional) Warning
Warn about features not present in traditional C

Wtraditional-conversion
C UPC ObjC Var(warn_traditional_conversion) Warning
Warn of prototypes causing type conversions different from what would happen in the absence of prototype

Wtrigraphs
C UPC ObjC C++ ObjC++ Warning
Warn if trigraphs are encountered that might affect the meaning of the program

Wundeclared-selector
ObjC ObjC++ Var(warn_undeclared_selector) Warning
Warn about @selector()s without previously declared methods

Wundef
C UPC ObjC C++ ObjC++ Warning
Warn if an undefined macro is used in an #if directive

Wunknown-pragmas
C UPC ObjC C++ ObjC++ Warning
Warn about unrecognized pragmas

Wunsuffixed-float-constants
C UPC ObjC Var(warn_unsuffixed_float_constants) Warning
Warn about unsuffixed float constants

Wunused-local-typedefs
C UPC Objc C++ ObjC++ Var(warn_unused_local_typedefs) Warning
Warn about

Wunused-macros
C UPC ObjC C++ ObjC++ Warning
Warn about macros defined in the main file that are not used

Wunused-result
C UPC ObjC C++ ObjC++ Var(warn_unused_result) Init(1) Warning
Warn if a caller of a function, marked with attribute warn_unused_result, does not use its return value

Wvariadic-macros
C UPC ObjC C++ ObjC++ Warning
Do not warn about using variadic macros when -pedantic

Wvla
C UPC ObjC C++ ObjC++ Var(warn_vla) Init(-1) Warning
Warn if a variable length array is used

Wvolatile-register-var
C UPC ObjC C++ ObjC++ Var(warn_volatile_register_var) Warning
Warn when a register variable is declared volatile

Wwrite-strings
C UPC ObjC C++ ObjC++ Var(warn_write_strings) Warning
In C++, nonzero means warn about deprecated conversion from string literals to 'char *'.  In C, similar warning, except that the conversion is of course not deprecated by the ISO C standard.

Wpointer-sign
C UPC ObjC Var(warn_pointer_sign) Init(-1) Warning
Warn when a pointer differs in signedness in an assignment

Wzero-as-null-pointer-constant
C++ ObjC++ Var(warn_zero_as_null_pointer_constant) Warning
Warn when a literal '0' is used as null pointer

ansi
C UPC ObjC C++ ObjC++
A synonym for -std=c89 (for C) or -std=c++98 (for C++)

d
C UPC ObjC C++ ObjC++ Joined
; Documented in common.opt.  FIXME - what about -dI, -dD, -dN and -dD?

dwarf-2-upc
UPC
Generate DWARF-2 debug info with UPC extensions

faccess-control
C++ ObjC++ Var(flag_access_control) Init(1)
Enforce class member access control semantics

fall-virtual
C++ ObjC++ Ignore Warn(switch %qs is no longer supported)

fallow-parameterless-variadic-functions
C UPC Objc Var(flag_allow_parameterless_variadic_functions)
Allow variadic functions without named parameter

falt-external-templates
C++ ObjC++ Ignore Warn(switch %qs is no longer supported)
No longer supported

fasm
C UPC ObjC C++ ObjC++ Var(flag_no_asm, 0)
Recognize the \"asm\" keyword

; Define extra predefined macros for use in libgcc.
fbuilding-libgcc
C UPC ObjC C++ ObjC++ Undocumented Var(flag_building_libgcc)

fbuiltin
C UPC ObjC C++ ObjC++ Var(flag_no_builtin, 0)
Recognize built-in functions

fbuiltin-
C UPC ObjC C++ ObjC++ Joined

fcheck-new
C++ ObjC++ Var(flag_check_new)
Check the return value of new

fcond-mismatch
C UPC ObjC C++ ObjC++
Allow the arguments of the '?' operator to have different types

fconserve-space
C++ ObjC++ Var(flag_conserve_space)
Reduce the size of object files

fconstant-string-class=
ObjC ObjC++ Joined MissingArgError(no class name specified with %qs)
-fconst-string-class=<name>	Use class <name> for constant strings

fconstexpr-depth=
C++ ObjC++ Joined RejectNegative UInteger Var(max_constexpr_depth) Init(512)
-fconstexpr-depth=<number>	Specify maximum constexpr recursion depth

fdebug-cpp
C UPC ObjC C++ ObjC++
Emit debug annotations during preprocessing

fdeduce-init-list
C++ ObjC++ Var(flag_deduce_init_list) Init(0)
-fdeduce-init-list	enable deduction of std::initializer_list for a template type parameter from a brace-enclosed initializer-list

fdefault-inline
C++ ObjC++ Ignore
Does nothing.  Preserved for backward compatibility.

fdirectives-only
C UPC ObjC C++ ObjC++
Preprocess directives only.

fdollars-in-identifiers
C UPC ObjC C++ ObjC++
Permit '$' as an identifier character

felide-constructors
C++ ObjC++ Var(flag_elide_constructors) Init(1)

fenforce-eh-specs
C++ ObjC++ Var(flag_enforce_eh_specs) Init(1)
Generate code to check exception specifications

fenum-int-equiv
C++ ObjC++ Ignore Warn(switch %qs is no longer supported)

fexec-charset=
C UPC ObjC C++ ObjC++ Joined RejectNegative
-fexec-charset=<cset>	Convert all strings and character constants to character set <cset>

fextended-identifiers
C UPC ObjC C++ ObjC++
Permit universal character names (\\u and \\U) in identifiers

finput-charset=
C UPC ObjC C++ ObjC++ Joined RejectNegative
-finput-charset=<cset>	Specify the default character set for source files


fexternal-templates
C++ ObjC++ Ignore Warn(switch %qs is no longer supported)

ffor-scope
C++ ObjC++ Var(flag_new_for_scope) Init(1)
Scope of for-init-statement variables is local to the loop

ffreestanding
C UPC ObjC C++ ObjC++
Do not assume that standard C libraries and \"main\" exist

fgnu-keywords
C++ ObjC++ Var(flag_no_gnu_keywords, 0)
Recognize GNU-defined keywords

fgnu-runtime
ObjC ObjC++
Generate code for GNU runtime environment

fgnu89-inline
C UPC ObjC Var(flag_gnu89_inline) Init(-1)
Use traditional GNU semantics for inline functions

fguiding-decls
C++ ObjC++ Ignore Warn(switch %qs is no longer supported)

fhandle-exceptions
C++ ObjC++ Optimization Alias(fexceptions) Warn({-fhandle-exceptions has been renamed -fexceptions (and is now on by default)})

fhonor-std
C++ ObjC++ Ignore Warn(switch %qs is no longer supported)

fhosted
C UPC ObjC
Assume normal C execution environment

fhuge-objects
C++ ObjC++ Ignore Warn(switch %qs is no longer supported)
No longer supported

fimplement-inlines
C++ ObjC++ Var(flag_implement_inlines) Init(1)
Export functions even if they can be inlined

fimplicit-inline-templates
C++ ObjC++ Var(flag_implicit_inline_templates) Init(1)
Emit implicit instantiations of inline templates

fimplicit-templates
C++ ObjC++ Var(flag_implicit_templates) Init(1)
Emit implicit instantiations of templates

ffriend-injection
C++ ObjC++ Var(flag_friend_injection)
Inject friend functions into enclosing namespace

fkeep-inline-dllexport
C UPC C++ ObjC ObjC++ Var(flag_keep_inline_dllexport) Init(1) Report Condition(TARGET_DLLIMPORT_DECL_ATTRIBUTES)
Don't emit dllexported inline functions unless needed

flabels-ok
C++ ObjC++ Ignore Warn(switch %qs is no longer supported)

flax-vector-conversions
C UPC ObjC C++ ObjC++ Var(flag_lax_vector_conversions)
Allow implicit conversions between vectors with differing numbers of subparts and/or differing element types.

fms-extensions
C UPC ObjC C++ ObjC++ Var(flag_ms_extensions)
Don't warn about uses of Microsoft extensions

fname-mangling-version-
C++ ObjC++ Joined Ignore Warn(switch %qs is no longer supported)

fnew-abi
C++ ObjC++ Ignore Warn(switch %qs is no longer supported)

fnext-runtime
ObjC ObjC++
Generate code for NeXT (Apple Mac OS X) runtime environment

fnil-receivers
ObjC ObjC++ Var(flag_nil_receivers) Init(1)
Assume that receivers of Objective-C messages may be nil

fnonansi-builtins
C++ ObjC++ Var(flag_no_nonansi_builtin, 0)

fnonnull-objects
C++ ObjC++ Ignore Warn(switch %qs is no longer supported)

fnothrow-opt
C++ ObjC++ Optimization Var(flag_nothrow_opt)
Treat a throw() exception specification as noexcept to improve code size

fobjc-abi-version=
ObjC ObjC++ Joined Report RejectNegative UInteger Var(flag_objc_abi)
Specify which ABI to use for Objective-C family code and meta-data generation.

; Generate special '- .cxx_construct' and '- .cxx_destruct' methods
; to initialize any non-POD ivars in Objective-C++ classes.
fobjc-call-cxx-cdtors
ObjC++ Var(flag_objc_call_cxx_cdtors)
Generate special Objective-C methods to initialize/destroy non-POD C++ ivars, if needed

fobjc-direct-dispatch
ObjC ObjC++ Var(flag_objc_direct_dispatch)
Allow fast jumps to the message dispatcher

; Nonzero means that we will allow new ObjC exception syntax (@throw,
; @try, etc.) in source code.
fobjc-exceptions
ObjC ObjC++ Var(flag_objc_exceptions)
Enable Objective-C exception and synchronization syntax

fobjc-gc
ObjC ObjC++ Var(flag_objc_gc)
Enable garbage collection (GC) in Objective-C/Objective-C++ programs

fobjc-nilcheck
ObjC ObjC++ Var(flag_objc_nilcheck,1)
Enable inline checks for nil receivers with the NeXT runtime and ABI version 2.

; Nonzero means that we generate NeXT setjmp based exceptions.
fobjc-sjlj-exceptions
ObjC ObjC++ Var(flag_objc_sjlj_exceptions) Init(-1)
Enable Objective-C setjmp exception handling runtime

fobjc-std=objc1
ObjC ObjC++ Var(flag_objc1_only)
Conform to the Objective-C 1.0 language as implemented in GCC 4.0

fopenmp
C UPC ObjC C++ ObjC++ Var(flag_openmp)
Enable OpenMP (implies -frecursive in Fortran)

foperator-names
C++ ObjC++
Recognize C++ keywords like \"compl\" and \"xor\"

foptional-diags
C++ ObjC++ Ignore
Does nothing.  Preserved for backward compatibility.

fpch-deps
C UPC ObjC C++ ObjC++

fpch-preprocess
C UPC ObjC C++ ObjC++
Look for and use PCH files even when preprocessing

fpermissive
C++ ObjC++
Downgrade conformance errors to warnings

fplan9-extensions
C UPC ObjC Var(flag_plan9_extensions)
Enable Plan 9 language extensions

fpreprocessed
C UPC ObjC C++ ObjC++
Treat the input file as already preprocessed

ftrack-macro-expansion
C UPC ObjC C++ ObjC++ JoinedOrMissing RejectNegative UInteger
; converted into ftrack-macro-expansion=

ftrack-macro-expansion=
C UPC ObjC C++ ObjC++ JoinedOrMissing RejectNegative UInteger
-ftrack-macro-expansion=<0|1|2>  Track locations of tokens coming from macro expansion and display them in error messages

fpretty-templates
C++ ObjC++ Var(flag_pretty_templates) Init(1)
-fno-pretty-templates Do not pretty-print template specializations as the template signature followed by the arguments

freplace-objc-classes
ObjC ObjC++ Var(flag_replace_objc_classes)
Used in Fix-and-Continue mode to indicate that object files may be swapped in at runtime

frepo
C++ ObjC++
Enable automatic template instantiation

frtti
C++ ObjC++ Optimization Var(flag_rtti) Init(1)
Generate run time type descriptor information

fshort-double
C UPC ObjC C++ ObjC++ Optimization Var(flag_short_double)
Use the same size for double as for float

fshort-enums
C UPC ObjC C++ ObjC++ Optimization Var(flag_short_enums)
Use the narrowest integer type possible for enumeration types

fshort-wchar
C UPC ObjC C++ ObjC++ Optimization Var(flag_short_wchar)
Force the underlying type for \"wchar_t\" to be \"unsigned short\"

fsigned-bitfields
C UPC ObjC C++ ObjC++ Var(flag_signed_bitfields) Init(1)
When \"signed\" or \"unsigned\" is not given make the bitfield signed

fsigned-char
C UPC ObjC C++ ObjC++ LTO Var(flag_signed_char)
Make \"char\" signed by default

fsquangle
C++ ObjC++ Ignore Warn(switch %qs is no longer supported)

fstats
C++ ObjC++ Var(flag_detailed_statistics)
Display statistics accumulated during compilation

fstrict-enums
C++ ObjC++ Optimization Var(flag_strict_enums)
Assume that values of enumeration type are always within the minimum range of that type

fstrict-prototype
C++ ObjC++ Ignore Warn(switch %qs is no longer supported)

ftabstop=
C UPC ObjC C++ ObjC++ Joined RejectNegative UInteger
-ftabstop=<number>	Distance between tab stops for column reporting

ftemplate-depth-
C++ ObjC++ Joined RejectNegative Undocumented Alias(ftemplate-depth=)

ftemplate-depth=
C++ ObjC++ Joined RejectNegative UInteger
-ftemplate-depth=<number>	Specify maximum template instantiation depth

fthis-is-variable
C++ ObjC++ Ignore Warn(switch %qs is no longer supported)

fthreadsafe-statics
C++ ObjC++ Optimization Var(flag_threadsafe_statics) Init(1)
-fno-threadsafe-statics	Do not generate thread-safe code for initializing local statics

funsigned-bitfields
C UPC ObjC C++ ObjC++ Var(flag_signed_bitfields, 0)
When \"signed\" or \"unsigned\" is not given make the bitfield unsigned

funsigned-char
C UPC ObjC C++ ObjC++ LTO Var(flag_signed_char, 0)
Make \"char\" unsigned by default

fupc-debug
UPC Var(flag_upc_debug) VarExists
Generate code that provides the UPC runtime with
the file and line number where the runtime was called.

fupc-inline-lib
UPC Var(flag_upc_inline_lib) VarExists
Generate code for inlined UPC runtime library routines.
Default, at optimization levels greater than 0.

fupc-link
C UPC C++ 
Enable UPC linker specs for upc-crtbegin/upc-crtend

fupc-pre-include
C UPC C++ Init(1)
Pre-include UPC runtime header file

fupc-pthreads-model-tls
UPC
Generate code for a POSIX threads based UPC runtime environment
with TLS (Thread Local Storage) support

fupc-pthreads-per-process-
UPC Joined RejectNegative UInteger
Specify the number of POSIX threads per process that are mapped to UPC threads

fupc-threads-
UPC Joined RejectNegative UInteger
Specify the compile-time value of THREADS

fupc-instrument
C UPC Var(flag_upc_instrument) VarExists
Instrument UPC shared accesses and library calls, using GASP tool support

fupc-instrument-functions
C UPC Var(flag_upc_instrument_functions) VarExists
Instrument functions calls, using GASP tool support (implies -fupc-instrument)

fuse-cxa-atexit
C++ ObjC++ Var(flag_use_cxa_atexit) Init(DEFAULT_USE_CXA_ATEXIT)
Use __cxa_atexit to register destructors

fuse-cxa-get-exception-ptr
C++ ObjC++ Var(flag_use_cxa_get_exception_ptr) Init(2)
Use __cxa_get_exception_ptr in exception handling

fvisibility-inlines-hidden
C++ ObjC++
Marks all inlined functions and methods as having hidden visibility

fvisibility-ms-compat
C++ ObjC++ Var(flag_visibility_ms_compat)
Changes visibility to match Microsoft Visual Studio by default

fvtable-gc
C++ ObjC++ Ignore Warn(switch %qs is no longer supported)
No longer supported

fvtable-thunks
C++ ObjC++ Ignore Warn(switch %qs is no longer supported)
No longer supported

fweak
C++ ObjC++ Var(flag_weak) Init(1)
Emit common-like symbols as weak symbols

fwide-exec-charset=
C UPC ObjC C++ ObjC++ Joined RejectNegative
-fwide-exec-charset=<cset>	Convert all wide strings and character constants to character set <cset>

fworking-directory
C UPC ObjC C++ ObjC++ Var(flag_working_directory) Init(-1)
Generate a #line directive pointing at the current working directory

fxref
C++ ObjC++ Ignore Warn(switch %qs is no longer supported)
No longer supported

fzero-link
ObjC ObjC++ Var(flag_zero_link)
Generate lazy class lookup (via objc_getClass()) for use in Zero-Link mode

gen-decls
ObjC ObjC++ Var(flag_gen_declaration)
Dump declarations to a .decl file

femit-struct-debug-baseonly
C UPC ObjC C++ ObjC++
-femit-struct-debug-baseonly	Aggressive reduced debug info for structs

femit-struct-debug-reduced
C UPC ObjC C++ ObjC++
-femit-struct-debug-reduced	Conservative reduced debug info for structs

femit-struct-debug-detailed=
C UPC ObjC C++ ObjC++ Joined
-femit-struct-debug-detailed=<spec-list>	Detailed reduced debug info for structs

idirafter
C UPC ObjC C++ ObjC++ Joined Separate MissingArgError(missing path after %qs)
-idirafter <dir>	Add <dir> to the end of the system include path

imacros
C UPC ObjC C++ ObjC++ Joined Separate MissingArgError(missing filename after %qs)
-imacros <file>	Accept definition of macros in <file>

imultilib
C UPC ObjC C++ ObjC++ Joined Separate
-imultilib <dir>	Set <dir> to be the multilib include subdirectory

include
C UPC ObjC C++ ObjC++ Joined Separate MissingArgError(missing filename after %qs)
-include <file>	Include the contents of <file> before other files

iprefix
C UPC ObjC C++ ObjC++ Joined Separate
-iprefix <path>	Specify <path> as a prefix for next two options

isysroot
C UPC ObjC C++ ObjC++ Joined Separate MissingArgError(missing path after %qs)
-isysroot <dir>	Set <dir> to be the system root directory

isystem
C UPC ObjC C++ ObjC++ Joined Separate MissingArgError(missing path after %qs)
-isystem <dir>	Add <dir> to the start of the system include path

iquote
C UPC ObjC C++ ObjC++ Joined Separate MissingArgError(missing path after %qs)
-iquote <dir>	Add <dir> to the end of the quote include path

iwithprefix
C UPC ObjC C++ ObjC++ Joined Separate
-iwithprefix <dir>	Add <dir> to the end of the system include path

iwithprefixbefore
C UPC ObjC C++ ObjC++ Joined Separate
-iwithprefixbefore <dir>	Add <dir> to the end of the main include path

lang-asm
C Undocumented RejectDriver

lang-upc
C UPC Undocumented

no-integrated-cpp
Driver

nostdinc
C UPC ObjC C++ ObjC++
Do not search standard system include directories (those specified with -isystem will still be used)

nostdinc++
C++ ObjC++
Do not search standard system include directories for C++

o
C UPC ObjC C++ ObjC++ Joined Separate
; Documented in common.opt

pedantic
C UPC ObjC C++ ObjC++
; Documented in common.opt

pedantic-errors
C UPC ObjC C++ ObjC++
; Documented in common.opt

print-objc-runtime-info
ObjC ObjC++
Generate C header of platform-specific features

remap
C UPC ObjC C++ ObjC++
Remap file names when including files

std=c++98
C++ ObjC++
Conform to the ISO 1998 C++ standard revised by the 2003 technical corrigendum

std=c++03
C++ ObjC++ Alias(std=c++98)
Conform to the ISO 1998 C++ standard revised by the 2003 technical corrigendum

std=c++11
C++ ObjC++
Conform to the ISO 2011 C++ standard (experimental and incomplete support)

std=c++0x
C++ ObjC++ Alias(std=c++11)
Deprecated in favor of -std=c++11

std=c1x
C UPC ObjC
Conform to the ISO 201X C standard draft (experimental and incomplete support)

std=c89
C UPC ObjC Alias(std=c90)
Conform to the ISO 1990 C standard

std=c90
C UPC ObjC
Conform to the ISO 1990 C standard

std=c99
C UPC ObjC
Conform to the ISO 1999 C standard

std=c9x
C UPC ObjC Alias(std=c99)
Deprecated in favor of -std=c99

std=gnu++98
C++ ObjC++
Conform to the ISO 1998 C++ standard revised by the 2003 technical
corrigendum with GNU extensions

std=gnu++03
C++ ObjC++ Alias(std=gnu++98)
Conform to the ISO 1998 C++ standard revised by the 2003 technical
corrigendum with GNU extensions

std=gnu++11
C++ ObjC++
Conform to the ISO 2011 C++ standard with GNU extensions (experimental and incomplete support)

std=gnu++0x
C++ ObjC++ Alias(std=gnu++11)
Deprecated in favor of -std=gnu++11

std=gnu1x
C UPC ObjC
Conform to the ISO 201X C standard draft with GNU extensions (experimental and incomplete support)

std=gnu89
C UPC ObjC Alias(std=gnu90)
Conform to the ISO 1990 C standard with GNU extensions

std=gnu90
C UPC ObjC
Conform to the ISO 1990 C standard with GNU extensions

std=gnu99
C UPC ObjC
Conform to the ISO 1999 C standard with GNU extensions

std=gnu9x
C UPC ObjC Alias(std=gnu99)
Deprecated in favor of -std=gnu99

std=iso9899:1990
C UPC ObjC Alias(std=c90)
Conform to the ISO 1990 C standard

std=iso9899:199409
C UPC ObjC
Conform to the ISO 1990 C standard as amended in 1994

std=iso9899:1999
C UPC ObjC Alias(std=c99)
Conform to the ISO 1999 C standard

std=iso9899:199x
C UPC ObjC Alias(std=c99)
Deprecated in favor of -std=iso9899:1999

traditional
Driver

traditional-cpp
C UPC ObjC C++ ObjC++
Enable traditional preprocessing

trigraphs
C UPC ObjC C++ ObjC++
-trigraphs	Support ISO C trigraphs

undef
C UPC ObjC C++ ObjC++ Var(flag_undef)
Do not predefine system-specific and GCC-specific macros

v
C UPC ObjC C++ ObjC++
; Documented in common.opt

w
C UPC ObjC C++ ObjC++
; Documented in common.opt

; This comment is to ensure we retain the blank line above.<|MERGE_RESOLUTION|>--- conflicted
+++ resolved
@@ -497,13 +497,8 @@
 Warn about use of multi-character character constants
 
 Wnarrowing
-<<<<<<< HEAD
-C UPC Objc C++ ObjC++ Warning Var(warn_narrowing) Init(1)
--Wno-narrowing	  In C++0x mode, ignore ill-formed narrowing conversions within { }
-=======
-C ObjC C++ ObjC++ Warning Var(warn_narrowing) Init(-1)
+C UPC ObjC C++ ObjC++ Warning Var(warn_narrowing) Init(-1)
 Warn about narrowing conversions within { } that are ill-formed in C++11
->>>>>>> 2283c416
 
 Wnested-externs
 C UPC ObjC Var(warn_nested_externs) Warning
