--- conflicted
+++ resolved
@@ -3968,22 +3968,6 @@
 	  local_tree_type_node = t;
 	}
 
-<<<<<<< HEAD
-  /* Similar to the above but for gimple.  */
-  if (!local_gimple_ptr_node)
-    if (tree id = maybe_get_identifier ("gimple"))
-      if (tree t = identifier_global_value (id))
-	{
-	  if (TREE_CODE (t) != TYPE_DECL)
-	    {
-	      error ("%qE is not defined as a type", id);
-	      t = void_type_node;
-	    }
-	  else
-	    t = TREE_TYPE (t);
-	  local_gimple_ptr_node = t;
-	}
-=======
   /* Similar to the above but for gimple*.  */
   if (!local_gimple_ptr_node
       || local_gimple_ptr_node == void_type_node)
@@ -3993,7 +3977,6 @@
   if (!local_cgraph_node_ptr_node
       || local_cgraph_node_ptr_node == void_type_node)
     local_cgraph_node_ptr_node = get_pointer_to_named_type ("cgraph_node");
->>>>>>> 2bd652d2
 
   static tree hwi;
 
