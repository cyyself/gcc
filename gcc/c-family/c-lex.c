/* Mainly the interface between cpplib and the C front ends.
   Copyright (C) 1987-2020 Free Software Foundation, Inc.

This file is part of GCC.

GCC is free software; you can redistribute it and/or modify it under
the terms of the GNU General Public License as published by the Free
Software Foundation; either version 3, or (at your option) any later
version.

GCC is distributed in the hope that it will be useful, but WITHOUT ANY
WARRANTY; without even the implied warranty of MERCHANTABILITY or
FITNESS FOR A PARTICULAR PURPOSE.  See the GNU General Public License
for more details.

You should have received a copy of the GNU General Public License
along with GCC; see the file COPYING3.  If not see
<http://www.gnu.org/licenses/>.  */

#include "config.h"
#include "system.h"
#include "coretypes.h"
#include "target.h"
#include "c-common.h"
#include "timevar.h"
#include "stringpool.h"
#include "stor-layout.h"
#include "c-pragma.h"
#include "debug.h"
#include "file-prefix-map.h" /* remap_macro_filename()  */
#include "langhooks.h"
#include "attribs.h"

/* We may keep statistics about how long which files took to compile.  */
static int header_time, body_time;
static splay_tree file_info_tree;

int pending_lang_change; /* If we need to switch languages - C++ only */
int c_header_level;	 /* depth in C headers - C++ only */

static tree interpret_integer (const cpp_token *, unsigned int,
			       enum overflow_type *);
static tree interpret_float (const cpp_token *, unsigned int, const char *,
			     enum overflow_type *);
static tree interpret_fixed (const cpp_token *, unsigned int);
static enum integer_type_kind narrowest_unsigned_type
	(const widest_int &, unsigned int);
static enum integer_type_kind narrowest_signed_type
	(const widest_int &, unsigned int);
static enum cpp_ttype lex_string (const cpp_token *, tree *, bool, bool);
static tree lex_charconst (const cpp_token *);
static void update_header_times (const char *);
static int dump_one_header (splay_tree_node, void *);
static void cb_line_change (cpp_reader *, const cpp_token *, int);
static void cb_ident (cpp_reader *, unsigned int, const cpp_string *);
static void cb_def_pragma (cpp_reader *, unsigned int);
static void cb_define (cpp_reader *, unsigned int, cpp_hashnode *);
static void cb_undef (cpp_reader *, unsigned int, cpp_hashnode *);

void
init_c_lex (void)
{
  struct c_fileinfo *toplevel;

  /* The get_fileinfo data structure must be initialized before
     cpp_read_main_file is called.  */
  toplevel = get_fileinfo ("<top level>");
  if (flag_detailed_statistics)
    {
      header_time = 0;
      body_time = get_run_time ();
      toplevel->time = body_time;
    }

  struct cpp_callbacks *cb = cpp_get_callbacks (parse_in);

  cb->line_change = cb_line_change;
  cb->ident = cb_ident;
  cb->def_pragma = cb_def_pragma;
  cb->valid_pch = c_common_valid_pch;
  cb->read_pch = c_common_read_pch;
  cb->has_attribute = c_common_has_attribute;
  cb->has_builtin = c_common_has_builtin;
  cb->get_source_date_epoch = cb_get_source_date_epoch;
  cb->get_suggestion = cb_get_suggestion;
  cb->remap_filename = remap_macro_filename;

  /* Set the debug callbacks if we can use them.  */
  if ((debug_info_level == DINFO_LEVEL_VERBOSE
       && (write_symbols == DWARF2_DEBUG
	   || write_symbols == VMS_AND_DWARF2_DEBUG))
      || flag_dump_go_spec != NULL)
    {
      cb->define = cb_define;
      cb->undef = cb_undef;
    }
}

struct c_fileinfo *
get_fileinfo (const char *name)
{
  splay_tree_node n;
  struct c_fileinfo *fi;

  if (!file_info_tree)
    file_info_tree = splay_tree_new (splay_tree_compare_strings,
				     0,
				     splay_tree_delete_pointers);

  n = splay_tree_lookup (file_info_tree, (splay_tree_key) name);
  if (n)
    return (struct c_fileinfo *) n->value;

  fi = XNEW (struct c_fileinfo);
  fi->time = 0;
  fi->interface_only = 0;
  fi->interface_unknown = 1;
  splay_tree_insert (file_info_tree, (splay_tree_key) name,
		     (splay_tree_value) fi);
  return fi;
}

static void
update_header_times (const char *name)
{
  /* Changing files again.  This means currently collected time
     is charged against header time, and body time starts back at 0.  */
  if (flag_detailed_statistics)
    {
      int this_time = get_run_time ();
      struct c_fileinfo *file = get_fileinfo (name);
      header_time += this_time - body_time;
      file->time += this_time - body_time;
      body_time = this_time;
    }
}

static int
dump_one_header (splay_tree_node n, void * ARG_UNUSED (dummy))
{
  print_time ((const char *) n->key,
	      ((struct c_fileinfo *) n->value)->time);
  return 0;
}

void
dump_time_statistics (void)
{
  struct c_fileinfo *file = get_fileinfo (LOCATION_FILE (input_location));
  int this_time = get_run_time ();
  file->time += this_time - body_time;

  fprintf (stderr, "\n******\n");
  print_time ("header files (total)", header_time);
  print_time ("main file (total)", this_time - body_time);
  fprintf (stderr, "ratio = %g : 1\n",
	   (double) header_time / (double) (this_time - body_time));
  fprintf (stderr, "\n******\n");

  splay_tree_foreach (file_info_tree, dump_one_header, 0);
}

static void
cb_ident (cpp_reader * ARG_UNUSED (pfile),
	  unsigned int ARG_UNUSED (line),
	  const cpp_string * ARG_UNUSED (str))
{
  if (!flag_no_ident)
    {
      /* Convert escapes in the string.  */
      cpp_string cstr = { 0, 0 };
      if (cpp_interpret_string (pfile, str, 1, &cstr, CPP_STRING))
	{
	  targetm.asm_out.output_ident ((const char *) cstr.text);
	  free (CONST_CAST (unsigned char *, cstr.text));
	}
    }
}

/* Called at the start of every non-empty line.  TOKEN is the first
   lexed token on the line.  Used for diagnostic line numbers.  */
static void
cb_line_change (cpp_reader * ARG_UNUSED (pfile), const cpp_token *token,
		int parsing_args)
{
  if (token->type != CPP_EOF && !parsing_args)
    input_location = token->src_loc;
}

void
fe_file_change (const line_map_ordinary *new_map)
{
  if (new_map == NULL)
    return;

  if (new_map->reason == LC_ENTER)
    {
      /* Don't stack the main buffer on the input stack;
	 we already did in compile_file.  */
      if (!MAIN_FILE_P (new_map))
	{
	  location_t included_at = linemap_included_from (new_map);
	  int line = 0;
	  if (included_at > BUILTINS_LOCATION)
	    line = SOURCE_LINE (new_map - 1, included_at);

	  input_location = new_map->start_location;
	  (*debug_hooks->start_source_file) (line, LINEMAP_FILE (new_map));
#ifdef SYSTEM_IMPLICIT_EXTERN_C
	  if (c_header_level)
	    ++c_header_level;
	  else if (LINEMAP_SYSP (new_map) == 2)
	    {
	      c_header_level = 1;
	      ++pending_lang_change;
	    }
#endif
	}
    }
  else if (new_map->reason == LC_LEAVE)
    {
#ifdef SYSTEM_IMPLICIT_EXTERN_C
      if (c_header_level && --c_header_level == 0)
	{
	  if (LINEMAP_SYSP (new_map) == 2)
	    warning (0, "badly nested C headers from preprocessor");
	  --pending_lang_change;
	}
#endif
      input_location = new_map->start_location;

      (*debug_hooks->end_source_file) (LINEMAP_LINE (new_map));
    }

  update_header_times (LINEMAP_FILE (new_map));
  input_location = new_map->start_location;
}

static void
cb_def_pragma (cpp_reader *pfile, location_t loc)
{
  /* Issue a warning message if we have been asked to do so.  Ignore
     unknown pragmas in system headers unless an explicit
     -Wunknown-pragmas has been given.  */
  if (warn_unknown_pragmas > in_system_header_at (input_location))
    {
      const unsigned char *space, *name;
      const cpp_token *s;
      location_t fe_loc = loc;

      space = name = (const unsigned char *) "";
      s = cpp_get_token (pfile);
      if (s->type != CPP_EOF)
	{
	  space = cpp_token_as_text (pfile, s);
	  s = cpp_get_token (pfile);
	  if (s->type == CPP_NAME)
	    name = cpp_token_as_text (pfile, s);
	}

      warning_at (fe_loc, OPT_Wunknown_pragmas, "ignoring %<#pragma %s %s%>",
		  space, name);
    }
}

/* #define callback for DWARF and DWARF2 debug info.  */
static void
cb_define (cpp_reader *pfile, location_t loc, cpp_hashnode *node)
{
  const struct line_map *map = linemap_lookup (line_table, loc);
  (*debug_hooks->define) (SOURCE_LINE (linemap_check_ordinary (map), loc),
			  (const char *) cpp_macro_definition (pfile, node));
}

/* #undef callback for DWARF and DWARF2 debug info.  */
static void
cb_undef (cpp_reader *pfile, location_t loc, cpp_hashnode *node)
{
  if (lang_hooks.preprocess_undef)
    lang_hooks.preprocess_undef (pfile, loc, node);

  const struct line_map *map = linemap_lookup (line_table, loc);
  (*debug_hooks->undef) (SOURCE_LINE (linemap_check_ordinary (map), loc),
			 (const char *) NODE_NAME (node));
}

/* Wrapper around cpp_get_token to skip CPP_PADDING tokens
   and not consume CPP_EOF.  */
static const cpp_token *
get_token_no_padding (cpp_reader *pfile)
{
  for (;;)
    {
      const cpp_token *ret = cpp_peek_token (pfile, 0);
      if (ret->type == CPP_EOF)
	return ret;
      ret = cpp_get_token (pfile);
      if (ret->type != CPP_PADDING)
	return ret;
    }
}

/* Callback for has_attribute.  */
int
c_common_has_attribute (cpp_reader *pfile, bool std_syntax)
{
  int result = 0;
  tree attr_name = NULL_TREE;
  const cpp_token *token;

  token = get_token_no_padding (pfile);
  if (token->type != CPP_OPEN_PAREN)
    {
      cpp_error (pfile, CPP_DL_ERROR,
		 "missing '(' after \"__has_attribute\"");
      return 0;
    }
  token = get_token_no_padding (pfile);
  if (token->type == CPP_NAME)
    {
      attr_name = get_identifier ((const char *)
				  cpp_token_as_text (pfile, token));
      attr_name = canonicalize_attr_name (attr_name);
      bool have_scope = false;
      int idx = 0;
      const cpp_token *nxt_token;
      do
	nxt_token = cpp_peek_token (pfile, idx++);
      while (nxt_token->type == CPP_PADDING);
      if (nxt_token->type == CPP_SCOPE)
	{
	  have_scope = true;
	  get_token_no_padding (pfile); // Eat scope.
	  nxt_token = get_token_no_padding (pfile);
	  if (nxt_token->type == CPP_NAME)
	    {
	      tree attr_ns = attr_name;
	      tree attr_id
		= get_identifier ((const char *)
				  cpp_token_as_text (pfile, nxt_token));
	      attr_name = build_tree_list (attr_ns, attr_id);
	    }
	  else
	    {
	      cpp_error (pfile, CPP_DL_ERROR,
			 "attribute identifier required after scope");
	      attr_name = NULL_TREE;
	    }
	}
      else
	{
	  /* Some standard attributes need special handling.  */
	  if (c_dialect_cxx ())
	    {
	      if (is_attribute_p ("noreturn", attr_name))
		result = 200809;
	      else if (is_attribute_p ("deprecated", attr_name))
		result = 201309;
	      else if (is_attribute_p ("maybe_unused", attr_name)
		       || is_attribute_p ("fallthrough", attr_name))
		result = 201603;
	      else if (is_attribute_p ("no_unique_address", attr_name)
		       || is_attribute_p ("likely", attr_name)
		       || is_attribute_p ("unlikely", attr_name))
		result = 201803;
	      else if (is_attribute_p ("nodiscard", attr_name))
		result = 201907;
	    }
	  else
	    {
	      if (is_attribute_p ("deprecated", attr_name)
		  || is_attribute_p ("maybe_unused", attr_name)
		  || is_attribute_p ("fallthrough", attr_name))
		result = 201904;
	      else if (is_attribute_p ("nodiscard", attr_name))
		result = 202003;
	    }
	  if (result)
	    attr_name = NULL_TREE;
	}
      if (attr_name && (have_scope || !std_syntax))
	{
	  init_attributes ();
	  const struct attribute_spec *attr = lookup_attribute_spec (attr_name);
	  if (attr)
	    result = 1;
	}
    }
  else
    {
      cpp_error (pfile, CPP_DL_ERROR,
		 "macro \"__has_attribute\" requires an identifier");
      return 0;
    }

  if (get_token_no_padding (pfile)->type != CPP_CLOSE_PAREN)
    cpp_error (pfile, CPP_DL_ERROR,
	       "missing ')' after \"__has_attribute\"");

  return result;
}

/* Callback for has_builtin.  */

int
c_common_has_builtin (cpp_reader *pfile)
{
  const cpp_token *token = get_token_no_padding (pfile);
  if (token->type != CPP_OPEN_PAREN)
    {
      cpp_error (pfile, CPP_DL_ERROR,
		 "missing '(' after \"__has_builtin\"");
      return 0;
    }

  const char *name = "";
  token = get_token_no_padding (pfile);
  if (token->type == CPP_NAME)
    {
      name = (const char *) cpp_token_as_text (pfile, token);
      token = get_token_no_padding (pfile);
      if (token->type != CPP_CLOSE_PAREN)
	{
	  cpp_error (pfile, CPP_DL_ERROR,
		     "expected ')' after \"%s\"", name);
	  name = "";
	}
    }
  else
    {
      cpp_error (pfile, CPP_DL_ERROR,
		 "macro \"__has_builtin\" requires an identifier");
      if (token->type == CPP_CLOSE_PAREN)
	return 0;
    }

  /* Consume tokens up to the closing parenthesis, including any nested
     pairs of parentheses, to avoid confusing redundant errors.  */
  for (unsigned nparen = 1; ; token = get_token_no_padding (pfile))
    {
      if (token->type == CPP_OPEN_PAREN)
	++nparen;
      else if (token->type == CPP_CLOSE_PAREN)
	--nparen;
      else if (token->type == CPP_EOF)
	break;
      if (!nparen)
	break;
    }

  return names_builtin_p (name);
}


/* Read a token and return its type.  Fill *VALUE with its value, if
   applicable.  Fill *CPP_FLAGS with the token's flags, if it is
   non-NULL.  */

enum cpp_ttype
c_lex_with_flags (tree *value, location_t *loc, unsigned char *cpp_flags,
		  int lex_flags)
{
  const cpp_token *tok;
  enum cpp_ttype type;
  unsigned char add_flags = 0;
  enum overflow_type overflow = OT_NONE;

  timevar_push (TV_CPP);
 retry:
  tok = cpp_get_token_with_location (parse_in, loc);
  type = tok->type;

 retry_after_at:
  switch (type)
    {
    case CPP_PADDING:
      goto retry;

    case CPP_NAME:
      *value = HT_IDENT_TO_GCC_IDENT (HT_NODE (tok->val.node.node));
      break;

    case CPP_NUMBER:
      {
	const char *suffix = NULL;
	unsigned int flags = cpp_classify_number (parse_in, tok, &suffix, *loc);

	switch (flags & CPP_N_CATEGORY)
	  {
	  case CPP_N_INVALID:
	    /* cpplib has issued an error.  */
	    *value = error_mark_node;
	    break;

	  case CPP_N_INTEGER:
	    /* C++ uses '0' to mark virtual functions as pure.
	       Set PURE_ZERO to pass this information to the C++ parser.  */
	    if (tok->val.str.len == 1 && *tok->val.str.text == '0')
	      add_flags = PURE_ZERO;
	    *value = interpret_integer (tok, flags, &overflow);
	    break;

	  case CPP_N_FLOATING:
	    *value = interpret_float (tok, flags, suffix, &overflow);
	    break;

	  default:
	    gcc_unreachable ();
	  }

	if (flags & CPP_N_USERDEF)
	  {
	    char *str;
	    tree literal;
	    tree suffix_id = get_identifier (suffix);
	    int len = tok->val.str.len - strlen (suffix);
	    /* If this is going to be used as a C string to pass to a
	       raw literal operator, we need to add a trailing NUL.  */
	    tree num_string = build_string (len + 1,
					    (const char *) tok->val.str.text);
	    TREE_TYPE (num_string) = char_array_type_node;
	    num_string = fix_string_type (num_string);
	    str = CONST_CAST (char *, TREE_STRING_POINTER (num_string));
	    str[len] = '\0';
	    literal = build_userdef_literal (suffix_id, *value, overflow,
					     num_string);
	    *value = literal;
	  }
      }
      break;

    case CPP_ATSIGN:
      /* An @ may give the next token special significance in Objective-C.  */
      if (c_dialect_objc ())
	{
	  location_t atloc = *loc;
	  location_t newloc;

	retry_at:
	  tok = cpp_get_token_with_location (parse_in, &newloc);
	  type = tok->type;
	  switch (type)
	    {
	    case CPP_PADDING:
	      goto retry_at;

	    case CPP_STRING:
	    case CPP_WSTRING:
	    case CPP_STRING16:
	    case CPP_STRING32:
	    case CPP_UTF8STRING:
	      type = lex_string (tok, value, true, true);
	      break;

	    case CPP_NAME:
	      *value = HT_IDENT_TO_GCC_IDENT (HT_NODE (tok->val.node.node));
	      if (OBJC_IS_AT_KEYWORD (C_RID_CODE (*value))
		  || OBJC_IS_CXX_KEYWORD (C_RID_CODE (*value)))
		{
		  type = CPP_AT_NAME;
		  /* Note the complication: if we found an OBJC_CXX
		     keyword, for example, 'class', we will be
		     returning a token of type CPP_AT_NAME and rid
		     code RID_CLASS (not RID_AT_CLASS).  The language
		     parser needs to convert that to RID_AT_CLASS.
		     However, we've now spliced the '@' together with the
		     keyword that follows; Adjust the location so that we
		     get a source range covering the composite.
		  */
	         *loc = make_location (atloc, atloc, newloc);
		  break;
		}
	      /* FALLTHROUGH */

	    default:
	      /* ... or not.  */
	      error_at (atloc, "stray %<@%> in program");
	      *loc = newloc;
	      goto retry_after_at;
	    }
	  break;
	}

      /* FALLTHROUGH */
    case CPP_HASH:
    case CPP_PASTE:
      {
	unsigned char name[8];

	*cpp_spell_token (parse_in, tok, name, true) = 0;

	error_at (*loc, "stray %qs in program", name);
      }

      goto retry;

    case CPP_OTHER:
      {
	cppchar_t c = tok->val.str.text[0];

	if (c == '"' || c == '\'')
	  error_at (*loc, "missing terminating %c character", (int) c);
	else if (ISGRAPH (c))
	  error_at (*loc, "stray %qc in program", (int) c);
	else
	  error_at (*loc, "stray %<\\%o%> in program", (int) c);
      }
      goto retry;

    case CPP_CHAR_USERDEF:
    case CPP_WCHAR_USERDEF:
    case CPP_CHAR16_USERDEF:
    case CPP_CHAR32_USERDEF:
    case CPP_UTF8CHAR_USERDEF:
      {
	tree literal;
	cpp_token temp_tok = *tok;
	const char *suffix = cpp_get_userdef_suffix (tok);
	temp_tok.val.str.len -= strlen (suffix);
	temp_tok.type = cpp_userdef_char_remove_type (type);
	literal = build_userdef_literal (get_identifier (suffix),
					 lex_charconst (&temp_tok),
					 OT_NONE, NULL_TREE);
	*value = literal;
      }
      break;

    case CPP_CHAR:
    case CPP_WCHAR:
    case CPP_CHAR16:
    case CPP_CHAR32:
    case CPP_UTF8CHAR:
      *value = lex_charconst (tok);
      break;

    case CPP_STRING_USERDEF:
    case CPP_WSTRING_USERDEF:
    case CPP_STRING16_USERDEF:
    case CPP_STRING32_USERDEF:
    case CPP_UTF8STRING_USERDEF:
      {
	tree literal, string;
	const char *suffix = cpp_get_userdef_suffix (tok);
	string = build_string (tok->val.str.len - strlen (suffix),
			       (const char *) tok->val.str.text);
	literal = build_userdef_literal (get_identifier (suffix),
					 string, OT_NONE, NULL_TREE);
	*value = literal;
      }
      break;

    case CPP_STRING:
    case CPP_WSTRING:
    case CPP_STRING16:
    case CPP_STRING32:
    case CPP_UTF8STRING:
      if ((lex_flags & C_LEX_STRING_NO_JOIN) == 0)
	{
	  type = lex_string (tok, value, false,
			     (lex_flags & C_LEX_STRING_NO_TRANSLATE) == 0);
	  break;
	}
      *value = build_string (tok->val.str.len, (const char *) tok->val.str.text);
      break;

    case CPP_PRAGMA:
      *value = build_int_cst (integer_type_node, tok->val.pragma);
      break;

    case CPP_HEADER_NAME:
      *value = build_string (tok->val.str.len, (const char *)tok->val.str.text);
      break;

<<<<<<< HEAD
      /* These tokens should not be visible outside cpplib.  */
=======
      /* This token should not be visible outside cpplib.  */
>>>>>>> 92648faa
    case CPP_MACRO_ARG:
      gcc_unreachable ();

    /* CPP_COMMENT will appear when compiling with -C.  Ignore, except
       when it is a FALLTHROUGH comment, in that case set
       PREV_FALLTHROUGH flag on the next non-comment token.  */
    case CPP_COMMENT:
      if (tok->flags & PREV_FALLTHROUGH)
	{
	  do
	    {
	      tok = cpp_get_token_with_location (parse_in, loc);
	      type = tok->type;
	    }
	  while (type == CPP_PADDING || type == CPP_COMMENT);
	  add_flags |= PREV_FALLTHROUGH;
	  goto retry_after_at;
	}
       goto retry;

    default:
      *value = NULL_TREE;
      break;
    }

  if (cpp_flags)
    *cpp_flags = tok->flags | add_flags;

  timevar_pop (TV_CPP);

  return type;
}

/* Returns the narrowest C-visible unsigned type, starting with the
   minimum specified by FLAGS, that can fit HIGH:LOW, or itk_none if
   there isn't one.  */

static enum integer_type_kind
narrowest_unsigned_type (const widest_int &val, unsigned int flags)
{
  int itk;

  if ((flags & CPP_N_WIDTH) == CPP_N_SMALL)
    itk = itk_unsigned_int;
  else if ((flags & CPP_N_WIDTH) == CPP_N_MEDIUM)
    itk = itk_unsigned_long;
  else
    itk = itk_unsigned_long_long;

  for (; itk < itk_none; itk += 2 /* skip unsigned types */)
    {
      tree upper;

      if (integer_types[itk] == NULL_TREE)
	continue;
      upper = TYPE_MAX_VALUE (integer_types[itk]);

      if (wi::geu_p (wi::to_widest (upper), val))
	return (enum integer_type_kind) itk;
    }

  return itk_none;
}

/* Ditto, but narrowest signed type.  */
static enum integer_type_kind
narrowest_signed_type (const widest_int &val, unsigned int flags)
{
  int itk;

  if ((flags & CPP_N_WIDTH) == CPP_N_SMALL)
    itk = itk_int;
  else if ((flags & CPP_N_WIDTH) == CPP_N_MEDIUM)
    itk = itk_long;
  else
    itk = itk_long_long;

  for (; itk < itk_none; itk += 2 /* skip signed types */)
    {
      tree upper;

      if (integer_types[itk] == NULL_TREE)
	continue;
      upper = TYPE_MAX_VALUE (integer_types[itk]);

      if (wi::geu_p (wi::to_widest (upper), val))
	return (enum integer_type_kind) itk;
    }

  return itk_none;
}

/* Interpret TOKEN, an integer with FLAGS as classified by cpplib.  */
static tree
interpret_integer (const cpp_token *token, unsigned int flags,
		   enum overflow_type *overflow)
{
  tree value, type;
  enum integer_type_kind itk;
  cpp_num integer;
  HOST_WIDE_INT ival[3];

  *overflow = OT_NONE;

  integer = cpp_interpret_integer (parse_in, token, flags);
  if (integer.overflow)
    *overflow = OT_OVERFLOW;

  ival[0] = integer.low;
  ival[1] = integer.high;
  ival[2] = 0;
  widest_int wval = widest_int::from_array (ival, 3);

  /* The type of a constant with a U suffix is straightforward.  */
  if (flags & CPP_N_UNSIGNED)
    itk = narrowest_unsigned_type (wval, flags);
  else
    {
      /* The type of a potentially-signed integer constant varies
	 depending on the base it's in, the standard in use, and the
	 length suffixes.  */
      enum integer_type_kind itk_u
	= narrowest_unsigned_type (wval, flags);
      enum integer_type_kind itk_s
	= narrowest_signed_type (wval, flags);

      /* In both C89 and C99, octal and hex constants may be signed or
	 unsigned, whichever fits tighter.  We do not warn about this
	 choice differing from the traditional choice, as the constant
	 is probably a bit pattern and either way will work.  */
      if ((flags & CPP_N_RADIX) != CPP_N_DECIMAL)
	itk = MIN (itk_u, itk_s);
      else
	{
	  /* In C99, decimal constants are always signed.
	     In C89, decimal constants that don't fit in long have
	     undefined behavior; we try to make them unsigned long.
	     In GCC's extended C89, that last is true of decimal
	     constants that don't fit in long long, too.  */

	  itk = itk_s;
	  if (itk_s > itk_u && itk_s > itk_long)
	    {
	      if (!flag_isoc99)
		{
		  if (itk_u < itk_unsigned_long)
		    itk_u = itk_unsigned_long;
		  itk = itk_u;
		  warning (0, "this decimal constant is unsigned only in ISO C90");
		}
	      else
		warning (OPT_Wtraditional,
			 "this decimal constant would be unsigned in ISO C90");
	    }
	}
    }

  if (itk == itk_none)
    /* cpplib has already issued a warning for overflow.  */
    type = ((flags & CPP_N_UNSIGNED)
	    ? widest_unsigned_literal_type_node
	    : widest_integer_literal_type_node);
  else
    {
      type = integer_types[itk];
      if (itk > itk_unsigned_long
	  && (flags & CPP_N_WIDTH) != CPP_N_LARGE)
	emit_diagnostic
	  ((c_dialect_cxx () ? cxx_dialect == cxx98 : !flag_isoc99)
	   ? DK_PEDWARN : DK_WARNING,
	   input_location, OPT_Wlong_long,
	   (flags & CPP_N_UNSIGNED)
	   ? "integer constant is too large for %<unsigned long%> type"
	   : "integer constant is too large for %<long%> type");
    }

  value = wide_int_to_tree (type, wval);

  /* Convert imaginary to a complex type.  */
  if (flags & CPP_N_IMAGINARY)
    value = build_complex (NULL_TREE, build_int_cst (type, 0), value);

  return value;
}

/* Interpret TOKEN, a floating point number with FLAGS as classified
   by cpplib.  For C++11 SUFFIX may contain a user-defined literal suffix.  */
static tree
interpret_float (const cpp_token *token, unsigned int flags,
		 const char *suffix, enum overflow_type *overflow)
{
  tree type;
  tree const_type;
  tree value;
  REAL_VALUE_TYPE real;
  REAL_VALUE_TYPE real_trunc;
  char *copy;
  size_t copylen;

  *overflow = OT_NONE;

  /* Default (no suffix) depends on whether the FLOAT_CONST_DECIMAL64
     pragma has been used and is either double or _Decimal64.  Types
     that are not allowed with decimal float default to double.  */
  if (flags & CPP_N_DEFAULT)
    {
      flags ^= CPP_N_DEFAULT;
      flags |= CPP_N_MEDIUM;

      if (((flags & CPP_N_HEX) == 0) && ((flags & CPP_N_IMAGINARY) == 0))
	{
	  warning (OPT_Wunsuffixed_float_constants,
		   "unsuffixed floating constant");
	  if (float_const_decimal64_p ())
	    flags |= CPP_N_DFLOAT;
	}
    }

  /* Decode _Fract and _Accum.  */
  if (flags & CPP_N_FRACT || flags & CPP_N_ACCUM)
    return interpret_fixed (token, flags);

  /* Decode type based on width and properties. */
  if (flags & CPP_N_DFLOAT)
    if (!targetm.decimal_float_supported_p ())
      {
	error ("decimal floating-point not supported for this target");
	return error_mark_node;
      }
    else if ((flags & CPP_N_WIDTH) == CPP_N_LARGE)
      type = dfloat128_type_node;
    else if ((flags & CPP_N_WIDTH) == CPP_N_SMALL)
      type = dfloat32_type_node;
    else
      type = dfloat64_type_node;
  else
    if (flags & CPP_N_WIDTH_MD)
      {
	char suffix;
	machine_mode mode;

	if ((flags & CPP_N_WIDTH_MD) == CPP_N_MD_W)
	  suffix = 'w';
	else
	  suffix = 'q';

	mode = targetm.c.mode_for_suffix (suffix);
	if (mode == VOIDmode)
	  {
	    error ("unsupported non-standard suffix on floating constant");

	    return error_mark_node;
	  }
	else
	  pedwarn (input_location, OPT_Wpedantic, "non-standard suffix on floating constant");

	type = c_common_type_for_mode (mode, 0);
	gcc_assert (type);
      }
    else if ((flags & (CPP_N_FLOATN | CPP_N_FLOATNX)) != 0)
      {
	unsigned int n = (flags & CPP_N_WIDTH_FLOATN_NX) >> CPP_FLOATN_SHIFT;
	bool extended = (flags & CPP_N_FLOATNX) != 0;
	type = NULL_TREE;
	for (int i = 0; i < NUM_FLOATN_NX_TYPES; i++)
	  if (floatn_nx_types[i].n == (int) n
	      && floatn_nx_types[i].extended == extended)
	    {
	      type = FLOATN_NX_TYPE_NODE (i);
	      break;
	    }
	if (type == NULL_TREE)
	  {
	    error ("unsupported non-standard suffix on floating constant");
	    return error_mark_node;
	  }
	else
	  pedwarn (input_location, OPT_Wpedantic, "non-standard suffix on floating constant");
      }
    else if ((flags & CPP_N_WIDTH) == CPP_N_LARGE)
      type = long_double_type_node;
    else if ((flags & CPP_N_WIDTH) == CPP_N_SMALL
	     || flag_single_precision_constant)
      type = float_type_node;
    else
      type = double_type_node;

  const_type = excess_precision_type (type);
  if (!const_type)
    const_type = type;

  /* Copy the constant to a nul-terminated buffer.  If the constant
     has any suffixes, cut them off; REAL_VALUE_ATOF/ REAL_VALUE_HTOF
     can't handle them.  */
  copylen = token->val.str.len;
  if (flags & CPP_N_USERDEF)
    copylen -= strlen (suffix);
  else if (flags & CPP_N_DFLOAT)
    copylen -= 2;
  else
    {
      if ((flags & CPP_N_WIDTH) != CPP_N_MEDIUM)
	/* Must be an F or L or machine defined suffix.  */
	copylen--;
      if (flags & CPP_N_IMAGINARY)
	/* I or J suffix.  */
	copylen--;
      if (flags & CPP_N_FLOATNX)
	copylen--;
      if (flags & (CPP_N_FLOATN | CPP_N_FLOATNX))
	{
	  unsigned int n = (flags & CPP_N_WIDTH_FLOATN_NX) >> CPP_FLOATN_SHIFT;
	  while (n > 0)
	    {
	      copylen--;
	      n /= 10;
	    }
	}
    }

  copy = (char *) alloca (copylen + 1);
  if (cxx_dialect > cxx11)
    {
      size_t maxlen = 0;
      for (size_t i = 0; i < copylen; ++i)
        if (token->val.str.text[i] != '\'')
          copy[maxlen++] = token->val.str.text[i];
      copy[maxlen] = '\0';
    }
  else
    {
      memcpy (copy, token->val.str.text, copylen);
      copy[copylen] = '\0';
    }

  real_from_string3 (&real, copy, TYPE_MODE (const_type));
  if (const_type != type)
    /* Diagnosing if the result of converting the value with excess
       precision to the semantic type would overflow (with associated
       double rounding) is more appropriate than diagnosing if the
       result of converting the string directly to the semantic type
       would overflow.  */
    real_convert (&real_trunc, TYPE_MODE (type), &real);

  /* Both C and C++ require a diagnostic for a floating constant
     outside the range of representable values of its type.  Since we
     have __builtin_inf* to produce an infinity, this is now a
     mandatory pedwarn if the target does not support infinities.  */
  if (REAL_VALUE_ISINF (real)
      || (const_type != type && REAL_VALUE_ISINF (real_trunc)))
    {
      *overflow = OT_OVERFLOW;
      if (!(flags & CPP_N_USERDEF))
	{
	  if (!MODE_HAS_INFINITIES (TYPE_MODE (type)))
	    pedwarn (input_location, 0,
		     "floating constant exceeds range of %qT", type);
	  else
	    warning (OPT_Woverflow,
		     "floating constant exceeds range of %qT", type);
	}
    }
  /* We also give a warning if the value underflows.  */
  else if (real_equal (&real, &dconst0)
	   || (const_type != type
	       && real_equal (&real_trunc, &dconst0)))
    {
      REAL_VALUE_TYPE realvoidmode;
      int oflow = real_from_string (&realvoidmode, copy);
      *overflow = (oflow == 0 ? OT_NONE
			      : (oflow < 0 ? OT_UNDERFLOW : OT_OVERFLOW));
      if (!(flags & CPP_N_USERDEF))
	{
	  if (oflow < 0 || !real_equal (&realvoidmode, &dconst0))
	    warning (OPT_Woverflow, "floating constant truncated to zero");
	}
    }

  /* Create a node with determined type and value.  */
  value = build_real (const_type, real);
  if (flags & CPP_N_IMAGINARY)
    {
      value = build_complex (NULL_TREE,
			     fold_convert (const_type,
					   integer_zero_node), value);
      if (type != const_type)
	{
	  const_type = TREE_TYPE (value);
	  type = build_complex_type (type);
	}
    }

  if (type != const_type)
    value = build1_loc (token->src_loc, EXCESS_PRECISION_EXPR, type, value);

  return value;
}

/* Interpret TOKEN, a fixed-point number with FLAGS as classified
   by cpplib.  */

static tree
interpret_fixed (const cpp_token *token, unsigned int flags)
{
  tree type;
  tree value;
  FIXED_VALUE_TYPE fixed;
  char *copy;
  size_t copylen;

  copylen = token->val.str.len;

  if (flags & CPP_N_FRACT) /* _Fract.  */
    {
      if (flags & CPP_N_UNSIGNED) /* Unsigned _Fract.  */
	{
	  if ((flags & CPP_N_WIDTH) == CPP_N_LARGE)
	    {
	      type = unsigned_long_long_fract_type_node;
	      copylen -= 4;
	    }
	  else if ((flags & CPP_N_WIDTH) == CPP_N_MEDIUM)
	    {
	      type = unsigned_long_fract_type_node;
	      copylen -= 3;
	    }
	  else if ((flags & CPP_N_WIDTH) == CPP_N_SMALL)
	    {
	      type = unsigned_short_fract_type_node;
	      copylen -= 3;
	    }
          else
	    {
	      type = unsigned_fract_type_node;
	      copylen -= 2;
	    }
	}
      else /* Signed _Fract.  */
	{
	  if ((flags & CPP_N_WIDTH) == CPP_N_LARGE)
	    {
	      type = long_long_fract_type_node;
	      copylen -= 3;
	    }
	  else if ((flags & CPP_N_WIDTH) == CPP_N_MEDIUM)
	    {
	      type = long_fract_type_node;
	      copylen -= 2;
	    }
	  else if ((flags & CPP_N_WIDTH) == CPP_N_SMALL)
	    {
	      type = short_fract_type_node;
	      copylen -= 2;
	    }
          else
	    {
	      type = fract_type_node;
	      copylen --;
	    }
	  }
    }
  else /* _Accum.  */
    {
      if (flags & CPP_N_UNSIGNED) /* Unsigned _Accum.  */
	{
	  if ((flags & CPP_N_WIDTH) == CPP_N_LARGE)
	    {
	      type = unsigned_long_long_accum_type_node;
	      copylen -= 4;
	    }
	  else if ((flags & CPP_N_WIDTH) == CPP_N_MEDIUM)
	    {
	      type = unsigned_long_accum_type_node;
	      copylen -= 3;
	    }
	  else if ((flags & CPP_N_WIDTH) == CPP_N_SMALL)
	    {
	      type = unsigned_short_accum_type_node;
	      copylen -= 3;
	     }
	  else
	    {
	      type = unsigned_accum_type_node;
	      copylen -= 2;
	    }
	}
      else /* Signed _Accum.  */
        {
	  if ((flags & CPP_N_WIDTH) == CPP_N_LARGE)
	    {
	      type = long_long_accum_type_node;
	      copylen -= 3;
	    }
	  else if ((flags & CPP_N_WIDTH) == CPP_N_MEDIUM)
	    {
	      type = long_accum_type_node;
	      copylen -= 2;
	    }
	  else if ((flags & CPP_N_WIDTH) == CPP_N_SMALL)
	    {
	      type = short_accum_type_node;
	      copylen -= 2;
	    }
	  else
	    {
	      type = accum_type_node;
	      copylen --;
	    }
	}
    }

  copy = (char *) alloca (copylen + 1);
  memcpy (copy, token->val.str.text, copylen);
  copy[copylen] = '\0';

  fixed_from_string (&fixed, copy, SCALAR_TYPE_MODE (type));

  /* Create a node with determined type and value.  */
  value = build_fixed (type, fixed);

  return value;
}

/* Convert a series of STRING, WSTRING, STRING16, STRING32 and/or
   UTF8STRING tokens into a tree, performing string constant
   concatenation.  TOK is the first of these.  VALP is the location to
   write the string into.  OBJC_STRING indicates whether an '@' token
   preceded the incoming token (in that case, the strings can either
   be ObjC strings, preceded by a single '@', or normal strings, not
   preceded by '@'.  The result will be a CPP_OBJC_STRING).  Returns
   the CPP token type of the result (CPP_STRING, CPP_WSTRING,
   CPP_STRING32, CPP_STRING16, CPP_UTF8STRING, or CPP_OBJC_STRING).

   This is unfortunately more work than it should be.  If any of the
   strings in the series has an L prefix, the result is a wide string
   (6.4.5p4).  Whether or not the result is a wide string affects the
   meaning of octal and hexadecimal escapes (6.4.4.4p6,9).  But escape
   sequences do not continue across the boundary between two strings in
   a series (6.4.5p7), so we must not lose the boundaries.  Therefore
   cpp_interpret_string takes a vector of cpp_string structures, which
   we must arrange to provide.  */

static enum cpp_ttype
lex_string (const cpp_token *tok, tree *valp, bool objc_string, bool translate)
{
  tree value;
  size_t concats = 0;
  struct obstack str_ob;
  struct obstack loc_ob;
  cpp_string istr;
  enum cpp_ttype type = tok->type;

  /* Try to avoid the overhead of creating and destroying an obstack
     for the common case of just one string.  */
  cpp_string str = tok->val.str;
  location_t init_loc = tok->src_loc;
  cpp_string *strs = &str;
  location_t *locs = NULL;

  /* objc_at_sign_was_seen is only used when doing Objective-C string
     concatenation.  It is 'true' if we have seen an '@' before the
     current string, and 'false' if not.  We must see exactly one or
     zero '@' before each string.  */
  bool objc_at_sign_was_seen = false;

 retry:
  tok = cpp_get_token (parse_in);
  switch (tok->type)
    {
    case CPP_PADDING:
      goto retry;
    case CPP_ATSIGN:
      if (objc_string)
	{
	  if (objc_at_sign_was_seen)
	    error ("repeated %<@%> before Objective-C string");

	  objc_at_sign_was_seen = true;
	  goto retry;
	}
      /* FALLTHROUGH */

    default:
      break;

    case CPP_WSTRING:
    case CPP_STRING16:
    case CPP_STRING32:
    case CPP_UTF8STRING:
      if (type != tok->type)
	{
	  if (type == CPP_STRING)
	    type = tok->type;
	  else
	    error ("unsupported non-standard concatenation of string literals");
	}
      /* FALLTHROUGH */

    case CPP_STRING:
      if (!concats)
	{
	  gcc_obstack_init (&str_ob);
	  gcc_obstack_init (&loc_ob);
	  obstack_grow (&str_ob, &str, sizeof (cpp_string));
	  obstack_grow (&loc_ob, &init_loc, sizeof (location_t));
	}

      concats++;
      obstack_grow (&str_ob, &tok->val.str, sizeof (cpp_string));
      obstack_grow (&loc_ob, &tok->src_loc, sizeof (location_t));

      if (objc_string)
	objc_at_sign_was_seen = false;
      goto retry;
    }

  /* It is an error if we saw a '@' with no following string.  */
  if (objc_at_sign_was_seen)
    error ("stray %<@%> in program");

  /* We have read one more token than we want.  */
  _cpp_backup_tokens (parse_in, 1);
  if (concats)
    {
      strs = XOBFINISH (&str_ob, cpp_string *);
      locs = XOBFINISH (&loc_ob, location_t *);
    }

  if (concats && !objc_string && !in_system_header_at (input_location))
    warning (OPT_Wtraditional,
	     "traditional C rejects string constant concatenation");

  if ((translate
       ? cpp_interpret_string : cpp_interpret_string_notranslate)
      (parse_in, strs, concats + 1, &istr, type))
    {
      value = build_string (istr.len, (const char *) istr.text);
      free (CONST_CAST (unsigned char *, istr.text));
      if (concats)
	{
	  gcc_assert (locs);
	  gcc_assert (g_string_concat_db);
	  g_string_concat_db->record_string_concatenation (concats + 1, locs);
	}
    }
  else
    {
      /* Callers cannot generally handle error_mark_node in this context,
	 so return the empty string instead.  cpp_interpret_string has
	 issued an error.  */
      switch (type)
	{
	default:
	case CPP_STRING:
	case CPP_UTF8STRING:
	  value = build_string (1, "");
	  break;
	case CPP_STRING16:
	  value = build_string (TYPE_PRECISION (char16_type_node)
				/ TYPE_PRECISION (char_type_node),
				"\0");  /* char16_t is 16 bits */
	  break;
	case CPP_STRING32:
	  value = build_string (TYPE_PRECISION (char32_type_node)
				/ TYPE_PRECISION (char_type_node),
				"\0\0\0");  /* char32_t is 32 bits */
	  break;
	case CPP_WSTRING:
	  value = build_string (TYPE_PRECISION (wchar_type_node)
				/ TYPE_PRECISION (char_type_node),
				"\0\0\0");  /* widest supported wchar_t
					       is 32 bits */
	  break;
        }
    }

  switch (type)
    {
    default:
    case CPP_STRING:
      TREE_TYPE (value) = char_array_type_node;
      break;
    case CPP_UTF8STRING:
      if (flag_char8_t)
        TREE_TYPE (value) = char8_array_type_node;
      else
        TREE_TYPE (value) = char_array_type_node;
      break;
    case CPP_STRING16:
      TREE_TYPE (value) = char16_array_type_node;
      break;
    case CPP_STRING32:
      TREE_TYPE (value) = char32_array_type_node;
      break;
    case CPP_WSTRING:
      TREE_TYPE (value) = wchar_array_type_node;
    }
  *valp = fix_string_type (value);

  if (concats)
    {
      obstack_free (&str_ob, 0);
      obstack_free (&loc_ob, 0);
    }

  return objc_string ? CPP_OBJC_STRING : type;
}

/* Converts a (possibly wide) character constant token into a tree.  */
static tree
lex_charconst (const cpp_token *token)
{
  cppchar_t result;
  tree type, value;
  unsigned int chars_seen;
  int unsignedp = 0;

  result = cpp_interpret_charconst (parse_in, token,
				    &chars_seen, &unsignedp);

  if (token->type == CPP_WCHAR)
    type = wchar_type_node;
  else if (token->type == CPP_CHAR32)
    type = char32_type_node;
  else if (token->type == CPP_CHAR16)
    type = char16_type_node;
  else if (token->type == CPP_UTF8CHAR)
    {
      if (!c_dialect_cxx ())
	type = unsigned_char_type_node;
      else if (flag_char8_t)
        type = char8_type_node;
      else
        type = char_type_node;
    }
  /* In C, a character constant has type 'int'.
     In C++ 'char', but multi-char charconsts have type 'int'.  */
  else if (!c_dialect_cxx () || chars_seen > 1)
    type = integer_type_node;
  else
    type = char_type_node;

  /* Cast to cppchar_signed_t to get correct sign-extension of RESULT
     before possibly widening to HOST_WIDE_INT for build_int_cst.  */
  if (unsignedp || (cppchar_signed_t) result >= 0)
    value = build_int_cst (type, result);
  else
    value = build_int_cst (type, (cppchar_signed_t) result);

  return value;
}

/* Helper function for c_parser_peek_conflict_marker
   and cp_lexer_peek_conflict_marker.
   Given a possible conflict marker token of kind TOK1_KIND
   consisting of a pair of characters, get the token kind for the
   standalone final character.  */

enum cpp_ttype
conflict_marker_get_final_tok_kind (enum cpp_ttype tok1_kind)
{
  switch (tok1_kind)
    {
    default: gcc_unreachable ();
    case CPP_LSHIFT:
      /* "<<" and '<' */
      return CPP_LESS;

    case CPP_EQ_EQ:
      /* "==" and '=' */
      return CPP_EQ;

    case CPP_RSHIFT:
      /* ">>" and '>' */
      return CPP_GREATER;
    }
}<|MERGE_RESOLUTION|>--- conflicted
+++ resolved
@@ -673,11 +673,7 @@
       *value = build_string (tok->val.str.len, (const char *)tok->val.str.text);
       break;
 
-<<<<<<< HEAD
-      /* These tokens should not be visible outside cpplib.  */
-=======
       /* This token should not be visible outside cpplib.  */
->>>>>>> 92648faa
     case CPP_MACRO_ARG:
       gcc_unreachable ();
 
