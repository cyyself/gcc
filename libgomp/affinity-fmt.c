--- conflicted
+++ resolved
@@ -37,13 +37,8 @@
 #include <sys/utsname.h>
 #endif
 
-<<<<<<< HEAD
-void
+bool
 gomp_write_string (const char *str, size_t len)
-=======
-bool
-gomp_print_string (const char *str, size_t len)
->>>>>>> 7beafc82
 {
   return fwrite (str, 1, len, stderr) != len;
 }
