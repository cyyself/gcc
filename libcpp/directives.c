--- conflicted
+++ resolved
@@ -1967,18 +1967,10 @@
 
       if (node)
 	{
-<<<<<<< HEAD
-	  /* Do not treat conditional macros as being defined.  This is due to
-	     the powerpc port using conditional macros for 'vector', 'bool',
-	     and 'pixel' to act as conditional keywords.  This messes up tests
-	     like #ifndef bool.  */
-	  skip = !cpp_macro_p (node) || (node->flags & NODE_CONDITIONAL);
+	  skip = !_cpp_defined_macro_p (node);
 	  if (!_cpp_maybe_notify_macro_use (pfile, node, pfile->directive_line))
 	    /* It wasn't a macro after all.  */
 	    skip = true;
-=======
-	  skip = !_cpp_defined_macro_p (node);
->>>>>>> ad1a3914
 	  _cpp_mark_macro_used (node);
 	  if (pfile->cb.used)
 	    pfile->cb.used (pfile, pfile->directive_line, node);
@@ -2002,19 +1994,10 @@
 
       if (node)
 	{
-	  /* Do not treat conditional macros as being defined.  This is due to
-	     the powerpc port using conditional macros for 'vector', 'bool',
-	     and 'pixel' to act as conditional keywords.  This messes up tests
-	     like #ifndef bool.  */
-<<<<<<< HEAD
-	  skip = (cpp_macro_p (node)
-		  && !(node->flags & NODE_CONDITIONAL));
+	  skip = _cpp_defined_macro_p (node);
 	  if (!_cpp_maybe_notify_macro_use (pfile, node, pfile->directive_line))
 	    /* It wasn't a macro after all.  */
 	    skip = false;
-=======
-	  skip = _cpp_defined_macro_p (node);
->>>>>>> ad1a3914
 	  _cpp_mark_macro_used (node);
 	  if (pfile->cb.used)
 	    pfile->cb.used (pfile, pfile->directive_line, node);
