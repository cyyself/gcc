--- conflicted
+++ resolved
@@ -815,18 +815,12 @@
 					   Otherwise, a NODE_OPERATOR.  */
   unsigned char rid_code;		/* Rid code - for front ends.  */
   ENUM_BITFIELD(node_type) type : 2;	/* CPP node type.  */
-<<<<<<< HEAD
-  unsigned int flags : 14;		/* CPP flags.  */
-
-  /* 32-bits of padding on 64-bit arch.  We could shrink this by
-     making ht_identifier hold an offset to a trailing string value.
-     That would require FE's expose their IDENTIFIER_NODE size to
-     us.  */
-=======
   unsigned int flags : 8;		/* CPP flags.  */
 
-  /* 6 bits spare (plus another 32 on 64-bit hosts).  */
->>>>>>> a5a35247
+  /* 6 bits spare (plus another 32 on 64-bit hosts).  We could shrink
+     this by making ht_identifier hold an offset to a trailing string
+     value.  That would require FE's expose their IDENTIFIER_NODE size
+     to us.  */
 
   union _cpp_hashnode_value GTY ((desc ("%1.type"))) value;
 };
