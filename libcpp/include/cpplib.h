--- conflicted
+++ resolved
@@ -667,8 +667,7 @@
   void (*user_lazy_macro) (cpp_reader *, cpp_macro *, unsigned);
 
   /* Callback to handle deferred cpp_macros.  */
-  cpp_macro *(*user_deferred_macro) (cpp_reader *, source_location,
-				     cpp_hashnode *);
+  cpp_macro *(*user_deferred_macro) (cpp_reader *, location_t, cpp_hashnode *);
 
   /* Callback to parse SOURCE_DATE_EPOCH from environment.  */
   time_t (*get_source_date_epoch) (cpp_reader *);
@@ -694,7 +693,7 @@
      translating.  +ve buffer will be freed, -ve, caller owns
      buffer.  */
   int (*translate_include) (cpp_reader *, line_maps *,
-			    source_location, const char *, bool);
+			    location_t, const char *, bool);
 };
 
 #ifdef VMS
@@ -1015,12 +1014,8 @@
 			    const cpp_token *);
 extern const cpp_token *cpp_get_token (cpp_reader *);
 extern const cpp_token *cpp_get_token_with_location (cpp_reader *,
-<<<<<<< HEAD
-						     source_location *);
+						     location_t *);
 extern void cpp_enable_filename_token (cpp_reader *, bool);
-=======
-						     location_t *);
->>>>>>> 2bd652d2
 inline bool cpp_user_macro_p (const cpp_hashnode *node)
 {
   return node->type == NT_USER_MACRO;
@@ -1044,8 +1039,7 @@
 
   return old;
 }
-cpp_macro *cpp_get_deferred_macro (cpp_reader *, cpp_hashnode *,
-				   source_location);
+cpp_macro *cpp_get_deferred_macro (cpp_reader *, cpp_hashnode *, location_t);
 
 /* Returns true if NODE is a function-like user macro.  */
 inline bool cpp_fun_like_macro_p (cpp_hashnode *node)
@@ -1053,16 +1047,10 @@
   return cpp_user_macro_p (node) && node->value.macro->fun_like;
 }
 
-<<<<<<< HEAD
 extern const unsigned char *cpp_macro_definition (cpp_reader *, cpp_hashnode *);
 extern const unsigned char *cpp_macro_definition (cpp_reader *, cpp_hashnode *,
 						  const cpp_macro *);
-inline source_location cpp_macro_definition_location (cpp_hashnode *node)
-=======
-extern const unsigned char *cpp_macro_definition (cpp_reader *,
-						  cpp_hashnode *);
 inline location_t cpp_macro_definition_location (cpp_hashnode *node)
->>>>>>> 2bd652d2
 {
   const cpp_macro *macro = node->value.macro;
   return macro ? macro->line : 0;
