--- conflicted
+++ resolved
@@ -380,7 +380,6 @@
 
 /* Create NUM zero-initialized maps of type MACRO_P.  */
 
-<<<<<<< HEAD
 line_map *
 line_map_new_raw (line_maps *set, bool macro_p, unsigned num)
 {
@@ -388,15 +387,6 @@
   unsigned used = LINEMAPS_USED (set, macro_p);
   
   if (num > alloc - used)
-=======
-static struct line_map *
-new_linemap (struct line_maps *set,  source_location start_location)
-{
-  struct line_map *result;
-  bool macro_map_p = start_location >= LINE_MAP_MAX_LOCATION;
-
-  if (LINEMAPS_USED (set, macro_map_p) == LINEMAPS_ALLOCATED (set, macro_map_p))
->>>>>>> a1293ed1
     {
       /* We need more space!  */
       if (!alloc)
@@ -443,7 +433,6 @@
       LINEMAPS_ALLOCATED (set, macro_p) = num_maps;
     }
 
-<<<<<<< HEAD
   struct line_map *result = (macro_p ? (line_map *)&set->info_macro.maps[used]
 			     : (line_map *)&set->info_ordinary.maps[used]);
   LINEMAPS_USED (set, macro_p) += num;
@@ -464,11 +453,6 @@
 				       1);
 
   result->start_location = start_location;
-=======
-  result->start_location = start_location;
-
-  LINEMAPS_USED (set, macro_map_p)++;
->>>>>>> a1293ed1
 
   return result;
 }
@@ -819,11 +803,7 @@
 	  max_column_hint = 0;
 	  column_bits = 0;
 	  range_bits = 0;
-<<<<<<< HEAD
-	  if (highest > LINE_MAP_MAX_LOCATION)
-=======
 	  if (highest >= LINE_MAP_MAX_LOCATION)
->>>>>>> a1293ed1
 	    return 0;
 	}
       else
@@ -1339,11 +1319,7 @@
     location = set->location_adhoc_data_map.data[location
 						 & MAX_SOURCE_LOCATION].locus;
 
-<<<<<<< HEAD
   return IS_MACRO_LOC (location);
-=======
-  return location >= LINE_MAP_MAX_LOCATION;
->>>>>>> a1293ed1
 }
 
 /* Given two virtual locations *LOC0 and *LOC1, return the first
@@ -1853,11 +1829,7 @@
 {
   const char *const lc_reasons_v[LC_HWM]
       = { "LC_ENTER", "LC_LEAVE", "LC_RENAME", "LC_RENAME_VERBATIM",
-<<<<<<< HEAD
 	  "LC_ENTER_MACRO", "LC_MODULE" };
-=======
-	  "LC_ENTER_MACRO" };
->>>>>>> a1293ed1
   const line_map *map;
   unsigned reason;
 
