/* Part of CPP library.
   Copyright (C) 1997-2020 Free Software Foundation, Inc.

This program is free software; you can redistribute it and/or modify it
under the terms of the GNU General Public License as published by the
Free Software Foundation; either version 3, or (at your option) any
later version.

This program is distributed in the hope that it will be useful,
but WITHOUT ANY WARRANTY; without even the implied warranty of
MERCHANTABILITY or FITNESS FOR A PARTICULAR PURPOSE.  See the
GNU General Public License for more details.

You should have received a copy of the GNU General Public License
along with this program; see the file COPYING3.  If not see
<http://www.gnu.org/licenses/>.  */

/* This header defines all the internal data structures and functions
   that need to be visible across files.  It should not be used outside
   cpplib.  */

#ifndef LIBCPP_INTERNAL_H
#define LIBCPP_INTERNAL_H

#include "symtab.h"
#include "cpplib.h"

#if HAVE_ICONV
#include <iconv.h>
#else
#define HAVE_ICONV 0
typedef int iconv_t;  /* dummy */
#endif

#ifdef __cplusplus
extern "C" {
#endif

struct directive;		/* Deliberately incomplete.  */
struct pending_option;
struct op;
struct _cpp_strbuf;

typedef bool (*convert_f) (iconv_t, const unsigned char *, size_t,
			   struct _cpp_strbuf *);
struct cset_converter
{
  convert_f func;
  iconv_t cd;
  int width;
};

#define BITS_PER_CPPCHAR_T (CHAR_BIT * sizeof (cppchar_t))

/* Test if a sign is valid within a preprocessing number.  */
#define VALID_SIGN(c, prevc) \
  (((c) == '+' || (c) == '-') && \
   ((prevc) == 'e' || (prevc) == 'E' \
    || (((prevc) == 'p' || (prevc) == 'P') \
        && CPP_OPTION (pfile, extended_numbers))))

#define DIGIT_SEP(c) ((c) == '\'' && CPP_OPTION (pfile, digit_separators))

#define CPP_OPTION(PFILE, OPTION) ((PFILE)->opts.OPTION)
#define CPP_BUFFER(PFILE) ((PFILE)->buffer)
#define CPP_BUF_COLUMN(BUF, CUR) ((CUR) - (BUF)->line_base)
#define CPP_BUF_COL(BUF) CPP_BUF_COLUMN(BUF, (BUF)->cur)

#define CPP_INCREMENT_LINE(PFILE, COLS_HINT) do { \
    const class line_maps *line_table = PFILE->line_table; \
    const struct line_map_ordinary *map = \
      LINEMAPS_LAST_ORDINARY_MAP (line_table); \
    linenum_type line = SOURCE_LINE (map, line_table->highest_line); \
    linemap_line_start (PFILE->line_table, line + 1, COLS_HINT); \
  } while (0)

/* Host alignment handling.  */
struct dummy
{
  char c;
  union
  {
    double d;
    int *p;
  } u;
};

#define DEFAULT_ALIGNMENT offsetof (struct dummy, u)
#define CPP_ALIGN2(size, align) (((size) + ((align) - 1)) & ~((align) - 1))
#define CPP_ALIGN(size) CPP_ALIGN2 (size, DEFAULT_ALIGNMENT)

#define _cpp_mark_macro_used(NODE) 					\
  (cpp_user_macro_p (NODE) ? (NODE)->value.macro->used = 1 : 0)

/* A generic memory buffer, and operations on it.  */
typedef struct _cpp_buff _cpp_buff;
struct _cpp_buff
{
  struct _cpp_buff *next;
  unsigned char *base, *cur, *limit;
};

extern _cpp_buff *_cpp_get_buff (cpp_reader *, size_t);
extern void _cpp_release_buff (cpp_reader *, _cpp_buff *);
extern void _cpp_extend_buff (cpp_reader *, _cpp_buff **, size_t);
extern _cpp_buff *_cpp_append_extend_buff (cpp_reader *, _cpp_buff *, size_t);
extern void _cpp_free_buff (_cpp_buff *);
extern unsigned char *_cpp_aligned_alloc (cpp_reader *, size_t);
extern unsigned char *_cpp_unaligned_alloc (cpp_reader *, size_t);

#define BUFF_ROOM(BUFF) (size_t) ((BUFF)->limit - (BUFF)->cur)
#define BUFF_FRONT(BUFF) ((BUFF)->cur)
#define BUFF_LIMIT(BUFF) ((BUFF)->limit)

/* #include types.  */
enum include_type
  {
   /* Directive-based including mechanisms.  */
   IT_INCLUDE,  /* #include */
   IT_INCLUDE_NEXT,  /* #include_next */
   IT_IMPORT,   /* #import  */

   /* Non-directive including mechanisms.  */
   IT_CMDLINE,  /* -include */
   IT_DEFAULT,  /* forced header  */
   IT_MAIN,     /* main, start on line 1 */
   IT_PRE_MAIN,  /* main, but there will be a preamble before line
		    1 */

   IT_DIRECTIVE_HWM = IT_IMPORT + 1,  /* Directives below this.  */
   IT_HEADER_HWM = IT_DEFAULT + 1     /* Header files below this.  */
  };

union utoken
{
  const cpp_token *token;
  const cpp_token **ptoken;
};

/* A "run" of tokens; part of a chain of runs.  */
typedef struct tokenrun tokenrun;
struct tokenrun
{
  tokenrun *next, *prev;
  cpp_token *base, *limit;
};

/* Accessor macros for struct cpp_context.  */
#define FIRST(c) ((c)->u.iso.first)
#define LAST(c) ((c)->u.iso.last)
#define CUR(c) ((c)->u.trad.cur)
#define RLIMIT(c) ((c)->u.trad.rlimit)

/* This describes some additional data that is added to the macro
   token context of type cpp_context, when -ftrack-macro-expansion is
   on.  */
typedef struct
{
  /* The node of the macro we are referring to.  */
  cpp_hashnode *macro_node;
  /* This buffer contains an array of virtual locations.  The virtual
     location at index 0 is the virtual location of the token at index
     0 in the current instance of cpp_context; similarly for all the
     other virtual locations.  */
  location_t *virt_locs;
  /* This is a pointer to the current virtual location.  This is used
     to iterate over the virtual locations while we iterate over the
     tokens they belong to.  */
  location_t *cur_virt_loc;
} macro_context;

/* The kind of tokens carried by a cpp_context.  */
enum context_tokens_kind {
  /* This is the value of cpp_context::tokens_kind if u.iso.first
     contains an instance of cpp_token **.  */
  TOKENS_KIND_INDIRECT,
  /* This is the value of cpp_context::tokens_kind if u.iso.first
     contains an instance of cpp_token *.  */
  TOKENS_KIND_DIRECT,
  /* This is the value of cpp_context::tokens_kind when the token
     context contains tokens resulting from macro expansion.  In that
     case struct cpp_context::macro points to an instance of struct
     macro_context.  This is used only when the
     -ftrack-macro-expansion flag is on.  */
  TOKENS_KIND_EXTENDED
};

typedef struct cpp_context cpp_context;
struct cpp_context
{
  /* Doubly-linked list.  */
  cpp_context *next, *prev;

  union
  {
    /* For ISO macro expansion.  Contexts other than the base context
       are contiguous tokens.  e.g. macro expansions, expanded
       argument tokens.  */
    struct
    {
      union utoken first;
      union utoken last;
    } iso;

    /* For traditional macro expansion.  */
    struct
    {
      const unsigned char *cur;
      const unsigned char *rlimit;
    } trad;
  } u;

  /* If non-NULL, a buffer used for storage related to this context.
     When the context is popped, the buffer is released.  */
  _cpp_buff *buff;

  /* If tokens_kind is TOKEN_KIND_EXTENDED, then (as we thus are in a
     macro context) this is a pointer to an instance of macro_context.
     Otherwise if tokens_kind is *not* TOKEN_KIND_EXTENDED, then, if
     we are in a macro context, this is a pointer to an instance of
     cpp_hashnode, representing the name of the macro this context is
     for.  If we are not in a macro context, then this is just NULL.
     Note that when tokens_kind is TOKEN_KIND_EXTENDED, the memory
     used by the instance of macro_context pointed to by this member
     is de-allocated upon de-allocation of the instance of struct
     cpp_context.  */
  union
  {
    macro_context *mc;
    cpp_hashnode *macro;
  } c;

  /* This determines the type of tokens held by this context.  */
  enum context_tokens_kind tokens_kind;
};

struct lexer_state
{
  /* 1 if we're handling a directive.  2 if it's an include-like
     directive.  */
  unsigned char in_directive;

  /* Nonzero if in a directive that will handle padding tokens itself.
     #include needs this to avoid problems with computed include and
     spacing between tokens.  */
  unsigned char directive_wants_padding;

  /* True if we are skipping a failed conditional group.  */
  unsigned char skipping;

  /* Nonzero if in a directive that takes angle-bracketed headers.  */
  unsigned char angled_headers;

  /* Nonzero if in a #if or #elif directive.  */
  unsigned char in_expression;

  /* Nonzero to save comments.  Turned off if discard_comments, and in
     all directives apart from #define.  */
  unsigned char save_comments;

  /* Nonzero if lexing __VA_ARGS__ and __VA_OPT__ are valid.  */
  unsigned char va_args_ok;

  /* Nonzero if lexing poisoned identifiers is valid.  */
  unsigned char poisoned_ok;

  /* Nonzero to prevent macro expansion.  */
  unsigned char prevent_expansion;

  /* Nonzero when parsing arguments to a function-like macro.  */
  unsigned char parsing_args;

  /* Nonzero if prevent_expansion is true only because output is
     being discarded.  */
  unsigned char discarding_output;

  /* Nonzero to skip evaluating part of an expression.  */
  unsigned int skip_eval;

  /* Nonzero when tokenizing a deferred pragma.  */
  unsigned char in_deferred_pragma;

  /* Count to token that is a header-name.  */
  unsigned char directive_file_token;

  /* Nonzero if the deferred pragma being handled allows macro expansion.  */
  unsigned char pragma_allow_expansion;
};

/* Special nodes - identifiers with predefined significance.  */
struct spec_nodes
{
  cpp_hashnode *n_defined;		/* defined operator */
  cpp_hashnode *n_true;			/* C++ keyword true */
  cpp_hashnode *n_false;		/* C++ keyword false */
  cpp_hashnode *n__VA_ARGS__;		/* C99 vararg macros */
  cpp_hashnode *n__VA_OPT__;		/* C++ vararg macros */

  enum {M_EXPORT, M_MODULE, M_IMPORT, M__IMPORT, M_HWM};
  
  /* C++20 modules, only set when module_directives is in effect.
     incoming variants [0], outgoing ones [1] */
  cpp_hashnode *n_modules[M_HWM][2];
};

typedef struct _cpp_line_note _cpp_line_note;
struct _cpp_line_note
{
  /* Location in the clean line the note refers to.  */
  const unsigned char *pos;

  /* Type of note.  The 9 'from' trigraph characters represent those
     trigraphs, '\\' an escaped newline, ' ' an escaped newline with
     intervening space, 0 represents a note that has already been handled,
     and anything else is invalid.  */
  unsigned int type;
};

/* Represents the contents of a file cpplib has read in.  */
struct cpp_buffer
{
  const unsigned char *cur;        /* Current location.  */
  const unsigned char *line_base;  /* Start of current physical line.  */
  const unsigned char *next_line;  /* Start of to-be-cleaned logical line.  */

  const unsigned char *buf;        /* Entire character buffer.  */
  const unsigned char *rlimit;     /* Writable byte at end of file.  */
  const unsigned char *to_free;	   /* Pointer that should be freed when
				      popping the buffer.  */

  _cpp_line_note *notes;           /* Array of notes.  */
  unsigned int cur_note;           /* Next note to process.  */
  unsigned int notes_used;         /* Number of notes.  */
  unsigned int notes_cap;          /* Size of allocated array.  */

  struct cpp_buffer *prev;

  /* Pointer into the file table; non-NULL if this is a file buffer.
     Used for include_next and to record control macros.  */
  struct _cpp_file *file;

  /* Saved value of __TIMESTAMP__ macro - date and time of last modification
     of the assotiated file.  */
  const unsigned char *timestamp;

  /* Value of if_stack at start of this file.
     Used to prohibit unmatched #endif (etc) in an include file.  */
  struct if_stack *if_stack;

  /* True if we need to get the next clean line.  */
  bool need_line : 1;

  /* True if we have already warned about C++ comments in this file.
     The warning happens only for C89 extended mode with -pedantic on,
     or for -Wtraditional, and only once per file (otherwise it would
     be far too noisy).  */
  bool warned_cplusplus_comments : 1;

  /* True if we don't process trigraphs and escaped newlines.  True
     for preprocessed input, command line directives, and _Pragma
     buffers.  */
  bool from_stage3 : 1;

  /* At EOF, a buffer is automatically popped.  If RETURN_AT_EOF is
     true, a CPP_EOF token is then returned.  Otherwise, the next
     token from the enclosing buffer is returned.  */
  bool return_at_eof : 1;

  /* Is from main file.  */
  bool main_file : 1;

  /* One for a system header, two for a C system header file that therefore
     needs to be extern "C" protected in C++, and zero otherwise.  */
  unsigned char sysp;

  /* The directory of the this buffer's file.  Its NAME member is not
     allocated, so we don't need to worry about freeing it.  */
  struct cpp_dir dir;

  /* Descriptor for converting from the input character set to the
     source character set.  */
  struct cset_converter input_cset_desc;
};

/* The list of saved macros by push_macro pragma.  */
struct def_pragma_macro {
  /* Chain element to previous saved macro.  */
  struct def_pragma_macro *next;
  /* Name of the macro.  */
  char *name;
  /* The stored macro content.  */
  unsigned char *definition;

  /* Definition line number.  */
  location_t line;
  /* If macro defined in system header.  */
  unsigned int syshdr   : 1;
  /* Nonzero if it has been expanded or had its existence tested.  */
  unsigned int used     : 1;

  /* Mark if we save an undefined macro.  */
  unsigned int is_undef : 1;
  /* Nonzero if it was a builtin macro.  */
  unsigned int is_builtin : 1;
};

/* A cpp_reader encapsulates the "state" of a pre-processor run.
   Applying cpp_get_token repeatedly yields a stream of pre-processor
   tokens.  Usually, there is only one cpp_reader object active.  */
struct cpp_reader
{
  /* Top of buffer stack.  */
  cpp_buffer *buffer;

  /* Overlaid buffer (can be different after processing #include).  */
  cpp_buffer *overlaid_buffer;

  /* Lexer state.  */
  struct lexer_state state;

  /* Source line tracking.  */
  class line_maps *line_table;

  /* The line of the '#' of the current directive.  */
  location_t directive_line;

  /* Memory buffers.  */
  _cpp_buff *a_buff;		/* Aligned permanent storage.  */
  _cpp_buff *u_buff;		/* Unaligned permanent storage.  */
  _cpp_buff *free_buffs;	/* Free buffer chain.  */

  /* Context stack.  */
  struct cpp_context base_context;
  struct cpp_context *context;

  /* If in_directive, the directive if known.  */
  const struct directive *directive;

  /* Token generated while handling a directive, if any. */
  cpp_token directive_result;

  /* When expanding a macro at top-level, this is the location of the
     macro invocation.  */
  location_t invocation_location;

  /* This is the node representing the macro being expanded at
     top-level.  The value of this data member is valid iff
     cpp_in_macro_expansion_p() returns TRUE.  */
  cpp_hashnode *top_most_macro_node;

  /* Nonzero if we are about to expand a macro.  Note that if we are
     really expanding a macro, the function macro_of_context returns
     the macro being expanded and this flag is set to false.  Client
     code should use the function cpp_in_macro_expansion_p to know if we
     are either about to expand a macro, or are actually expanding
     one.  */
  bool about_to_expand_macro_p;

  /* Search paths for include files.  */
  struct cpp_dir *quote_include;	/* "" */
  struct cpp_dir *bracket_include;	/* <> */
  struct cpp_dir no_search_path;	/* No path.  */

  /* Chain of all hashed _cpp_file instances.  */
  struct _cpp_file *all_files;

  struct _cpp_file *main_file;

  /* File and directory hash table.  */
  struct htab *file_hash;
  struct htab *dir_hash;
  struct file_hash_entry_pool *file_hash_entries;

  /* Negative path lookup hash table.  */
  struct htab *nonexistent_file_hash;
  struct obstack nonexistent_file_ob;

  /* Nonzero means don't look for #include "foo" the source-file
     directory.  */
  bool quote_ignores_source_dir;

  /* Nonzero if any file has contained #pragma once or #import has
     been used.  */
  bool seen_once_only;

  /* Multiple include optimization.  */
  const cpp_hashnode *mi_cmacro;
  const cpp_hashnode *mi_ind_cmacro;
  bool mi_valid;

  /* Lexing.  */
  cpp_token *cur_token;
  tokenrun base_run, *cur_run;
  unsigned int lookaheads;

  /* Nonzero prevents the lexer from re-using the token runs.  */
  unsigned int keep_tokens;

  /* Buffer to hold macro definition string.  */
  unsigned char *macro_buffer;
  unsigned int macro_buffer_len;

  /* Descriptor for converting from the source character set to the
     execution character set.  */
  struct cset_converter narrow_cset_desc;

  /* Descriptor for converting from the source character set to the
     UTF-8 execution character set.  */
  struct cset_converter utf8_cset_desc;

  /* Descriptor for converting from the source character set to the
     UTF-16 execution character set.  */
  struct cset_converter char16_cset_desc;

  /* Descriptor for converting from the source character set to the
     UTF-32 execution character set.  */
  struct cset_converter char32_cset_desc;

  /* Descriptor for converting from the source character set to the
     wide execution character set.  */
  struct cset_converter wide_cset_desc;

  /* Date and time text.  Calculated together if either is requested.  */
  const unsigned char *date;
  const unsigned char *time;

  /* Time stamp, set idempotently lazily.  */
  time_t time_stamp;
<<<<<<< HEAD
  CPP_time_kind time_stamp_kind;
=======
  int time_stamp_kind; /* Or errno.  */
>>>>>>> 4b5f564a

  /* A token forcing paste avoidance, and one demarking macro arguments.  */
  cpp_token avoid_paste;
  cpp_token endarg;

  /* Opaque handle to the dependencies of mkdeps.c.  */
  class mkdeps *deps;

  /* Obstack holding all macro hash nodes.  This never shrinks.
     See identifiers.c */
  struct obstack hash_ob;

  /* Obstack holding buffer and conditional structures.  This is a
     real stack.  See directives.c.  */
  struct obstack buffer_ob;

  /* Pragma table - dynamic, because a library user can add to the
     list of recognized pragmas.  */
  struct pragma_entry *pragmas;

  /* Call backs to cpplib client.  */
  struct cpp_callbacks cb;

  /* Identifier hash table.  */
  struct ht *hash_table;

  /* Expression parser stack.  */
  struct op *op_stack, *op_limit;

  /* User visible options.  */
  struct cpp_options opts;

  /* Special nodes - identifiers with predefined significance to the
     preprocessor.  */
  struct spec_nodes spec_nodes;

  /* Whether cpplib owns the hashtable.  */
  bool our_hashtable;

  /* Traditional preprocessing output buffer (a logical line).  */
  struct
  {
    unsigned char *base;
    unsigned char *limit;
    unsigned char *cur;
    location_t first_line;
  } out;

  /* Used for buffer overlays by traditional.c.  */
  const unsigned char *saved_cur, *saved_rlimit, *saved_line_base;

  /* A saved list of the defined macros, for dependency checking
     of precompiled headers.  */
  struct cpp_savedstate *savedstate;

  /* Next value of __COUNTER__ macro. */
  unsigned int counter;

  /* Table of comments, when state.save_comments is true.  */
  cpp_comment_table comments;

  /* List of saved macros by push_macro.  */
  struct def_pragma_macro *pushed_macros;

  /* If non-zero, the lexer will use this location for the next token
     instead of getting a location from the linemap.  */
  location_t forced_token_location;

  /* Location identifying the main source file -- intended to be line
     zero of said file.  */
  location_t main_loc;
};

/* Character classes.  Based on the more primitive macros in safe-ctype.h.
   If the definition of `numchar' looks odd to you, please look up the
   definition of a pp-number in the C standard [section 6.4.8 of C99].

   In the unlikely event that characters other than \r and \n enter
   the set is_vspace, the macro handle_newline() in lex.c must be
   updated.  */
#define _dollar_ok(x)	((x) == '$' && CPP_OPTION (pfile, dollars_in_ident))

#define is_idchar(x)	(ISIDNUM(x) || _dollar_ok(x))
#define is_numchar(x)	ISIDNUM(x)
#define is_idstart(x)	(ISIDST(x) || _dollar_ok(x))
#define is_numstart(x)	ISDIGIT(x)
#define is_hspace(x)	ISBLANK(x)
#define is_vspace(x)	IS_VSPACE(x)
#define is_nvspace(x)	IS_NVSPACE(x)
#define is_space(x)	IS_SPACE_OR_NUL(x)

#define SEEN_EOL() (pfile->cur_token[-1].type == CPP_EOF)

/* This table is constant if it can be initialized at compile time,
   which is the case if cpp was compiled with GCC >=2.7, or another
   compiler that supports C99.  */
#if HAVE_DESIGNATED_INITIALIZERS
extern const unsigned char _cpp_trigraph_map[UCHAR_MAX + 1];
#else
extern unsigned char _cpp_trigraph_map[UCHAR_MAX + 1];
#endif

#if !defined (HAVE_UCHAR) && !defined (IN_GCC)
typedef unsigned char uchar;
#endif

#define UC (const uchar *)  /* Intended use: UC"string" */

/* Macros.  */

static inline int cpp_in_system_header (cpp_reader *);
static inline int
cpp_in_system_header (cpp_reader *pfile)
{
  return pfile->buffer ? pfile->buffer->sysp : 0;
}
#define CPP_PEDANTIC(PF) CPP_OPTION (PF, cpp_pedantic)
#define CPP_WTRADITIONAL(PF) CPP_OPTION (PF, cpp_warn_traditional)

static inline int cpp_in_primary_file (cpp_reader *);
static inline int
cpp_in_primary_file (cpp_reader *pfile)
{
  return pfile->buffer->main_file;
}

/* True if NODE is a macro for the purposes of ifdef, defined etc.  */
inline bool _cpp_defined_macro_p (cpp_hashnode *node)
{
  /* Do not treat conditional macros as being defined.  This is due to
     the powerpc port using conditional macros for 'vector', 'bool',
     and 'pixel' to act as conditional keywords.  This messes up tests
     like #ifndef bool.  */
  return cpp_macro_p (node) && !(node->flags & NODE_CONDITIONAL);
}

/* In macro.c */
extern bool _cpp_notify_macro_use (cpp_reader *pfile, cpp_hashnode *node,
				   location_t);
inline bool _cpp_maybe_notify_macro_use (cpp_reader *pfile, cpp_hashnode *node,
					 location_t loc)
{
  if (!(node->flags & NODE_USED))
    return _cpp_notify_macro_use (pfile, node, loc);
  return true;
}
extern cpp_macro *_cpp_new_macro (cpp_reader *, cpp_macro_kind, void *);
extern void _cpp_free_definition (cpp_hashnode *);
extern bool _cpp_create_definition (cpp_reader *, cpp_hashnode *);
extern void _cpp_pop_context (cpp_reader *);
extern void _cpp_push_text_context (cpp_reader *, cpp_hashnode *,
				    const unsigned char *, size_t);
extern bool _cpp_save_parameter (cpp_reader *, unsigned, cpp_hashnode *,
				 cpp_hashnode *);
extern void _cpp_unsave_parameters (cpp_reader *, unsigned);
extern bool _cpp_arguments_ok (cpp_reader *, cpp_macro *, const cpp_hashnode *,
			       unsigned int);
extern const unsigned char *_cpp_builtin_macro_text (cpp_reader *,
						     cpp_hashnode *,
						     location_t = 0);
extern int _cpp_warn_if_unused_macro (cpp_reader *, cpp_hashnode *, void *);
extern void _cpp_push_token_context (cpp_reader *, cpp_hashnode *,
				     const cpp_token *, unsigned int);
extern void _cpp_backup_tokens_direct (cpp_reader *, unsigned int);

/* In identifiers.c */
extern void _cpp_init_hashtable (cpp_reader *, cpp_hash_table *);
extern void _cpp_destroy_hashtable (cpp_reader *);

/* In files.c */
enum _cpp_find_file_kind
  { _cpp_FFK_NORMAL, _cpp_FFK_FAKE, _cpp_FFK_PRE_INCLUDE, _cpp_FFK_HAS_INCLUDE };
extern _cpp_file *_cpp_find_file (cpp_reader *, const char *, cpp_dir *,
				  int angle, _cpp_find_file_kind, location_t);
extern bool _cpp_find_failed (_cpp_file *);
extern void _cpp_mark_file_once_only (cpp_reader *, struct _cpp_file *);
extern void _cpp_fake_include (cpp_reader *, const char *);
extern bool _cpp_stack_file (cpp_reader *, _cpp_file*, include_type, location_t);
extern bool _cpp_stack_include (cpp_reader *, const char *, int,
				enum include_type, location_t);
extern int _cpp_compare_file_date (cpp_reader *, const char *, int);
extern void _cpp_report_missing_guards (cpp_reader *);
extern void _cpp_init_files (cpp_reader *);
extern void _cpp_cleanup_files (cpp_reader *);
extern void _cpp_pop_file_buffer (cpp_reader *, struct _cpp_file *,
				  const unsigned char *);
extern bool _cpp_save_file_entries (cpp_reader *pfile, FILE *f);
extern bool _cpp_read_file_entries (cpp_reader *, FILE *);
extern const char *_cpp_get_file_name (_cpp_file *);
extern struct stat *_cpp_get_file_stat (_cpp_file *);
extern bool _cpp_has_header (cpp_reader *, const char *, int,
			     enum include_type);

/* In expr.c */
extern bool _cpp_parse_expr (cpp_reader *, bool);
extern struct op *_cpp_expand_op_stack (cpp_reader *);

/* In lex.c */
extern void _cpp_process_line_notes (cpp_reader *, int);
extern void _cpp_clean_line (cpp_reader *);
extern bool _cpp_get_fresh_line (cpp_reader *);
extern bool _cpp_skip_block_comment (cpp_reader *);
extern cpp_token *_cpp_temp_token (cpp_reader *);
extern const cpp_token *_cpp_lex_token (cpp_reader *);
extern cpp_token *_cpp_lex_direct (cpp_reader *);
extern unsigned char *_cpp_spell_ident_ucns (unsigned char *, cpp_hashnode *);
extern int _cpp_equiv_tokens (const cpp_token *, const cpp_token *);
extern void _cpp_init_tokenrun (tokenrun *, unsigned int);
extern cpp_hashnode *_cpp_lex_identifier (cpp_reader *, const char *);
extern int _cpp_remaining_tokens_num_in_context (cpp_context *);
extern void _cpp_init_lexer (void);
static inline void *_cpp_reserve_room (cpp_reader *pfile, size_t have,
				       size_t extra)
{
  if (BUFF_ROOM (pfile->a_buff) < (have + extra))
    _cpp_extend_buff (pfile, &pfile->a_buff, extra);
  return BUFF_FRONT (pfile->a_buff);
}
extern void *_cpp_commit_buff (cpp_reader *pfile, size_t size);

/* In init.c.  */
extern void _cpp_maybe_push_include_file (cpp_reader *);
extern const char *cpp_named_operator2name (enum cpp_ttype type);
extern void _cpp_restore_special_builtin (cpp_reader *pfile,
					  struct def_pragma_macro *);

/* In directives.c */
extern int _cpp_test_assertion (cpp_reader *, unsigned int *);
extern int _cpp_handle_directive (cpp_reader *, bool);
extern void _cpp_define_builtin (cpp_reader *, const char *);
extern char ** _cpp_save_pragma_names (cpp_reader *);
extern void _cpp_restore_pragma_names (cpp_reader *, char **);
extern int _cpp_do__Pragma (cpp_reader *, location_t);
extern void _cpp_init_directives (cpp_reader *);
extern void _cpp_init_internal_pragmas (cpp_reader *);
extern void _cpp_do_file_change (cpp_reader *, enum lc_reason, const char *,
				 linenum_type, unsigned int);
extern void _cpp_pop_buffer (cpp_reader *);
extern char *_cpp_bracket_include (cpp_reader *);

/* In traditional.c.  */
extern bool _cpp_scan_out_logical_line (cpp_reader *, cpp_macro *, bool);
extern bool _cpp_read_logical_line_trad (cpp_reader *);
extern void _cpp_overlay_buffer (cpp_reader *pfile, const unsigned char *,
				 size_t);
extern void _cpp_remove_overlay (cpp_reader *);
extern cpp_macro *_cpp_create_trad_definition (cpp_reader *);
extern bool _cpp_expansions_different_trad (const cpp_macro *,
					    const cpp_macro *);
extern unsigned char *_cpp_copy_replacement_text (const cpp_macro *,
						  unsigned char *);
extern size_t _cpp_replacement_text_len (const cpp_macro *);

/* In charset.c.  */

/* The normalization state at this point in the sequence.
   It starts initialized to all zeros, and at the end
   'level' is the normalization level of the sequence.  */

struct normalize_state 
{
  /* The previous starter character.  */
  cppchar_t previous;
  /* The combining class of the previous character (whether or not a
     starter).  */
  unsigned char prev_class;
  /* The lowest normalization level so far.  */
  enum cpp_normalize_level level;
};
#define INITIAL_NORMALIZE_STATE { 0, 0, normalized_KC }
#define NORMALIZE_STATE_RESULT(st) ((st)->level)

/* We saw a character C that matches ISIDNUM(), update a
   normalize_state appropriately.  */
#define NORMALIZE_STATE_UPDATE_IDNUM(st, c)	\
  ((st)->previous = (c), (st)->prev_class = 0)

extern bool _cpp_valid_ucn (cpp_reader *, const unsigned char **,
			    const unsigned char *, int,
			    struct normalize_state *state,
			    cppchar_t *,
			    source_range *char_range,
			    cpp_string_location_reader *loc_reader);

extern bool _cpp_valid_utf8 (cpp_reader *pfile,
			     const uchar **pstr,
			     const uchar *limit,
			     int identifier_pos,
			     struct normalize_state *nst,
			     cppchar_t *cp);

extern void _cpp_destroy_iconv (cpp_reader *);
extern unsigned char *_cpp_convert_input (cpp_reader *, const char *,
					  unsigned char *, size_t, size_t,
					  const unsigned char **, off_t *);
extern const char *_cpp_default_encoding (void);
extern cpp_hashnode * _cpp_interpret_identifier (cpp_reader *pfile,
						 const unsigned char *id,
						 size_t len);

/* Utility routines and macros.  */
#define DSC(str) (const unsigned char *)str, sizeof str - 1

/* These are inline functions instead of macros so we can get type
   checking.  */
static inline int ustrcmp (const unsigned char *, const unsigned char *);
static inline int ustrncmp (const unsigned char *, const unsigned char *,
			    size_t);
static inline size_t ustrlen (const unsigned char *);
static inline const unsigned char *uxstrdup (const unsigned char *);
static inline const unsigned char *ustrchr (const unsigned char *, int);
static inline int ufputs (const unsigned char *, FILE *);

/* Use a const char for the second parameter since it is usually a literal.  */
static inline int ustrcspn (const unsigned char *, const char *);

static inline int
ustrcmp (const unsigned char *s1, const unsigned char *s2)
{
  return strcmp ((const char *)s1, (const char *)s2);
}

static inline int
ustrncmp (const unsigned char *s1, const unsigned char *s2, size_t n)
{
  return strncmp ((const char *)s1, (const char *)s2, n);
}

static inline int
ustrcspn (const unsigned char *s1, const char *s2)
{
  return strcspn ((const char *)s1, s2);
}

static inline size_t
ustrlen (const unsigned char *s1)
{
  return strlen ((const char *)s1);
}

static inline const unsigned char *
uxstrdup (const unsigned char *s1)
{
  return (const unsigned char *) xstrdup ((const char *)s1);
}

static inline const unsigned char *
ustrchr (const unsigned char *s1, int c)
{
  return (const unsigned char *) strchr ((const char *)s1, c);
}

static inline int
ufputs (const unsigned char *s, FILE *f)
{
  return fputs ((const char *)s, f);
}

/* In line-map.c.  */

/* Create and return a virtual location for a token that is part of a
   macro expansion-list at a macro expansion point.  See the comment
   inside struct line_map_macro to see what an expansion-list exactly
   is.

   A call to this function must come after a call to
   linemap_enter_macro.

   MAP is the map into which the source location is created.  TOKEN_NO
   is the index of the token in the macro replacement-list, starting
   at number 0.

   ORIG_LOC is the location of the token outside of this macro
   expansion.  If the token comes originally from the macro
   definition, it is the locus in the macro definition; otherwise it
   is a location in the context of the caller of this macro expansion
   (which is a virtual location or a source location if the caller is
   itself a macro expansion or not).

   MACRO_DEFINITION_LOC is the location in the macro definition,
   either of the token itself or of a macro parameter that it
   replaces.  */
location_t linemap_add_macro_token (const line_map_macro *,
				    unsigned int,
				    location_t,
				    location_t);

/* Return the source line number corresponding to source location
   LOCATION.  SET is the line map set LOCATION comes from.  If
   LOCATION is the location of token that is part of the
   expansion-list of a macro expansion return the line number of the
   macro expansion point.  */
int linemap_get_expansion_line (class line_maps *,
				location_t);

/* Return the path of the file corresponding to source code location
   LOCATION.

   If LOCATION is the location of a token that is part of the
   replacement-list of a macro expansion return the file path of the
   macro expansion point.

   SET is the line map set LOCATION comes from.  */
const char* linemap_get_expansion_filename (class line_maps *,
					    location_t);

#ifdef __cplusplus
}
#endif

#endif /* ! LIBCPP_INTERNAL_H */<|MERGE_RESOLUTION|>--- conflicted
+++ resolved
@@ -526,11 +526,7 @@
 
   /* Time stamp, set idempotently lazily.  */
   time_t time_stamp;
-<<<<<<< HEAD
-  CPP_time_kind time_stamp_kind;
-=======
   int time_stamp_kind; /* Or errno.  */
->>>>>>> 4b5f564a
 
   /* A token forcing paste avoidance, and one demarking macro arguments.  */
   cpp_token avoid_paste;
