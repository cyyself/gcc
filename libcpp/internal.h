--- conflicted
+++ resolved
@@ -123,18 +123,11 @@
    /* Non-directive including mechanisms.  */
    IT_CMDLINE,  /* -include */
    IT_DEFAULT,  /* forced header  */
-<<<<<<< HEAD
    IT_MAIN_REAL,  /* main, start line 1  */
    IT_MAIN_ZERO,  /* main, start line zero  */
 
-   IT_DIRECTIVE_HWM = IT_IMPORT + 1,
-   IT_HEADER_HWM = IT_DEFAULT + 1,
-=======
-   IT_MAIN,     /* main  */
-
    IT_DIRECTIVE_HWM = IT_IMPORT + 1,  /* Directives below this.  */
    IT_HEADER_HWM = IT_DEFAULT + 1,    /* Header files below this.  */
->>>>>>> b0d11f1e
   };
 
 union utoken
@@ -366,12 +359,9 @@
      true, a CPP_EOF token is then returned.  Otherwise, the next
      token from the enclosing buffer is returned.  */
   bool return_at_eof : 1;
-<<<<<<< HEAD
 
   /* Is from main file.  */
   bool main_file : 1;
-=======
->>>>>>> b0d11f1e
 
   /* One for a system header, two for a C system header file that therefore
      needs to be extern "C" protected in C++, and zero otherwise.  */
