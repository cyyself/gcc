/* Part of CPP library.
   Copyright (C) 1997-2020 Free Software Foundation, Inc.

This program is free software; you can redistribute it and/or modify it
under the terms of the GNU General Public License as published by the
Free Software Foundation; either version 3, or (at your option) any
later version.

This program is distributed in the hope that it will be useful,
but WITHOUT ANY WARRANTY; without even the implied warranty of
MERCHANTABILITY or FITNESS FOR A PARTICULAR PURPOSE.  See the
GNU General Public License for more details.

You should have received a copy of the GNU General Public License
along with this program; see the file COPYING3.  If not see
<http://www.gnu.org/licenses/>.  */

/* This header defines all the internal data structures and functions
   that need to be visible across files.  It should not be used outside
   cpplib.  */

#ifndef LIBCPP_INTERNAL_H
#define LIBCPP_INTERNAL_H

#include "symtab.h"
#include "cpplib.h"

#if HAVE_ICONV
#include <iconv.h>
#else
#define HAVE_ICONV 0
typedef int iconv_t;  /* dummy */
#endif

#ifdef __cplusplus
extern "C" {
#endif

struct directive;		/* Deliberately incomplete.  */
struct pending_option;
struct op;
struct _cpp_strbuf;

typedef bool (*convert_f) (iconv_t, const unsigned char *, size_t,
			   struct _cpp_strbuf *);
struct cset_converter
{
  convert_f func;
  iconv_t cd;
  int width;
};

#define BITS_PER_CPPCHAR_T (CHAR_BIT * sizeof (cppchar_t))

/* Test if a sign is valid within a preprocessing number.  */
#define VALID_SIGN(c, prevc) \
  (((c) == '+' || (c) == '-') && \
   ((prevc) == 'e' || (prevc) == 'E' \
    || (((prevc) == 'p' || (prevc) == 'P') \
        && CPP_OPTION (pfile, extended_numbers))))

#define DIGIT_SEP(c) ((c) == '\'' && CPP_OPTION (pfile, digit_separators))

#define CPP_OPTION(PFILE, OPTION) ((PFILE)->opts.OPTION)
#define CPP_BUFFER(PFILE) ((PFILE)->buffer)
#define CPP_BUF_COLUMN(BUF, CUR) ((CUR) - (BUF)->line_base)
#define CPP_BUF_COL(BUF) CPP_BUF_COLUMN(BUF, (BUF)->cur)

#define CPP_INCREMENT_LINE(PFILE, COLS_HINT) do { \
    const class line_maps *line_table = PFILE->line_table; \
    const struct line_map_ordinary *map = \
      LINEMAPS_LAST_ORDINARY_MAP (line_table); \
    linenum_type line = SOURCE_LINE (map, line_table->highest_line); \
    linemap_line_start (PFILE->line_table, line + 1, COLS_HINT); \
  } while (0)

/* Host alignment handling.  */
struct dummy
{
  char c;
  union
  {
    double d;
    int *p;
  } u;
};

#define DEFAULT_ALIGNMENT offsetof (struct dummy, u)
#define CPP_ALIGN2(size, align) (((size) + ((align) - 1)) & ~((align) - 1))
#define CPP_ALIGN(size) CPP_ALIGN2 (size, DEFAULT_ALIGNMENT)

#define _cpp_mark_macro_used(NODE) 					\
  (cpp_user_macro_p (NODE) ? (NODE)->value.macro->used = 1 : 0)

/* A generic memory buffer, and operations on it.  */
typedef struct _cpp_buff _cpp_buff;
struct _cpp_buff
{
  struct _cpp_buff *next;
  unsigned char *base, *cur, *limit;
};

extern _cpp_buff *_cpp_get_buff (cpp_reader *, size_t);
extern void _cpp_release_buff (cpp_reader *, _cpp_buff *);
extern void _cpp_extend_buff (cpp_reader *, _cpp_buff **, size_t);
extern _cpp_buff *_cpp_append_extend_buff (cpp_reader *, _cpp_buff *, size_t);
extern void _cpp_free_buff (_cpp_buff *);
extern unsigned char *_cpp_aligned_alloc (cpp_reader *, size_t);
extern unsigned char *_cpp_unaligned_alloc (cpp_reader *, size_t);

#define BUFF_ROOM(BUFF) (size_t) ((BUFF)->limit - (BUFF)->cur)
#define BUFF_FRONT(BUFF) ((BUFF)->cur)
#define BUFF_LIMIT(BUFF) ((BUFF)->limit)

/* #include types.  */
enum include_type
  {
   /* Directive-based including mechanisms.  */
   IT_INCLUDE,  /* #include */
   IT_INCLUDE_NEXT,  /* #include_next */
   IT_IMPORT,   /* #import  */

   /* Non-directive including mechanisms.  */
   IT_CMDLINE,  /* -include */
   IT_DEFAULT,  /* forced header  */
   IT_MAIN,     /* main, start on line 1 */
   IT_PRE_MAIN,  /* main, but there will be a preamble before line
		    1 */

   IT_DIRECTIVE_HWM = IT_IMPORT + 1,  /* Directives below this.  */
   IT_HEADER_HWM = IT_DEFAULT + 1     /* Header files below this.  */
  };

union utoken
{
  const cpp_token *token;
  const cpp_token **ptoken;
};

/* A "run" of tokens; part of a chain of runs.  */
typedef struct tokenrun tokenrun;
struct tokenrun
{
  tokenrun *next, *prev;
  cpp_token *base, *limit;
};

/* Accessor macros for struct cpp_context.  */
#define FIRST(c) ((c)->u.iso.first)
#define LAST(c) ((c)->u.iso.last)
#define CUR(c) ((c)->u.trad.cur)
#define RLIMIT(c) ((c)->u.trad.rlimit)

/* This describes some additional data that is added to the macro
   token context of type cpp_context, when -ftrack-macro-expansion is
   on.  */
typedef struct
{
  /* The node of the macro we are referring to.  */
  cpp_hashnode *macro_node;
  /* This buffer contains an array of virtual locations.  The virtual
     location at index 0 is the virtual location of the token at index
     0 in the current instance of cpp_context; similarly for all the
     other virtual locations.  */
  location_t *virt_locs;
  /* This is a pointer to the current virtual location.  This is used
     to iterate over the virtual locations while we iterate over the
     tokens they belong to.  */
  location_t *cur_virt_loc;
} macro_context;

/* The kind of tokens carried by a cpp_context.  */
enum context_tokens_kind {
  /* This is the value of cpp_context::tokens_kind if u.iso.first
     contains an instance of cpp_token **.  */
  TOKENS_KIND_INDIRECT,
  /* This is the value of cpp_context::tokens_kind if u.iso.first
     contains an instance of cpp_token *.  */
  TOKENS_KIND_DIRECT,
  /* This is the value of cpp_context::tokens_kind when the token
     context contains tokens resulting from macro expansion.  In that
     case struct cpp_context::macro points to an instance of struct
     macro_context.  This is used only when the
     -ftrack-macro-expansion flag is on.  */
  TOKENS_KIND_EXTENDED
};

typedef struct cpp_context cpp_context;
struct cpp_context
{
  /* Doubly-linked list.  */
  cpp_context *next, *prev;

  union
  {
    /* For ISO macro expansion.  Contexts other than the base context
       are contiguous tokens.  e.g. macro expansions, expanded
       argument tokens.  */
    struct
    {
      union utoken first;
      union utoken last;
    } iso;

    /* For traditional macro expansion.  */
    struct
    {
      const unsigned char *cur;
      const unsigned char *rlimit;
    } trad;
  } u;

  /* If non-NULL, a buffer used for storage related to this context.
     When the context is popped, the buffer is released.  */
  _cpp_buff *buff;

  /* If tokens_kind is TOKEN_KIND_EXTENDED, then (as we thus are in a
     macro context) this is a pointer to an instance of macro_context.
     Otherwise if tokens_kind is *not* TOKEN_KIND_EXTENDED, then, if
     we are in a macro context, this is a pointer to an instance of
     cpp_hashnode, representing the name of the macro this context is
     for.  If we are not in a macro context, then this is just NULL.
     Note that when tokens_kind is TOKEN_KIND_EXTENDED, the memory
     used by the instance of macro_context pointed to by this member
     is de-allocated upon de-allocation of the instance of struct
     cpp_context.  */
  union
  {
    macro_context *mc;
    cpp_hashnode *macro;
  } c;

  /* This determines the type of tokens held by this context.  */
  enum context_tokens_kind tokens_kind;
};

struct lexer_state
{
  /* 1 if we're handling a directive.  2 if it's an include-like
     directive.  */
  unsigned char in_directive;

  /* Nonzero if in a directive that will handle padding tokens itself.
     #include needs this to avoid problems with computed include and
     spacing between tokens.  */
  unsigned char directive_wants_padding;

  /* True if we are skipping a failed conditional group.  */
  unsigned char skipping;

  /* Nonzero if in a directive that takes angle-bracketed headers.  */
  unsigned char angled_headers;

  /* Nonzero if in a #if or #elif directive.  */
  unsigned char in_expression;

  /* Nonzero to save comments.  Turned off if discard_comments, and in
     all directives apart from #define.  */
  unsigned char save_comments;

  /* Nonzero if lexing __VA_ARGS__ and __VA_OPT__ are valid.  */
  unsigned char va_args_ok;

  /* Nonzero if lexing poisoned identifiers is valid.  */
  unsigned char poisoned_ok;

  /* Nonzero to prevent macro expansion.  */
  unsigned char prevent_expansion;

  /* Nonzero when parsing arguments to a function-like macro.  */
  unsigned char parsing_args;

  /* Nonzero if prevent_expansion is true only because output is
     being discarded.  */
  unsigned char discarding_output;

  /* Nonzero to skip evaluating part of an expression.  */
  unsigned int skip_eval;

  /* Nonzero when tokenizing a deferred pragma.  */
  unsigned char in_deferred_pragma;

  /* Count to token that is a header-name.  */
  unsigned char directive_file_token;

  /* Nonzero if the deferred pragma being handled allows macro expansion.  */
  unsigned char pragma_allow_expansion;
};

/* Special nodes - identifiers with predefined significance.  */
struct spec_nodes
{
  cpp_hashnode *n_defined;		/* defined operator */
  cpp_hashnode *n_true;			/* C++ keyword true */
  cpp_hashnode *n_false;		/* C++ keyword false */
  cpp_hashnode *n__VA_ARGS__;		/* C99 vararg macros */
  cpp_hashnode *n__VA_OPT__;		/* C++ vararg macros */

  enum {M_EXPORT, M_MODULE, M_IMPORT, M__IMPORT, M_HWM};
  
  /* C++20 modules, only set when module_directives is in effect.
     incoming variants [0], outgoing ones [1] */
  cpp_hashnode *n_modules[M_HWM][2];
};

typedef struct _cpp_line_note _cpp_line_note;
struct _cpp_line_note
{
  /* Location in the clean line the note refers to.  */
  const unsigned char *pos;

  /* Type of note.  The 9 'from' trigraph characters represent those
     trigraphs, '\\' an escaped newline, ' ' an escaped newline with
     intervening space, 0 represents a note that has already been handled,
     and anything else is invalid.  */
  unsigned int type;
};

/* Represents the contents of a file cpplib has read in.  */
struct cpp_buffer
{
  const unsigned char *cur;        /* Current location.  */
  const unsigned char *line_base;  /* Start of current physical line.  */
  const unsigned char *next_line;  /* Start of to-be-cleaned logical line.  */

  const unsigned char *buf;        /* Entire character buffer.  */
  const unsigned char *rlimit;     /* Writable byte at end of file.  */
  const unsigned char *to_free;	   /* Pointer that should be freed when
				      popping the buffer.  */

  _cpp_line_note *notes;           /* Array of notes.  */
  unsigned int cur_note;           /* Next note to process.  */
  unsigned int notes_used;         /* Number of notes.  */
  unsigned int notes_cap;          /* Size of allocated array.  */

  struct cpp_buffer *prev;

  /* Pointer into the file table; non-NULL if this is a file buffer.
     Used for include_next and to record control macros.  */
  struct _cpp_file *file;

  /* Saved value of __TIMESTAMP__ macro - date and time of last modification
     of the assotiated file.  */
  const unsigned char *timestamp;

  /* Value of if_stack at start of this file.
     Used to prohibit unmatched #endif (etc) in an include file.  */
  struct if_stack *if_stack;

  /* True if we need to get the next clean line.  */
  bool need_line : 1;

  /* True if we have already warned about C++ comments in this file.
     The warning happens only for C89 extended mode with -pedantic on,
     or for -Wtraditional, and only once per file (otherwise it would
     be far too noisy).  */
  bool warned_cplusplus_comments : 1;

  /* True if we don't process trigraphs and escaped newlines.  True
     for preprocessed input, command line directives, and _Pragma
     buffers.  */
  bool from_stage3 : 1;

  /* At EOF, a buffer is automatically popped.  If RETURN_AT_EOF is
     true, a CPP_EOF token is then returned.  Otherwise, the next
     token from the enclosing buffer is returned.  */
  bool return_at_eof : 1;

  /* Is from main file.  */
  bool main_file : 1;

  /* One for a system header, two for a C system header file that therefore
     needs to be extern "C" protected in C++, and zero otherwise.  */
  unsigned char sysp;

  /* The directory of the this buffer's file.  Its NAME member is not
     allocated, so we don't need to worry about freeing it.  */
  struct cpp_dir dir;

  /* Descriptor for converting from the input character set to the
     source character set.  */
  struct cset_converter input_cset_desc;
};

/* The list of saved macros by push_macro pragma.  */
struct def_pragma_macro {
  /* Chain element to previous saved macro.  */
  struct def_pragma_macro *next;
  /* Name of the macro.  */
  char *name;
  /* The stored macro content.  */
  unsigned char *definition;

  /* Definition line number.  */
  location_t line;
  /* If macro defined in system header.  */
  unsigned int syshdr   : 1;
  /* Nonzero if it has been expanded or had its existence tested.  */
  unsigned int used     : 1;

  /* Mark if we save an undefined macro.  */
  unsigned int is_undef : 1;
  /* Nonzero if it was a builtin macro.  */
  unsigned int is_builtin : 1;
};

/* A cpp_reader encapsulates the "state" of a pre-processor run.
   Applying cpp_get_token repeatedly yields a stream of pre-processor
   tokens.  Usually, there is only one cpp_reader object active.  */
struct cpp_reader
{
  /* Top of buffer stack.  */
  cpp_buffer *buffer;

  /* Overlaid buffer (can be different after processing #include).  */
  cpp_buffer *overlaid_buffer;

  /* Lexer state.  */
  struct lexer_state state;

  /* Source line tracking.  */
  class line_maps *line_table;

  /* The line of the '#' of the current directive.  */
  location_t directive_line;

  /* Memory buffers.  */
  _cpp_buff *a_buff;		/* Aligned permanent storage.  */
  _cpp_buff *u_buff;		/* Unaligned permanent storage.  */
  _cpp_buff *free_buffs;	/* Free buffer chain.  */

  /* Context stack.  */
  struct cpp_context base_context;
  struct cpp_context *context;

  /* If in_directive, the directive if known.  */
  const struct directive *directive;

  /* Token generated while handling a directive, if any. */
  cpp_token directive_result;

  /* When expanding a macro at top-level, this is the location of the
     macro invocation.  */
  location_t invocation_location;

  /* This is the node representing the macro being expanded at
     top-level.  The value of this data member is valid iff
     cpp_in_macro_expansion_p() returns TRUE.  */
  cpp_hashnode *top_most_macro_node;

  /* Nonzero if we are about to expand a macro.  Note that if we are
     really expanding a macro, the function macro_of_context returns
     the macro being expanded and this flag is set to false.  Client
     code should use the function cpp_in_macro_expansion_p to know if we
     are either about to expand a macro, or are actually expanding
     one.  */
  bool about_to_expand_macro_p;

  /* Search paths for include files.  */
  struct cpp_dir *quote_include;	/* "" */
  struct cpp_dir *bracket_include;	/* <> */
  struct cpp_dir no_search_path;	/* No path.  */

  /* Chain of all hashed _cpp_file instances.  */
  struct _cpp_file *all_files;

  struct _cpp_file *main_file;

  /* File and directory hash table.  */
  struct htab *file_hash;
  struct htab *dir_hash;
  struct file_hash_entry_pool *file_hash_entries;

  /* Negative path lookup hash table.  */
  struct htab *nonexistent_file_hash;
  struct obstack nonexistent_file_ob;

  /* Nonzero means don't look for #include "foo" the source-file
     directory.  */
  bool quote_ignores_source_dir;

  /* Nonzero if any file has contained #pragma once or #import has
     been used.  */
  bool seen_once_only;

  /* Multiple include optimization.  */
  const cpp_hashnode *mi_cmacro;
  const cpp_hashnode *mi_ind_cmacro;
  bool mi_valid;

  /* Lexing.  */
  cpp_token *cur_token;
  tokenrun base_run, *cur_run;
  unsigned int lookaheads;

  /* Nonzero prevents the lexer from re-using the token runs.  */
  unsigned int keep_tokens;

  /* Buffer to hold macro definition string.  */
  unsigned char *macro_buffer;
  unsigned int macro_buffer_len;

  /* Descriptor for converting from the source character set to the
     execution character set.  */
  struct cset_converter narrow_cset_desc;

  /* Descriptor for converting from the source character set to the
     UTF-8 execution character set.  */
  struct cset_converter utf8_cset_desc;

  /* Descriptor for converting from the source character set to the
     UTF-16 execution character set.  */
  struct cset_converter char16_cset_desc;

  /* Descriptor for converting from the source character set to the
     UTF-32 execution character set.  */
  struct cset_converter char32_cset_desc;

  /* Descriptor for converting from the source character set to the
     wide execution character set.  */
  struct cset_converter wide_cset_desc;

  /* Date and time text.  Calculated together if either is requested.  */
  const unsigned char *date;
  const unsigned char *time;

  /* Externally set timestamp to replace current date and time useful for
     reproducibility.  It should be initialized to -2 (not yet set) and
     set to -1 to disable it or to a non-negative value to enable it.  */
  time_t source_date_epoch;

  /* A token forcing paste avoidance, and one demarking macro arguments.  */
  cpp_token avoid_paste;
  cpp_token endarg;

  /* Opaque handle to the dependencies of mkdeps.c.  */
  class mkdeps *deps;

  /* Obstack holding all macro hash nodes.  This never shrinks.
     See identifiers.c */
  struct obstack hash_ob;

  /* Obstack holding buffer and conditional structures.  This is a
     real stack.  See directives.c.  */
  struct obstack buffer_ob;

  /* Pragma table - dynamic, because a library user can add to the
     list of recognized pragmas.  */
  struct pragma_entry *pragmas;

  /* Call backs to cpplib client.  */
  struct cpp_callbacks cb;

  /* Identifier hash table.  */
  struct ht *hash_table;

  /* Expression parser stack.  */
  struct op *op_stack, *op_limit;

  /* User visible options.  */
  struct cpp_options opts;

  /* Special nodes - identifiers with predefined significance to the
     preprocessor.  */
  struct spec_nodes spec_nodes;

  /* Whether cpplib owns the hashtable.  */
  bool our_hashtable;

  /* Traditional preprocessing output buffer (a logical line).  */
  struct
  {
    unsigned char *base;
    unsigned char *limit;
    unsigned char *cur;
    location_t first_line;
  } out;

  /* Used for buffer overlays by traditional.c.  */
  const unsigned char *saved_cur, *saved_rlimit, *saved_line_base;

  /* A saved list of the defined macros, for dependency checking
     of precompiled headers.  */
  struct cpp_savedstate *savedstate;

  /* Next value of __COUNTER__ macro. */
  unsigned int counter;

  /* Table of comments, when state.save_comments is true.  */
  cpp_comment_table comments;

  /* List of saved macros by push_macro.  */
  struct def_pragma_macro *pushed_macros;

  /* If non-zero, the lexer will use this location for the next token
     instead of getting a location from the linemap.  */
  location_t forced_token_location;

  /* Location identifying the main source file -- intended to be line
     zero of said file.  */
  location_t main_loc;
};

/* Character classes.  Based on the more primitive macros in safe-ctype.h.
   If the definition of `numchar' looks odd to you, please look up the
   definition of a pp-number in the C standard [section 6.4.8 of C99].

   In the unlikely event that characters other than \r and \n enter
   the set is_vspace, the macro handle_newline() in lex.c must be
   updated.  */
#define _dollar_ok(x)	((x) == '$' && CPP_OPTION (pfile, dollars_in_ident))

#define is_idchar(x)	(ISIDNUM(x) || _dollar_ok(x))
#define is_numchar(x)	ISIDNUM(x)
#define is_idstart(x)	(ISIDST(x) || _dollar_ok(x))
#define is_numstart(x)	ISDIGIT(x)
#define is_hspace(x)	ISBLANK(x)
#define is_vspace(x)	IS_VSPACE(x)
#define is_nvspace(x)	IS_NVSPACE(x)
#define is_space(x)	IS_SPACE_OR_NUL(x)

#define SEEN_EOL() (pfile->cur_token[-1].type == CPP_EOF)

/* This table is constant if it can be initialized at compile time,
   which is the case if cpp was compiled with GCC >=2.7, or another
   compiler that supports C99.  */
#if HAVE_DESIGNATED_INITIALIZERS
extern const unsigned char _cpp_trigraph_map[UCHAR_MAX + 1];
#else
extern unsigned char _cpp_trigraph_map[UCHAR_MAX + 1];
#endif

#if !defined (HAVE_UCHAR) && !defined (IN_GCC)
typedef unsigned char uchar;
#endif

#define UC (const uchar *)  /* Intended use: UC"string" */

/* Macros.  */

static inline int cpp_in_system_header (cpp_reader *);
static inline int
cpp_in_system_header (cpp_reader *pfile)
{
  return pfile->buffer ? pfile->buffer->sysp : 0;
}
#define CPP_PEDANTIC(PF) CPP_OPTION (PF, cpp_pedantic)
#define CPP_WTRADITIONAL(PF) CPP_OPTION (PF, cpp_warn_traditional)

static inline int cpp_in_primary_file (cpp_reader *);
static inline int
cpp_in_primary_file (cpp_reader *pfile)
{
  return pfile->buffer->main_file;
}

/* True if NODE is a macro for the purposes of ifdef, defined etc.  */
inline bool _cpp_defined_macro_p (cpp_hashnode *node)
{
  /* Do not treat conditional macros as being defined.  This is due to
     the powerpc port using conditional macros for 'vector', 'bool',
     and 'pixel' to act as conditional keywords.  This messes up tests
     like #ifndef bool.  */
  return cpp_macro_p (node) && !(node->flags & NODE_CONDITIONAL);
}

/* In macro.c */
<<<<<<< HEAD
extern bool _cpp_notify_macro_use (cpp_reader *pfile, cpp_hashnode *node,
				   location_t);
inline bool _cpp_maybe_notify_macro_use (cpp_reader *pfile, cpp_hashnode *node,
					 location_t loc)
{
  if (!(node->flags & NODE_USED))
    return _cpp_notify_macro_use (pfile, node, loc);
  return true;
=======
extern void _cpp_notify_macro_use (cpp_reader *pfile, cpp_hashnode *node,
				   location_t loc);
inline void _cpp_maybe_notify_macro_use (cpp_reader *pfile, cpp_hashnode *node,
					 location_t loc)
{
  if (!(node->flags & NODE_USED))
    _cpp_notify_macro_use (pfile, node, loc);
>>>>>>> 444655b6
}
extern cpp_macro *_cpp_new_macro (cpp_reader *, cpp_macro_kind, void *);
extern void _cpp_free_definition (cpp_hashnode *);
extern bool _cpp_create_definition (cpp_reader *, cpp_hashnode *);
extern void _cpp_pop_context (cpp_reader *);
extern void _cpp_push_text_context (cpp_reader *, cpp_hashnode *,
				    const unsigned char *, size_t);
extern bool _cpp_save_parameter (cpp_reader *, unsigned, cpp_hashnode *,
				 cpp_hashnode *);
extern void _cpp_unsave_parameters (cpp_reader *, unsigned);
extern bool _cpp_arguments_ok (cpp_reader *, cpp_macro *, const cpp_hashnode *,
			       unsigned int);
extern const unsigned char *_cpp_builtin_macro_text (cpp_reader *,
						     cpp_hashnode *,
						     location_t = 0);
extern int _cpp_warn_if_unused_macro (cpp_reader *, cpp_hashnode *, void *);
extern void _cpp_push_token_context (cpp_reader *, cpp_hashnode *,
				     const cpp_token *, unsigned int);
extern void _cpp_backup_tokens_direct (cpp_reader *, unsigned int);

/* In identifiers.c */
extern void _cpp_init_hashtable (cpp_reader *, cpp_hash_table *);
extern void _cpp_destroy_hashtable (cpp_reader *);

/* In files.c */
enum _cpp_find_file_kind
  { _cpp_FFK_NORMAL, _cpp_FFK_FAKE, _cpp_FFK_PRE_INCLUDE, _cpp_FFK_HAS_INCLUDE };
extern _cpp_file *_cpp_find_file (cpp_reader *, const char *, cpp_dir *,
				  int angle, _cpp_find_file_kind, location_t);
extern const char *_cpp_found_name (_cpp_file *);
extern void _cpp_mark_file_once_only (cpp_reader *, struct _cpp_file *);
extern void _cpp_fake_include (cpp_reader *, const char *);
extern bool _cpp_stack_file (cpp_reader *, _cpp_file*, include_type, location_t);
extern bool _cpp_stack_include (cpp_reader *, const char *, int,
				enum include_type, location_t);
extern int _cpp_compare_file_date (cpp_reader *, const char *, int);
extern void _cpp_report_missing_guards (cpp_reader *);
extern void _cpp_init_files (cpp_reader *);
extern void _cpp_cleanup_files (cpp_reader *);
extern void _cpp_pop_file_buffer (cpp_reader *, struct _cpp_file *,
				  const unsigned char *);
extern bool _cpp_save_file_entries (cpp_reader *pfile, FILE *f);
extern bool _cpp_read_file_entries (cpp_reader *, FILE *);
extern const char *_cpp_get_file_name (_cpp_file *);
extern struct stat *_cpp_get_file_stat (_cpp_file *);
extern bool _cpp_has_header (cpp_reader *, const char *, int,
			     enum include_type);

/* In expr.c */
extern bool _cpp_parse_expr (cpp_reader *, bool);
extern struct op *_cpp_expand_op_stack (cpp_reader *);

/* In lex.c */
extern void _cpp_process_line_notes (cpp_reader *, int);
extern void _cpp_clean_line (cpp_reader *);
extern bool _cpp_get_fresh_line (cpp_reader *);
extern bool _cpp_skip_block_comment (cpp_reader *);
extern cpp_token *_cpp_temp_token (cpp_reader *);
extern const cpp_token *_cpp_lex_token (cpp_reader *);
extern cpp_token *_cpp_lex_direct (cpp_reader *);
extern unsigned char *_cpp_spell_ident_ucns (unsigned char *, cpp_hashnode *);
extern int _cpp_equiv_tokens (const cpp_token *, const cpp_token *);
extern void _cpp_init_tokenrun (tokenrun *, unsigned int);
extern cpp_hashnode *_cpp_lex_identifier (cpp_reader *, const char *);
extern int _cpp_remaining_tokens_num_in_context (cpp_context *);
extern void _cpp_init_lexer (void);
static inline void *_cpp_reserve_room (cpp_reader *pfile, size_t have,
				       size_t extra)
{
  if (BUFF_ROOM (pfile->a_buff) < (have + extra))
    _cpp_extend_buff (pfile, &pfile->a_buff, extra);
  return BUFF_FRONT (pfile->a_buff);
}
extern void *_cpp_commit_buff (cpp_reader *pfile, size_t size);

/* In init.c.  */
extern void _cpp_maybe_push_include_file (cpp_reader *);
extern const char *cpp_named_operator2name (enum cpp_ttype type);
extern void _cpp_restore_special_builtin (cpp_reader *pfile,
					  struct def_pragma_macro *);

/* In directives.c */
extern int _cpp_test_assertion (cpp_reader *, unsigned int *);
extern int _cpp_handle_directive (cpp_reader *, bool);
extern void _cpp_define_builtin (cpp_reader *, const char *);
extern char ** _cpp_save_pragma_names (cpp_reader *);
extern void _cpp_restore_pragma_names (cpp_reader *, char **);
extern int _cpp_do__Pragma (cpp_reader *, location_t);
extern void _cpp_init_directives (cpp_reader *);
extern void _cpp_init_internal_pragmas (cpp_reader *);
extern void _cpp_do_file_change (cpp_reader *, enum lc_reason, const char *,
				 linenum_type, unsigned int);
extern void _cpp_pop_buffer (cpp_reader *);
extern char *_cpp_bracket_include (cpp_reader *);

/* In traditional.c.  */
extern bool _cpp_scan_out_logical_line (cpp_reader *, cpp_macro *, bool);
extern bool _cpp_read_logical_line_trad (cpp_reader *);
extern void _cpp_overlay_buffer (cpp_reader *pfile, const unsigned char *,
				 size_t);
extern void _cpp_remove_overlay (cpp_reader *);
extern cpp_macro *_cpp_create_trad_definition (cpp_reader *);
extern bool _cpp_expansions_different_trad (const cpp_macro *,
					    const cpp_macro *);
extern unsigned char *_cpp_copy_replacement_text (const cpp_macro *,
						  unsigned char *);
extern size_t _cpp_replacement_text_len (const cpp_macro *);

/* In charset.c.  */

/* The normalization state at this point in the sequence.
   It starts initialized to all zeros, and at the end
   'level' is the normalization level of the sequence.  */

struct normalize_state 
{
  /* The previous starter character.  */
  cppchar_t previous;
  /* The combining class of the previous character (whether or not a
     starter).  */
  unsigned char prev_class;
  /* The lowest normalization level so far.  */
  enum cpp_normalize_level level;
};
#define INITIAL_NORMALIZE_STATE { 0, 0, normalized_KC }
#define NORMALIZE_STATE_RESULT(st) ((st)->level)

/* We saw a character C that matches ISIDNUM(), update a
   normalize_state appropriately.  */
#define NORMALIZE_STATE_UPDATE_IDNUM(st, c)	\
  ((st)->previous = (c), (st)->prev_class = 0)

extern bool _cpp_valid_ucn (cpp_reader *, const unsigned char **,
			    const unsigned char *, int,
			    struct normalize_state *state,
			    cppchar_t *,
			    source_range *char_range,
			    cpp_string_location_reader *loc_reader);

extern bool _cpp_valid_utf8 (cpp_reader *pfile,
			     const uchar **pstr,
			     const uchar *limit,
			     int identifier_pos,
			     struct normalize_state *nst,
			     cppchar_t *cp);

extern void _cpp_destroy_iconv (cpp_reader *);
extern unsigned char *_cpp_convert_input (cpp_reader *, const char *,
					  unsigned char *, size_t, size_t,
					  const unsigned char **, off_t *);
extern const char *_cpp_default_encoding (void);
extern cpp_hashnode * _cpp_interpret_identifier (cpp_reader *pfile,
						 const unsigned char *id,
						 size_t len);

/* Utility routines and macros.  */
#define DSC(str) (const unsigned char *)str, sizeof str - 1

/* These are inline functions instead of macros so we can get type
   checking.  */
static inline int ustrcmp (const unsigned char *, const unsigned char *);
static inline int ustrncmp (const unsigned char *, const unsigned char *,
			    size_t);
static inline size_t ustrlen (const unsigned char *);
static inline const unsigned char *uxstrdup (const unsigned char *);
static inline const unsigned char *ustrchr (const unsigned char *, int);
static inline int ufputs (const unsigned char *, FILE *);

/* Use a const char for the second parameter since it is usually a literal.  */
static inline int ustrcspn (const unsigned char *, const char *);

static inline int
ustrcmp (const unsigned char *s1, const unsigned char *s2)
{
  return strcmp ((const char *)s1, (const char *)s2);
}

static inline int
ustrncmp (const unsigned char *s1, const unsigned char *s2, size_t n)
{
  return strncmp ((const char *)s1, (const char *)s2, n);
}

static inline int
ustrcspn (const unsigned char *s1, const char *s2)
{
  return strcspn ((const char *)s1, s2);
}

static inline size_t
ustrlen (const unsigned char *s1)
{
  return strlen ((const char *)s1);
}

static inline const unsigned char *
uxstrdup (const unsigned char *s1)
{
  return (const unsigned char *) xstrdup ((const char *)s1);
}

static inline const unsigned char *
ustrchr (const unsigned char *s1, int c)
{
  return (const unsigned char *) strchr ((const char *)s1, c);
}

static inline int
ufputs (const unsigned char *s, FILE *f)
{
  return fputs ((const char *)s, f);
}

/* In line-map.c.  */

/* Create and return a virtual location for a token that is part of a
   macro expansion-list at a macro expansion point.  See the comment
   inside struct line_map_macro to see what an expansion-list exactly
   is.

   A call to this function must come after a call to
   linemap_enter_macro.

   MAP is the map into which the source location is created.  TOKEN_NO
   is the index of the token in the macro replacement-list, starting
   at number 0.

   ORIG_LOC is the location of the token outside of this macro
   expansion.  If the token comes originally from the macro
   definition, it is the locus in the macro definition; otherwise it
   is a location in the context of the caller of this macro expansion
   (which is a virtual location or a source location if the caller is
   itself a macro expansion or not).

   MACRO_DEFINITION_LOC is the location in the macro definition,
   either of the token itself or of a macro parameter that it
   replaces.  */
location_t linemap_add_macro_token (const line_map_macro *,
				    unsigned int,
				    location_t,
				    location_t);

/* Return the source line number corresponding to source location
   LOCATION.  SET is the line map set LOCATION comes from.  If
   LOCATION is the location of token that is part of the
   expansion-list of a macro expansion return the line number of the
   macro expansion point.  */
int linemap_get_expansion_line (class line_maps *,
				location_t);

/* Return the path of the file corresponding to source code location
   LOCATION.

   If LOCATION is the location of a token that is part of the
   replacement-list of a macro expansion return the file path of the
   macro expansion point.

   SET is the line map set LOCATION comes from.  */
const char* linemap_get_expansion_filename (class line_maps *,
					    location_t);

#ifdef __cplusplus
}
#endif

#endif /* ! LIBCPP_INTERNAL_H */<|MERGE_RESOLUTION|>--- conflicted
+++ resolved
@@ -665,7 +665,6 @@
 }
 
 /* In macro.c */
-<<<<<<< HEAD
 extern bool _cpp_notify_macro_use (cpp_reader *pfile, cpp_hashnode *node,
 				   location_t);
 inline bool _cpp_maybe_notify_macro_use (cpp_reader *pfile, cpp_hashnode *node,
@@ -674,15 +673,6 @@
   if (!(node->flags & NODE_USED))
     return _cpp_notify_macro_use (pfile, node, loc);
   return true;
-=======
-extern void _cpp_notify_macro_use (cpp_reader *pfile, cpp_hashnode *node,
-				   location_t loc);
-inline void _cpp_maybe_notify_macro_use (cpp_reader *pfile, cpp_hashnode *node,
-					 location_t loc)
-{
-  if (!(node->flags & NODE_USED))
-    _cpp_notify_macro_use (pfile, node, loc);
->>>>>>> 444655b6
 }
 extern cpp_macro *_cpp_new_macro (cpp_reader *, cpp_macro_kind, void *);
 extern void _cpp_free_definition (cpp_hashnode *);
@@ -712,7 +702,7 @@
   { _cpp_FFK_NORMAL, _cpp_FFK_FAKE, _cpp_FFK_PRE_INCLUDE, _cpp_FFK_HAS_INCLUDE };
 extern _cpp_file *_cpp_find_file (cpp_reader *, const char *, cpp_dir *,
 				  int angle, _cpp_find_file_kind, location_t);
-extern const char *_cpp_found_name (_cpp_file *);
+extern bool _cpp_find_failed (_cpp_file *);
 extern void _cpp_mark_file_once_only (cpp_reader *, struct _cpp_file *);
 extern void _cpp_fake_include (cpp_reader *, const char *);
 extern bool _cpp_stack_file (cpp_reader *, _cpp_file*, include_type, location_t);
